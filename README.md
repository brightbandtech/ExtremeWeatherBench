--- conflicted
+++ resolved
@@ -113,12 +113,7 @@
 
 # Execute a parallel run and return the evaluation results as a pandas DataFrame
 heatwave_outputs = ewb_instance.run(
-<<<<<<< HEAD
-    n_jobs=16, # use 16 processes
-=======
     parallel_config={'backend':'loky','n_jobs':16} # Uses 16 jobs with the loky backend
-    pre_compute=True, # load case data into memory before metrics are computed. Useful with smaller evaluation regions with many metrics
->>>>>>> bd7b5dc0
 )
 
 # Save the results
