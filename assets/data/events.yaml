---
cases:
  - id: 1
    title: 2021 Pacific Northwest
    start_date: 2021-06-20
    end_date: 2021-07-03
    location: 
      latitude:  47.6062
      longitude: -122.3321
    bounding_box_km: 500
    event_type: heat_wave
    cross_listed:
  - id: 2
    title: 2022 Upper Midwest
    start_date: 2022-05-08
    end_date: 2022-05-17
    location: 
      latitude:  41.8781
      longitude: -87.6298    
    bounding_box_km: 500
    event_type: heat_wave
    cross_listed:
  - id: 3
    title: 2022 California
    start_date: 2022-06-07
    end_date: 2022-06-15
    location: 
      latitude:  34.0522
      longitude: -118.2437    
    bounding_box_km: 500
    event_type: heat_wave
    cross_listed:
  - id: 4
    title: 2022 Texas
    start_date: 2022-06-30
    end_date: 2022-07-18
    location: 
      latitude:  32.7767
      longitude: -96.7970    
    bounding_box_km: 500
    event_type: heat_wave
    cross_listed:
  - id: 5
    title: 2023 Pacific Northwest
    start_date: 2023-05-10
    end_date: 2023-05-23
    location: 
      latitude:  47.6062
      longitude: -122.3321    
    bounding_box_km: 500
    event_type: heat_wave
    cross_listed:
  - id: 6
    title: 2022 Mid-Atlantic
    start_date: 2022-05-18
    end_date: 2022-05-24
    location: 
      latitude:  39.2904
      longitude: -76.6122    
    bounding_box_km: 500
    event_type: heat_wave
    cross_listed:
  - id: 7
    title: 2023 Australia
    start_date: 2023-11-18
    end_date: 2023-11-28
    location: 
      latitude:  -31.9505
      longitude: 115.8605    
    bounding_box_km: 500
    event_type: heat_wave
    cross_listed:
  - id: 8
    title: 2023 Ireland
    start_date: 2023-09-02
    end_date: 2023-09-13
    location: 
      latitude:  53.1424
      longitude: -7.6921    
    bounding_box_km: 500
    event_type: heat_wave
    cross_listed:
  - id: 9
    title: 2023 Italy
    start_date: 2023-07-07
    end_date: 2023-07-27
    location: 
      latitude:  41.9028
      longitude: 12.4964    
    bounding_box_km: 500
    event_type: heat_wave
    cross_listed:
  - id: 10
    title: 2023 SW Europe
    start_date: 2023-08-17
    end_date: 2023-08-28
    location: 
      latitude:  40.4637
      longitude: -3.7492    
    bounding_box_km: 500
    event_type: heat_wave
    cross_listed:
  - id: 11
    title: 2023 South America
    start_date: 2023-07-29
    end_date: 2023-08-04
    location: 
      latitude:  -34.6037
      longitude: -58.3816    
    bounding_box_km: 500
    event_type: heat_wave
    cross_listed:
  - id: 12
    title: 2023 China (Shanghai)
    start_date: 2023-05-24
    end_date: 2023-06-01
    location: 
      latitude:  31.2304
      longitude: 121.4737    
    bounding_box_km: 500
    event_type: heat_wave
    cross_listed:
  - id: 13
    title: 2023 China (Yunnan Province)
    start_date: 2023-04-14
    end_date: 2023-04-23
    location: 
      latitude:  25.0458
      longitude: 102.7100    
    bounding_box_km: 500
    event_type: heat_wave
    cross_listed:
  - id: 14
    title: 2023 Algeria
    start_date: 2023-07-05
    end_date: 2023-07-27
    location: 
      latitude:  36.7372
      longitude: 3.0869    
    bounding_box_km: 500
    event_type: heat_wave
    cross_listed:
  - id: 15
    title: 2023 Iberian Peninsula
    start_date: 2023-04-22
    end_date: 2023-05-01
    location: 
      latitude:  41.1496
      longitude: -7.6110 
    bounding_box_km: 500
    event_type: heat_wave
    cross_listed:
  - id: 16
    title: 2023 Gibraltar
    start_date: 2023-04-22
    end_date: 2023-05-03
    location: 
      latitude:  36.1408
      longitude: -5.3536    
    bounding_box_km: 500
    event_type: heat_wave
    cross_listed:
  - id: 17
    title: 2023 India
    start_date: 2023-02-15
    end_date: 2023-03-01
    location: 
      latitude:  28.6139
      longitude: 77.2090    
    bounding_box_km: 500
    event_type: heat_wave
    cross_listed:
  - id: 18
    title: 2021 Western Russia
    start_date: 2021-06-18
    end_date: 2021-06-30
    location: 
      latitude:  55.7558
      longitude: 37.6173    
    bounding_box_km: 500
    event_type: heat_wave
    cross_listed:
  - id: 19
    title: 2022 Germany
    start_date: 2022-12-23
    end_date: 2022-12-31
    location: 
      latitude:  52.5200
      longitude: 13.4050    
    bounding_box_km: 500
    event_type: heat_wave
    cross_listed:
  - id: 20
    title: 2022 UK (August)
    start_date: 2022-08-08
    end_date: 2022-08-16
    location: 
      latitude:  51.5074
      longitude: -0.1278    
    bounding_box_km: 500
    event_type: heat_wave
    cross_listed:
  - id: 21
    title: 2022 UK (July)
    start_date: 2022-07-15
    end_date: 2022-07-23
    location: 
      latitude:  51.5074
      longitude: -0.1278    
    bounding_box_km: 500
    event_type: heat_wave
    cross_listed:
  - id: 22
    title: 2022 France
    start_date: 2022-06-09
    end_date: 2022-06-21
    location: 
      latitude:  43.4832
      longitude: -1.5586    
    bounding_box_km: 500
    event_type: heat_wave
    cross_listed:
  - id: 23
    title: 2022 Japan
    start_date: 2022-06-21
    end_date: 2022-07-05
    location: 
      latitude:  35.6895
      longitude: 139.6917    
    bounding_box_km: 500
    event_type: heat_wave
    cross_listed:
  - id: 24
    title: 2022 India
    start_date: 2022-04-24
    end_date: 2022-05-04
    location: 
      latitude:  28.2769
      longitude: 68.4376    
    bounding_box_km: 500
    event_type: heat_wave
    cross_listed:
  - id: 25
    title: 2022 East Antarctica
    start_date: 2022-03-13
    end_date: 2022-03-26
    location: 
      latitude: -75.1000
      longitude: 123.3500    
    bounding_box_km: 500
    event_type: heat_wave
    cross_listed:
  - id: 26
    title: 2022 West Australia
    start_date: 2022-01-16
    end_date: 2022-01-25
    location: 
      latitude: -31.9505
      longitude: 115.8605    
    bounding_box_km: 500
    event_type: heat_wave
    cross_listed:
  - id: 27
    title: 2021 Canada Plains
    start_date: 2021-05-31
    end_date: 2021-06-09
    location: 
      latitude: 49.0000
      longitude: -97.5667    
    bounding_box_km: 500
    event_type: heat_wave
    cross_listed:
  - id: 28
    title: 2021 New Zealand
    start_date: 2021-01-23
    end_date: 2021-01-29
    location: 
      latitude: -43.8983
      longitude: 171.7310    
    bounding_box_km: 500
    event_type: heat_wave
    cross_listed:
<<<<<<< HEAD
=======
  - id: 29
    title: 2020 Australia
    start_date: 2020-11-26
    end_date: 2020-11-30
    location: 
      latitude: -33.8245
      longitude: 150.9448
    bounding_box_km: 500
    event_type: heat_wave
    cross_listed:
>>>>>>> 4b4f0245
  - id: 31
    title: 2021 Texas
    start_date: 2021-02-14
    end_date: 2021-02-18
    location: 
      latitude:  30.2672
      longitude: -97.7431
    bounding_box_km: 500
    event_type: freeze
    cross_listed:<|MERGE_RESOLUTION|>--- conflicted
+++ resolved
@@ -280,8 +280,6 @@
     bounding_box_km: 500
     event_type: heat_wave
     cross_listed:
-<<<<<<< HEAD
-=======
   - id: 29
     title: 2020 Australia
     start_date: 2020-11-26
@@ -292,7 +290,6 @@
     bounding_box_km: 500
     event_type: heat_wave
     cross_listed:
->>>>>>> 4b4f0245
   - id: 31
     title: 2021 Texas
     start_date: 2021-02-14
