--- conflicted
+++ resolved
@@ -30,25 +30,7 @@
 
 [project.optional-dependencies]
 data-prep = ["fsspec>=2024.12.0"]
-<<<<<<< HEAD
-multiprocessing = [
-    "dask[complete]>=2025.1.0",
-    "distributed>=2025.1.0",
-]
-docs = [
-    "alabaster==1.0.0",
-    "myst-nb==1.2.0",
-    "myst-parser==4.0.1",
-    "nbsphinx>=0.9.6",
-    "sphinx==8.2.3",
-    "sphinx-autodoc2==0.5.0",
-    "sphinx-book-theme==1.1.4",
-    "sphinx-notfound-page==1.1.0",
-    "sphinx-rtd-theme==3.0.2",
-]
-=======
 multiprocessing = ["dask[complete]>=2025.1.0", "distributed>=2025.1.0"]
->>>>>>> 439fef57
 
 [dependency-groups]
 dev = [
