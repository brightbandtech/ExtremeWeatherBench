[project]
name = "extremeweatherbench"
version = "0.1.0"
description = "Benchmarking weather and weather AI models using extreme events"
readme = "README.md"
requires-python = ">=3.11,<3.14"
dependencies = [
    "dacite>=1.8.1",
    "gcsfs>=2024.12.0",
    "geopandas>=1.0.1",
    "joblib>=1.4.2",
    "numpy>=2.2.0",
    "pandas>=2.2.3",
    "pyarrow>=19.0.1",
    "pyyaml>=6.0.2",
    "regionmask>=0.13.0",
    "s3fs>=2024.12.0",
    "scores>=2.0.0",
    "tqdm>=4.67.1",
    "xarray[io]>=2025.7.1",
    "zarr>=3.0.9,<4",
    "kerchunk[dev]",
    "flox>=0.10.0",
    "mkapi>=4.4.0",
    "click>=8.1.8",
    "sparse>=0.17.0",
    "polars>=1.32.1",
<<<<<<< HEAD
    "scikit-image>=0.25.2",
    "numba>=0.61.2",
=======
    "eccodes==2.42.0",
    "frozenlist==1.5.0",
    "pyogrio==0.10.0",
>>>>>>> 790e8e72
]

[project.optional-dependencies]
data-prep = [
    "fsspec>=2024.12.0",
    "cartopy==0.24.1",
    "matplotlib>=3.10.0",
    "seaborn>=0.13.2",
    "ujson>=5.10.0",
    "scipy>=1.13",
]
multiprocessing = ["dask[complete]>=2025.1.0", "distributed>=2025.1.0"]

[dependency-groups]
dev = [
    "bokeh>=3.6.3",
    "deptry>=0.23.0",
    "ipykernel>=6.29.5",
    "ipywidgets>=8.1.5",
    "isort>=6.0.1",
    "mkdocs>=1.6.1",
    "mkdocs-material>=9.6.14",
    "jupyterlab>=4.4.5",
    "lxml-stubs>=0.5.1",
    "mypy>=1.14.1",
    "pandas-stubs>=2.3.0.250703",
    "pre-commit>=4.1.0",
    "pytest>=8.3.4",
    "pytest-cov>=6.0.0",
    "pytest-mock>=3.14.0",
    "ruff>=0.9.4",
    "types-pytz>=2025.2.0.20250809",
    "types-pyyaml>=6.0.12.20241230",
    "types-tqdm>=4.67.0.20250809",
]

[build-system]
requires = ["setuptools", "wheel"]
build-backend = "setuptools.build_meta"

[tool.setuptools]
packages = ["extremeweatherbench"]
package-dir = { "" = "src" }
include-package-data = true

[tool.setuptools.package-data]
extremeweatherbench = ["data/**/*", "data/**/.*"]

[project.scripts]
ewb = "extremeweatherbench.evaluate_cli:cli_runner"

[tool.uv.sources]
extremeweatherbench = { workspace = true }
kerchunk = { git = "https://github.com/fsspec/kerchunk" }

[tool.ruff]
line-length = 88
indent-width = 4
lint.ignore = []

[tool.ruff.format]
# Like Black, use double quotes for strings.
quote-style = "double"

# Like Black, indent with spaces, rather than tabs.
indent-style = "space"

# Like Black, respect magic trailing commas.
skip-magic-trailing-comma = false

# Like Black, automatically detect the appropriate line ending.
line-ending = "auto"

# Enable auto-formatting of code examples in docstrings. Markdown,
# reStructuredText code/literal blocks and doctests are all supported.
#
# This is currently disabled by default, but it is planned for this
# to be opt-out in the future.
docstring-code-format = true

# Set the line length limit used when formatting code snippets in
# docstrings.
#
# This only has an effect when the `docstring-code-format` setting is
# enabled.
docstring-code-line-length = "dynamic"

[tool.ruff.lint.isort]
case-sensitive = true

[tool.uv]
constraint-dependencies = ["llvm>0.43.0"]<|MERGE_RESOLUTION|>--- conflicted
+++ resolved
@@ -25,14 +25,11 @@
     "click>=8.1.8",
     "sparse>=0.17.0",
     "polars>=1.32.1",
-<<<<<<< HEAD
     "scikit-image>=0.25.2",
     "numba>=0.61.2",
-=======
     "eccodes==2.42.0",
     "frozenlist==1.5.0",
     "pyogrio==0.10.0",
->>>>>>> 790e8e72
 ]
 
 [project.optional-dependencies]
