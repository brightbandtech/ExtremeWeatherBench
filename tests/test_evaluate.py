--- conflicted
+++ resolved
@@ -712,10 +712,6 @@
                 assert mock_run_pipeline.call_count == 2
 
     @patch("extremeweatherbench.derived.maybe_derive_variables")
-<<<<<<< HEAD
-    def test_run_pipeline_forecast(
-        self, mock_derived, sample_case_operator, sample_forecast_dataset
-=======
     @patch("extremeweatherbench.evaluate.inputs.maybe_subset_variables")
     def test_run_pipeline_forecast(
         self,
@@ -723,7 +719,6 @@
         mock_derived,
         sample_case_operator,
         sample_forecast_dataset,
->>>>>>> 3f3ceb30
     ):
         """Test run_pipeline function for forecast data."""
         # Mock the pipeline methods
@@ -750,10 +745,7 @@
         assert isinstance(result, xr.Dataset)
         sample_case_operator.forecast.open_and_maybe_preprocess_data_from_source.assert_called_once()  # noqa: E501
         sample_case_operator.forecast.maybe_map_variable_names.assert_called_once()
-<<<<<<< HEAD
-=======
         mock_maybe_subset_variables.assert_called_once()
->>>>>>> 3f3ceb30
         # The pipe() method passes the dataset, then case_metadata as kwarg
         assert sample_case_operator.forecast.subset_data_to_case.call_count == 1
         call_args = sample_case_operator.forecast.subset_data_to_case.call_args
@@ -762,10 +754,6 @@
         sample_case_operator.forecast.add_source_to_dataset_attrs.assert_called_once()
 
     @patch("extremeweatherbench.derived.maybe_derive_variables")
-<<<<<<< HEAD
-    def test_run_pipeline_target(
-        self, mock_derived, sample_case_operator, sample_target_dataset
-=======
     @patch("extremeweatherbench.evaluate.inputs.maybe_subset_variables")
     def test_run_pipeline_target(
         self,
@@ -773,7 +761,6 @@
         mock_derived,
         sample_case_operator,
         sample_target_dataset,
->>>>>>> 3f3ceb30
     ):
         """Test run_pipeline function for target data."""
         # Mock the pipeline methods
@@ -1235,7 +1222,6 @@
                 assert len(result) >= 2  # At least 2 metrics * 1 case
 
 
-<<<<<<< HEAD
 @pytest.fixture
 def sample_tc_case_operator():
     """Create a sample case operator for TC evaluation."""
@@ -1727,7 +1713,8 @@
         # Check that the TC track computation was called with the right datasets
         mock_generate_tc_vars.assert_called()
         mock_create_tracks.assert_called()
-=======
+
+
 # =============================================================================
 # Test Schema and Variable Normalization Functions
 # =============================================================================
@@ -2145,7 +2132,6 @@
         assert string_result != derived_result
         assert isinstance(string_result, str)
         assert isinstance(derived_result, str)
->>>>>>> 3f3ceb30
 
 
 if __name__ == "__main__":
