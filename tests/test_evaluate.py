import datetime

import numpy as np
import pandas as pd
import pytest
import xarray as xr

<<<<<<< HEAD
from extremeweatherbench import case, evaluate, events, utils
=======
from extremeweatherbench import case, evaluate, events
>>>>>>> 117b27f4


def test_get_case_metadata(sample_config):
    result = evaluate.get_case_metadata(sample_config)
    assert isinstance(result, list)
    assert isinstance(result[0], events.EventContainer)


def test_evaluate_individualcase(sample_forecast_dataset, sample_gridded_obs_dataset):
    base_case = case.IndividualCase(
        case_id_number=1,
        title="test_case",
        start_date=datetime.datetime(2021, 6, 20),
        end_date=datetime.datetime(2021, 7, 3),
        location=utils.create_region(
            latitude=45, longitude=-100, bounding_box_degrees=5
        ),
        event_type="heat_wave",
        data_vars=["2m_temperature"],
    )
    with pytest.raises(NotImplementedError):
        evaluate._maybe_evaluate_individual_case(
            individual_case=base_case,
            forecast_dataset=sample_forecast_dataset,
            gridded_obs=sample_gridded_obs_dataset,
            point_obs=None,
        )


def test_case_evaluation_input_init():
    """Test initialization of CaseEvaluationInput."""
    eval_input = evaluate.CaseEvaluationInput(observation_type="gridded")
    assert eval_input.observation_type == "gridded"
    assert eval_input.observation is None
    assert eval_input.forecast is None


def test_case_evaluation_input_load_data(
    sample_gridded_obs_dataarray, sample_forecast_dataarray
):
    """Test load_data method of CaseEvaluationInput."""
    # Create lazy arrays
    lazy_obs = sample_gridded_obs_dataarray.chunk()
    lazy_forecast = sample_forecast_dataarray.chunk()

    eval_input = evaluate.CaseEvaluationInput(
        observation_type="gridded", observation=lazy_obs, forecast=lazy_forecast
    )

    # Verify arrays are lazy before load_data
    assert isinstance(eval_input.observation.data, type(lazy_obs.data))
    assert isinstance(eval_input.forecast.data, type(lazy_forecast.data))

    # Call load_data
    eval_input.load_data()

    # Verify arrays are now in memory
    assert isinstance(eval_input.observation.data, np.ndarray)
    assert isinstance(eval_input.forecast.data, np.ndarray)


def test_case_evaluation_data_init(mocker):
    """Test initialization of CaseEvaluationData."""
    mock_case = mocker.MagicMock(spec=case.IndividualCase)
    mock_case.data_vars = "2m_temperature"
    mock_forecast = mocker.MagicMock(spec=xr.Dataset)
    mock_obs = mocker.MagicMock(spec=xr.Dataset)

    eval_data = evaluate.CaseEvaluationData(
        individual_case=mock_case,
        observation_type="gridded",
        forecast=mock_forecast,
        observation=mock_obs,
    )

    assert eval_data.individual_case == mock_case
    assert eval_data.observation_type == "gridded"
    assert eval_data.forecast == mock_forecast
    assert eval_data.observation == mock_obs


def test_check_and_subset_forecast_availability(mocker):
    """Test _check_and_subset_forecast_availability function."""
    mock_case = mocker.MagicMock(spec=case.IndividualCase)
    mock_case.case_id_number = "99"
    mock_case.data_vars = ["surface_air_temperature"]
    mock_case.start_date = datetime.datetime(2021, 6, 20)
    mock_case.end_date = datetime.datetime(2021, 6, 25)

    # Setup the return value for _subset_valid_times
    time_subset_mock = mocker.MagicMock(spec=xr.Dataset)
    mock_case._subset_valid_times.return_value = time_subset_mock

    # Setup the return value for perform_subsetting_procedure
    spatial_subset_mock = mocker.MagicMock(spec=xr.Dataset)
    mock_case.perform_subsetting_procedure.return_value = spatial_subset_mock

    # Create a mock for the data variable subset
    var_subset_mock = mocker.MagicMock(spec=xr.Dataset)
    var_subset_mock.init_time = range(10)
    spatial_subset_mock.__getitem__.return_value = var_subset_mock

    # Create the forecast mock
    mock_forecast = mocker.MagicMock(spec=xr.Dataset)
    mock_forecast.lead_time = range(5)
    mock_forecast.init_time = range(5)

    # Create the case evaluation data
    case_eval_data = evaluate.CaseEvaluationData(
        individual_case=mock_case,
        observation_type="gridded",
        forecast=mock_forecast,
        observation=mocker.MagicMock(spec=xr.Dataset),
    )

    result = evaluate._check_and_subset_forecast_availability(case_eval_data)

    # Verify the function calls and result
    mock_case._subset_valid_times.assert_called_once_with(mock_forecast)
    mock_case.perform_subsetting_procedure.assert_called_once_with(time_subset_mock)
    spatial_subset_mock.__getitem__.assert_called_once_with(mock_case.data_vars)
    assert result is var_subset_mock


def test_check_and_subset_forecast_availability_empty(mocker):
    """Test _check_and_subset_forecast_availability function with empty forecast."""
    mock_case = mocker.MagicMock(spec=case.IndividualCase)
    mock_case.case_id_number = "test_case"
    mock_case._subset_valid_times.return_value = mocker.MagicMock(spec=xr.Dataset)
    mock_case._subset_valid_times.return_value.init_time = []
    mock_case.start_date = datetime.datetime(2021, 6, 20)
    mock_case.end_date = datetime.datetime(2021, 6, 25)

    mock_forecast = mocker.MagicMock(spec=xr.Dataset)
    mock_forecast.lead_time = range(5)
    mock_forecast.init_time = range(5)

    # Create a mock self object with the required attributes
    mock_self = mocker.MagicMock()
    mock_self.individual_case = mock_case
    mock_self.forecast = mock_forecast

    result = evaluate._check_and_subset_forecast_availability(mock_self)
    assert result is None


def test_build_dataset_subsets_with_existing_forecast(
    mocker, sample_gridded_obs_dataset, sample_forecast_dataset
):
    """Test build_dataset_subsets with an existing forecast dataset."""
    # Create a mock case
    mock_case = mocker.MagicMock(spec=case.IndividualCase)
    mock_case.case_id_number = "test_case"
    mock_case.data_vars = "2m_temperature"
    mock_case.start_date = datetime.datetime(2021, 6, 20)
    mock_case.end_date = datetime.datetime(2021, 6, 25)

    # Create a mock existing forecast dataset
    existing_forecast = sample_forecast_dataset.copy(deep=True)

    # Create the case evaluation data
    case_eval_data = evaluate.CaseEvaluationData(
        individual_case=mock_case,
        observation_type="gridded",
        forecast=sample_forecast_dataset,  # This should be replaced by existing_forecast
        observation=sample_gridded_obs_dataset,
    )

    # Mock _subset_gridded_obs to return a CaseEvaluationInput
    mock_result = evaluate.CaseEvaluationInput(
        observation_type="gridded",
        observation=sample_gridded_obs_dataset["2m_temperature"],
        forecast=existing_forecast["surface_air_temperature"],
    )
    mocker.patch(
        "extremeweatherbench.evaluate._gridded_inputs_to_evaluation_input",
        return_value=mock_result,
    )

    # Spy on _check_and_subset_forecast_availability to verify it's not called
    check_forecast_spy = mocker.patch(
        "extremeweatherbench.evaluate._check_and_subset_forecast_availability"
    )

    # Call the function with existing_forecast
    result = evaluate.build_dataset_subsets(
        case_eval_data, compute=False, existing_forecast=existing_forecast
    )

    # Verify that _check_and_subset_forecast_availability was not called
    check_forecast_spy.assert_not_called()

    # Verify that the forecast in case_eval_data was replaced with existing_forecast
    assert case_eval_data.forecast is existing_forecast

    # Verify the result
    assert result.observation_type == "gridded"
    assert result.observation is not None
    assert result.forecast is not None


def test_build_dataarray_subsets_no_forecast(mocker):
    """Test build_dataarray_subsets with no forecast data."""
    mock_case = mocker.MagicMock(spec=case.IndividualCase)
    mock_case.case_id_number = "test_case"
    mock_case.data_vars = "2m_temperature"

    mock_forecast = mocker.MagicMock(spec=xr.Dataset)

    case_eval_data = evaluate.CaseEvaluationData(
        individual_case=mock_case,
        observation_type="gridded",
        forecast=mock_forecast,
        observation=None,
    )

    # Mock _check_and_subset_forecast_availability to return None
    mocker.patch(
        "extremeweatherbench.evaluate._check_and_subset_forecast_availability",
        return_value=None,
    )

    result = evaluate.build_dataset_subsets(case_eval_data)

    assert result.observation_type == "gridded"
    assert result.observation is None
    assert result.forecast is None


def test_build_dataarray_subsets_gridded(
    mocker, sample_gridded_obs_dataset, sample_forecast_dataset
):
    """Test build_dataarray_subsets with gridded observation data."""
    mock_case = mocker.MagicMock(spec=case.IndividualCase)
    mock_case.case_id_number = "test_case"
    mock_case.data_vars = "2m_temperature"
    mock_case.start_date = datetime.datetime(2021, 6, 20)
    mock_case.end_date = datetime.datetime(2021, 6, 25)
    mock_case.perform_subsetting_procedure.return_value = sample_gridded_obs_dataset[
        "2m_temperature"
    ]

    case_eval_data = evaluate.CaseEvaluationData(
        individual_case=mock_case,
        observation_type="gridded",
        forecast=sample_forecast_dataset,
        observation=sample_gridded_obs_dataset,
    )

    # Mock _check_and_subset_forecast_availability to return the forecast dataset
    mocker.patch(
        "extremeweatherbench.evaluate._check_and_subset_forecast_availability",
        return_value=sample_forecast_dataset,
    )

    # Mock _subset_gridded_obs to return a CaseEvaluationInput
    mock_result = evaluate.CaseEvaluationInput(
        observation_type="gridded",
        observation=sample_gridded_obs_dataset["2m_temperature"],
        forecast=sample_forecast_dataset["surface_air_temperature"],
    )
    mocker.patch(
        "extremeweatherbench.evaluate._gridded_inputs_to_evaluation_input",
        return_value=mock_result,
    )

    result = evaluate.build_dataset_subsets(case_eval_data, compute=False)

    assert result.observation_type == "gridded"
    assert result.observation is not None
    assert result.forecast is not None


def test_build_dataarray_subsets_point(
    mocker, sample_point_obs_df, sample_forecast_dataset
):
    """Test build_dataarray_subsets with point observation data."""
    mock_case = mocker.MagicMock(spec=case.IndividualCase)
    mock_case.case_id_number = 1  # Match the ID in sample_point_obs_df
    mock_case.data_vars = "surface_air_temperature"

    case_eval_data = evaluate.CaseEvaluationData(
        individual_case=mock_case,
        observation_type="point",
        forecast=sample_forecast_dataset,
        observation=sample_point_obs_df,
    )

    # Mock _check_and_subset_forecast_availability to return the forecast dataset
    mocker.patch(
        "extremeweatherbench.evaluate._check_and_subset_forecast_availability",
        return_value=sample_forecast_dataset,
    )

    # Mock _subset_point_obs to return a CaseEvaluationInput
    mock_obs = xr.DataArray(
        data=np.array([20.0]), dims=["time"], coords={"time": ["2023-01-01"]}
    )
    mock_forecast = xr.DataArray(
        data=np.array([21.0]), dims=["init_time"], coords={"init_time": ["2023-01-01"]}
    )
    mock_result = evaluate.CaseEvaluationInput(
        observation_type="point", observation=mock_obs, forecast=mock_forecast
    )
    mocker.patch(
        "extremeweatherbench.evaluate._point_inputs_to_evaluation_input",
        return_value=mock_result,
    )
    result = evaluate.build_dataset_subsets(case_eval_data, compute=False)

    assert result.observation_type == "point"
    assert result.observation is not None
    assert result.forecast is not None


def test_subset_gridded_obs(
    mocker, sample_gridded_obs_dataset, sample_forecast_dataset
):
    """Test _subset_gridded_obs function."""
    mock_case = mocker.MagicMock(spec=case.IndividualCase)
    mock_case.case_id_number = 99
    mock_case.start_date = datetime.datetime(2021, 6, 20)
    mock_case.end_date = datetime.datetime(2021, 6, 25)
    mock_case.data_vars = "2m_temperature"
    mock_case.perform_subsetting_procedure.return_value = sample_gridded_obs_dataset[
        "2m_temperature"
    ]

    case_eval_data = evaluate.CaseEvaluationData(
        individual_case=mock_case,
        observation_type="gridded",
        forecast=sample_forecast_dataset,
        observation=sample_gridded_obs_dataset,
    )

    result = evaluate._gridded_inputs_to_evaluation_input(case_eval_data)

    assert isinstance(result, evaluate.CaseEvaluationInput)
    assert result.observation_type == "gridded"
    assert isinstance(result.observation, xr.DataArray)
    assert isinstance(result.forecast, xr.Dataset)


def test_subset_point_obs(
    mocker, sample_point_obs_df_with_attrs, sample_forecast_dataset
):
    """Test _subset_point_obs function."""
    mock_case = mocker.MagicMock(spec=case.IndividualCase)
    mock_case.case_id_number = 1
    mock_case.start_date = datetime.datetime(2021, 6, 20)
    mock_case.end_date = datetime.datetime(2021, 6, 25)
    mock_case.data_vars = ["surface_air_temperature"]
    valid_time = pd.Timestamp(
        sample_forecast_dataset.init_time[0].values
    ) + pd.Timedelta(hours=6)
    sample_point_obs_df_with_attrs.iloc[
        0, sample_point_obs_df_with_attrs.columns.get_loc("time")
    ] = valid_time
    sample_point_obs_df_with_attrs.iloc[
        1, sample_point_obs_df_with_attrs.columns.get_loc("time")
    ] = valid_time

    case_eval_data = evaluate.CaseEvaluationData(
        individual_case=mock_case,
        observation_type="point",
        forecast=sample_forecast_dataset,
        observation=sample_point_obs_df_with_attrs,
    )

    result = evaluate._point_inputs_to_evaluation_input(case_eval_data)

    assert isinstance(result, evaluate.CaseEvaluationInput)
    assert result.observation_type == "point"
    assert result.observation is not None
    assert result.forecast is not None


def test_evaluate_full_workflow(
    mocker, sample_config, sample_gridded_obs_dataset, sample_forecast_dataset
):
    # The return func will have the forecast dataset's data vars names switched already
    mocker.patch(
        "extremeweatherbench.data_loader.open_and_preprocess_forecast_dataset",
        return_value=sample_forecast_dataset,
    )
    mocker.patch(
        "extremeweatherbench.data_loader.open_obs_datasets",
        return_value=(None, sample_gridded_obs_dataset),
    )
    result = evaluate.evaluate(sample_config)
    assert isinstance(result, pd.DataFrame)
    # Check that the result DataFrame contains all the expected columns
    expected_columns = [
        "lead_time",
        "value",
        "variable",
        "metric",
        "observation_type",
        "case_id",
        "event_type",
    ]
    assert all(col in result.columns for col in expected_columns)<|MERGE_RESOLUTION|>--- conflicted
+++ resolved
@@ -5,11 +5,7 @@
 import pytest
 import xarray as xr
 
-<<<<<<< HEAD
 from extremeweatherbench import case, evaluate, events, utils
-=======
-from extremeweatherbench import case, evaluate, events
->>>>>>> 117b27f4
 
 
 def test_get_case_metadata(sample_config):
