"""Tests for evaluate module."""

import datetime
import logging
import pathlib
import tempfile
from unittest import mock

import numpy as np
import pandas as pd
import pytest
import xarray as xr

<<<<<<< HEAD
from extremeweatherbench import (
    cases,
    defaults,
    derived,
    evaluate,
    inputs,
    metrics,
    regions,
=======
from extremeweatherbench import cases, evaluate, inputs, metrics
from extremeweatherbench.defaults import OUTPUT_COLUMNS
from extremeweatherbench.regions import (
    BoundingBoxRegion,
    CenteredRegion,
    RegionSubsetter,
>>>>>>> 7d8dd1ff
)


@pytest.fixture
def sample_individual_case():
    """Create a sample IndividualCase for testing."""
    return cases.IndividualCase(
        case_id_number=1,
        title="Test Heat Wave",
        start_date=datetime.datetime(2021, 6, 20),
        end_date=datetime.datetime(2021, 6, 25),
        location=regions.CenteredRegion(
            latitude=45.0, longitude=-120.0, bounding_box_degrees=5.0
        ),
        event_type="heat_wave",
    )


@pytest.fixture
def sample_cases_dict(sample_individual_case):
    """Create a sample cases dictionary."""
    return {
        "cases": [
            {
                "case_id_number": 1,
                "title": "Test Heat Wave",
                "start_date": datetime.datetime(2021, 6, 20),
                "end_date": datetime.datetime(2021, 6, 25),
                "location": {
                    "type": "centered_region",
                    "parameters": {
                        "latitude": 45.0,
                        "longitude": -120.0,
                        "bounding_box_degrees": 5.0,
                    },
                },
                "event_type": "heat_wave",
            }
        ]
    }


@pytest.fixture
def mock_target_base():
    """Create a mock TargetBase object."""
    mock_target = mock.Mock(spec=inputs.TargetBase)
    mock_target.name = "MockTarget"
    mock_target.variables = ["2m_temperature"]
    mock_target.open_and_maybe_preprocess_data_from_source.return_value = xr.Dataset()
    mock_target.maybe_map_variable_names.return_value = xr.Dataset()
    mock_target.subset_data_to_case.return_value = xr.Dataset()
    mock_target.maybe_convert_to_dataset.return_value = xr.Dataset()
    mock_target.add_source_to_dataset_attrs.return_value = xr.Dataset(
        attrs={"source": "mock_target"}
    )
    mock_target.maybe_align_forecast_to_target.return_value = (
        xr.Dataset(),
        xr.Dataset(),
    )
    return mock_target


@pytest.fixture
def mock_forecast_base():
    """Create a mock ForecastBase object."""
    mock_forecast = mock.Mock(spec=inputs.ForecastBase)
    mock_forecast.name = "MockForecast"
    mock_forecast.variables = ["surface_air_temperature"]
    mock_forecast.open_and_maybe_preprocess_data_from_source.return_value = xr.Dataset()
    mock_forecast.maybe_map_variable_names.return_value = xr.Dataset()
    mock_forecast.subset_data_to_case.return_value = xr.Dataset()
    mock_forecast.maybe_convert_to_dataset.return_value = xr.Dataset()
    mock_forecast.add_source_to_dataset_attrs.return_value = xr.Dataset(
        attrs={"source": "mock_forecast"}
    )
    return mock_forecast


@pytest.fixture
def mock_base_metric():
    """Create a mock BaseMetric object."""
    mock_metric = mock.Mock(spec=metrics.BaseMetric)
    mock_metric.name = "MockMetric"
    mock_metric.compute_metric.return_value = xr.DataArray(
        data=[1.0], dims=["lead_time"], coords={"lead_time": [0]}
    )
    return mock_metric


@pytest.fixture
def sample_evaluation_object(mock_target_base, mock_forecast_base, mock_base_metric):
    """Create a sample EvaluationObject."""
    return inputs.EvaluationObject(
        event_type="heat_wave",
        metric_list=[mock_base_metric],
        target=mock_target_base,
        forecast=mock_forecast_base,
    )


@pytest.fixture
def sample_case_operator(
    sample_individual_case, mock_target_base, mock_forecast_base, mock_base_metric
):
    """Create a sample CaseOperator."""
    return cases.CaseOperator(
        case_metadata=sample_individual_case,
        metric_list=mock_base_metric,
        target=mock_target_base,
        forecast=mock_forecast_base,
    )


@pytest.fixture
def sample_forecast_dataset():
    """Create a sample forecast dataset."""
    init_time = pd.date_range("2021-06-20", periods=3)
    lead_time = [0, 6, 12]
    latitudes = np.linspace(40, 50, 11)
    longitudes = np.linspace(-125, -115, 11)

    data = np.random.random(
        (len(init_time), len(latitudes), len(longitudes), len(lead_time))
    )

    return xr.Dataset(
        {
            "surface_air_temperature": (
                ["init_time", "latitude", "longitude", "lead_time"],
                data + 273.15,
            )
        },
        coords={
            "init_time": init_time,
            "latitude": latitudes,
            "longitude": longitudes,
            "lead_time": lead_time,
        },
        attrs={"source": "test_forecast"},
    )


@pytest.fixture
def sample_target_dataset():
    """Create a sample target dataset."""
    time = pd.date_range("2021-06-20", periods=20, freq="6h")
    latitudes = np.linspace(40, 50, 11)
    longitudes = np.linspace(-125, -115, 11)

    data = np.random.random((len(time), len(latitudes), len(longitudes)))

    return xr.Dataset(
        {
            "2m_temperature": (
                ["time", "latitude", "longitude"],
                data + 273.15,
            )
        },
        coords={
            "time": time,
            "latitude": latitudes,
            "longitude": longitudes,
        },
        attrs={"source": "test_target"},
    )


class TestExtremeWeatherBench:
    """Test the ExtremeWeatherBench class."""

    def assert_cases_equal(self, actual, expected):
        """Assert that two IndividualCaseCollection instances are equal."""
        assert len(actual.cases) == len(expected.cases)

        for actual_case, expected_case in zip(actual.cases, expected.cases):
            assert actual_case.case_id_number == expected_case.case_id_number
            assert actual_case.title == expected_case.title
            assert actual_case.start_date == expected_case.start_date
            assert actual_case.end_date == expected_case.end_date
            assert actual_case.event_type == expected_case.event_type

            # Compare region attributes instead of objects
            assert type(actual_case.location) is type(expected_case.location)
            if hasattr(actual_case.location, "latitude"):
                assert actual_case.location.latitude == expected_case.location.latitude
                assert (
                    actual_case.location.longitude == expected_case.location.longitude
                )
                assert (
                    actual_case.location.bounding_box_degrees
                    == expected_case.location.bounding_box_degrees
                )

    def test_initialization(self, sample_cases_dict, sample_evaluation_object):
        """Test ExtremeWeatherBench initialization."""
        ewb = evaluate.ExtremeWeatherBench(
            case_metadata=sample_cases_dict,
            evaluation_objects=[sample_evaluation_object],
        )

        self.assert_cases_equal(
            ewb.case_metadata, cases.load_individual_cases(sample_cases_dict)
        )
        assert ewb.evaluation_objects == [sample_evaluation_object]
        assert ewb.cache_dir is None

    def test_initialization_with_cache_dir(
        self, sample_cases_dict, sample_evaluation_object
    ):
        """Test ExtremeWeatherBench initialization with cache directory."""
        cache_dir = "/tmp/test_cache"
        ewb = evaluate.ExtremeWeatherBench(
            case_metadata=sample_cases_dict,
            evaluation_objects=[sample_evaluation_object],
            cache_dir=cache_dir,
        )

        # Cache dir should be converted to Path object
        assert ewb.cache_dir == pathlib.Path(cache_dir)

    def test_initialization_with_path_cache_dir(
        self, sample_cases_dict, sample_evaluation_object
    ):
        """Test ExtremeWeatherBench initialization with Path cache directory."""
        cache_dir = pathlib.Path("/tmp/test_cache")
        ewb = evaluate.ExtremeWeatherBench(
            case_metadata=sample_cases_dict,
            evaluation_objects=[sample_evaluation_object],
            cache_dir=cache_dir,
        )

        assert ewb.cache_dir == cache_dir

    @mock.patch("extremeweatherbench.cases.build_case_operators")
    def test_case_operators_property(
        self,
        mock_build_case_operators,
        sample_cases_dict,
        sample_evaluation_object,
        sample_case_operator,
    ):
        """Test case_operators property."""
        mock_build_case_operators.return_value = [sample_case_operator]

        ewb = evaluate.ExtremeWeatherBench(
            case_metadata=sample_cases_dict,
            evaluation_objects=[sample_evaluation_object],
        )

        result = ewb.case_operators

        # Verify that build_case_operators was called correctly
        mock_build_case_operators.assert_called_once()
        call_args = mock_build_case_operators.call_args[0]

        # Check that the first argument (case collection) has the right structure
        passed_case_collection = call_args[0]
        self.assert_cases_equal(
            passed_case_collection, cases.load_individual_cases(sample_cases_dict)
        )

        # Check that the second argument (evaluation objects) is correct
        assert call_args[1] == [sample_evaluation_object]

        # Check that the result is what the mock returned
        assert result == [sample_case_operator]

    @mock.patch("extremeweatherbench.evaluate._run_case_operators")
    def test_run_serial(
        self,
        mock_run_case_operators,
        sample_cases_dict,
        sample_evaluation_object,
        sample_case_operator,
    ):
        """Test the run method executes serially."""
        # Mock the case operators property
        with mock.patch.object(
            evaluate.ExtremeWeatherBench, "case_operators", new=[sample_case_operator]
        ):
            # Mock _run_case_operators to return a list of DataFrames
            mock_result = [
                pd.DataFrame(
                    {
                        "value": [1.0],
                        "metric": ["MockMetric"],
                        "case_id_number": [1],
                    }
                )
            ]
            mock_run_case_operators.return_value = mock_result

            ewb = evaluate.ExtremeWeatherBench(
                case_metadata=sample_cases_dict,
                evaluation_objects=[sample_evaluation_object],
            )

            result = ewb.run(n_jobs=1)

            mock_run_case_operators.assert_called_once_with(
                [sample_case_operator], 1, None
            )
            assert isinstance(result, pd.DataFrame)
            assert len(result) == 1

    @mock.patch("extremeweatherbench.evaluate._run_case_operators")
    def test_run_parallel(
        self,
        mock_run_case_operators,
        sample_cases_dict,
        sample_evaluation_object,
        sample_case_operator,
    ):
        """Test the run method executes in parallel."""
        with mock.patch.object(
            evaluate.ExtremeWeatherBench, "case_operators", new=[sample_case_operator]
        ):
            mock_result = [
                pd.DataFrame(
                    {
                        "value": [1.0],
                        "metric": ["MockMetric"],
                        "case_id_number": [1],
                    }
                )
            ]
            mock_run_case_operators.return_value = mock_result

            ewb = evaluate.ExtremeWeatherBench(
                case_metadata=sample_cases_dict,
                evaluation_objects=[sample_evaluation_object],
            )

            result = ewb.run(n_jobs=2)

            mock_run_case_operators.assert_called_once_with(
                [sample_case_operator], 2, None
            )
            assert isinstance(result, pd.DataFrame)
            assert len(result) == 1

    @mock.patch("extremeweatherbench.evaluate._run_case_operators")
    def test_run_with_kwargs(
        self,
        mock_run_case_operators,
        sample_cases_dict,
        sample_evaluation_object,
        sample_case_operator,
    ):
        """Test the run method passes kwargs correctly."""
        with mock.patch.object(
            evaluate.ExtremeWeatherBench, "case_operators", new=[sample_case_operator]
        ):
            mock_result = [pd.DataFrame({"value": [1.0]})]
            mock_run_case_operators.return_value = mock_result

            ewb = evaluate.ExtremeWeatherBench(
                case_metadata=sample_cases_dict,
                evaluation_objects=[sample_evaluation_object],
            )

            result = ewb.run(n_jobs=1, threshold=0.5, pre_compute=True)

            # Check that kwargs were passed through
            call_args = mock_run_case_operators.call_args
            assert call_args[1]["threshold"] == 0.5
            assert call_args[1]["pre_compute"] is True
            assert isinstance(result, pd.DataFrame)

    @mock.patch("extremeweatherbench.evaluate._run_case_operators")
    def test_run_empty_results(
        self,
        mock_run_case_operators,
        sample_cases_dict,
        sample_evaluation_object,
    ):
        """Test the run method handles empty results."""
        with mock.patch.object(evaluate.ExtremeWeatherBench, "case_operators", new=[]):
            mock_run_case_operators.return_value = []

            ewb = evaluate.ExtremeWeatherBench(
                case_metadata=sample_cases_dict,
                evaluation_objects=[sample_evaluation_object],
            )

            result = ewb.run()

            assert isinstance(result, pd.DataFrame)
            assert len(result) == 0
            assert list(result.columns) == defaults.OUTPUT_COLUMNS

    @mock.patch("extremeweatherbench.evaluate.compute_case_operator")
    def test_run_with_caching(
        self,
        mock_compute_case_operator,
        sample_cases_dict,
        sample_evaluation_object,
        sample_case_operator,
    ):
        """Test the run method with caching enabled."""
        with tempfile.TemporaryDirectory() as temp_dir:
            cache_dir = pathlib.Path(temp_dir)

            with mock.patch.object(
                evaluate.ExtremeWeatherBench,
                "case_operators",
                new=[sample_case_operator],
            ):
                mock_result = pd.DataFrame(
                    {
                        "value": [1.0],
                        "metric": ["MockMetric"],
                        "case_id_number": [1],
                    }
                )

                # Make the mock also perform caching like the real function would
                def mock_compute_with_caching(case_operator, cache_dir_arg, **kwargs):
                    if cache_dir_arg:
                        cache_path = (
                            pathlib.Path(cache_dir_arg)
                            if isinstance(cache_dir_arg, str)
                            else cache_dir_arg
                        )
                        mock_result.to_pickle(cache_path / "case_results.pkl")
                    return mock_result

                mock_compute_case_operator.side_effect = mock_compute_with_caching

                ewb = evaluate.ExtremeWeatherBench(
                    case_metadata=sample_cases_dict,
                    evaluation_objects=[sample_evaluation_object],
                    cache_dir=cache_dir,
                )

                ewb.run(n_jobs=1)

                # Check that cache directory was created
                assert cache_dir.exists()

                # Check that results were cached
                cache_file = cache_dir / "case_results.pkl"
                assert cache_file.exists()

    @mock.patch("extremeweatherbench.evaluate.compute_case_operator")
    def test_run_multiple_cases(
        self, mock_compute_case_operator, sample_cases_dict, sample_evaluation_object
    ):
        """Test the run method with multiple case operators."""
        # Create multiple case operators
        case_operator_1 = mock.Mock()
        case_operator_2 = mock.Mock()

        with mock.patch.object(
            evaluate.ExtremeWeatherBench,
            "case_operators",
            new=[case_operator_1, case_operator_2],
        ):
            # Mock compute_case_operator to return different DataFrames
            mock_compute_case_operator.side_effect = [
                pd.DataFrame({"value": [1.0], "case_id_number": [1]}),
                pd.DataFrame({"value": [2.0], "case_id_number": [2]}),
            ]

            ewb = evaluate.ExtremeWeatherBench(
                case_metadata=sample_cases_dict,
                evaluation_objects=[sample_evaluation_object],
            )

            result = ewb.run()

            assert mock_compute_case_operator.call_count == 2
            assert len(result) == 2
            assert result["case_id_number"].tolist() == [1, 2]


class TestRunCaseOperators:
    """Test the _run_case_operators function."""

    @mock.patch("extremeweatherbench.evaluate._run_serial")
    def test_run_case_operators_serial(self, mock_run_serial, sample_case_operator):
        """Test _run_case_operators routes to serial execution."""
        mock_results = [pd.DataFrame({"value": [1.0]})]
        mock_run_serial.return_value = mock_results

        result = evaluate._run_case_operators([sample_case_operator], n_jobs=1)

        mock_run_serial.assert_called_once_with([sample_case_operator], None)
        assert result == mock_results

    @mock.patch("extremeweatherbench.evaluate._run_parallel")
    def test_run_case_operators_parallel(self, mock_run_parallel, sample_case_operator):
        """Test _run_case_operators routes to parallel execution."""
        mock_results = [pd.DataFrame({"value": [1.0]})]
        mock_run_parallel.return_value = mock_results

        result = evaluate._run_case_operators([sample_case_operator], n_jobs=4)

        mock_run_parallel.assert_called_once_with([sample_case_operator], 4)
        assert result == mock_results

    @mock.patch("extremeweatherbench.evaluate._run_serial")
    def test_run_case_operators_with_kwargs(
        self, mock_run_serial, sample_case_operator
    ):
        """Test _run_case_operators passes kwargs correctly."""
        mock_results = [pd.DataFrame({"value": [1.0]})]
        mock_run_serial.return_value = mock_results

        result = evaluate._run_case_operators(
            [sample_case_operator],
            n_jobs=1,
            threshold=0.5,
            pre_compute=True,
        )

        call_args = mock_run_serial.call_args
        assert call_args[0][0] == [sample_case_operator]
        assert call_args[1]["threshold"] == 0.5
        assert call_args[1]["pre_compute"] is True
        assert isinstance(result, list)

    @mock.patch("extremeweatherbench.evaluate._run_parallel")
    def test_run_case_operators_parallel_with_kwargs(
        self, mock_run_parallel, sample_case_operator
    ):
        """Test _run_case_operators passes kwargs to parallel execution."""
        mock_results = [pd.DataFrame({"value": [1.0]})]
        mock_run_parallel.return_value = mock_results

        result = evaluate._run_case_operators(
            [sample_case_operator], n_jobs=2, custom_param="test_value"
        )

        call_args = mock_run_parallel.call_args
        assert call_args[0][0] == [sample_case_operator]
        assert call_args[0][1] == 2  # n_jobs
        assert call_args[1]["custom_param"] == "test_value"
        assert isinstance(result, list)

    def test_run_case_operators_empty_list(self):
        """Test _run_case_operators with empty case operator list."""
        with mock.patch("extremeweatherbench.evaluate._run_serial") as mock_serial:
            mock_serial.return_value = []

            result = evaluate._run_case_operators([], n_jobs=1)

            mock_serial.assert_called_once_with([], None)
            assert result == []


class TestRunSerial:
    """Test the _run_serial function."""

    @mock.patch("extremeweatherbench.evaluate.compute_case_operator")
    @mock.patch("tqdm.auto.tqdm")
    def test_run_serial_basic(
        self, mock_tqdm, mock_compute_case_operator, sample_case_operator
    ):
        """Test basic _run_serial functionality."""
        # Setup mocks
        mock_tqdm.return_value = [sample_case_operator]  # tqdm returns iterable
        mock_result = pd.DataFrame({"value": [1.0], "case_id_number": [1]})
        mock_compute_case_operator.return_value = mock_result

        result = evaluate._run_serial([sample_case_operator])

        mock_compute_case_operator.assert_called_once_with(sample_case_operator, None)
        assert len(result) == 1
        assert result[0].equals(mock_result)

    @mock.patch("extremeweatherbench.evaluate.compute_case_operator")
    @mock.patch("tqdm.auto.tqdm")
    def test_run_serial_multiple_cases(self, mock_tqdm, mock_compute_case_operator):
        """Test _run_serial with multiple case operators."""
        case_op_1 = mock.Mock()
        case_op_2 = mock.Mock()
        case_operators = [case_op_1, case_op_2]

        mock_tqdm.return_value = case_operators
        mock_compute_case_operator.side_effect = [
            pd.DataFrame({"value": [1.0], "case_id_number": [1]}),
            pd.DataFrame({"value": [2.0], "case_id_number": [2]}),
        ]

        result = evaluate._run_serial(case_operators)

        assert mock_compute_case_operator.call_count == 2
        assert len(result) == 2
        assert result[0]["case_id_number"].iloc[0] == 1
        assert result[1]["case_id_number"].iloc[0] == 2

    @mock.patch("extremeweatherbench.evaluate.compute_case_operator")
    @mock.patch("tqdm.auto.tqdm")
    def test_run_serial_with_kwargs(
        self, mock_tqdm, mock_compute_case_operator, sample_case_operator
    ):
        """Test _run_serial passes kwargs to compute_case_operator."""
        mock_tqdm.return_value = [sample_case_operator]
        mock_result = pd.DataFrame({"value": [1.0]})
        mock_compute_case_operator.return_value = mock_result

        result = evaluate._run_serial(
            [sample_case_operator], threshold=0.7, custom_param="test"
        )

        call_args = mock_compute_case_operator.call_args
        assert call_args[0][0] == sample_case_operator
        assert call_args[1]["threshold"] == 0.7
        assert call_args[1]["custom_param"] == "test"
        assert isinstance(result, list)

    def test_run_serial_empty_list(self):
        """Test _run_serial with empty case operator list."""
        result = evaluate._run_serial([])
        assert result == []


class TestRunParallel:
    """Test the _run_parallel function."""

    @mock.patch("extremeweatherbench.utils.ParallelTqdm")
    @mock.patch("joblib.delayed")
    @mock.patch("tqdm.auto.tqdm")
    def test_run_parallel_basic(
        self, mock_tqdm, mock_delayed, mock_parallel_class, sample_case_operator
    ):
        """Test basic _run_parallel functionality."""
        # Setup mocks
        mock_tqdm.return_value = [sample_case_operator]
        mock_delayed_func = mock.Mock()
        mock_delayed.return_value = mock_delayed_func

        mock_parallel_instance = mock.Mock()
        mock_parallel_class.return_value = mock_parallel_instance
        mock_result = [pd.DataFrame({"value": [1.0], "case_id_number": [1]})]
        mock_parallel_instance.return_value = mock_result

        result = evaluate._run_parallel([sample_case_operator], n_jobs=2)

        # Verify Parallel was called with correct n_jobs
        mock_parallel_class.assert_called_once_with(n_jobs=2)

        # Verify the parallel instance was called (generator consumed)
        mock_parallel_instance.assert_called_once()

        assert result == mock_result

    @mock.patch("extremeweatherbench.utils.ParallelTqdm")
    @mock.patch("joblib.delayed")
    @mock.patch("tqdm.auto.tqdm")
    def test_run_parallel_with_none_n_jobs(
        self, mock_tqdm, mock_delayed, mock_parallel_class, sample_case_operator
    ):
        """Test _run_parallel with n_jobs=None (should use all CPUs)."""
        mock_tqdm.return_value = [sample_case_operator]
        mock_delayed_func = mock.Mock()
        mock_delayed.return_value = mock_delayed_func

        mock_parallel_instance = mock.Mock()
        mock_parallel_class.return_value = mock_parallel_instance
        mock_result = [pd.DataFrame({"value": [1.0]})]
        mock_parallel_instance.return_value = mock_result

        with mock.patch("extremeweatherbench.evaluate.logger.warning") as mock_warning:
            result = evaluate._run_parallel([sample_case_operator], n_jobs=None)

            # Should warn about using all CPUs
            mock_warning.assert_called_once_with(
                "No number of jobs provided, using joblib backend default."
            )

            # Verify Parallel was called with n_jobs=None
            mock_parallel_class.assert_called_once_with(n_jobs=None)
            assert isinstance(result, list)

    @mock.patch("extremeweatherbench.utils.ParallelTqdm")
    @mock.patch("joblib.delayed")
    @mock.patch("tqdm.auto.tqdm")
    def test_run_parallel_multiple_cases(
        self, mock_tqdm, mock_delayed, mock_parallel_class
    ):
        """Test _run_parallel with multiple case operators."""
        case_op_1 = mock.Mock()
        case_op_2 = mock.Mock()
        case_operators = [case_op_1, case_op_2]

        mock_tqdm.return_value = case_operators
        mock_delayed_func = mock.Mock()
        mock_delayed.return_value = mock_delayed_func

        mock_parallel_instance = mock.Mock()
        mock_parallel_class.return_value = mock_parallel_instance
        mock_result = [
            pd.DataFrame({"value": [1.0], "case_id_number": [1]}),
            pd.DataFrame({"value": [2.0], "case_id_number": [2]}),
        ]
        mock_parallel_instance.return_value = mock_result

        result = evaluate._run_parallel(case_operators, n_jobs=4)

        assert len(result) == 2
        assert result[0]["case_id_number"].iloc[0] == 1
        assert result[1]["case_id_number"].iloc[0] == 2

    @mock.patch("extremeweatherbench.utils.ParallelTqdm")
    @mock.patch("joblib.delayed")
    @mock.patch("tqdm.auto.tqdm")
    def test_run_parallel_with_kwargs(
        self, mock_tqdm, mock_delayed, mock_parallel_class, sample_case_operator
    ):
        """Test _run_parallel passes kwargs correctly."""
        mock_tqdm.return_value = [sample_case_operator]
        mock_delayed_func = mock.Mock()
        mock_delayed.return_value = mock_delayed_func

        mock_parallel_instance = mock.Mock()
        mock_parallel_class.return_value = mock_parallel_instance
        mock_result = [pd.DataFrame({"value": [1.0]})]
        mock_parallel_instance.return_value = mock_result

        result = evaluate._run_parallel(
            [sample_case_operator],
            n_jobs=2,
            threshold=0.8,
            custom_param="parallel_test",
        )

        # Check that the parallel instance was called with the delayed functions
        mock_parallel_instance.assert_called_once()

        # The call should have created delayed functions with kwargs
        call_args = mock_parallel_instance.call_args[0][0]  # Generator passed
        # Convert generator to list to check
        delayed_calls = list(call_args)
        assert len(delayed_calls) == 1
        assert isinstance(result, list)

    def test_run_parallel_empty_list(self):
        """Test _run_parallel with empty case operator list."""
        with mock.patch(
            "extremeweatherbench.utils.ParallelTqdm"
        ) as mock_parallel_class:
            with mock.patch("tqdm.auto.tqdm") as mock_tqdm:
                mock_tqdm.return_value = []
                mock_parallel_instance = mock.Mock()
                mock_parallel_class.return_value = mock_parallel_instance
                mock_parallel_instance.return_value = []

                result = evaluate._run_parallel([], n_jobs=2)

                assert result == []


class TestComputeCaseOperator:
    """Test the compute_case_operator function."""

    @mock.patch("extremeweatherbench.evaluate._build_datasets")
    @mock.patch("extremeweatherbench.derived.maybe_derive_variables")
    @mock.patch("extremeweatherbench.evaluate._evaluate_metric_and_return_df")
    def test_compute_case_operator_basic(
        self,
        mock_evaluate_metric,
        mock_derive_variables,
        mock_build_datasets,
        sample_case_operator,
        sample_forecast_dataset,
        sample_target_dataset,
    ):
        """Test basic compute_case_operator functionality."""
        # Setup mocks
        mock_build_datasets.return_value = (
            sample_forecast_dataset,
            sample_target_dataset,
        )
        mock_derive_variables.side_effect = (
            lambda ds, variables, **kwargs: ds  # Return unchanged
        )

        mock_result = pd.DataFrame(
            {
                "value": [1.0],
                "metric": ["MockMetric"],
                "case_id_number": [1],
            }
        )
        mock_evaluate_metric.return_value = mock_result

        # Setup the case operator mocks - metric should be a list for iteration
        sample_case_operator.metric_list = [mock_base_metric]
        sample_case_operator.target.maybe_align_forecast_to_target.return_value = (
            sample_forecast_dataset,
            sample_target_dataset,
        )

        result = evaluate.compute_case_operator(sample_case_operator)

        mock_build_datasets.assert_called_once_with(sample_case_operator)
        assert isinstance(result, pd.DataFrame)

    @mock.patch("extremeweatherbench.evaluate._build_datasets")
    @mock.patch("extremeweatherbench.derived.maybe_derive_variables")
    def test_compute_case_operator_with_precompute(
        self,
        mock_derive_variables,
        mock_build_datasets,
        sample_case_operator,
        sample_forecast_dataset,
        sample_target_dataset,
    ):
        """Test compute_case_operator with pre_compute=True."""
        mock_build_datasets.return_value = (
            sample_forecast_dataset,
            sample_target_dataset,
        )
        mock_derive_variables.side_effect = lambda ds, variables, **kwargs: ds

        sample_case_operator.target.maybe_align_forecast_to_target.return_value = (
            sample_forecast_dataset,
            sample_target_dataset,
        )
        sample_case_operator.metric_list = [mock.Mock()]

        with mock.patch(
            "extremeweatherbench.evaluate._compute_and_maybe_cache"
        ) as mock_compute_cache:
            mock_compute_cache.return_value = [
                sample_forecast_dataset,
                sample_target_dataset,
            ]

            with mock.patch(
                "extremeweatherbench.evaluate._evaluate_metric_and_return_df"
            ) as mock_evaluate:
                mock_evaluate.return_value = pd.DataFrame({"value": [1.0]})

                result = evaluate.compute_case_operator(
                    sample_case_operator, pre_compute=True
                )

                mock_compute_cache.assert_called_once()
                assert isinstance(result, pd.DataFrame)

    @mock.patch("extremeweatherbench.evaluate._build_datasets")
    def test_compute_case_operator_multiple_metrics(
        self,
        mock_build_datasets,
        sample_case_operator,
        sample_forecast_dataset,
        sample_target_dataset,
    ):
        """Test compute_case_operator with multiple metrics."""
        mock_build_datasets.return_value = (
            sample_forecast_dataset,
            sample_target_dataset,
        )

        # Create multiple metrics
        metric_1 = mock.Mock()
        metric_2 = mock.Mock()
        sample_case_operator.metric_list = [metric_1, metric_2]

        sample_case_operator.target.maybe_align_forecast_to_target.return_value = (
            sample_forecast_dataset,
            sample_target_dataset,
        )

        with mock.patch(
            "extremeweatherbench.derived.maybe_derive_variables"
        ) as mock_derive:
            mock_derive.side_effect = lambda ds, variables, **kwargs: ds

            with mock.patch(
                "extremeweatherbench.evaluate._evaluate_metric_and_return_df"
            ) as mock_evaluate:
                mock_evaluate.return_value = pd.DataFrame({"value": [1.0]})

                result = evaluate.compute_case_operator(sample_case_operator)

                # Should be called twice (once for each metric)
                assert mock_evaluate.call_count == 2
                assert len(result) == 2

    @mock.patch("extremeweatherbench.evaluate._build_datasets")
    def test_compute_case_operator_zero_length_forecast_dataset(
        self, mock_build_datasets, sample_case_operator
    ):
        """Test compute_case_operator when _build_datasets returns empty forecast
        dataset."""
        # Mock _build_datasets to return empty datasets (simulating zero valid times)
        empty_forecast_ds = xr.Dataset(coords={"valid_time": pd.DatetimeIndex([])})
        empty_target_ds = xr.Dataset(coords={"valid_time": pd.DatetimeIndex([])})
        mock_build_datasets.return_value = (empty_forecast_ds, empty_target_ds)

        result = evaluate.compute_case_operator(sample_case_operator)

        # Should return empty DataFrame with correct columns
        assert isinstance(result, pd.DataFrame)
        assert len(result) == 0
        assert list(result.columns) == defaults.OUTPUT_COLUMNS

        # _build_datasets should be called, but no further processing should occur
        mock_build_datasets.assert_called_once_with(sample_case_operator)

    @mock.patch("extremeweatherbench.evaluate._build_datasets")
    def test_compute_case_operator_zero_length_target_dataset(
        self, mock_build_datasets, sample_case_operator, sample_forecast_dataset
    ):
        """Test compute_case_operator when _build_datasets returns empty
        target dataset."""
        # Mock _build_datasets to return empty target dataset
        empty_target_ds = xr.Dataset(coords={"valid_time": pd.DatetimeIndex([])})
        mock_build_datasets.return_value = (sample_forecast_dataset, empty_target_ds)

        result = evaluate.compute_case_operator(sample_case_operator)

        # Should return empty DataFrame with correct columns
        assert isinstance(result, pd.DataFrame)
        assert len(result) == 0
        assert list(result.columns) == defaults.OUTPUT_COLUMNS

        mock_build_datasets.assert_called_once_with(sample_case_operator)

    @mock.patch("extremeweatherbench.evaluate._build_datasets")
    def test_compute_case_operator_empty_forecast_dataset(
        self, mock_build_datasets, sample_case_operator
    ):
        """Test compute_case_operator when _build_datasets returns empty forecast
        dataset."""
        # Mock _build_datasets to return empty datasets (simulating zero valid times)
        empty_forecast_ds = xr.Dataset()
        empty_target_ds = xr.Dataset()
        mock_build_datasets.return_value = (empty_forecast_ds, empty_target_ds)

        result = evaluate.compute_case_operator(sample_case_operator)

        # Should return empty DataFrame with correct columns
        assert isinstance(result, pd.DataFrame)
        assert len(result) == 0
        assert list(result.columns) == defaults.OUTPUT_COLUMNS

        # _build_datasets should be called, but no further processing should occur
        mock_build_datasets.assert_called_once_with(sample_case_operator)

    @mock.patch("extremeweatherbench.evaluate._build_datasets")
    def test_compute_case_operator_empty_target_dataset(
        self, mock_build_datasets, sample_case_operator, sample_forecast_dataset
    ):
        """Test compute_case_operator when _build_datasets returns empty
        target dataset."""
        # Mock _build_datasets to return empty target dataset
        empty_target_ds = xr.Dataset()
        mock_build_datasets.return_value = (sample_forecast_dataset, empty_target_ds)

        result = evaluate.compute_case_operator(sample_case_operator)

        # Should return empty DataFrame with correct columns
        assert isinstance(result, pd.DataFrame)
        assert len(result) == 0
        assert list(result.columns) == defaults.OUTPUT_COLUMNS

        mock_build_datasets.assert_called_once_with(sample_case_operator)


class TestPipelineFunctions:
    """Test the pipeline functions."""

    def test_build_datasets(self, sample_case_operator):
        """Test _build_datasets function."""
        with mock.patch(
            "extremeweatherbench.evaluate.run_pipeline"
        ) as mock_run_pipeline:
            mock_forecast_ds = xr.Dataset(attrs={"name": "forecast_source"})
            mock_target_ds = xr.Dataset(attrs={"name": "target_source"})
            mock_run_pipeline.side_effect = [mock_target_ds, mock_forecast_ds]

            forecast_ds, target_ds = evaluate._build_datasets(sample_case_operator)

            assert mock_run_pipeline.call_count == 2
            assert forecast_ds.attrs["name"] == "forecast_source"
            assert target_ds.attrs["name"] == "target_source"

    def test_build_datasets_zero_length_dimensions(self, sample_case_operator):
        """Test _build_datasets when forecast has zero-length dimensions."""
        with mock.patch(
            "extremeweatherbench.evaluate.run_pipeline"
        ) as mock_run_pipeline:
            # Create a forecast dataset with zero-length valid_time dimension
            mock_forecast_ds = xr.Dataset(
                coords={"valid_time": []},  # Empty valid_time coordinate
                attrs={"source": "forecast"},
            )
            mock_target_ds = xr.Dataset(attrs={"source": "target"})
            mock_run_pipeline.side_effect = [mock_target_ds, mock_forecast_ds]

            with mock.patch(
                "extremeweatherbench.evaluate.logger.warning"
            ) as mock_warning:
                forecast_ds, target_ds = evaluate._build_datasets(sample_case_operator)

                # Should return empty datasets
                assert len(forecast_ds) == 0
                assert len(target_ds) == 0
                assert isinstance(forecast_ds, xr.Dataset)
                assert isinstance(target_ds, xr.Dataset)

                # Should log a warning
                mock_warning.assert_called_once()
                warning_message = mock_warning.call_args[0][0]
                assert "has no data for case time range" in warning_message
                assert (
                    str(sample_case_operator.case_metadata.case_id_number)
                    in warning_message
                )

                # Should call run_pipeline twice (once for target, once for forecast)
                assert mock_run_pipeline.call_count == 2

    def test_build_datasets_zero_length_warning_content(self, sample_case_operator):
        """Test _build_datasets warning message content when forecast has
        zero-length dimensions."""
        with mock.patch(
            "extremeweatherbench.evaluate.run_pipeline"
        ) as mock_run_pipeline:
            # Create a forecast dataset with zero-length dimension
            mock_forecast_ds = xr.Dataset(
                coords={"lead_time": []}, attrs={"source": "forecast"}
            )
            mock_run_pipeline.return_value = mock_forecast_ds

            with mock.patch(
                "extremeweatherbench.evaluate.logger.warning"
            ) as mock_warning:
                forecast_ds, target_ds = evaluate._build_datasets(sample_case_operator)

                # Verify warning message contains expected information
                mock_warning.assert_called_once()
                warning_message = mock_warning.call_args[0][0]

                # Check all expected components are in the warning message
                assert (
                    f"case {sample_case_operator.case_metadata.case_id_number}"
                    in warning_message
                )
                assert "zero-length dimensions" in warning_message
                assert "['lead_time']" in warning_message
                assert (
                    str(sample_case_operator.case_metadata.start_date)
                    in warning_message
                )
                assert (
                    str(sample_case_operator.case_metadata.end_date) in warning_message
                )

    def test_build_datasets_multiple_zero_length_dimensions(self, sample_case_operator):
        """Test _build_datasets when forecast has multiple zero-length dimensions."""
        with mock.patch(
            "extremeweatherbench.evaluate.run_pipeline"
        ) as mock_run_pipeline:
            # Create a forecast dataset with multiple zero-length dimensions
            mock_forecast_ds = xr.Dataset(
                coords={"valid_time": [], "latitude": []}, attrs={"source": "forecast"}
            )
            mock_run_pipeline.return_value = mock_forecast_ds

            with mock.patch(
                "extremeweatherbench.evaluate.logger.warning"
            ) as mock_warning:
                forecast_ds, target_ds = evaluate._build_datasets(sample_case_operator)

                # Should return empty datasets
                assert len(forecast_ds) == 0
                assert len(target_ds) == 0

                # Should log a warning with both dimensions
                mock_warning.assert_called_once()
                warning_message = mock_warning.call_args[0][0]
                assert "no data for case time range" in warning_message

    def test_build_datasets_normal_dimensions(self, sample_case_operator):
        """Test _build_datasets when forecast has normal (non-zero) dimensions."""
        with mock.patch(
            "extremeweatherbench.evaluate.run_pipeline"
        ) as mock_run_pipeline:
            # Create datasets with normal dimensions
            mock_forecast_ds = xr.Dataset(
                coords={"valid_time": [1, 2, 3], "latitude": [40, 45, 50]},
                attrs={"source": "forecast"},
            )
            mock_target_ds = xr.Dataset(attrs={"source": "target"})
            mock_run_pipeline.side_effect = [mock_target_ds, mock_forecast_ds]

            with mock.patch(
                "extremeweatherbench.evaluate.logger.warning"
            ) as mock_warning:
                forecast_ds, target_ds = evaluate._build_datasets(sample_case_operator)

                # Should return the actual datasets
                assert forecast_ds.attrs["source"] == "forecast"
                assert target_ds.attrs["source"] == "target"

                # Should not log any warning
                mock_warning.assert_not_called()

                # Should call run_pipeline twice (for both forecast and target)
                assert mock_run_pipeline.call_count == 2

    @mock.patch("extremeweatherbench.derived.maybe_derive_variables")
    @mock.patch("extremeweatherbench.evaluate.inputs.maybe_subset_variables")
    def test_run_pipeline_forecast(
        self,
        mock_maybe_subset_variables,
        mock_derived,
        sample_case_operator,
        sample_forecast_dataset,
    ):
        """Test run_pipeline function for forecast data."""
        # Mock the pipeline methods
        sample_case_operator.forecast.open_and_maybe_preprocess_data_from_source.return_value = sample_forecast_dataset  # noqa: E501
        sample_case_operator.forecast.maybe_map_variable_names.return_value = (
            sample_forecast_dataset
        )
        mock_maybe_subset_variables.return_value = sample_forecast_dataset
        sample_case_operator.forecast.subset_data_to_case.return_value = (
            sample_forecast_dataset
        )
        sample_case_operator.forecast.maybe_convert_to_dataset.return_value = (
            sample_forecast_dataset
        )
        sample_case_operator.forecast.add_source_to_dataset_attrs.return_value = (
            sample_forecast_dataset
        )
        mock_derived.return_value = sample_forecast_dataset

        result = evaluate.run_pipeline(
            sample_case_operator.case_metadata, sample_case_operator.forecast
        )

        assert isinstance(result, xr.Dataset)
        sample_case_operator.forecast.open_and_maybe_preprocess_data_from_source.assert_called_once()  # noqa: E501
        sample_case_operator.forecast.maybe_map_variable_names.assert_called_once()
        mock_maybe_subset_variables.assert_called_once()
        # The pipe() method passes the dataset, then case_metadata as kwarg
        assert sample_case_operator.forecast.subset_data_to_case.call_count == 1
        call_args = sample_case_operator.forecast.subset_data_to_case.call_args
        assert call_args[1]["case_metadata"] == sample_case_operator.case_metadata
        sample_case_operator.forecast.maybe_convert_to_dataset.assert_called_once()
        sample_case_operator.forecast.add_source_to_dataset_attrs.assert_called_once()

    @mock.patch("extremeweatherbench.derived.maybe_derive_variables")
    @mock.patch("extremeweatherbench.evaluate.inputs.maybe_subset_variables")
    def test_run_pipeline_target(
        self,
        mock_maybe_subset_variables,
        mock_derived,
        sample_case_operator,
        sample_target_dataset,
    ):
        """Test run_pipeline function for target data."""
        # Mock the pipeline methods
        sample_case_operator.target.open_and_maybe_preprocess_data_from_source.return_value = sample_target_dataset  # noqa: E501
        sample_case_operator.target.maybe_map_variable_names.return_value = (
            sample_target_dataset
        )
        mock_maybe_subset_variables.return_value = sample_target_dataset
        sample_case_operator.target.subset_data_to_case.return_value = (
            sample_target_dataset
        )
        sample_case_operator.target.maybe_convert_to_dataset.return_value = (
            sample_target_dataset
        )
        sample_case_operator.target.add_source_to_dataset_attrs.return_value = (
            sample_target_dataset
        )
        mock_derived.return_value = sample_target_dataset

        result = evaluate.run_pipeline(
            sample_case_operator.case_metadata, sample_case_operator.target
        )

        assert isinstance(result, xr.Dataset)
        sample_case_operator.target.open_and_maybe_preprocess_data_from_source.assert_called_once()  # noqa: E501

    def test_run_pipeline_invalid_source(self, sample_case_operator):
        """Test run_pipeline function with invalid input source."""
        with pytest.raises(AttributeError, match="'str' object has no attribute"):
            evaluate.run_pipeline(sample_case_operator.case_metadata, "invalid")

    def test_compute_and_maybe_cache(
        self, sample_forecast_dataset, sample_target_dataset
    ):
        """Test _compute_and_maybe_cache function."""
        # Create lazy datasets
        lazy_forecast = sample_forecast_dataset.chunk()
        lazy_target = sample_target_dataset.chunk()

        result = evaluate._compute_and_maybe_cache(
            lazy_forecast, lazy_target, cache_dir=None
        )

        assert len(result) == 2
        assert isinstance(result[0], xr.Dataset)
        assert isinstance(result[1], xr.Dataset)

    def test_compute_and_maybe_cache_with_cache_dir(
        self, sample_forecast_dataset, sample_target_dataset
    ):
        """Test _compute_and_maybe_cache with cache directory (should raise
        NotImplementedError)."""
        with tempfile.TemporaryDirectory() as temp_dir:
            cache_dir = pathlib.Path(temp_dir)

            with pytest.raises(
                NotImplementedError, match="Caching is not implemented yet"
            ):
                evaluate._compute_and_maybe_cache(
                    sample_forecast_dataset, sample_target_dataset, cache_dir=cache_dir
                )


class TestMetricEvaluation:
    """Test metric evaluation functionality."""

    def test_evaluate_metric_and_return_df(
        self,
        sample_forecast_dataset,
        sample_target_dataset,
        sample_case_operator,
        mock_base_metric,
    ):
        """Test _evaluate_metric_and_return_df function."""
        # Setup the metric mock
        mock_result = xr.DataArray(
            data=[1.5], dims=["lead_time"], coords={"lead_time": [0]}
        )
<<<<<<< HEAD
        mock_base_metric.name = "TestMetric"
        mock_base_metric.compute_metric.return_value = mock_result

=======
        mock_metric_instance = Mock()
        mock_metric_instance.name = "TestMetric"
        mock_metric_instance.compute_metric.return_value = mock_result
        mock_base_metric.return_value = mock_metric_instance
>>>>>>> 7d8dd1ff
        result = evaluate._evaluate_metric_and_return_df(
            forecast_ds=sample_forecast_dataset,
            target_ds=sample_target_dataset,
            forecast_variable="surface_air_temperature",
            target_variable="2m_temperature",
            metric=mock_base_metric,
            case_operator=sample_case_operator,
        )

        assert isinstance(result, pd.DataFrame)
        assert "value" in result.columns
        assert "metric" in result.columns
        assert "case_id_number" in result.columns
        assert "event_type" in result.columns
        assert result["metric"].iloc[0] == "TestMetric"
        assert result["case_id_number"].iloc[0] == 1
        assert result["event_type"].iloc[0] == "heat_wave"

    def test_evaluate_metric_and_return_df_with_kwargs(
        self,
        sample_forecast_dataset,
        sample_target_dataset,
        sample_case_operator,
        mock_base_metric,
    ):
        """Test _evaluate_metric_and_return_df with additional kwargs."""
        mock_result = xr.DataArray(
            data=[2.0], dims=["lead_time"], coords={"lead_time": [6]}
        )
        mock_base_metric.name = "TestMetric"
        mock_base_metric.compute_metric.return_value = mock_result

        evaluate._evaluate_metric_and_return_df(
            forecast_ds=sample_forecast_dataset,
            target_ds=sample_target_dataset,
            forecast_variable="surface_air_temperature",
            target_variable="2m_temperature",
            metric=mock_base_metric,
            case_operator=sample_case_operator,
            threshold=0.5,  # Additional kwarg
        )

        # Verify that kwargs were passed to compute_metric
        mock_base_metric.compute_metric.assert_called_once()
        call_kwargs = mock_base_metric.compute_metric.call_args[1]
        assert "threshold" in call_kwargs
        assert call_kwargs["threshold"] == 0.5

    def test_evaluate_metric_and_return_df_with_derived_variables(
        self, mock_base_metric
    ):
        """Test _evaluate_metric_and_return_df with derived variables."""
        # Create datasets with derived variables included
        forecast_ds = xr.Dataset(
            {
                "surface_air_temperature": (
                    ["init_time", "lead_time", "latitude", "longitude"],
                    np.random.randn(2, 3, 4, 5) + 280,
                ),
                "derived_forecast_var": (
                    ["init_time", "lead_time", "latitude", "longitude"],
                    np.random.randn(2, 3, 4, 5) + 285,
                ),
            },
            coords={
                "init_time": pd.date_range("2021-06-20", periods=2, freq="D"),
                "lead_time": [0, 6, 12],
                "latitude": np.linspace(30, 50, 4),
                "longitude": np.linspace(-120, -90, 5),
            },
            attrs={"source": "test_forecast", "forecast_source": "test_forecast"},
        )

        target_ds = xr.Dataset(
            {
                "2m_temperature": (
                    ["time", "latitude", "longitude"],
                    np.random.randn(3, 4, 5) + 275,
                ),
                "derived_target_var": (
                    ["time", "latitude", "longitude"],
                    np.random.randn(3, 4, 5) + 280,
                ),
            },
            coords={
                "time": pd.date_range("2021-06-20", periods=3, freq="6h"),
                "latitude": np.linspace(30, 50, 4),
                "longitude": np.linspace(-120, -90, 5),
            },
            attrs={"source": "test_target", "target_source": "test_target"},
        )

        # Setup the metric mock
        mock_result = xr.DataArray(
            data=[2.5], dims=["lead_time"], coords={"lead_time": [0]}
        )
        mock_base_metric.name = "TestDerivedMetric"
        mock_base_metric.compute_metric.return_value = mock_result

        result = evaluate._evaluate_metric_and_return_df(
            forecast_ds=forecast_ds,
            target_ds=target_ds,
            forecast_variable=TestForecastDerivedVariable,
            target_variable=TestTargetDerivedVariable,
            metric=mock_base_metric,
            case_id_number=3,
            event_type="derived_test",
        )

        # Verify the result structure
        assert isinstance(result, pd.DataFrame)
        assert "value" in result.columns
        assert "metric" in result.columns
        assert "target_variable" in result.columns
        assert "case_id_number" in result.columns
        assert "event_type" in result.columns

        # Check the values
        assert result["metric"].iloc[0] == "TestDerivedMetric"
        assert result["case_id_number"].iloc[0] == 3
        assert result["event_type"].iloc[0] == "derived_test"
        assert result["value"].iloc[0] == 2.5

        # Verify that compute_metric was called with the derived variables
        mock_base_metric.compute_metric.assert_called_once()
        call_args = mock_base_metric.compute_metric.call_args[0]

        # The variables should be passed as derived variable instances
        assert isinstance(call_args[0], xr.DataArray)  # forecast data
        assert isinstance(call_args[1], xr.DataArray)  # target data


class TestErrorHandling:
    """Test error handling and edge cases."""

    def test_extremeweatherbench_empty_cases(self, sample_evaluation_object):
        """Test ExtremeWeatherBench with empty cases."""
        empty_cases = {"cases": []}

        ewb = evaluate.ExtremeWeatherBench(
            case_metadata=empty_cases,
            evaluation_objects=[sample_evaluation_object],
        )

        with mock.patch("extremeweatherbench.cases.build_case_operators") as mock_build:
            mock_build.return_value = []

            result = ewb.run()

            # Should return empty DataFrame when no cases
            assert isinstance(result, pd.DataFrame)
            assert len(result) == 0

    def test_compute_case_operator_exception_handling(self, sample_case_operator):
        """Test exception handling in compute_case_operator."""
        with mock.patch("extremeweatherbench.evaluate._build_datasets") as mock_build:
            mock_build.side_effect = Exception("Data loading failed")

            with pytest.raises(Exception, match="Data loading failed"):
                evaluate.compute_case_operator(sample_case_operator)

    def test_run_pipeline_missing_method(self, sample_case_operator):
        """Test run_pipeline when a required method is missing."""
        # Remove a required method
        del sample_case_operator.forecast.open_and_maybe_preprocess_data_from_source

        with pytest.raises(AttributeError):
            evaluate.run_pipeline(
                sample_case_operator.case_metadata, sample_case_operator.forecast
            )

    def test_evaluate_metric_computation_failure(
        self,
        sample_forecast_dataset,
        sample_target_dataset,
        sample_case_operator,
        mock_base_metric,
    ):
        """Test metric evaluation when computation fails."""
        mock_base_metric.name = "FailingMetric"
        mock_base_metric.compute_metric.side_effect = Exception(
            "Metric computation failed"
        )

        with pytest.raises(Exception, match="Metric computation failed"):
            evaluate._evaluate_metric_and_return_df(
                forecast_ds=sample_forecast_dataset,
                target_ds=sample_target_dataset,
                forecast_variable="surface_air_temperature",
                target_variable="2m_temperature",
                metric=mock_base_metric,
                case_operator=sample_case_operator,
            )

    @mock.patch("extremeweatherbench.evaluate._run_serial")
    def test_run_case_operators_serial_exception(
        self, mock_run_serial, sample_case_operator
    ):
        """Test _run_case_operators handles exceptions in serial execution."""
        mock_run_serial.side_effect = Exception("Serial execution failed")

        with pytest.raises(Exception, match="Serial execution failed"):
            evaluate._run_case_operators([sample_case_operator], n_jobs=1)

    @mock.patch("extremeweatherbench.evaluate._run_parallel")
    def test_run_case_operators_parallel_exception(
        self, mock_run_parallel, sample_case_operator
    ):
        """Test _run_case_operators handles exceptions in parallel execution."""
        mock_run_parallel.side_effect = Exception("Parallel execution failed")

        with pytest.raises(Exception, match="Parallel execution failed"):
            evaluate._run_case_operators([sample_case_operator], n_jobs=2)

    @mock.patch("extremeweatherbench.evaluate.compute_case_operator")
    @mock.patch("tqdm.auto.tqdm")
    def test_run_serial_case_operator_exception(
        self, mock_tqdm, mock_compute_case_operator, sample_case_operator
    ):
        """Test _run_serial handles exceptions from individual case operators."""
        mock_tqdm.return_value = [sample_case_operator]
        mock_compute_case_operator.side_effect = Exception("Case operator failed")

        with pytest.raises(Exception, match="Case operator failed"):
            evaluate._run_serial([sample_case_operator])

    @mock.patch("extremeweatherbench.utils.ParallelTqdm")
    @mock.patch("joblib.delayed")
    @mock.patch("tqdm.auto.tqdm")
    def test_run_parallel_joblib_exception(
        self, mock_tqdm, mock_delayed, mock_parallel_class, sample_case_operator
    ):
        """Test _run_parallel handles joblib Parallel exceptions."""
        mock_tqdm.return_value = [sample_case_operator]
        mock_delayed_func = mock.Mock()
        mock_delayed.return_value = mock_delayed_func

        mock_parallel_instance = mock.Mock()
        mock_parallel_class.return_value = mock_parallel_instance
        mock_parallel_instance.side_effect = Exception("Joblib parallel failed")

        with pytest.raises(Exception, match="Joblib parallel failed"):
            evaluate._run_parallel([sample_case_operator], n_jobs=2)

    @mock.patch("extremeweatherbench.utils.ParallelTqdm")
    @mock.patch("joblib.delayed")
    @mock.patch("tqdm.auto.tqdm")
    def test_run_parallel_delayed_function_exception(
        self, mock_tqdm, mock_delayed, mock_parallel_class, sample_case_operator
    ):
        """Test _run_parallel handles exceptions in delayed functions."""
        mock_tqdm.return_value = [sample_case_operator]

        # Mock delayed to raise an exception
        mock_delayed.side_effect = Exception("Delayed function creation failed")

        # Set up the Parallel mock to actually consume the generator and trigger delayed
        def consume_generator(generator):
            # This will consume the generator and trigger the delayed call
            list(generator)

        mock_parallel_instance = mock.Mock()
        mock_parallel_class.return_value = mock_parallel_instance
        mock_parallel_instance.side_effect = consume_generator

        with pytest.raises(Exception, match="Delayed function creation failed"):
            evaluate._run_parallel([sample_case_operator], n_jobs=2)

    @mock.patch("extremeweatherbench.evaluate._run_case_operators")
    def test_run_method_exception_propagation(
        self, mock_run_case_operators, sample_cases_dict, sample_evaluation_object
    ):
        """Test that ExtremeWeatherBench.run() propagates exceptions correctly."""
        mock_run_case_operators.side_effect = Exception("Execution failed")

        ewb = evaluate.ExtremeWeatherBench(
            case_metadata=sample_cases_dict,
            evaluation_objects=[sample_evaluation_object],
        )

        with pytest.raises(Exception, match="Execution failed"):
            ewb.run()

    @mock.patch("extremeweatherbench.evaluate.compute_case_operator")
    @mock.patch("tqdm.auto.tqdm")
    def test_run_serial_partial_failure(self, mock_tqdm, mock_compute_case_operator):
        """Test _run_serial behavior when some case operators fail."""
        case_op_1 = mock.Mock()
        case_op_2 = mock.Mock()
        case_op_3 = mock.Mock()
        case_operators = [case_op_1, case_op_2, case_op_3]

        mock_tqdm.return_value = case_operators

        # First succeeds, second fails, third never reached
        mock_compute_case_operator.side_effect = [
            pd.DataFrame({"value": [1.0], "case_id_number": [1]}),
            Exception("Case operator 2 failed"),
            pd.DataFrame({"value": [3.0], "case_id_number": [3]}),
        ]

        # Should fail on the second case operator
        with pytest.raises(Exception, match="Case operator 2 failed"):
            evaluate._run_serial(case_operators)

        # Should have tried only the first two
        assert mock_compute_case_operator.call_count == 2

    @mock.patch("extremeweatherbench.utils.ParallelTqdm")
    @mock.patch("joblib.delayed")
    @mock.patch("tqdm.auto.tqdm")
    def test_run_parallel_invalid_n_jobs(
        self, mock_tqdm, mock_delayed, mock_parallel_class, sample_case_operator
    ):
        """Test _run_parallel with invalid n_jobs parameter."""
        mock_tqdm.return_value = [sample_case_operator]
        mock_delayed_func = mock.Mock()
        mock_delayed.return_value = mock_delayed_func

        # Mock Parallel to raise ValueError for invalid n_jobs
        mock_parallel_class.side_effect = ValueError("Invalid n_jobs parameter")

        with pytest.raises(ValueError, match="Invalid n_jobs parameter"):
            evaluate._run_parallel([sample_case_operator], n_jobs=-5)


class TestIntegration:
    """Test integration scenarios with real-like data."""

    @mock.patch("extremeweatherbench.derived.maybe_derive_variables")
    @mock.patch("extremeweatherbench.evaluate.inputs.maybe_subset_variables")
    def test_end_to_end_workflow(
        self,
        mock_maybe_subset_variables,
        mock_derive_variables,
        sample_cases_dict,
        sample_evaluation_object,
        sample_forecast_dataset,
        sample_target_dataset,
    ):
        """Test a complete end-to-end workflow."""
        mock_derive_variables.side_effect = lambda ds, variables, **kwargs: ds

        # Setup the evaluation object methods
        sample_evaluation_object.target.maybe_align_forecast_to_target.return_value = (
            sample_forecast_dataset,
            sample_target_dataset,
        )

        # Mock the pipeline methods to return our test datasets
        sample_evaluation_object.forecast.open_and_maybe_preprocess_data_from_source.return_value = (  # noqa: E501
            sample_forecast_dataset
        )
        sample_evaluation_object.forecast.maybe_map_variable_names.return_value = (
            sample_forecast_dataset
        )
        mock_maybe_subset_variables.return_value = sample_forecast_dataset
        sample_evaluation_object.forecast.subset_data_to_case.return_value = (
            sample_forecast_dataset
        )
        sample_evaluation_object.forecast.maybe_convert_to_dataset.return_value = (
            sample_forecast_dataset
        )
        sample_evaluation_object.forecast.add_source_to_dataset_attrs.return_value = (
            sample_forecast_dataset
        )

        sample_evaluation_object.target.open_and_maybe_preprocess_data_from_source.return_value = (  # noqa: E501
            sample_target_dataset
        )
        sample_evaluation_object.target.maybe_map_variable_names.return_value = (
            sample_target_dataset
        )
        sample_evaluation_object.target.subset_data_to_case.return_value = (
            sample_target_dataset
        )
        sample_evaluation_object.target.maybe_convert_to_dataset.return_value = (
            sample_target_dataset
        )
        sample_evaluation_object.target.add_source_to_dataset_attrs.return_value = (
            sample_target_dataset
        )

        # Mock the metric evaluation to return a proper DataFrame
        mock_result_df = pd.DataFrame(
            {
                "value": [1.0],
                "target_variable": ["2m_temperature"],
                "metric": ["MockMetric"],
                "target_source": ["test_target"],
                "forecast_source": ["test_forecast"],
                "case_id_number": [1],
                "event_type": ["heat_wave"],
            }
        )

        with mock.patch(
            "extremeweatherbench.evaluate._evaluate_metric_and_return_df"
        ) as mock_eval:
            mock_eval.return_value = mock_result_df

            # Create and run the workflow
            ewb = evaluate.ExtremeWeatherBench(
                case_metadata=sample_cases_dict,
                evaluation_objects=[sample_evaluation_object],
            )

            result = ewb.run()

        # Verify the result structure
        assert isinstance(result, pd.DataFrame)
        assert len(result) > 0
        assert "value" in result.columns
        assert "metric" in result.columns
        assert "case_id_number" in result.columns
        assert "event_type" in result.columns

    @mock.patch("extremeweatherbench.evaluate.inputs.maybe_subset_variables")
    def test_multiple_variables_and_metrics(
        self,
        mock_maybe_subset_variables,
        sample_cases_dict,
        sample_forecast_dataset,
        sample_target_dataset,
    ):
        """Test workflow with multiple variables and metrics."""
        # Create multiple metrics
        metric_1 = mock.Mock(spec=metrics.BaseMetric)
        metric_1.name = "Metric1"
        metric_1.return_value.name = "Metric1"
        metric_1.return_value.compute_metric.return_value = xr.DataArray(
            data=[1.0], dims=["lead_time"], coords={"lead_time": [0]}
        )

        metric_2 = mock.Mock(spec=metrics.BaseMetric)
        metric_2.name = "Metric2"
        metric_2.return_value.name = "Metric2"
        metric_2.return_value.compute_metric.return_value = xr.DataArray(
            data=[2.0], dims=["lead_time"], coords={"lead_time": [0]}
        )

        # Create evaluation object with multiple metrics and variables
        eval_obj = mock.Mock(spec=inputs.EvaluationObject)
        eval_obj.event_type = "heat_wave"
        eval_obj.metric_list = [metric_1, metric_2]

        # Mock target and forecast with variables that match our datasets
        eval_obj.target = mock.Mock(spec=inputs.TargetBase)
        eval_obj.target.name = "MultiTarget"
        eval_obj.target.variables = [
            "2m_temperature"
        ]  # Only include variables that exist

        eval_obj.forecast = mock.Mock(spec=inputs.ForecastBase)
        eval_obj.forecast.name = "MultiForecast"
        eval_obj.forecast.variables = [
            "surface_air_temperature"
        ]  # Only include variables that exist

        # Setup pipeline mocks
        mock_maybe_subset_variables.return_value = sample_forecast_dataset
        for obj in [eval_obj.target, eval_obj.forecast]:
            obj.open_and_maybe_preprocess_data_from_source.return_value = (
                sample_forecast_dataset
            )
            obj.maybe_map_variable_names.return_value = sample_forecast_dataset
            obj.subset_data_to_case.return_value = sample_forecast_dataset
            obj.maybe_convert_to_dataset.return_value = sample_forecast_dataset
            obj.add_source_to_dataset_attrs.return_value = sample_forecast_dataset

        eval_obj.target.maybe_align_forecast_to_target.return_value = (
            sample_forecast_dataset,
            sample_target_dataset,
        )

        # Mock the metric evaluation to return proper DataFrames
        mock_result_df = pd.DataFrame(
            {
                "value": [1.0],
                "target_variable": ["2m_temperature"],
                "metric": ["TestMetric"],
                "target_source": ["test_target"],
                "forecast_source": ["test_forecast"],
                "case_id_number": [1],
                "event_type": ["heat_wave"],
            }
        )

        with mock.patch(
            "extremeweatherbench.derived.maybe_derive_variables"
        ) as mock_derive:
            mock_derive.side_effect = lambda ds, variables, **kwargs: ds

            with mock.patch(
                "extremeweatherbench.evaluate._evaluate_metric_and_return_df"
            ) as mock_eval:
                mock_eval.return_value = mock_result_df

                ewb = evaluate.ExtremeWeatherBench(
                    case_metadata=sample_cases_dict,
                    evaluation_objects=[eval_obj],
                )

                result = ewb.run()

                # Should have results for each metric combination
                assert len(result) >= 2  # At least 2 metrics * 1 case

    @mock.patch("extremeweatherbench.evaluate.compute_case_operator")
    def test_serial_vs_parallel_results_consistency(
        self, mock_compute_case_operator, sample_cases_dict, sample_evaluation_object
    ):
        """Test that serial and parallel execution produce identical results."""
        # Setup mock case operators
        case_op_1 = mock.Mock()
        case_op_2 = mock.Mock()
        case_operators = [case_op_1, case_op_2]

        # Define consistent results
        result_1 = pd.DataFrame(
            {
                "value": [1.5],
                "metric": ["TestMetric"],
                "case_id_number": [1],
                "event_type": ["heat_wave"],
            }
        )
        result_2 = pd.DataFrame(
            {
                "value": [2.3],
                "metric": ["TestMetric"],
                "case_id_number": [2],
                "event_type": ["heat_wave"],
            }
        )

        ewb = evaluate.ExtremeWeatherBench(
            case_metadata=sample_cases_dict,
            evaluation_objects=[sample_evaluation_object],
        )

        with mock.patch("extremeweatherbench.cases.build_case_operators") as mock_build:
            mock_build.return_value = case_operators

            # Test serial execution
            mock_compute_case_operator.side_effect = [result_1, result_2]
            serial_result = ewb.run(n_jobs=1)

            # Reset mock and test parallel execution
            mock_compute_case_operator.reset_mock()
            mock_compute_case_operator.side_effect = [result_1, result_2]
            parallel_result = ewb.run(n_jobs=2)

            # Both should produce valid DataFrames with same structure
            assert isinstance(serial_result, pd.DataFrame)
            assert isinstance(parallel_result, pd.DataFrame)
            assert len(serial_result) == 2
            assert len(parallel_result) == 2
            assert list(serial_result.columns) == list(parallel_result.columns)

    @mock.patch("extremeweatherbench.evaluate.compute_case_operator")
    def test_execution_method_performance_comparison(self, mock_compute_case_operator):
        """Test that both execution methods handle the same workload."""
        import time

        # Create many case operators to simulate realistic workload
        case_operators = [mock.Mock() for _ in range(10)]

        # Mock results
        mock_results = [
            pd.DataFrame(
                {
                    "value": [i * 0.1],
                    "metric": ["TestMetric"],
                    "case_id_number": [i],
                    "event_type": ["heat_wave"],
                }
            )
            for i in range(10)
        ]

        # Test serial execution timing - call _run_serial directly
        mock_compute_case_operator.side_effect = mock_results
        start_time = time.time()
        serial_result = evaluate._run_serial(case_operators)
        serial_time = time.time() - start_time

        # Test parallel execution timing - call _run_parallel directly with mocked
        # Parallel
        serial_call_count = mock_compute_case_operator.call_count
        mock_compute_case_operator.side_effect = mock_results

        with mock.patch(
            "extremeweatherbench.utils.ParallelTqdm"
        ) as mock_parallel_class:
            mock_parallel_instance = mock.Mock()
            mock_parallel_class.return_value = mock_parallel_instance
            mock_parallel_instance.return_value = mock_results

            start_time = time.time()
            parallel_result = evaluate._run_parallel(case_operators, n_jobs=2)
            parallel_time = time.time() - start_time

        # Both should produce the same number of results
        assert len(serial_result) == len(parallel_result) == 10

        # Serial execution should have called compute_case_operator
        assert serial_call_count == 10  # Serial execution
        # Parallel execution is mocked, so the call count doesn't increase
        assert mock_compute_case_operator.call_count == 10  # Only serial calls
        # Verify timing variables are used (avoid unused variable warnings)
        assert serial_time >= 0
        assert parallel_time >= 0

    @mock.patch("extremeweatherbench.evaluate.compute_case_operator")
    def test_mixed_execution_parameters(self, mock_compute_case_operator):
        """Test various parameter combinations for execution methods."""
        case_operators = [mock.Mock(), mock.Mock()]
        mock_results = [
            pd.DataFrame({"value": [1.0], "case_id_number": [1]}),
            pd.DataFrame({"value": [2.0], "case_id_number": [2]}),
        ]

        # Test different execution methods directly
        test_configs = [
            {"method": "serial", "args": [case_operators]},
            {"method": "parallel", "args": [case_operators], "kwargs": {"n_jobs": 1}},
            {"method": "parallel", "args": [case_operators], "kwargs": {"n_jobs": 2}},
            {
                "method": "parallel",
                "args": [case_operators],
                "kwargs": {"n_jobs": None},
            },
        ]

        for config in test_configs:
            mock_compute_case_operator.reset_mock()
            mock_compute_case_operator.side_effect = mock_results

            if config["method"] == "serial":
                result = evaluate._run_serial(*config["args"])
                # All configurations should produce valid results
                assert isinstance(result, list)
                assert len(result) == 2
                assert mock_compute_case_operator.call_count == 2
            else:
                # Mock parallel execution to avoid serialization issues
                with mock.patch(
                    "extremeweatherbench.utils.ParallelTqdm"
                ) as mock_parallel_class:
                    mock_parallel_instance = mock.Mock()
                    mock_parallel_class.return_value = mock_parallel_instance
                    mock_parallel_instance.return_value = mock_results

                    result = evaluate._run_parallel(
                        *config["args"], **config.get("kwargs", {})
                    )

                    # All configurations should produce valid results
                    assert isinstance(result, list)
                    assert len(result) == 2
                    # Parallel execution is mocked, so compute_case_operator is not
                    # called
                    assert mock_compute_case_operator.call_count == 0

    def test_execution_method_kwargs_propagation(self):
        """Test that kwargs are properly propagated through execution methods."""
        case_operator = mock.Mock()

        # Mock compute_case_operator to capture kwargs
        def mock_compute_with_kwargs(case_op, cache_dir, **kwargs):
            # Store kwargs for verification
            mock_compute_with_kwargs.captured_kwargs = kwargs
            return pd.DataFrame({"value": [1.0]})

        mock_compute_with_kwargs.captured_kwargs = {}

        with mock.patch(
            "extremeweatherbench.evaluate.compute_case_operator",
            side_effect=mock_compute_with_kwargs,
        ):
            # Test serial kwargs propagation
            result = evaluate._run_serial(
                [case_operator], custom_param="serial_test", threshold=0.9
            )

            captured = mock_compute_with_kwargs.captured_kwargs
            assert captured["custom_param"] == "serial_test"
            assert captured["threshold"] == 0.9
            assert isinstance(result, list)

            # Test parallel kwargs propagation
            with mock.patch(
                "extremeweatherbench.utils.ParallelTqdm"
            ) as mock_parallel_class:
                with mock.patch("joblib.delayed") as mock_delayed:
                    mock_delayed.return_value = mock_compute_with_kwargs
                    mock_parallel_instance = mock.Mock()
                    mock_parallel_class.return_value = mock_parallel_instance
                    mock_parallel_instance.return_value = [
                        pd.DataFrame({"value": [1.0]})
                    ]

                    # Reset captured kwargs
                    mock_compute_with_kwargs.captured_kwargs = {}

                    result = evaluate._run_parallel(
                        [case_operator],
                        n_jobs=2,
                        custom_param="parallel_test",
                        threshold=0.8,
                    )

                    # Verify parallel execution was set up correctly
                    mock_parallel_class.assert_called_once_with(n_jobs=2)
                    assert isinstance(result, list)

    def test_empty_case_operators_all_methods(self):
        """Test that all execution methods handle empty case operator lists."""
        # Test _run_case_operators
        result = evaluate._run_case_operators([], n_jobs=1)
        assert result == []

        result = evaluate._run_case_operators([], n_jobs=2)
        assert result == []

        # Test _run_serial
        result = evaluate._run_serial([])
        assert result == []

        # Test _run_parallel
        with mock.patch(
            "extremeweatherbench.utils.ParallelTqdm"
        ) as mock_parallel_class:
            mock_parallel_instance = mock.Mock()
            mock_parallel_class.return_value = mock_parallel_instance
            mock_parallel_instance.return_value = []

            result = evaluate._run_parallel([], n_jobs=2)
            assert result == []

    @mock.patch("extremeweatherbench.evaluate.compute_case_operator")
    def test_large_case_operator_list_handling(self, mock_compute_case_operator):
        """Test handling of large numbers of case operators."""
        # Create a large list of case operators
        num_cases = 100
        case_operators = [mock.Mock() for _ in range(num_cases)]

        # Create mock results
        mock_results = [
            pd.DataFrame(
                {"value": [i * 0.01], "case_id_number": [i], "metric": ["TestMetric"]}
            )
            for i in range(num_cases)
        ]

        # Test serial execution
        mock_compute_case_operator.side_effect = mock_results
        serial_results = evaluate._run_serial(case_operators)

        assert len(serial_results) == num_cases
        assert mock_compute_case_operator.call_count == num_cases

        # Test parallel execution
        mock_compute_case_operator.reset_mock()
        mock_compute_case_operator.side_effect = mock_results

        with mock.patch(
            "extremeweatherbench.utils.ParallelTqdm"
        ) as mock_parallel_class:
            mock_parallel_instance = mock.Mock()
            mock_parallel_class.return_value = mock_parallel_instance
            mock_parallel_instance.return_value = mock_results

            parallel_results = evaluate._run_parallel(case_operators, n_jobs=4)

            assert len(parallel_results) == num_cases
            mock_parallel_class.assert_called_once_with(n_jobs=4)


<<<<<<< HEAD
class TestEnsureOutputSchema:
    """Test the _ensure_output_schema function."""

    def test_ensure_output_schema_init_time_valid_time(self):
        """Test _ensure_output_schema with init_time and valid_time columns.

        init_time is now in defaults.OUTPUT_COLUMNS, valid_time is not and will be
        dropped.
        """
        df = pd.DataFrame(
            {
                "value": [1.0, 2.0],
                "init_time": pd.to_datetime(["2021-06-20", "2021-06-21"]),
                "valid_time": pd.to_datetime(["2021-06-21", "2021-06-22"]),
            }
        )

        result = evaluate._ensure_output_schema(
            df,
            target_variable="temperature",
            metric="TestMetric",
            case_id_number=1,
            event_type="heat_wave",
        )

        # Check all defaults.OUTPUT_COLUMNS are present
        assert list(result.columns) == defaults.OUTPUT_COLUMNS
        # Check metadata was added
        assert all(result["target_variable"] == "temperature")
        assert all(result["metric"] == "TestMetric")
        assert all(result["case_id_number"] == 1)
        assert all(result["event_type"] == "heat_wave")
        # Check original columns preserved for those in defaults.OUTPUT_COLUMNS
        assert len(result) == 2
        assert list(result["value"]) == [1.0, 2.0]
        # init_time should be preserved (now in defaults.OUTPUT_COLUMNS)
        assert "init_time" in result.columns
        assert list(result["init_time"]) == [
            pd.to_datetime("2021-06-20"),
            pd.to_datetime("2021-06-21"),
        ]
        # valid_time should be dropped (not in defaults.OUTPUT_COLUMNS)
        assert "valid_time" not in result.columns

    def test_ensure_output_schema_init_time_only(self):
        """Test _ensure_output_schema with init_time only.

        init_time is now in defaults.OUTPUT_COLUMNS so will be preserved.
        """
        df = pd.DataFrame({"value": [1.5], "init_time": pd.to_datetime(["2021-06-20"])})

        result = evaluate._ensure_output_schema(
            df,
            target_variable="wind_speed",
            metric="RMSE",
            case_id_number=2,
            event_type="storm",
        )

        # Check all columns present
        assert list(result.columns) == defaults.OUTPUT_COLUMNS
        # lead_time should be NaN since not provided and is in defaults.OUTPUT_COLUMNS
        assert pd.isna(result["lead_time"].iloc[0])
        # init_time should be preserved (now in defaults.OUTPUT_COLUMNS)
        assert "init_time" in result.columns
        assert result["init_time"].iloc[0] == pd.to_datetime("2021-06-20")

    def test_ensure_output_schema_lead_time_only(self):
        """Test _ensure_output_schema with lead_time only.

        lead_time is in defaults.OUTPUT_COLUMNS so will be preserved.
        """
        df = pd.DataFrame({"value": [2.5, 3.0], "lead_time": [6, 12]})

        result = evaluate._ensure_output_schema(
            df,
            target_variable="pressure",
            metric="MAE",
            case_id_number=3,
            event_type="freeze",
        )

        # Check all columns present
        assert list(result.columns) == defaults.OUTPUT_COLUMNS
        # lead_time should be preserved (it's in defaults.OUTPUT_COLUMNS)
        assert list(result["lead_time"]) == [6, 12]
        # init_time should be NaN since not provided and is in defaults.OUTPUT_COLUMNS
        assert pd.isna(result["init_time"].iloc[0])

    def test_ensure_output_schema_lead_time_valid_time(self):
        """Test _ensure_output_schema with lead_time and valid_time.

        lead_time is in defaults.OUTPUT_COLUMNS, valid_time is not and will be dropped.
        """
        df = pd.DataFrame(
            {
                "value": [0.8],
                "lead_time": [24],
                "valid_time": pd.to_datetime(["2021-06-22"]),
            }
        )

        result = evaluate._ensure_output_schema(
            df,
            target_variable="humidity",
            metric="Bias",
            case_id_number=4,
            event_type="drought",
        )

        assert list(result.columns) == defaults.OUTPUT_COLUMNS
        assert result["lead_time"].iloc[0] == 24
        # init_time should be NaN since not provided and is in defaults.OUTPUT_COLUMNS
        assert pd.isna(result["init_time"].iloc[0])
        # valid_time should be dropped (not in defaults.OUTPUT_COLUMNS)
        assert "valid_time" not in result.columns

    def test_ensure_output_schema_init_time_temperature(self):
        """Test _ensure_output_schema with init_time and temperature."""
        df = pd.DataFrame(
            {
                "value": [15.5, 16.2],
                "init_time": pd.to_datetime(["2021-06-20", "2021-06-21"]),
                "temperature": [298.15, 299.15],
            }
        )

        result = evaluate._ensure_output_schema(
            df,
            target_variable="air_temp",
            metric="Correlation",
            case_id_number=5,
            event_type="heat_wave",
        )

        assert list(result.columns) == defaults.OUTPUT_COLUMNS
        # Custom column should be preserved but not part of defaults.OUTPUT_COLUMNS
        # temperature column should not appear in final result
        assert "temperature" not in result.columns
        assert len(result) == 2

    def test_ensure_output_schema_init_time_multiple_variables(self):
        """Test _ensure_output_schema with init_time and multiple variables."""
        df = pd.DataFrame(
            {
                "value": [1.0, 2.0, 3.0],
                "init_time": pd.to_datetime(["2021-06-20", "2021-06-21", "2021-06-22"]),
                "variable1": [10, 11, 12],
                "variable2": [20, 21, 22],
                "variable3": [30, 31, 32],
            }
        )

        result = evaluate._ensure_output_schema(
            df,
            target_variable="composite",
            metric="MultiMetric",
            case_id_number=6,
            event_type="complex",
        )

        assert list(result.columns) == defaults.OUTPUT_COLUMNS
        # Extra variables should not appear in final result
        assert "variable1" not in result.columns
        assert "variable2" not in result.columns
        assert "variable3" not in result.columns
        assert len(result) == 3

    def test_ensure_output_schema_lead_time_multiple_variables(self):
        """Test _ensure_output_schema with lead_time and multiple variables."""
        df = pd.DataFrame(
            {
                "value": [5.0, 6.0],
                "lead_time": [48, 72],
                "variable1": [100, 101],
                "variable2": [200, 201],
                "variable3": [300, 301],
            }
        )

        result = evaluate._ensure_output_schema(
            df,
            target_variable="multi_var",
            metric="EnsembleMetric",
            case_id_number=7,
            event_type="ensemble",
        )

        assert list(result.columns) == defaults.OUTPUT_COLUMNS
        assert list(result["lead_time"]) == [48, 72]
        assert "variable1" not in result.columns
        assert len(result) == 2

    def test_ensure_output_schema_missing_columns_warning(self, caplog):
        """Test that missing columns generate appropriate warnings."""
        df = pd.DataFrame({"value": [1.0], "some_other_column": [42]})

        with caplog.at_level(logging.WARNING):
            result = evaluate._ensure_output_schema(
                df,
                target_variable="test_var",
                metric="TestMetric",
                case_id_number=1,
                event_type="test",
            )

        # Should warn about missing columns
        assert "Missing expected columns" in caplog.text
        # But still return properly structured DataFrame
        assert list(result.columns) == defaults.OUTPUT_COLUMNS
        assert result["value"].iloc[0] == 1.0

    def test_ensure_output_schema_no_warning_init_time_when_lead_time_present(
        self, caplog
    ):
        """Test no warning when init_time missing but lead_time present."""
        df = pd.DataFrame({"value": [1.0], "lead_time": [6]})

        with caplog.at_level(logging.WARNING):
            result = evaluate._ensure_output_schema(
                df,
                target_variable="test_var",
                metric="TestMetric",
                case_id_number=1,
                event_type="test",
            )

        # Should not warn about missing init_time when lead_time present
        warning_messages = [
            record.message for record in caplog.records if record.levelname == "WARNING"
        ]
        init_time_warnings = [msg for msg in warning_messages if "init_time" in msg]
        assert len(init_time_warnings) == 0

        assert list(result.columns) == defaults.OUTPUT_COLUMNS

    def test_ensure_output_schema_no_warning_lead_time_when_init_time_present(
        self, caplog
    ):
        """Test no warning when lead_time missing but init_time present."""
        df = pd.DataFrame({"value": [1.0], "init_time": pd.to_datetime(["2021-06-20"])})

        with caplog.at_level(logging.WARNING):
            result = evaluate._ensure_output_schema(
                df,
                target_variable="test_var",
                metric="TestMetric",
                case_id_number=1,
                event_type="test",
            )

        # Should not warn about missing lead_time when init_time present
        warning_messages = [
            record.message for record in caplog.records if record.levelname == "WARNING"
        ]
        lead_time_warnings = [msg for msg in warning_messages if "lead_time" in msg]
        assert len(lead_time_warnings) == 0

        assert list(result.columns) == defaults.OUTPUT_COLUMNS

    def test_ensure_output_schema_no_missing_variables(self):
        """Test _ensure_output_schema when no variables are missing."""
        # Create a dataframe with all required defaults.OUTPUT_COLUMNS already present
        df = pd.DataFrame(
            {
                "value": [1.0, 2.0],
                "lead_time": [1, 2],
                "target_variable": ["temperature", "temperature"],
                "metric": ["TestMetric", "TestMetric"],
                "target_source": ["test_target", "test_target"],
                "forecast_source": ["test_forecast", "test_forecast"],
                "case_id_number": [1, 1],
                "event_type": ["heat_wave", "heat_wave"],
            }
        )

        # Call _ensure_output_schema without any additional metadata
        result = evaluate._ensure_output_schema(df)

        # Should work without warnings and preserve all columns
        assert list(result.columns) == defaults.OUTPUT_COLUMNS
        assert len(result) == 2
        assert result["value"].tolist() == [1.0, 2.0]
        assert result["lead_time"].tolist() == [1, 2]

    def test_ensure_output_schema_no_missing_with_metadata(self, caplog):
        """Test _ensure_output_schema when no variables are missing with metadata."""
        # Create a dataframe with all required defaults.OUTPUT_COLUMNS already present
        df = pd.DataFrame(
            {
                "value": [1.5, 2.5],
                "init_time": pd.to_datetime(["2021-06-20", "2021-06-21"]),
                "target_variable": ["pressure", "pressure"],
                "metric": ["NewMetric", "NewMetric"],
                "target_source": ["obs_target", "obs_target"],
                "forecast_source": ["model_forecast", "model_forecast"],
                "case_id_number": [2, 2],
                "event_type": ["cold_wave", "cold_wave"],
            }
        )

        # Add some additional metadata that should overwrite existing values
        result = evaluate._ensure_output_schema(
            df,
            target_variable="updated_pressure",
            metric="UpdatedMetric",
            case_id_number=3,
            event_type="updated_event",
        )

        # Should work without warnings since no columns are missing
        warning_messages = [
            record.message for record in caplog.records if record.levelname == "WARNING"
        ]
        missing_warnings = [msg for msg in warning_messages if "Missing" in msg]
        assert len(missing_warnings) == 0

        # Should preserve structure and update metadata
        assert list(result.columns) == defaults.OUTPUT_COLUMNS
        assert len(result) == 2
        assert result["value"].tolist() == [1.5, 2.5]
        assert all(result["target_variable"] == "updated_pressure")
        assert all(result["metric"] == "UpdatedMetric")
        assert all(result["case_id_number"] == 3)
        assert all(result["event_type"] == "updated_event")


class TestDerivedVariableForTesting(derived.DerivedVariable):
    """A concrete derived variable class for testing
    _maybe_convert_variable_to_string."""

    name = "TestDerivedVar"
    required_variables = ["input_var1", "input_var2"]

    @classmethod
    def derive_variable(cls, data: xr.Dataset) -> xr.DataArray:
        """Simple derivation for testing."""
        return data["input_var1"] + data["input_var2"]


class TestForecastDerivedVariable(derived.DerivedVariable):
    """Test derived variable for forecast data."""

    name = "derived_forecast_var"
    required_variables = ["surface_air_temperature"]

    @classmethod
    def derive_variable(cls, data: xr.Dataset) -> xr.DataArray:
        """Simple derivation - just return the temperature variable."""
        return data["surface_air_temperature"]


class TestTargetDerivedVariable(derived.DerivedVariable):
    """Test derived variable for target data."""

    name = "derived_target_var"
    required_variables = ["2m_temperature"]

    @classmethod
    def derive_variable(cls, data: xr.Dataset) -> xr.DataArray:
        """Simple derivation - just return the temperature variable."""
        return data["2m_temperature"]


class TestNormalizeVariable:
    """Test the _maybe_convert_variable_to_string function."""

    def test_maybe_convert_variable_to_string_string_input(self):
        """Test _maybe_convert_variable_to_string with string input."""
        result = evaluate._maybe_convert_variable_to_string("temperature")
        assert result == "temperature"
        assert isinstance(result, str)

    def test_maybe_convert_variable_to_string_derived_class_input(self):
        """Test _maybe_convert_variable_to_string with DerivedVariable class input."""
        result = evaluate._maybe_convert_variable_to_string(
            TestDerivedVariableForTesting
        )
        assert result == "TestDerivedVar"
        assert isinstance(result, str)

    def test_maybe_convert_variable_to_string_derived_instance_input(self):
        """Test _maybe_convert_variable_to_string with DerivedVariable instance input.

        Note: The function is designed to handle classes, not instances.
        Instances are passed through unchanged (not converted to string).
        """
        instance = TestDerivedVariableForTesting()
        result = evaluate._maybe_convert_variable_to_string(instance)
        # Instance is returned as-is, not converted to string
        assert result == instance
        assert isinstance(result, TestDerivedVariableForTesting)

    def test_maybe_convert_variable_to_string_handles_both_types(self):
        """Test that _maybe_convert_variable_to_string handles both incoming types
        correctly."""
        # Test string type
        string_result = evaluate._maybe_convert_variable_to_string("my_variable")
        assert string_result == "my_variable"

        # Test derived variable type
        derived_result = evaluate._maybe_convert_variable_to_string(
            TestDerivedVariableForTesting
        )
        assert derived_result == "TestDerivedVar"

        # Results should be different but both strings
        assert string_result != derived_result
        assert isinstance(string_result, str)
        assert isinstance(derived_result, str)
=======
class TestRegionSubsettingIntegration:
    """Test integration of region subsetting with ExtremeWeatherBench evaluation."""

    @pytest.fixture
    def multi_case_dict(self):
        """Create a cases dictionary with multiple cases."""
        return {
            "cases": [
                {
                    "case_id_number": 1,
                    "title": "Heat Wave California",
                    "start_date": datetime.datetime(2021, 6, 20),
                    "end_date": datetime.datetime(2021, 6, 25),
                    "location": {
                        "type": "bounded_region",
                        "parameters": {
                            "latitude_min": 35.0,
                            "latitude_max": 40.0,
                            "longitude_min": -125.0,
                            "longitude_max": -120.0,
                        },
                    },
                    "event_type": "heat_wave",
                },
                {
                    "case_id_number": 2,
                    "title": "Heat Wave Texas",
                    "start_date": datetime.datetime(2021, 7, 15),
                    "end_date": datetime.datetime(2021, 7, 20),
                    "location": {
                        "type": "bounded_region",
                        "parameters": {
                            "latitude_min": 28.0,
                            "latitude_max": 33.0,
                            "longitude_min": -105.0,
                            "longitude_max": -95.0,
                        },
                    },
                    "event_type": "heat_wave",
                },
                {
                    "case_id_number": 3,
                    "title": "Cold Wave Canada",
                    "start_date": datetime.datetime(2021, 12, 10),
                    "end_date": datetime.datetime(2021, 12, 15),
                    "location": {
                        "type": "bounded_region",
                        "parameters": {
                            "latitude_min": 50.0,
                            "latitude_max": 55.0,
                            "longitude_min": -115.0,
                            "longitude_max": -105.0,
                        },
                    },
                    "event_type": "cold_wave",
                },
            ]
        }

    def test_region_filtered_evaluation_setup(
        self, multi_case_dict, sample_evaluation_object
    ):
        """Test that ExtremeWeatherBench with RegionSubsetter filters cases
        correctly."""
        # Create region subsetter for west coast only
        west_coast_region = BoundingBoxRegion.create_region(
            latitude_min=30.0,
            latitude_max=45.0,
            longitude_min=-130.0,
            longitude_max=-115.0,
        )

        subsetter = RegionSubsetter(region=west_coast_region, method="intersects")

        # Create evaluation WITH the region subsetter
        ewb_with_region = evaluate.ExtremeWeatherBench(
            case_metadata=multi_case_dict,
            evaluation_objects=[sample_evaluation_object],
            region_subsetter=subsetter,
        )

        # Create evaluation WITHOUT region subsetter for comparison
        ewb_without_region = evaluate.ExtremeWeatherBench(
            case_metadata=multi_case_dict,
            evaluation_objects=[sample_evaluation_object],
        )

        # Access case_operators to trigger region subsetting
        filtered_operators = ewb_with_region.case_operators
        all_operators = ewb_without_region.case_operators

        # The filtered evaluation should have fewer or equal case operators
        assert len(filtered_operators) <= len(all_operators)

        # Verify that the California case (case_id_number=1) is included
        # since it intersects with the west coast region
        filtered_case_ids = {
            op.case_metadata.case_id_number for op in filtered_operators
        }
        all_case_ids = {op.case_metadata.case_id_number for op in all_operators}

        # California case should be in filtered results
        assert 1 in filtered_case_ids

        # All filtered case IDs should be a subset of all case IDs
        assert filtered_case_ids.issubset(all_case_ids)

        # Verify that region subsetting actually happened
        # (unless all cases happen to be in the region)
        if len(multi_case_dict["cases"]) > 1:
            # At least verify the subsetter was applied
            assert ewb_with_region.region_subsetter is not None
            assert ewb_without_region.region_subsetter is None

    def test_region_subsetter_actually_filters_cases(
        self, multi_case_dict, sample_evaluation_object
    ):
        """Test that RegionSubsetter actually filters out cases outside the region."""
        # Create a very restrictive region that should only include California case
        california_only_region = BoundingBoxRegion.create_region(
            latitude_min=35.0,
            latitude_max=40.0,
            longitude_min=-125.0,
            longitude_max=-120.0,
        )

        subsetter = RegionSubsetter(
            region=california_only_region,
            method="all",  # Use "all" method to be more restrictive
        )

        # Create evaluation with restrictive region subsetter
        ewb_filtered = evaluate.ExtremeWeatherBench(
            case_metadata=multi_case_dict,
            evaluation_objects=[sample_evaluation_object],
            region_subsetter=subsetter,
        )

        # Create evaluation without filtering
        ewb_unfiltered = evaluate.ExtremeWeatherBench(
            case_metadata=multi_case_dict,
            evaluation_objects=[sample_evaluation_object],
        )

        # Get case operators
        filtered_operators = ewb_filtered.case_operators
        unfiltered_operators = ewb_unfiltered.case_operators

        # Should have fewer filtered operators than unfiltered
        assert len(filtered_operators) < len(unfiltered_operators)

        # Should have exactly 1 case (California) or 0 cases if none match
        assert len(filtered_operators) <= 1

        # If we have any filtered cases, they should be the California case
        if len(filtered_operators) > 0:
            filtered_case_ids = {
                op.case_metadata.case_id_number for op in filtered_operators
            }
            assert filtered_case_ids == {1}  # Only California case

    def test_region_subsetter_in_ewb_with_run(
        self, multi_case_dict, sample_evaluation_object
    ):
        """Test complete workflow with RegionSubsetter in ExtremeWeatherBench."""
        # Create region subsetter for west coast only
        west_coast_region = BoundingBoxRegion.create_region(
            latitude_min=30.0,
            latitude_max=45.0,
            longitude_min=-130.0,
            longitude_max=-115.0,
        )

        subsetter = RegionSubsetter(region=west_coast_region, method="intersects")

        # Create evaluation WITH region subsetter
        ewb_with_region = evaluate.ExtremeWeatherBench(
            case_metadata=multi_case_dict,
            evaluation_objects=[sample_evaluation_object],
            region_subsetter=subsetter,
        )

        # Create evaluation WITHOUT region subsetter for comparison
        ewb_without_region = evaluate.ExtremeWeatherBench(
            case_metadata=multi_case_dict,
            evaluation_objects=[sample_evaluation_object],
        )

        # Compare the case operators (should be fewer with region subsetter)
        with_region_operators = ewb_with_region.case_operators
        without_region_operators = ewb_without_region.case_operators

        # With region subsetting should have fewer or equal case operators
        assert len(with_region_operators) <= len(without_region_operators)

        # Both should be valid case operator lists
        assert isinstance(with_region_operators, list)
        assert isinstance(without_region_operators, list)

    @patch("extremeweatherbench.evaluate.compute_case_operator")
    def test_region_subset_evaluation_results(
        self, mock_compute_operator, multi_case_dict, sample_evaluation_object
    ):
        """Test that region subsetting produces expected evaluation results."""

        # Mock the compute_case_operator to return predictable results
        def mock_compute_side_effect(case_operator, *args, **kwargs):
            case_id = case_operator.case_metadata.case_id_number
            return pd.DataFrame(
                {
                    "value": [0.1 * case_id],
                    "metric": ["TestMetric"],
                    "case_id_number": [case_id],
                    "event_type": [case_operator.case_metadata.event_type],
                    "target_variable": ["temperature"],
                    "forecast_source": ["test_forecast"],
                    "target_source": ["test_target"],
                }
            )

        mock_compute_operator.side_effect = mock_compute_side_effect

        # Create evaluation with all cases
        ewb = evaluate.ExtremeWeatherBench(
            case_metadata=multi_case_dict,
            evaluation_objects=[sample_evaluation_object],
        )

        # Create region subsetter
        west_coast_region = BoundingBoxRegion.create_region(
            latitude_min=30.0,
            latitude_max=45.0,
            longitude_min=-130.0,
            longitude_max=-115.0,
        )

        subsetter = RegionSubsetter(region=west_coast_region, method="intersects")

        # Load cases and apply subsetting
        original_cases = cases.load_individual_cases(multi_case_dict)
        subset_cases = subsetter.subset_case_collection(original_cases)

        # Create new evaluation with subset cases
        subset_cases_dict = {
            "cases": [
                {
                    "case_id_number": case.case_id_number,
                    "title": case.title,
                    "start_date": case.start_date,
                    "end_date": case.end_date,
                    "location": {
                        "type": "bounded_region",
                        "parameters": case.location.get_bounding_coordinates._asdict(),
                    },
                    "event_type": case.event_type,
                }
                for case in subset_cases.cases
            ]
        }

        subset_ewb = evaluate.ExtremeWeatherBench(
            case_metadata=subset_cases_dict,
            evaluation_objects=[sample_evaluation_object],
        )

        # Run both evaluations
        all_results = ewb.run(n_jobs=1)
        subset_results = subset_ewb.run(n_jobs=1)

        # Subset results should have fewer or equal cases
        assert len(subset_results) <= len(all_results)

        # All case IDs in subset should also be in full results
        subset_case_ids = set(subset_results["case_id_number"])
        all_case_ids = set(all_results["case_id_number"])
        assert subset_case_ids.issubset(all_case_ids)

    def test_region_subsetting_with_results_dataframe(
        self, multi_case_dict, sample_evaluation_object
    ):
        """Test subsetting of results DataFrame after evaluation."""
        # Create mock results that would come from evaluation
        mock_results = pd.DataFrame(
            {
                "case_id_number": [1, 1, 2, 2, 3, 3],
                "metric": ["mae", "rmse", "mae", "rmse", "mae", "rmse"],
                "value": [0.1, 0.15, 0.2, 0.25, 0.3, 0.35],
                "event_type": [
                    "heat_wave",
                    "heat_wave",
                    "heat_wave",
                    "heat_wave",
                    "cold_wave",
                    "cold_wave",
                ],
                "target_variable": ["temperature"] * 6,
                "forecast_source": ["test_forecast"] * 6,
                "target_source": ["test_target"] * 6,
            }
        )

        # Create region subsetter for west coast
        west_coast_region = BoundingBoxRegion.create_region(
            latitude_min=30.0,
            latitude_max=45.0,
            longitude_min=-130.0,
            longitude_max=-115.0,
        )

        subsetter = RegionSubsetter(region=west_coast_region, method="intersects")

        # Load original cases for reference
        original_cases = cases.load_individual_cases(multi_case_dict)

        # Subset the results
        from extremeweatherbench.regions import subset_results_to_region

        subset_results = subset_results_to_region(
            subsetter, mock_results, original_cases
        )

        # Should have fewer results (only for cases in the region)
        assert len(subset_results) <= len(mock_results)

        # All remaining case IDs should be from the original results
        subset_case_ids = set(subset_results["case_id_number"])
        original_case_ids = set(mock_results["case_id_number"])
        assert subset_case_ids.issubset(original_case_ids)

    def test_different_subsetting_methods_produce_different_results(
        self, multi_case_dict
    ):
        """Test that different subsetting methods produce different results."""
        # Load cases
        case_collection = cases.load_individual_cases(multi_case_dict)

        # Create a region that partially overlaps with cases
        partial_region = BoundingBoxRegion.create_region(
            latitude_min=32.0,
            latitude_max=37.0,
            longitude_min=-122.0,
            longitude_max=-100.0,
        )

        # Test different methods
        intersects_subsetter = RegionSubsetter(
            region=partial_region, method="intersects"
        )

        all_subsetter = RegionSubsetter(region=partial_region, method="all")

        percent_low_subsetter = RegionSubsetter(
            region=partial_region, method="percent", percent_threshold=0.1
        )

        percent_high_subsetter = RegionSubsetter(
            region=partial_region, method="percent", percent_threshold=0.9
        )

        # Apply different methods
        intersects_cases = intersects_subsetter.subset_case_collection(case_collection)
        all_cases = all_subsetter.subset_case_collection(case_collection)
        percent_low_cases = percent_low_subsetter.subset_case_collection(
            case_collection
        )
        percent_high_cases = percent_high_subsetter.subset_case_collection(
            case_collection
        )

        # "all" should be most restrictive
        assert len(all_cases.cases) <= len(intersects_cases.cases)
        assert len(all_cases.cases) <= len(percent_low_cases.cases)
        assert len(all_cases.cases) <= len(percent_high_cases.cases)

        # High percent threshold should be more restrictive than low
        assert len(percent_high_cases.cases) <= len(percent_low_cases.cases)

    def test_region_subsetting_with_centered_regions(self, multi_case_dict):
        """Test region subsetting works with CenteredRegion targets."""
        case_collection = cases.load_individual_cases(multi_case_dict)

        # Create a centered region in Texas area
        texas_region = CenteredRegion.create_region(
            latitude=30.0, longitude=-100.0, bounding_box_degrees=8.0
        )

        subsetter = RegionSubsetter(region=texas_region, method="intersects")

        subset_cases = subsetter.subset_case_collection(case_collection)

        # Should work without errors
        assert isinstance(subset_cases, cases.IndividualCaseCollection)

    def test_region_subsetting_preserves_case_metadata(self, multi_case_dict):
        """Test that region subsetting preserves all case metadata."""
        case_collection = cases.load_individual_cases(multi_case_dict)

        # Create subsetter
        region = BoundingBoxRegion.create_region(
            latitude_min=20.0,
            latitude_max=60.0,
            longitude_min=-130.0,
            longitude_max=-90.0,
        )

        subsetter = RegionSubsetter(region=region, method="intersects")

        subset_cases = subsetter.subset_case_collection(case_collection)

        # Check that all metadata is preserved for included cases
        for case in subset_cases.cases:
            # Find the original case
            original_case = next(
                c
                for c in case_collection.cases
                if c.case_id_number == case.case_id_number
            )

            # All attributes should be identical
            assert case.title == original_case.title
            assert case.start_date == original_case.start_date
            assert case.end_date == original_case.end_date
            assert case.event_type == original_case.event_type
            assert case.case_id_number == original_case.case_id_number
            # Location regions should be equivalent (but may be different objects)
            assert isinstance(case.location, type(original_case.location))
>>>>>>> 7d8dd1ff


if __name__ == "__main__":
    pytest.main([__file__])<|MERGE_RESOLUTION|>--- conflicted
+++ resolved
@@ -11,7 +11,6 @@
 import pytest
 import xarray as xr
 
-<<<<<<< HEAD
 from extremeweatherbench import (
     cases,
     defaults,
@@ -20,14 +19,6 @@
     inputs,
     metrics,
     regions,
-=======
-from extremeweatherbench import cases, evaluate, inputs, metrics
-from extremeweatherbench.defaults import OUTPUT_COLUMNS
-from extremeweatherbench.regions import (
-    BoundingBoxRegion,
-    CenteredRegion,
-    RegionSubsetter,
->>>>>>> 7d8dd1ff
 )
 
 
@@ -1263,16 +1254,8 @@
         mock_result = xr.DataArray(
             data=[1.5], dims=["lead_time"], coords={"lead_time": [0]}
         )
-<<<<<<< HEAD
         mock_base_metric.name = "TestMetric"
         mock_base_metric.compute_metric.return_value = mock_result
-
-=======
-        mock_metric_instance = Mock()
-        mock_metric_instance.name = "TestMetric"
-        mock_metric_instance.compute_metric.return_value = mock_result
-        mock_base_metric.return_value = mock_metric_instance
->>>>>>> 7d8dd1ff
         result = evaluate._evaluate_metric_and_return_df(
             forecast_ds=sample_forecast_dataset,
             target_ds=sample_target_dataset,
@@ -1322,7 +1305,7 @@
         assert call_kwargs["threshold"] == 0.5
 
     def test_evaluate_metric_and_return_df_with_derived_variables(
-        self, mock_base_metric
+        self, mock_base_metric, sample_case_operator
     ):
         """Test _evaluate_metric_and_return_df with derived variables."""
         # Create datasets with derived variables included
@@ -1378,8 +1361,7 @@
             forecast_variable=TestForecastDerivedVariable,
             target_variable=TestTargetDerivedVariable,
             metric=mock_base_metric,
-            case_id_number=3,
-            event_type="derived_test",
+            case_operator=sample_case_operator,
         )
 
         # Verify the result structure
@@ -1392,8 +1374,8 @@
 
         # Check the values
         assert result["metric"].iloc[0] == "TestDerivedMetric"
-        assert result["case_id_number"].iloc[0] == 3
-        assert result["event_type"].iloc[0] == "derived_test"
+        assert result["case_id_number"].iloc[0] == 1
+        assert result["event_type"].iloc[0] == "heat_wave"
         assert result["value"].iloc[0] == 2.5
 
         # Verify that compute_metric was called with the derived variables
@@ -2053,7 +2035,6 @@
             mock_parallel_class.assert_called_once_with(n_jobs=4)
 
 
-<<<<<<< HEAD
 class TestEnsureOutputSchema:
     """Test the _ensure_output_schema function."""
 
@@ -2464,7 +2445,8 @@
         assert string_result != derived_result
         assert isinstance(string_result, str)
         assert isinstance(derived_result, str)
-=======
+
+
 class TestRegionSubsettingIntegration:
     """Test integration of region subsetting with ExtremeWeatherBench evaluation."""
 
@@ -2530,14 +2512,16 @@
         """Test that ExtremeWeatherBench with RegionSubsetter filters cases
         correctly."""
         # Create region subsetter for west coast only
-        west_coast_region = BoundingBoxRegion.create_region(
+        west_coast_region = regions.BoundingBoxRegion.create_region(
             latitude_min=30.0,
             latitude_max=45.0,
             longitude_min=-130.0,
             longitude_max=-115.0,
         )
 
-        subsetter = RegionSubsetter(region=west_coast_region, method="intersects")
+        subsetter = regions.RegionSubsetter(
+            region=west_coast_region, method="intersects"
+        )
 
         # Create evaluation WITH the region subsetter
         ewb_with_region = evaluate.ExtremeWeatherBench(
@@ -2584,14 +2568,14 @@
     ):
         """Test that RegionSubsetter actually filters out cases outside the region."""
         # Create a very restrictive region that should only include California case
-        california_only_region = BoundingBoxRegion.create_region(
+        california_only_region = regions.BoundingBoxRegion.create_region(
             latitude_min=35.0,
             latitude_max=40.0,
             longitude_min=-125.0,
             longitude_max=-120.0,
         )
 
-        subsetter = RegionSubsetter(
+        subsetter = regions.RegionSubsetter(
             region=california_only_region,
             method="all",  # Use "all" method to be more restrictive
         )
@@ -2631,14 +2615,16 @@
     ):
         """Test complete workflow with RegionSubsetter in ExtremeWeatherBench."""
         # Create region subsetter for west coast only
-        west_coast_region = BoundingBoxRegion.create_region(
+        west_coast_region = regions.BoundingBoxRegion.create_region(
             latitude_min=30.0,
             latitude_max=45.0,
             longitude_min=-130.0,
             longitude_max=-115.0,
         )
 
-        subsetter = RegionSubsetter(region=west_coast_region, method="intersects")
+        subsetter = regions.RegionSubsetter(
+            region=west_coast_region, method="intersects"
+        )
 
         # Create evaluation WITH region subsetter
         ewb_with_region = evaluate.ExtremeWeatherBench(
@@ -2664,7 +2650,7 @@
         assert isinstance(with_region_operators, list)
         assert isinstance(without_region_operators, list)
 
-    @patch("extremeweatherbench.evaluate.compute_case_operator")
+    @mock.patch("extremeweatherbench.evaluate.compute_case_operator")
     def test_region_subset_evaluation_results(
         self, mock_compute_operator, multi_case_dict, sample_evaluation_object
     ):
@@ -2694,14 +2680,16 @@
         )
 
         # Create region subsetter
-        west_coast_region = BoundingBoxRegion.create_region(
+        west_coast_region = regions.BoundingBoxRegion.create_region(
             latitude_min=30.0,
             latitude_max=45.0,
             longitude_min=-130.0,
             longitude_max=-115.0,
         )
 
-        subsetter = RegionSubsetter(region=west_coast_region, method="intersects")
+        subsetter = regions.RegionSubsetter(
+            region=west_coast_region, method="intersects"
+        )
 
         # Load cases and apply subsetting
         original_cases = cases.load_individual_cases(multi_case_dict)
@@ -2767,14 +2755,16 @@
         )
 
         # Create region subsetter for west coast
-        west_coast_region = BoundingBoxRegion.create_region(
+        west_coast_region = regions.BoundingBoxRegion.create_region(
             latitude_min=30.0,
             latitude_max=45.0,
             longitude_min=-130.0,
             longitude_max=-115.0,
         )
 
-        subsetter = RegionSubsetter(region=west_coast_region, method="intersects")
+        subsetter = regions.RegionSubsetter(
+            region=west_coast_region, method="intersects"
+        )
 
         # Load original cases for reference
         original_cases = cases.load_individual_cases(multi_case_dict)
@@ -2802,7 +2792,7 @@
         case_collection = cases.load_individual_cases(multi_case_dict)
 
         # Create a region that partially overlaps with cases
-        partial_region = BoundingBoxRegion.create_region(
+        partial_region = regions.BoundingBoxRegion.create_region(
             latitude_min=32.0,
             latitude_max=37.0,
             longitude_min=-122.0,
@@ -2810,17 +2800,17 @@
         )
 
         # Test different methods
-        intersects_subsetter = RegionSubsetter(
+        intersects_subsetter = regions.RegionSubsetter(
             region=partial_region, method="intersects"
         )
 
-        all_subsetter = RegionSubsetter(region=partial_region, method="all")
-
-        percent_low_subsetter = RegionSubsetter(
+        all_subsetter = regions.RegionSubsetter(region=partial_region, method="all")
+
+        percent_low_subsetter = regions.RegionSubsetter(
             region=partial_region, method="percent", percent_threshold=0.1
         )
 
-        percent_high_subsetter = RegionSubsetter(
+        percent_high_subsetter = regions.RegionSubsetter(
             region=partial_region, method="percent", percent_threshold=0.9
         )
 
@@ -2847,11 +2837,11 @@
         case_collection = cases.load_individual_cases(multi_case_dict)
 
         # Create a centered region in Texas area
-        texas_region = CenteredRegion.create_region(
+        texas_region = regions.CenteredRegion.create_region(
             latitude=30.0, longitude=-100.0, bounding_box_degrees=8.0
         )
 
-        subsetter = RegionSubsetter(region=texas_region, method="intersects")
+        subsetter = regions.RegionSubsetter(region=texas_region, method="intersects")
 
         subset_cases = subsetter.subset_case_collection(case_collection)
 
@@ -2863,14 +2853,14 @@
         case_collection = cases.load_individual_cases(multi_case_dict)
 
         # Create subsetter
-        region = BoundingBoxRegion.create_region(
+        region = regions.BoundingBoxRegion.create_region(
             latitude_min=20.0,
             latitude_max=60.0,
             longitude_min=-130.0,
             longitude_max=-90.0,
         )
 
-        subsetter = RegionSubsetter(region=region, method="intersects")
+        subsetter = regions.RegionSubsetter(region=region, method="intersects")
 
         subset_cases = subsetter.subset_case_collection(case_collection)
 
@@ -2891,7 +2881,6 @@
             assert case.case_id_number == original_case.case_id_number
             # Location regions should be equivalent (but may be different objects)
             assert isinstance(case.location, type(original_case.location))
->>>>>>> 7d8dd1ff
 
 
 if __name__ == "__main__":
