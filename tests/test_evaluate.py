"""Tests for evaluate module."""

import datetime
import pathlib
import tempfile
from unittest import mock

import numpy as np
import pandas as pd
import pytest
import xarray as xr

from extremeweatherbench import (
    cases,
    derived,
    evaluate,
    inputs,
    metrics,
    regions,
)

# Check if dask.distributed is available
try:
    import dask.distributed  # noqa: F401

    HAS_DASK_DISTRIBUTED = True
except ImportError:
    HAS_DASK_DISTRIBUTED = False


@pytest.fixture
def sample_individual_case():
    """Create a sample IndividualCase for testing."""
    return cases.IndividualCase(
        case_id_number=1,
        title="Test Heat Wave",
        start_date=datetime.datetime(2021, 6, 20),
        end_date=datetime.datetime(2021, 6, 25),
        location=regions.CenteredRegion(
            latitude=45.0, longitude=-120.0, bounding_box_degrees=5.0
        ),
        event_type="heat_wave",
    )


@pytest.fixture
def sample_cases_dict(sample_individual_case):
    """Create a sample cases dictionary."""
    return {
        "cases": [
            {
                "case_id_number": 1,
                "title": "Test Heat Wave",
                "start_date": datetime.datetime(2021, 6, 20),
                "end_date": datetime.datetime(2021, 6, 25),
                "location": {
                    "type": "centered_region",
                    "parameters": {
                        "latitude": 45.0,
                        "longitude": -120.0,
                        "bounding_box_degrees": 5.0,
                    },
                },
                "event_type": "heat_wave",
            }
        ]
    }


@pytest.fixture
def mock_target_base():
    """Create a mock TargetBase object."""
    mock_target = mock.Mock(spec=inputs.TargetBase)
    mock_target.name = "MockTarget"
    mock_target.variables = ["2m_temperature"]

    # Create a dataset with time coordinate for valid_times check
    time_coords = pd.date_range("2021-06-20", periods=5, freq="6h")
    mock_dataset = xr.Dataset(
        coords={"time": time_coords}, attrs={"source": "mock_target"}
    )

    mock_target.open_and_maybe_preprocess_data_from_source.return_value = mock_dataset
    mock_target.maybe_map_variable_names.return_value = mock_dataset
    mock_target.subset_data_to_case.return_value = mock_dataset
    mock_target.maybe_convert_to_dataset.return_value = mock_dataset
    mock_target.add_source_to_dataset_attrs.return_value = mock_dataset
    mock_target.maybe_align_forecast_to_target.return_value = (
        mock_dataset,
        mock_dataset,
    )
    return mock_target


@pytest.fixture
def mock_forecast_base():
    """Create a mock ForecastBase object."""
    mock_forecast = mock.Mock(spec=inputs.ForecastBase)
    mock_forecast.name = "MockForecast"
    mock_forecast.variables = ["surface_air_temperature"]

    # Create a dataset with init_time coordinate for valid_times check
    init_time_coords = pd.date_range("2021-06-20", periods=3, freq="24h")
    lead_time_coords = [0, 6, 12, 18]
    mock_dataset = xr.Dataset(
        coords={"init_time": init_time_coords, "lead_time": lead_time_coords},
        attrs={"source": "mock_forecast"},
    )

    mock_forecast.open_and_maybe_preprocess_data_from_source.return_value = mock_dataset
    mock_forecast.maybe_map_variable_names.return_value = mock_dataset
    mock_forecast.subset_data_to_case.return_value = mock_dataset
    mock_forecast.maybe_convert_to_dataset.return_value = mock_dataset
    mock_forecast.add_source_to_dataset_attrs.return_value = mock_dataset
    return mock_forecast


@pytest.fixture
def mock_base_metric():
    """Create a mock BaseMetric object."""
    mock_metric = mock.Mock(spec=metrics.BaseMetric)
    mock_metric.name = "MockMetric"
    mock_metric.forecast_variable = None
    mock_metric.target_variable = None
    mock_metric.compute_metric.return_value = xr.DataArray(
        data=[1.0], dims=["lead_time"], coords={"lead_time": [0]}
    )
    mock_metric.maybe_expand_composite.return_value = [mock_metric]
    mock_metric.maybe_prepare_composite_kwargs.side_effect = lambda **kwargs: kwargs
    return mock_metric


@pytest.fixture
def sample_evaluation_object(mock_target_base, mock_forecast_base, mock_base_metric):
    """Create a sample EvaluationObject."""
    return inputs.EvaluationObject(
        event_type="heat_wave",
        metric_list=[mock_base_metric],
        target=mock_target_base,
        forecast=mock_forecast_base,
    )


@pytest.fixture
def sample_case_operator(
    sample_individual_case, mock_target_base, mock_forecast_base, mock_base_metric
):
    mock_base_metric.forecast_variable = None
    mock_base_metric.target_variable = None
    """Create a sample CaseOperator."""
    # Ensure metric has forecast_variable and target_variable attributes
    mock_base_metric.forecast_variable = None
    mock_base_metric.target_variable = None
    return cases.CaseOperator(
        case_metadata=sample_individual_case,
        metric_list=[mock_base_metric],
        target=mock_target_base,
        forecast=mock_forecast_base,
    )


@pytest.fixture
def sample_forecast_dataset():
    """Create a sample forecast dataset."""
    init_time = pd.date_range("2021-06-20", periods=3)
    lead_time = [0, 6, 12]
    latitudes = np.linspace(40, 50, 11)
    longitudes = np.linspace(-125, -115, 11)

    data = np.random.random(
        (len(init_time), len(latitudes), len(longitudes), len(lead_time))
    )

    return xr.Dataset(
        {
            "surface_air_temperature": (
                ["init_time", "latitude", "longitude", "lead_time"],
                data + 273.15,
            )
        },
        coords={
            "init_time": init_time,
            "latitude": latitudes,
            "longitude": longitudes,
            "lead_time": lead_time,
        },
        attrs={"source": "test_forecast"},
    )


@pytest.fixture
def sample_target_dataset():
    """Create a sample target dataset."""
    time = pd.date_range("2021-06-20", periods=20, freq="6h")
    latitudes = np.linspace(40, 50, 11)
    longitudes = np.linspace(-125, -115, 11)

    data = np.random.random((len(time), len(latitudes), len(longitudes)))

    return xr.Dataset(
        {
            "2m_temperature": (
                ["time", "latitude", "longitude"],
                data + 273.15,
            )
        },
        coords={
            "time": time,
            "latitude": latitudes,
            "longitude": longitudes,
        },
        attrs={"source": "test_target"},
    )


class TestOutputColumns:
    """Test the OUTPUT_COLUMNS constant."""

    def test_output_columns_exists(self):
        """Test that OUTPUT_COLUMNS is defined and contains expected columns."""
        expected_columns = [
            "value",
            "lead_time",
            "init_time",
            "target_variable",
            "metric",
            "forecast_source",
            "target_source",
            "case_id_number",
            "event_type",
        ]
        assert hasattr(evaluate, "OUTPUT_COLUMNS")
        assert evaluate.OUTPUT_COLUMNS == expected_columns


class TestExtremeWeatherBench:
    """Test the ExtremeWeatherBench class."""

    def assert_cases_equal(self, actual, expected):
        """Assert that two IndividualCaseCollection instances are equal."""
        assert len(actual.cases) == len(expected.cases)

        for actual_case, expected_case in zip(actual.cases, expected.cases):
            assert actual_case.case_id_number == expected_case.case_id_number
            assert actual_case.title == expected_case.title
            assert actual_case.start_date == expected_case.start_date
            assert actual_case.end_date == expected_case.end_date
            assert actual_case.event_type == expected_case.event_type

            # Compare region attributes instead of objects
            assert type(actual_case.location) is type(expected_case.location)
            if hasattr(actual_case.location, "latitude"):
                assert actual_case.location.latitude == expected_case.location.latitude
                assert (
                    actual_case.location.longitude == expected_case.location.longitude
                )
                assert (
                    actual_case.location.bounding_box_degrees
                    == expected_case.location.bounding_box_degrees
                )

    def test_initialization(self, sample_cases_dict, sample_evaluation_object):
        """Test ExtremeWeatherBench initialization."""
        ewb = evaluate.ExtremeWeatherBench(
            case_metadata=sample_cases_dict,
            evaluation_objects=[sample_evaluation_object],
        )

        self.assert_cases_equal(
            ewb.case_metadata, cases.load_individual_cases(sample_cases_dict)
        )
        assert ewb.evaluation_objects == [sample_evaluation_object]
        assert ewb.cache_dir is None

    def test_initialization_with_cache_dir(
        self, sample_cases_dict, sample_evaluation_object
    ):
        """Test ExtremeWeatherBench initialization with cache directory."""
        cache_dir = "/tmp/test_cache"
        ewb = evaluate.ExtremeWeatherBench(
            case_metadata=sample_cases_dict,
            evaluation_objects=[sample_evaluation_object],
            cache_dir=cache_dir,
        )

        # Cache dir should be converted to Path object
        assert ewb.cache_dir == pathlib.Path(cache_dir)

    def test_initialization_with_path_cache_dir(
        self, sample_cases_dict, sample_evaluation_object
    ):
        """Test ExtremeWeatherBench initialization with Path cache directory."""
        cache_dir = pathlib.Path("/tmp/test_cache")
        ewb = evaluate.ExtremeWeatherBench(
            case_metadata=sample_cases_dict,
            evaluation_objects=[sample_evaluation_object],
            cache_dir=cache_dir,
        )

        assert ewb.cache_dir == cache_dir

    @mock.patch("extremeweatherbench.cases.build_case_operators")
    def test_case_operators_property(
        self,
        mock_build_case_operators,
        sample_cases_dict,
        sample_evaluation_object,
        sample_case_operator,
    ):
        """Test case_operators property."""
        mock_build_case_operators.return_value = [sample_case_operator]

        ewb = evaluate.ExtremeWeatherBench(
            case_metadata=sample_cases_dict,
            evaluation_objects=[sample_evaluation_object],
        )

        result = ewb.case_operators

        # Verify that build_case_operators was called correctly
        mock_build_case_operators.assert_called_once()
        call_args = mock_build_case_operators.call_args[0]

        # Check that the first argument (case collection) has the right structure
        passed_case_collection = call_args[0]
        self.assert_cases_equal(
            passed_case_collection, cases.load_individual_cases(sample_cases_dict)
        )

        # Check that the second argument (evaluation objects) is correct
        assert call_args[1] == [sample_evaluation_object]

        # Check that the result is what the mock returned
        assert result == [sample_case_operator]

    @mock.patch("extremeweatherbench.evaluate._run_case_operators")
    def test_run_serial(
        self,
        mock_run_case_operators,
        sample_cases_dict,
        sample_evaluation_object,
        sample_case_operator,
    ):
        """Test the run method executes serially."""
        # Mock the case operators property
        with mock.patch.object(
            evaluate.ExtremeWeatherBench, "case_operators", new=[sample_case_operator]
        ):
            # Mock _run_case_operators to return a list of DataFrames
            mock_result = [
                pd.DataFrame(
                    {
                        "value": [1.0],
                        "metric": ["MockMetric"],
                        "case_id_number": [1],
                    }
                )
            ]
            mock_run_case_operators.return_value = mock_result

            ewb = evaluate.ExtremeWeatherBench(
                case_metadata=sample_cases_dict,
                evaluation_objects=[sample_evaluation_object],
            )

            result = ewb.run(n_jobs=1)

            # Serial mode should not pass parallel_config
            mock_run_case_operators.assert_called_once_with(
                [sample_case_operator],
<<<<<<< HEAD
                cache_dir=None,
=======
                None,
>>>>>>> 49f61f9f
            )
            assert isinstance(result, pd.DataFrame)
            assert len(result) == 1

    @mock.patch("extremeweatherbench.evaluate._run_case_operators")
    def test_run_parallel(
        self,
        mock_run_case_operators,
        sample_cases_dict,
        sample_evaluation_object,
        sample_case_operator,
    ):
        """Test the run method executes in parallel."""
        with mock.patch.object(
            evaluate.ExtremeWeatherBench, "case_operators", new=[sample_case_operator]
        ):
            mock_result = [
                pd.DataFrame(
                    {
                        "value": [1.0],
                        "metric": ["MockMetric"],
                        "case_id_number": [1],
                    }
                )
            ]
            mock_run_case_operators.return_value = mock_result

            ewb = evaluate.ExtremeWeatherBench(
                case_metadata=sample_cases_dict,
                evaluation_objects=[sample_evaluation_object],
            )

            result = ewb.run(n_jobs=2)

            mock_run_case_operators.assert_called_once_with(
                [sample_case_operator],
<<<<<<< HEAD
                cache_dir=None,
=======
                None,
>>>>>>> 49f61f9f
                parallel_config={"backend": "threading", "n_jobs": 2},
            )
            assert isinstance(result, pd.DataFrame)
            assert len(result) == 1

    @mock.patch("extremeweatherbench.evaluate._run_case_operators")
    def test_run_with_kwargs(
        self,
        mock_run_case_operators,
        sample_cases_dict,
        sample_evaluation_object,
        sample_case_operator,
    ):
        """Test the run method passes kwargs correctly."""
        with mock.patch.object(
            evaluate.ExtremeWeatherBench, "case_operators", new=[sample_case_operator]
        ):
            mock_result = [pd.DataFrame({"value": [1.0]})]
            mock_run_case_operators.return_value = mock_result

            ewb = evaluate.ExtremeWeatherBench(
                case_metadata=sample_cases_dict,
                evaluation_objects=[sample_evaluation_object],
            )

            result = ewb.run(n_jobs=1, threshold=0.5)

            # Check that kwargs were passed through
            call_args = mock_run_case_operators.call_args
            assert call_args[1]["threshold"] == 0.5
            assert isinstance(result, pd.DataFrame)

    @mock.patch("extremeweatherbench.evaluate._run_case_operators")
    def test_run_empty_results(
        self,
        mock_run_case_operators,
        sample_cases_dict,
        sample_evaluation_object,
    ):
        """Test the run method handles empty results."""
        with mock.patch.object(evaluate.ExtremeWeatherBench, "case_operators", new=[]):
            mock_run_case_operators.return_value = []

            ewb = evaluate.ExtremeWeatherBench(
                case_metadata=sample_cases_dict,
                evaluation_objects=[sample_evaluation_object],
            )

            result = ewb.run()

            assert isinstance(result, pd.DataFrame)
            assert len(result) == 0
            assert list(result.columns) == evaluate.OUTPUT_COLUMNS

    @mock.patch("extremeweatherbench.evaluate.compute_case_operator")
    def test_run_with_caching(
        self,
        mock_compute_case_operator,
        sample_cases_dict,
        sample_evaluation_object,
        sample_case_operator,
    ):
        """Test the run method with caching enabled."""
        with tempfile.TemporaryDirectory() as temp_dir:
            cache_dir = pathlib.Path(temp_dir)

            with mock.patch.object(
                evaluate.ExtremeWeatherBench,
                "case_operators",
                new=[sample_case_operator],
            ):
                mock_result = pd.DataFrame(
                    {
                        "value": [1.0],
                        "metric": ["MockMetric"],
                        "case_id_number": [1],
                    }
                )

                # Make the mock also perform caching like the real function would
                def mock_compute_with_caching(case_operator, cache_dir_arg, **kwargs):
                    if cache_dir_arg:
                        cache_path = (
                            pathlib.Path(cache_dir_arg)
                            if isinstance(cache_dir_arg, str)
                            else cache_dir_arg
                        )
                        mock_result.to_pickle(cache_path / "case_results.pkl")
                    return mock_result

                mock_compute_case_operator.side_effect = mock_compute_with_caching

                ewb = evaluate.ExtremeWeatherBench(
                    case_metadata=sample_cases_dict,
                    evaluation_objects=[sample_evaluation_object],
                    cache_dir=cache_dir,
                )

                ewb.run(n_jobs=1)

                # Check that cache directory was created
                assert cache_dir.exists()

                # Check that results were cached
                cache_file = cache_dir / "case_results.pkl"
                assert cache_file.exists()

    @mock.patch("extremeweatherbench.evaluate.compute_case_operator")
    def test_run_multiple_cases(
        self, mock_compute_case_operator, sample_cases_dict, sample_evaluation_object
    ):
        """Test the run method with multiple case operators."""
        # Create multiple case operators
        case_operator_1 = mock.Mock()
        case_operator_2 = mock.Mock()

        with mock.patch.object(
            evaluate.ExtremeWeatherBench,
            "case_operators",
            new=[case_operator_1, case_operator_2],
        ):
            # Mock compute_case_operator to return different DataFrames
            mock_compute_case_operator.side_effect = [
                pd.DataFrame({"value": [1.0], "case_id_number": [1]}),
                pd.DataFrame({"value": [2.0], "case_id_number": [2]}),
            ]

            ewb = evaluate.ExtremeWeatherBench(
                case_metadata=sample_cases_dict,
                evaluation_objects=[sample_evaluation_object],
            )

            result = ewb.run()

            assert mock_compute_case_operator.call_count == 2
            assert len(result) == 2
            assert result["case_id_number"].tolist() == [1, 2]


class TestRunCaseOperators:
    """Test the _run_case_operators function."""

    @mock.patch("extremeweatherbench.evaluate._run_serial")
    def test_run_case_operators_serial(self, mock_run_serial, sample_case_operator):
        """Test _run_case_operators routes to serial execution."""
        mock_results = [pd.DataFrame({"value": [1.0]})]
        mock_run_serial.return_value = mock_results

        # Serial mode: don't pass parallel_config
<<<<<<< HEAD
        result = evaluate._run_case_operators([sample_case_operator], cache_dir=None)
=======
        result = evaluate._run_case_operators([sample_case_operator], None)
>>>>>>> 49f61f9f

        mock_run_serial.assert_called_once_with([sample_case_operator], cache_dir=None)
        assert result == mock_results

    @mock.patch("extremeweatherbench.evaluate._run_parallel")
    def test_run_case_operators_parallel(self, mock_run_parallel, sample_case_operator):
        """Test _run_case_operators routes to parallel execution."""
        mock_results = [pd.DataFrame({"value": [1.0]})]
        mock_run_parallel.return_value = mock_results

        result = evaluate._run_case_operators(
            [sample_case_operator],
<<<<<<< HEAD
            cache_dir=None,
=======
>>>>>>> 49f61f9f
            parallel_config={"backend": "threading", "n_jobs": 4},
        )

        mock_run_parallel.assert_called_once_with(
            [sample_case_operator],
<<<<<<< HEAD
            cache_dir=None,
=======
>>>>>>> 49f61f9f
            parallel_config={"backend": "threading", "n_jobs": 4},
        )
        assert result == mock_results

    @mock.patch("extremeweatherbench.evaluate._run_serial")
    def test_run_case_operators_with_kwargs(
        self, mock_run_serial, sample_case_operator
    ):
        """Test _run_case_operators passes kwargs correctly."""
        mock_results = [pd.DataFrame({"value": [1.0]})]
        mock_run_serial.return_value = mock_results

        # Serial mode: don't pass parallel_config
        result = evaluate._run_case_operators(
            [sample_case_operator],
<<<<<<< HEAD
            cache_dir=None,
=======
            None,
>>>>>>> 49f61f9f
            threshold=0.5,
        )

        call_args = mock_run_serial.call_args
        assert call_args[0][0] == [sample_case_operator]
<<<<<<< HEAD
        assert call_args[1]["cache_dir"] is None
=======
        assert call_args[0][1] is None  # cache_dir
>>>>>>> 49f61f9f
        assert call_args[1]["threshold"] == 0.5
        assert isinstance(result, list)

    @mock.patch("extremeweatherbench.evaluate._run_parallel")
    def test_run_case_operators_parallel_with_kwargs(
        self, mock_run_parallel, sample_case_operator
    ):
        """Test _run_case_operators passes kwargs to parallel execution."""
        mock_results = [pd.DataFrame({"value": [1.0]})]
        mock_run_parallel.return_value = mock_results

        result = evaluate._run_case_operators(
            [sample_case_operator],
            parallel_config={"backend": "threading", "n_jobs": 2},
            custom_param="test_value",
        )

        call_args = mock_run_parallel.call_args
        assert call_args[0][0] == [sample_case_operator]
        assert call_args[1]["parallel_config"] == {"backend": "threading", "n_jobs": 2}
        assert call_args[1]["custom_param"] == "test_value"
        assert isinstance(result, list)

    def test_run_case_operators_empty_list(self):
        """Test _run_case_operators with empty case operator list."""
        with mock.patch("extremeweatherbench.evaluate._run_serial") as mock_serial:
            mock_serial.return_value = []

            # Serial mode: don't pass parallel_config
<<<<<<< HEAD
            result = evaluate._run_case_operators([], cache_dir=None)
=======
            result = evaluate._run_case_operators([], None)
>>>>>>> 49f61f9f

            mock_serial.assert_called_once_with([], cache_dir=None)
            assert result == []


class TestRunSerial:
    """Test the _run_serial function."""

    @mock.patch("extremeweatherbench.evaluate.compute_case_operator")
    @mock.patch("tqdm.auto.tqdm")
    def test_run_serial_basic(
        self, mock_tqdm, mock_compute_case_operator, sample_case_operator
    ):
        """Test basic _run_serial functionality."""
        # Setup mocks
        mock_tqdm.return_value = [sample_case_operator]  # tqdm returns iterable
        mock_result = pd.DataFrame({"value": [1.0], "case_id_number": [1]})
        mock_compute_case_operator.return_value = mock_result

        result = evaluate._run_serial([sample_case_operator])

        mock_compute_case_operator.assert_called_once_with(sample_case_operator, None)
        assert len(result) == 1
        assert result[0].equals(mock_result)

    @mock.patch("extremeweatherbench.evaluate.compute_case_operator")
    @mock.patch("tqdm.auto.tqdm")
    def test_run_serial_multiple_cases(self, mock_tqdm, mock_compute_case_operator):
        """Test _run_serial with multiple case operators."""
        case_op_1 = mock.Mock()
        case_op_2 = mock.Mock()
        case_operators = [case_op_1, case_op_2]

        mock_tqdm.return_value = case_operators
        mock_compute_case_operator.side_effect = [
            pd.DataFrame({"value": [1.0], "case_id_number": [1]}),
            pd.DataFrame({"value": [2.0], "case_id_number": [2]}),
        ]

        result = evaluate._run_serial(case_operators)

        assert mock_compute_case_operator.call_count == 2
        assert len(result) == 2
        assert result[0]["case_id_number"].iloc[0] == 1
        assert result[1]["case_id_number"].iloc[0] == 2

    @mock.patch("extremeweatherbench.evaluate.compute_case_operator")
    @mock.patch("tqdm.auto.tqdm")
    def test_run_serial_with_kwargs(
        self, mock_tqdm, mock_compute_case_operator, sample_case_operator
    ):
        """Test _run_serial passes kwargs to compute_case_operator."""
        mock_tqdm.return_value = [sample_case_operator]
        mock_result = pd.DataFrame({"value": [1.0]})
        mock_compute_case_operator.return_value = mock_result

        result = evaluate._run_serial(
            [sample_case_operator], threshold=0.7, custom_param="test"
        )

        call_args = mock_compute_case_operator.call_args
        assert call_args[0][0] == sample_case_operator
        assert call_args[1]["threshold"] == 0.7
        assert call_args[1]["custom_param"] == "test"
        assert isinstance(result, list)

    def test_run_serial_empty_list(self):
        """Test _run_serial with empty case operator list."""
        result = evaluate._run_serial([])
        assert result == []


class TestRunParallel:
    """Test the _run_parallel function."""

    @mock.patch("extremeweatherbench.utils.ParallelTqdm")
    @mock.patch("joblib.delayed")
    @mock.patch("tqdm.auto.tqdm")
    def test_run_parallel_basic(
        self, mock_tqdm, mock_delayed, mock_parallel_class, sample_case_operator
    ):
        """Test basic _run_parallel functionality."""
        # Setup mocks
        mock_tqdm.return_value = [sample_case_operator]
        mock_delayed_func = mock.Mock()
        mock_delayed.return_value = mock_delayed_func

        mock_parallel_instance = mock.Mock()
        mock_parallel_class.return_value = mock_parallel_instance
        mock_result = [pd.DataFrame({"value": [1.0], "case_id_number": [1]})]
        mock_parallel_instance.return_value = mock_result

        result = evaluate._run_parallel(
            [sample_case_operator],
            parallel_config={"backend": "threading", "n_jobs": 2},
        )

        # Verify Parallel was called with total_tasks (n_jobs via parallel_config)
        mock_parallel_class.assert_called_once_with(total_tasks=1)

        # Verify the parallel instance was called (generator consumed)
        mock_parallel_instance.assert_called_once()

        assert result == mock_result

    @mock.patch("extremeweatherbench.utils.ParallelTqdm")
    @mock.patch("joblib.delayed")
    @mock.patch("tqdm.auto.tqdm")
    def test_run_parallel_with_none_n_jobs(
        self, mock_tqdm, mock_delayed, mock_parallel_class, sample_case_operator
    ):
        """Test _run_parallel with n_jobs=None (should use all CPUs)."""
        mock_tqdm.return_value = [sample_case_operator]
        mock_delayed_func = mock.Mock()
        mock_delayed.return_value = mock_delayed_func

        mock_parallel_instance = mock.Mock()
        mock_parallel_class.return_value = mock_parallel_instance
        mock_result = [pd.DataFrame({"value": [1.0]})]
        mock_parallel_instance.return_value = mock_result

        with mock.patch("extremeweatherbench.evaluate.logger.warning") as mock_warning:
            result = evaluate._run_parallel(
                [sample_case_operator],
                parallel_config={"backend": "threading", "n_jobs": None},
            )

            # Should warn about using all CPUs
            mock_warning.assert_called_once_with(
                "No number of jobs provided, using joblib backend default."
            )

            # Verify Parallel was called with total_tasks (n_jobs via parallel_config)
            mock_parallel_class.assert_called_once_with(total_tasks=1)
            assert isinstance(result, list)

    @mock.patch("joblib.parallel_config")
    @mock.patch("extremeweatherbench.utils.ParallelTqdm")
    def test_run_parallel_n_jobs_in_config(
        self, mock_parallel_class, mock_parallel_config
    ):
        """Test that n_jobs is passed through parallel_config, not directly."""
        sample_case_operator = mock.Mock()
        mock_parallel_instance = mock.Mock()
        mock_parallel_class.return_value = mock_parallel_instance
        mock_result = [pd.DataFrame({"value": [1.0]})]
        mock_parallel_instance.return_value = mock_result

        # Create a context manager mock
        mock_context = mock.MagicMock()
        mock_parallel_config.return_value.__enter__ = mock.Mock(
            return_value=mock_context
        )
        mock_parallel_config.return_value.__exit__ = mock.Mock(return_value=False)

        result = evaluate._run_parallel(
            [sample_case_operator],
            parallel_config={"backend": "threading", "n_jobs": 4},
        )

        # Verify parallel_config was called with n_jobs in the config
        mock_parallel_config.assert_called_once()
        call_kwargs = mock_parallel_config.call_args[1]
        assert call_kwargs["backend"] == "threading"
        assert call_kwargs["n_jobs"] == 4

        # Verify ParallelTqdm was called WITHOUT n_jobs
        mock_parallel_class.assert_called_once_with(total_tasks=1)
        assert isinstance(result, list)

    @mock.patch("extremeweatherbench.utils.ParallelTqdm")
    @mock.patch("joblib.delayed")
    @mock.patch("tqdm.auto.tqdm")
    def test_run_parallel_multiple_cases(
        self, mock_tqdm, mock_delayed, mock_parallel_class
    ):
        """Test _run_parallel with multiple case operators."""
        case_op_1 = mock.Mock()
        case_op_2 = mock.Mock()
        case_operators = [case_op_1, case_op_2]

        mock_tqdm.return_value = case_operators
        mock_delayed_func = mock.Mock()
        mock_delayed.return_value = mock_delayed_func

        mock_parallel_instance = mock.Mock()
        mock_parallel_class.return_value = mock_parallel_instance
        mock_result = [
            pd.DataFrame({"value": [1.0], "case_id_number": [1]}),
            pd.DataFrame({"value": [2.0], "case_id_number": [2]}),
        ]
        mock_parallel_instance.return_value = mock_result

        result = evaluate._run_parallel(
            case_operators, parallel_config={"backend": "threading", "n_jobs": 4}
        )

        assert len(result) == 2
        assert result[0]["case_id_number"].iloc[0] == 1
        assert result[1]["case_id_number"].iloc[0] == 2

    @mock.patch("extremeweatherbench.utils.ParallelTqdm")
    @mock.patch("joblib.delayed")
    @mock.patch("tqdm.auto.tqdm")
    def test_run_parallel_with_kwargs(
        self, mock_tqdm, mock_delayed, mock_parallel_class, sample_case_operator
    ):
        """Test _run_parallel passes kwargs correctly."""
        mock_tqdm.return_value = [sample_case_operator]
        mock_delayed_func = mock.Mock()
        mock_delayed.return_value = mock_delayed_func

        mock_parallel_instance = mock.Mock()
        mock_parallel_class.return_value = mock_parallel_instance
        mock_result = [pd.DataFrame({"value": [1.0]})]
        mock_parallel_instance.return_value = mock_result

        result = evaluate._run_parallel(
            [sample_case_operator],
            parallel_config={"backend": "threading", "n_jobs": 2},
            threshold=0.8,
            custom_param="parallel_test",
        )

        # Check that the parallel instance was called with the delayed functions
        mock_parallel_instance.assert_called_once()

        # The call should have created delayed functions with kwargs
        call_args = mock_parallel_instance.call_args[0][0]  # Generator passed
        # Convert generator to list to check
        delayed_calls = list(call_args)
        assert len(delayed_calls) == 1
        assert isinstance(result, list)

    def test_run_parallel_empty_list(self):
        """Test _run_parallel with empty case operator list."""
        with mock.patch(
            "extremeweatherbench.utils.ParallelTqdm"
        ) as mock_parallel_class:
            with mock.patch("tqdm.auto.tqdm") as mock_tqdm:
                mock_tqdm.return_value = []
                mock_parallel_instance = mock.Mock()
                mock_parallel_class.return_value = mock_parallel_instance
                mock_parallel_instance.return_value = []

                result = evaluate._run_parallel(
                    [], parallel_config={"backend": "threading", "n_jobs": 2}
                )

                assert result == []

    @pytest.mark.skipif(
        not HAS_DASK_DISTRIBUTED, reason="dask.distributed not installed"
    )
    @mock.patch("dask.distributed.Client")
    @mock.patch("dask.distributed.LocalCluster")
    def test_run_parallel_dask_backend_auto_client(
        self, mock_local_cluster, mock_client_class, sample_case_operator
    ):
        """Test _run_parallel with dask backend automatically creates client."""
        # Mock Client.current() to raise ValueError (no existing client)
        mock_client_class.current.side_effect = ValueError("No client found")

        # Mock the client instance
        mock_client = mock.Mock()
        mock_client_class.return_value = mock_client

        # Mock LocalCluster
        mock_cluster = mock.Mock()
        mock_local_cluster.return_value = mock_cluster

        # Mock the parallel execution
        with mock.patch("extremeweatherbench.utils.ParallelTqdm") as mock_parallel:
            mock_parallel_instance = mock.Mock()
            mock_parallel.return_value = mock_parallel_instance
            mock_parallel_instance.return_value = [pd.DataFrame({"test": [1]})]

            with mock.patch("joblib.parallel_config"):
                result = evaluate._run_parallel(
                    [sample_case_operator],
                    parallel_config={"backend": "dask", "n_jobs": 2},
                )

        # Verify client was created and closed
        mock_client_class.assert_called_once_with(mock_cluster)
        mock_client.close.assert_called_once()
        assert isinstance(result, list)

    @pytest.mark.skipif(
        not HAS_DASK_DISTRIBUTED, reason="dask.distributed not installed"
    )
    @mock.patch("dask.distributed.Client")
    def test_run_parallel_dask_backend_existing_client(
        self, mock_client_class, sample_case_operator
    ):
        """Test _run_parallel with dask backend uses existing client."""
        # Mock existing client
        mock_existing_client = mock.Mock()
        mock_client_class.current.return_value = mock_existing_client

        # Mock the parallel execution
        with mock.patch("extremeweatherbench.utils.ParallelTqdm") as mock_parallel:
            mock_parallel_instance = mock.Mock()
            mock_parallel.return_value = mock_parallel_instance
            mock_parallel_instance.return_value = [pd.DataFrame({"test": [1]})]

            with mock.patch("joblib.parallel_config"):
                result = evaluate._run_parallel(
                    [sample_case_operator],
                    parallel_config={"backend": "dask", "n_jobs": 2},
                )

        # Verify no new client was created and existing wasn't closed
        mock_client_class.assert_not_called()
        mock_existing_client.close.assert_not_called()
        assert isinstance(result, list)


class TestComputeCaseOperator:
    """Test the compute_case_operator function."""

    @mock.patch("extremeweatherbench.evaluate._build_datasets")
    @mock.patch("extremeweatherbench.derived.maybe_derive_variables")
    @mock.patch("extremeweatherbench.evaluate._evaluate_metric_and_return_df")
    def test_compute_case_operator_basic(
        self,
        mock_evaluate_metric,
        mock_derive_variables,
        mock_build_datasets,
        sample_case_operator,
        sample_forecast_dataset,
        sample_target_dataset,
    ):
        """Test basic compute_case_operator functionality."""
        # Setup mocks
        mock_build_datasets.return_value = (
            sample_forecast_dataset,
            sample_target_dataset,
        )
        mock_derive_variables.side_effect = (
            lambda ds, variables, **kwargs: ds  # Return unchanged
        )

        mock_result = pd.DataFrame(
            {
                "value": [1.0],
                "metric": ["MockMetric"],
                "case_id_number": [1],
            }
        )
        mock_evaluate_metric.return_value = mock_result

        # Setup the case operator mocks
        sample_case_operator.target.maybe_align_forecast_to_target.return_value = (
            sample_forecast_dataset,
            sample_target_dataset,
        )

        result = evaluate.compute_case_operator(sample_case_operator)

        mock_build_datasets.assert_called_once_with(sample_case_operator)
        assert isinstance(result, pd.DataFrame)

    @mock.patch("extremeweatherbench.evaluate._build_datasets")
    @mock.patch("extremeweatherbench.derived.maybe_derive_variables")
    def test_compute_case_operator_with_cache(
        self,
        mock_derive_variables,
        mock_build_datasets,
        sample_case_operator,
        sample_forecast_dataset,
        sample_target_dataset,
        tmp_path,
    ):
        """Test compute_case_operator with cache_dir."""
        mock_build_datasets.return_value = (
            sample_forecast_dataset,
            sample_target_dataset,
        )
        mock_derive_variables.side_effect = lambda ds, variables, **kwargs: ds

        sample_case_operator.target.maybe_align_forecast_to_target.return_value = (
            sample_forecast_dataset,
            sample_target_dataset,
        )
        mock_metric = mock.Mock(spec=metrics.BaseMetric)
        mock_metric.forecast_variable = None
        mock_metric.target_variable = None
        mock_metric.maybe_expand_composite.return_value = [mock_metric]
        mock_metric.maybe_prepare_composite_kwargs.side_effect = lambda **kwargs: kwargs
        sample_case_operator.metric_list = [mock_metric]
<<<<<<< HEAD

        cache_dir = tmp_path / "cache"
        cache_dir.mkdir()
=======
>>>>>>> 49f61f9f

        with mock.patch(
            "extremeweatherbench.utils.maybe_cache_and_compute"
        ) as mock_compute_cache:
            # maybe_cache_and_compute is called twice (once per dataset)
            # and returns a single dataset each time
            mock_compute_cache.side_effect = [
                sample_forecast_dataset,
                sample_target_dataset,
            ]

            with mock.patch(
                "extremeweatherbench.evaluate._evaluate_metric_and_return_df"
            ) as mock_evaluate:
                mock_evaluate.return_value = pd.DataFrame({"value": [1.0]})

                result = evaluate.compute_case_operator(
                    sample_case_operator, cache_dir=cache_dir
                )

                # Called twice: once for forecast, once for target
                assert mock_compute_cache.call_count == 2
                assert isinstance(result, pd.DataFrame)

    @mock.patch("extremeweatherbench.evaluate._build_datasets")
    def test_compute_case_operator_multiple_metrics(
        self,
        mock_build_datasets,
        sample_case_operator,
        sample_forecast_dataset,
        sample_target_dataset,
    ):
        """Test compute_case_operator with multiple metrics."""
        mock_build_datasets.return_value = (
            sample_forecast_dataset,
            sample_target_dataset,
        )

        # Create multiple metrics
        metric_1 = mock.Mock(spec=metrics.BaseMetric)
        metric_1.forecast_variable = None
        metric_1.target_variable = None
        metric_1.maybe_expand_composite.return_value = [metric_1]
        metric_1.maybe_prepare_composite_kwargs.side_effect = lambda **kwargs: kwargs
        metric_2 = mock.Mock(spec=metrics.BaseMetric)
        metric_2.forecast_variable = None
        metric_2.target_variable = None
        metric_2.maybe_expand_composite.return_value = [metric_2]
        metric_2.maybe_prepare_composite_kwargs.side_effect = lambda **kwargs: kwargs
        sample_case_operator.metric_list = [metric_1, metric_2]

        sample_case_operator.target.maybe_align_forecast_to_target.return_value = (
            sample_forecast_dataset,
            sample_target_dataset,
        )

        with mock.patch(
            "extremeweatherbench.derived.maybe_derive_variables"
        ) as mock_derive:
            mock_derive.side_effect = lambda ds, variables, **kwargs: ds

            with mock.patch(
                "extremeweatherbench.evaluate._evaluate_metric_and_return_df"
            ) as mock_evaluate:
                mock_evaluate.return_value = pd.DataFrame({"value": [1.0]})

                result = evaluate.compute_case_operator(sample_case_operator)

                # Should be called twice (once for each metric)
                assert mock_evaluate.call_count == 2
                assert len(result) == 2

    @mock.patch("extremeweatherbench.evaluate._build_datasets")
    def test_compute_case_operator_zero_length_forecast_dataset(
        self, mock_build_datasets, sample_case_operator
    ):
        """Test compute_case_operator when _build_datasets returns empty forecast
        dataset."""
        # Mock _build_datasets to return empty datasets (simulating zero valid times)
        empty_forecast_ds = xr.Dataset(coords={"valid_time": pd.DatetimeIndex([])})
        empty_target_ds = xr.Dataset(coords={"valid_time": pd.DatetimeIndex([])})
        mock_build_datasets.return_value = (empty_forecast_ds, empty_target_ds)

        result = evaluate.compute_case_operator(sample_case_operator)

        # Should return empty DataFrame with correct columns
        assert isinstance(result, pd.DataFrame)
        assert len(result) == 0
        assert list(result.columns) == evaluate.OUTPUT_COLUMNS

        # _build_datasets should be called, but no further processing should occur
        mock_build_datasets.assert_called_once_with(sample_case_operator)

    @mock.patch("extremeweatherbench.evaluate._build_datasets")
    def test_compute_case_operator_zero_length_target_dataset(
        self, mock_build_datasets, sample_case_operator, sample_forecast_dataset
    ):
        """Test compute_case_operator when _build_datasets returns empty
        target dataset."""
        # Mock _build_datasets to return empty target dataset
        empty_target_ds = xr.Dataset(coords={"valid_time": pd.DatetimeIndex([])})
        mock_build_datasets.return_value = (sample_forecast_dataset, empty_target_ds)

        result = evaluate.compute_case_operator(sample_case_operator)

        # Should return empty DataFrame with correct columns
        assert isinstance(result, pd.DataFrame)
        assert len(result) == 0
        assert list(result.columns) == evaluate.OUTPUT_COLUMNS

        mock_build_datasets.assert_called_once_with(sample_case_operator)

    @mock.patch("extremeweatherbench.evaluate._build_datasets")
    def test_compute_case_operator_empty_forecast_dataset(
        self, mock_build_datasets, sample_case_operator
    ):
        """Test compute_case_operator when _build_datasets returns empty forecast
        dataset."""
        # Mock _build_datasets to return empty datasets (simulating zero valid times)
        empty_forecast_ds = xr.Dataset()
        empty_target_ds = xr.Dataset()
        mock_build_datasets.return_value = (empty_forecast_ds, empty_target_ds)

        result = evaluate.compute_case_operator(sample_case_operator)

        # Should return empty DataFrame with correct columns
        assert isinstance(result, pd.DataFrame)
        assert len(result) == 0
        assert list(result.columns) == evaluate.OUTPUT_COLUMNS

        # _build_datasets should be called, but no further processing should occur
        mock_build_datasets.assert_called_once_with(sample_case_operator)

    @mock.patch("extremeweatherbench.evaluate._build_datasets")
    def test_compute_case_operator_empty_target_dataset(
        self, mock_build_datasets, sample_case_operator, sample_forecast_dataset
    ):
        """Test compute_case_operator when _build_datasets returns empty
        target dataset."""
        # Mock _build_datasets to return empty target dataset
        empty_target_ds = xr.Dataset()
        mock_build_datasets.return_value = (sample_forecast_dataset, empty_target_ds)

        result = evaluate.compute_case_operator(sample_case_operator)

        # Should return empty DataFrame with correct columns
        assert isinstance(result, pd.DataFrame)
        assert len(result) == 0
        assert list(result.columns) == evaluate.OUTPUT_COLUMNS

        mock_build_datasets.assert_called_once_with(sample_case_operator)


class TestPipelineFunctions:
    """Test the pipeline functions."""

    def test_build_datasets(self, sample_case_operator):
        """Test _build_datasets function."""
        with mock.patch(
            "extremeweatherbench.evaluate.run_pipeline"
        ) as mock_run_pipeline:
            mock_forecast_ds = xr.Dataset(
                coords={"valid_time": [1, 2, 3]}, attrs={"name": "forecast_source"}
            )
            mock_target_ds = xr.Dataset(
                coords={"time": [1, 2, 3]}, attrs={"name": "target_source"}
            )
            mock_run_pipeline.side_effect = [mock_target_ds, mock_forecast_ds]

            forecast_ds, target_ds = evaluate._build_datasets(sample_case_operator)

            assert mock_run_pipeline.call_count == 2
            assert forecast_ds.attrs["name"] == "forecast_source"
            assert target_ds.attrs["name"] == "target_source"

    def test_build_datasets_zero_length_dimensions(self, sample_case_operator):
        """Test _build_datasets when forecast has zero-length dimensions."""
        # Set up the mock to return a dataset that will trigger the warning
        # by having no valid times in the date range
        empty_dataset = xr.Dataset()
        sample_case_operator.forecast.open_and_maybe_preprocess_data_from_source.return_value = empty_dataset  # noqa: E501
        sample_case_operator.forecast.maybe_map_variable_names.return_value = (
            empty_dataset
        )

        with mock.patch("extremeweatherbench.evaluate.logger.warning") as mock_warning:
            forecast_ds, target_ds = evaluate._build_datasets(sample_case_operator)

            # Should return empty datasets
            assert len(forecast_ds) == 0
            assert len(target_ds) == 0
            assert isinstance(forecast_ds, xr.Dataset)
            assert isinstance(target_ds, xr.Dataset)

            # Should log a warning
            mock_warning.assert_called()
            warning_message = mock_warning.call_args[0][0]
            assert "has no data for case time range" in warning_message
            assert (
                str(sample_case_operator.case_metadata.case_id_number)
                in warning_message
            )

    def test_build_datasets_zero_length_warning_content(self, sample_case_operator):
        """Test _build_datasets warning message content when forecast has
        zero-length dimensions."""
        # Set up the mock to return a dataset that will trigger the warning
        empty_dataset = xr.Dataset()
        sample_case_operator.forecast.open_and_maybe_preprocess_data_from_source.return_value = empty_dataset  # noqa: E501
        sample_case_operator.forecast.maybe_map_variable_names.return_value = (
            empty_dataset
        )

        with mock.patch("extremeweatherbench.evaluate.logger.warning") as mock_warning:
            forecast_ds, target_ds = evaluate._build_datasets(sample_case_operator)

            # Verify warning message contains expected information
            mock_warning.assert_called()
            warning_message = mock_warning.call_args[0][0]

            # Check all expected components are in the warning message
            assert (
                f"case {sample_case_operator.case_metadata.case_id_number}"
                in warning_message
            )
            assert "has no data for case time range" in warning_message
            assert str(sample_case_operator.case_metadata.start_date) in warning_message
            assert str(sample_case_operator.case_metadata.end_date) in warning_message

    def test_build_datasets_multiple_zero_length_dimensions(self, sample_case_operator):
        """Test _build_datasets when forecast has multiple zero-length dimensions."""
        # Set up the mock to return a dataset that will trigger the warning
        empty_dataset = xr.Dataset()
        sample_case_operator.forecast.open_and_maybe_preprocess_data_from_source.return_value = empty_dataset  # noqa: E501
        sample_case_operator.forecast.maybe_map_variable_names.return_value = (
            empty_dataset
        )

        with mock.patch("extremeweatherbench.evaluate.logger.warning") as mock_warning:
            forecast_ds, target_ds = evaluate._build_datasets(sample_case_operator)

            # Should return empty datasets
            assert len(forecast_ds) == 0
            assert len(target_ds) == 0

            # Should log a warning
            mock_warning.assert_called()
            warning_message = mock_warning.call_args[0][0]
            assert "has no data for case time range" in warning_message
            assert (
                str(sample_case_operator.case_metadata.case_id_number)
                in warning_message
            )

    def test_build_datasets_normal_dimensions(self, sample_case_operator):
        """Test _build_datasets when forecast has normal (non-zero) dimensions."""
        with mock.patch(
            "extremeweatherbench.evaluate.run_pipeline"
        ) as mock_run_pipeline:
            # Create datasets with normal dimensions
            mock_forecast_ds = xr.Dataset(
                coords={"valid_time": [1, 2, 3], "latitude": [40, 45, 50]},
                attrs={"source": "forecast"},
            )
            mock_target_ds = xr.Dataset(
                coords={"time": [1, 2, 3], "latitude": [40, 45, 50]},
                attrs={"source": "target"},
            )
            mock_run_pipeline.side_effect = [mock_target_ds, mock_forecast_ds]

            with mock.patch(
                "extremeweatherbench.evaluate.logger.warning"
            ) as mock_warning:
                forecast_ds, target_ds = evaluate._build_datasets(sample_case_operator)

                # Should return the actual datasets
                assert forecast_ds.attrs["source"] == "forecast"
                assert target_ds.attrs["source"] == "target"

                # Should not log any warning
                mock_warning.assert_not_called()

                # Should call run_pipeline twice (for both forecast and target)
                assert mock_run_pipeline.call_count == 2

    @mock.patch("extremeweatherbench.derived.maybe_derive_variables")
    @mock.patch("extremeweatherbench.evaluate.inputs.maybe_subset_variables")
    def test_run_pipeline_forecast(
        self,
        mock_maybe_subset_variables,
        mock_derived,
        sample_case_operator,
        sample_forecast_dataset,
    ):
        """Test run_pipeline function for forecast data."""
        # Mock the pipeline methods
        sample_case_operator.forecast.open_and_maybe_preprocess_data_from_source.return_value = sample_forecast_dataset  # noqa: E501
        sample_case_operator.forecast.maybe_map_variable_names.return_value = (
            sample_forecast_dataset
        )
        mock_maybe_subset_variables.return_value = sample_forecast_dataset
        sample_case_operator.forecast.subset_data_to_case.return_value = (
            sample_forecast_dataset
        )
        sample_case_operator.forecast.maybe_convert_to_dataset.return_value = (
            sample_forecast_dataset
        )
        sample_case_operator.forecast.add_source_to_dataset_attrs.return_value = (
            sample_forecast_dataset
        )
        mock_derived.return_value = sample_forecast_dataset

        result = evaluate.run_pipeline(
            sample_case_operator.case_metadata, sample_case_operator.forecast
        )

        assert isinstance(result, xr.Dataset)
        sample_case_operator.forecast.open_and_maybe_preprocess_data_from_source.assert_called_once()  # noqa: E501
        sample_case_operator.forecast.maybe_map_variable_names.assert_called_once()
        mock_maybe_subset_variables.assert_called_once()
        # The method is called with data as first arg, case_metadata as second arg
        assert sample_case_operator.forecast.subset_data_to_case.call_count == 1
        call_args = sample_case_operator.forecast.subset_data_to_case.call_args
        assert call_args[0][1] == sample_case_operator.case_metadata
        sample_case_operator.forecast.maybe_convert_to_dataset.assert_called_once()
        sample_case_operator.forecast.add_source_to_dataset_attrs.assert_called_once()

    @mock.patch("extremeweatherbench.derived.maybe_derive_variables")
    @mock.patch("extremeweatherbench.evaluate.inputs.maybe_subset_variables")
    def test_run_pipeline_target(
        self,
        mock_maybe_subset_variables,
        mock_derived,
        sample_case_operator,
        sample_target_dataset,
    ):
        """Test run_pipeline function for target data."""
        # Mock the pipeline methods
        sample_case_operator.target.open_and_maybe_preprocess_data_from_source.return_value = sample_target_dataset  # noqa: E501
        sample_case_operator.target.maybe_map_variable_names.return_value = (
            sample_target_dataset
        )
        mock_maybe_subset_variables.return_value = sample_target_dataset
        sample_case_operator.target.subset_data_to_case.return_value = (
            sample_target_dataset
        )
        sample_case_operator.target.maybe_convert_to_dataset.return_value = (
            sample_target_dataset
        )
        sample_case_operator.target.add_source_to_dataset_attrs.return_value = (
            sample_target_dataset
        )
        mock_derived.return_value = sample_target_dataset

        result = evaluate.run_pipeline(
            sample_case_operator.case_metadata, sample_case_operator.target
        )

        assert isinstance(result, xr.Dataset)
        sample_case_operator.target.open_and_maybe_preprocess_data_from_source.assert_called_once()  # noqa: E501

    def test_run_pipeline_invalid_source(self, sample_case_operator):
        """Test run_pipeline function with invalid input source."""
        with pytest.raises(AttributeError, match="'str' object has no attribute"):
            evaluate.run_pipeline(sample_case_operator.case_metadata, "invalid")

    def test_maybe_cache_and_compute_with_cache_dir(
        self, sample_forecast_dataset, sample_target_dataset, sample_individual_case
    ):
        """Test maybe_cache_and_compute with cache directory."""
        from extremeweatherbench import utils

        with tempfile.TemporaryDirectory() as temp_dir:
            cache_dir = pathlib.Path(temp_dir)

            # Cache forecast dataset
            result_forecast = utils.maybe_cache_and_compute(
                sample_forecast_dataset.chunk(),
                name="forecast",
                cache_dir=cache_dir,
            )

            # Cache target dataset
            result_target = utils.maybe_cache_and_compute(
                sample_target_dataset.chunk(),
                name="target",
                cache_dir=cache_dir,
            )

            # Verify results are returned correctly
            assert isinstance(result_forecast, xr.Dataset)
            assert isinstance(result_target, xr.Dataset)

            # Verify cache files were created as zarrs
            assert len(list(cache_dir.glob("*.zarr"))) == 2

    def test_maybe_cache_and_compute_no_op(
        self, sample_forecast_dataset, sample_target_dataset, sample_individual_case
    ):
<<<<<<< HEAD
        """Test maybe_cache_and_compute as no-op (lazy preserved)."""
        from extremeweatherbench import utils
=======
        """Test _compute_and_maybe_cache with cache directory (should raise
        NotImplementedError)."""
        with tempfile.TemporaryDirectory() as temp_dir:
            cache_dir = pathlib.Path(temp_dir)
>>>>>>> 49f61f9f

        # Create lazy datasets
        lazy_forecast = sample_forecast_dataset.chunk()

        # Call with no cache_dir (should be no-op - returns original)
        result = utils.maybe_cache_and_compute(
            lazy_forecast,
            name="forecast",
            cache_dir=None,
        )

        assert isinstance(result, xr.Dataset)
        # Should still be lazy
        first_var = list(result.data_vars)[0]
        assert hasattr(result.data_vars[first_var].data, "chunks")


class TestMetricEvaluation:
    """Test metric evaluation functionality."""

    def test_evaluate_metric_and_return_df(
        self,
        sample_forecast_dataset,
        sample_target_dataset,
        sample_case_operator,
        mock_base_metric,
    ):
        """Test _evaluate_metric_and_return_df function."""
        # Setup the metric mock
        mock_result = xr.DataArray(
            data=[1.5], dims=["lead_time"], coords={"lead_time": [0]}
        )
        mock_base_metric.name = "TestMetric"
        mock_base_metric.compute_metric.return_value = mock_result
        result = evaluate._evaluate_metric_and_return_df(
            forecast_ds=sample_forecast_dataset,
            target_ds=sample_target_dataset,
            forecast_variable="surface_air_temperature",
            target_variable="2m_temperature",
            metric=mock_base_metric,
            case_operator=sample_case_operator,
        )

        assert isinstance(result, pd.DataFrame)
        assert "value" in result.columns
        assert "metric" in result.columns
        assert "case_id_number" in result.columns
        assert "event_type" in result.columns
        assert result["metric"].iloc[0] == "TestMetric"
        assert result["case_id_number"].iloc[0] == 1
        assert result["event_type"].iloc[0] == "heat_wave"

    def test_evaluate_metric_and_return_df_with_kwargs(
        self,
        sample_forecast_dataset,
        sample_target_dataset,
        sample_case_operator,
        mock_base_metric,
    ):
        """Test _evaluate_metric_and_return_df with additional kwargs."""
        mock_result = xr.DataArray(
            data=[2.0], dims=["lead_time"], coords={"lead_time": [6]}
        )
        mock_base_metric.name = "TestMetric"
        mock_base_metric.compute_metric.return_value = mock_result

        evaluate._evaluate_metric_and_return_df(
            forecast_ds=sample_forecast_dataset,
            target_ds=sample_target_dataset,
            forecast_variable="surface_air_temperature",
            target_variable="2m_temperature",
            metric=mock_base_metric,
            case_operator=sample_case_operator,
            threshold=0.5,  # Additional kwarg
        )

        # Verify that kwargs were passed to compute_metric
        mock_base_metric.compute_metric.assert_called_once()
        call_kwargs = mock_base_metric.compute_metric.call_args[1]
        assert "threshold" in call_kwargs
        assert call_kwargs["threshold"] == 0.5

    def test_evaluate_metric_and_return_df_with_derived_variables(
        self, mock_base_metric, sample_case_operator
    ):
        """Test _evaluate_metric_and_return_df with derived variables."""
        # Create datasets with derived variables included
        forecast_ds = xr.Dataset(
            {
                "surface_air_temperature": (
                    ["init_time", "lead_time", "latitude", "longitude"],
                    np.random.randn(2, 3, 4, 5) + 280,
                ),
                "derived_forecast_var": (
                    ["init_time", "lead_time", "latitude", "longitude"],
                    np.random.randn(2, 3, 4, 5) + 285,
                ),
            },
            coords={
                "init_time": pd.date_range("2021-06-20", periods=2, freq="D"),
                "lead_time": [0, 6, 12],
                "latitude": np.linspace(30, 50, 4),
                "longitude": np.linspace(-120, -90, 5),
            },
            attrs={"source": "test_forecast", "forecast_source": "test_forecast"},
        )

        target_ds = xr.Dataset(
            {
                "2m_temperature": (
                    ["time", "latitude", "longitude"],
                    np.random.randn(3, 4, 5) + 275,
                ),
                "derived_target_var": (
                    ["time", "latitude", "longitude"],
                    np.random.randn(3, 4, 5) + 280,
                ),
            },
            coords={
                "time": pd.date_range("2021-06-20", periods=3, freq="6h"),
                "latitude": np.linspace(30, 50, 4),
                "longitude": np.linspace(-120, -90, 5),
            },
            attrs={"source": "test_target", "target_source": "test_target"},
        )

        # Setup the metric mock
        mock_result = xr.DataArray(
            data=[2.5], dims=["lead_time"], coords={"lead_time": [0]}
        )
        mock_base_metric.name = "TestDerivedMetric"
        mock_base_metric.compute_metric.return_value = mock_result

        result = evaluate._evaluate_metric_and_return_df(
            forecast_ds=forecast_ds,
            target_ds=target_ds,
            forecast_variable="derived_forecast_var",
            target_variable="derived_target_var",
            metric=mock_base_metric,
            case_operator=sample_case_operator,
        )

        # Verify the result structure
        assert isinstance(result, pd.DataFrame)
        assert "value" in result.columns
        assert "metric" in result.columns
        assert "target_variable" in result.columns
        assert "case_id_number" in result.columns
        assert "event_type" in result.columns

        # Check the values
        assert result["metric"].iloc[0] == "TestDerivedMetric"
        assert result["case_id_number"].iloc[0] == 1
        assert result["event_type"].iloc[0] == "heat_wave"
        assert result["value"].iloc[0] == 2.5

        # Verify that compute_metric was called with the derived variables
        mock_base_metric.compute_metric.assert_called_once()
        call_args = mock_base_metric.compute_metric.call_args[0]

        # The variables should be passed as derived variable instances
        assert isinstance(call_args[0], xr.DataArray)  # forecast data
        assert isinstance(call_args[1], xr.DataArray)  # target data


class TestErrorHandling:
    """Test error handling and edge cases."""

    def test_extremeweatherbench_empty_cases(self, sample_evaluation_object):
        """Test ExtremeWeatherBench with empty cases."""
        empty_cases = {"cases": []}

        ewb = evaluate.ExtremeWeatherBench(
            case_metadata=empty_cases,
            evaluation_objects=[sample_evaluation_object],
        )

        with mock.patch("extremeweatherbench.cases.build_case_operators") as mock_build:
            mock_build.return_value = []

            result = ewb.run()

            # Should return empty DataFrame when no cases
            assert isinstance(result, pd.DataFrame)
            assert len(result) == 0

    def test_compute_case_operator_exception_handling(self, sample_case_operator):
        """Test exception handling in compute_case_operator."""
        with mock.patch("extremeweatherbench.evaluate._build_datasets") as mock_build:
            mock_build.side_effect = Exception("Data loading failed")

            with pytest.raises(Exception, match="Data loading failed"):
                evaluate.compute_case_operator(sample_case_operator)

    def test_run_pipeline_missing_method(self, sample_case_operator):
        """Test run_pipeline when a required method is missing."""
        # Remove a required method
        del sample_case_operator.forecast.open_and_maybe_preprocess_data_from_source

        with pytest.raises(AttributeError):
            evaluate.run_pipeline(
                sample_case_operator.case_metadata, sample_case_operator.forecast
            )

    def test_evaluate_metric_computation_failure(
        self,
        sample_forecast_dataset,
        sample_target_dataset,
        sample_case_operator,
        mock_base_metric,
    ):
        """Test metric evaluation when computation fails."""
        mock_base_metric.name = "FailingMetric"
        mock_base_metric.compute_metric.side_effect = Exception(
            "Metric computation failed"
        )

        with pytest.raises(Exception, match="Metric computation failed"):
            evaluate._evaluate_metric_and_return_df(
                forecast_ds=sample_forecast_dataset,
                target_ds=sample_target_dataset,
                forecast_variable="surface_air_temperature",
                target_variable="2m_temperature",
                metric=mock_base_metric,
                case_operator=sample_case_operator,
            )

    @mock.patch("extremeweatherbench.evaluate._run_serial")
    def test_run_case_operators_serial_exception(
        self, mock_run_serial, sample_case_operator
    ):
        """Test _run_case_operators handles exceptions in serial execution."""
        mock_run_serial.side_effect = Exception("Serial execution failed")

        with pytest.raises(Exception, match="Serial execution failed"):
            # Serial mode: don't pass parallel_config
            evaluate._run_case_operators([sample_case_operator], None)

    @mock.patch("extremeweatherbench.evaluate._run_parallel")
    def test_run_case_operators_parallel_exception(
        self, mock_run_parallel, sample_case_operator
    ):
        """Test _run_case_operators handles exceptions in parallel execution."""
        mock_run_parallel.side_effect = Exception("Parallel execution failed")

        with pytest.raises(Exception, match="Parallel execution failed"):
            evaluate._run_case_operators(
                [sample_case_operator],
                parallel_config={"backend": "threading", "n_jobs": 2},
            )

    @mock.patch("extremeweatherbench.evaluate.compute_case_operator")
    @mock.patch("tqdm.auto.tqdm")
    def test_run_serial_case_operator_exception(
        self, mock_tqdm, mock_compute_case_operator, sample_case_operator
    ):
        """Test _run_serial handles exceptions from individual case operators."""
        mock_tqdm.return_value = [sample_case_operator]
        mock_compute_case_operator.side_effect = Exception("Case operator failed")

        with pytest.raises(Exception, match="Case operator failed"):
            evaluate._run_serial([sample_case_operator])

    @mock.patch("extremeweatherbench.utils.ParallelTqdm")
    @mock.patch("joblib.delayed")
    @mock.patch("tqdm.auto.tqdm")
    def test_run_parallel_joblib_exception(
        self, mock_tqdm, mock_delayed, mock_parallel_class, sample_case_operator
    ):
        """Test _run_parallel handles joblib Parallel exceptions."""
        mock_tqdm.return_value = [sample_case_operator]
        mock_delayed_func = mock.Mock()
        mock_delayed.return_value = mock_delayed_func

        mock_parallel_instance = mock.Mock()
        mock_parallel_class.return_value = mock_parallel_instance
        mock_parallel_instance.side_effect = Exception("Joblib parallel failed")

        with pytest.raises(Exception, match="Joblib parallel failed"):
            evaluate._run_parallel(
                [sample_case_operator],
                parallel_config={"backend": "threading", "n_jobs": 2},
            )

    @mock.patch("extremeweatherbench.utils.ParallelTqdm")
    @mock.patch("joblib.delayed")
    @mock.patch("tqdm.auto.tqdm")
    def test_run_parallel_delayed_function_exception(
        self, mock_tqdm, mock_delayed, mock_parallel_class, sample_case_operator
    ):
        """Test _run_parallel handles exceptions in delayed functions."""
        mock_tqdm.return_value = [sample_case_operator]

        # Mock delayed to raise an exception
        mock_delayed.side_effect = Exception("Delayed function creation failed")

        # Set up the Parallel mock to actually consume the generator and trigger delayed
        def consume_generator(generator):
            # This will consume the generator and trigger the delayed call
            list(generator)

        mock_parallel_instance = mock.Mock()
        mock_parallel_class.return_value = mock_parallel_instance
        mock_parallel_instance.side_effect = consume_generator

        with pytest.raises(Exception, match="Delayed function creation failed"):
            evaluate._run_parallel(
                [sample_case_operator],
                parallel_config={"backend": "threading", "n_jobs": 2},
            )

    @mock.patch("extremeweatherbench.evaluate._run_case_operators")
    def test_run_method_exception_propagation(
        self, mock_run_case_operators, sample_cases_dict, sample_evaluation_object
    ):
        """Test that ExtremeWeatherBench.run() propagates exceptions correctly."""
        mock_run_case_operators.side_effect = Exception("Execution failed")

        ewb = evaluate.ExtremeWeatherBench(
            case_metadata=sample_cases_dict,
            evaluation_objects=[sample_evaluation_object],
        )

        with pytest.raises(Exception, match="Execution failed"):
            ewb.run()

    @mock.patch("extremeweatherbench.evaluate.compute_case_operator")
    @mock.patch("tqdm.auto.tqdm")
    def test_run_serial_partial_failure(self, mock_tqdm, mock_compute_case_operator):
        """Test _run_serial behavior when some case operators fail."""
        case_op_1 = mock.Mock()
        case_op_2 = mock.Mock()
        case_op_3 = mock.Mock()
        case_operators = [case_op_1, case_op_2, case_op_3]

        mock_tqdm.return_value = case_operators

        # First succeeds, second fails, third never reached
        mock_compute_case_operator.side_effect = [
            pd.DataFrame({"value": [1.0], "case_id_number": [1]}),
            Exception("Case operator 2 failed"),
            pd.DataFrame({"value": [3.0], "case_id_number": [3]}),
        ]

        # Should fail on the second case operator
        with pytest.raises(Exception, match="Case operator 2 failed"):
            evaluate._run_serial(case_operators)

        # Should have tried only the first two
        assert mock_compute_case_operator.call_count == 2

    @mock.patch("extremeweatherbench.utils.ParallelTqdm")
    @mock.patch("joblib.delayed")
    @mock.patch("tqdm.auto.tqdm")
    def test_run_parallel_invalid_n_jobs(
        self, mock_tqdm, mock_delayed, mock_parallel_class, sample_case_operator
    ):
        """Test _run_parallel with invalid n_jobs parameter."""
        mock_tqdm.return_value = [sample_case_operator]
        mock_delayed_func = mock.Mock()
        mock_delayed.return_value = mock_delayed_func

        # Mock Parallel to raise ValueError for invalid n_jobs
        mock_parallel_class.side_effect = ValueError("Invalid n_jobs parameter")

        with pytest.raises(ValueError, match="Invalid n_jobs parameter"):
            evaluate._run_parallel(
                [sample_case_operator],
                parallel_config={"backend": "threading", "n_jobs": -5},
            )


class TestIntegration:
    """Test integration scenarios with real-like data."""

    @mock.patch("extremeweatherbench.derived.maybe_derive_variables")
    @mock.patch("extremeweatherbench.evaluate.inputs.maybe_subset_variables")
    def test_end_to_end_workflow(
        self,
        mock_maybe_subset_variables,
        mock_derive_variables,
        sample_cases_dict,
        sample_evaluation_object,
        sample_forecast_dataset,
        sample_target_dataset,
    ):
        """Test a complete end-to-end workflow."""
        mock_derive_variables.side_effect = lambda ds, variables, **kwargs: ds

        # Setup the evaluation object methods
        sample_evaluation_object.target.maybe_align_forecast_to_target.return_value = (
            sample_forecast_dataset,
            sample_target_dataset,
        )

        # Mock the pipeline methods to return our test datasets
        sample_evaluation_object.forecast.open_and_maybe_preprocess_data_from_source.return_value = (  # noqa: E501
            sample_forecast_dataset
        )
        sample_evaluation_object.forecast.maybe_map_variable_names.return_value = (
            sample_forecast_dataset
        )
        mock_maybe_subset_variables.return_value = sample_forecast_dataset
        sample_evaluation_object.forecast.subset_data_to_case.return_value = (
            sample_forecast_dataset
        )
        sample_evaluation_object.forecast.maybe_convert_to_dataset.return_value = (
            sample_forecast_dataset
        )
        sample_evaluation_object.forecast.add_source_to_dataset_attrs.return_value = (
            sample_forecast_dataset
        )

        sample_evaluation_object.target.open_and_maybe_preprocess_data_from_source.return_value = sample_target_dataset  # noqa: E501
        sample_evaluation_object.target.maybe_map_variable_names.return_value = (
            sample_target_dataset
        )
        sample_evaluation_object.target.subset_data_to_case.return_value = (
            sample_target_dataset
        )
        sample_evaluation_object.target.maybe_convert_to_dataset.return_value = (
            sample_target_dataset
        )
        sample_evaluation_object.target.add_source_to_dataset_attrs.return_value = (
            sample_target_dataset
        )

        # Mock the metric evaluation to return a proper DataFrame
        mock_result_df = pd.DataFrame(
            {
                "value": [1.0],
                "target_variable": ["2m_temperature"],
                "metric": ["MockMetric"],
                "target_source": ["test_target"],
                "forecast_source": ["test_forecast"],
                "case_id_number": [1],
                "event_type": ["heat_wave"],
            }
        )

        with mock.patch(
            "extremeweatherbench.evaluate._evaluate_metric_and_return_df"
        ) as mock_eval:
            mock_eval.return_value = mock_result_df

            # Create and run the workflow
            ewb = evaluate.ExtremeWeatherBench(
                case_metadata=sample_cases_dict,
                evaluation_objects=[sample_evaluation_object],
            )

            result = ewb.run()

        # Verify the result structure
        assert isinstance(result, pd.DataFrame)
        assert len(result) > 0
        assert "value" in result.columns
        assert "metric" in result.columns
        assert "case_id_number" in result.columns
        assert "event_type" in result.columns

    @mock.patch("extremeweatherbench.evaluate.inputs.maybe_subset_variables")
    def test_multiple_variables_and_metrics(
        self,
        mock_maybe_subset_variables,
        sample_cases_dict,
        sample_forecast_dataset,
        sample_target_dataset,
    ):
        """Test workflow with multiple variables and metrics."""
        # Create multiple metrics
        metric_1 = mock.Mock(spec=metrics.BaseMetric)
        metric_1.name = "Metric1"
        metric_1.forecast_variable = None
        metric_1.target_variable = None
        metric_1.return_value.name = "Metric1"
        metric_1.return_value.compute_metric.return_value = xr.DataArray(
            data=[1.0], dims=["lead_time"], coords={"lead_time": [0]}
        )
        metric_1.maybe_expand_composite.return_value = [metric_1]
        metric_1.maybe_prepare_composite_kwargs.side_effect = lambda **kwargs: kwargs

        metric_2 = mock.Mock(spec=metrics.BaseMetric)
        metric_2.name = "Metric2"
        metric_2.forecast_variable = None
        metric_2.target_variable = None
        metric_2.return_value.name = "Metric2"
        metric_2.return_value.compute_metric.return_value = xr.DataArray(
            data=[2.0], dims=["lead_time"], coords={"lead_time": [0]}
        )
        metric_2.maybe_expand_composite.return_value = [metric_2]
        metric_2.maybe_prepare_composite_kwargs.side_effect = lambda **kwargs: kwargs

        # Create evaluation object with multiple metrics and variables
        eval_obj = mock.Mock(spec=inputs.EvaluationObject)
        eval_obj.event_type = "heat_wave"
        eval_obj.metric_list = [metric_1, metric_2]

        # Mock target and forecast with variables that match our datasets
        eval_obj.target = mock.Mock(spec=inputs.TargetBase)
        eval_obj.target.name = "MultiTarget"
        eval_obj.target.variables = [
            "2m_temperature"
        ]  # Only include variables that exist

        eval_obj.forecast = mock.Mock(spec=inputs.ForecastBase)
        eval_obj.forecast.name = "MultiForecast"
        eval_obj.forecast.variables = [
            "surface_air_temperature"
        ]  # Only include variables that exist

        # Setup pipeline mocks
        mock_maybe_subset_variables.return_value = sample_forecast_dataset
        for obj in [eval_obj.target, eval_obj.forecast]:
            obj.open_and_maybe_preprocess_data_from_source.return_value = (
                sample_forecast_dataset
            )
            obj.maybe_map_variable_names.return_value = sample_forecast_dataset
            obj.subset_data_to_case.return_value = sample_forecast_dataset
            obj.maybe_convert_to_dataset.return_value = sample_forecast_dataset
            obj.add_source_to_dataset_attrs.return_value = sample_forecast_dataset

        eval_obj.target.maybe_align_forecast_to_target.return_value = (
            sample_forecast_dataset,
            sample_target_dataset,
        )

        # Mock the metric evaluation to return proper DataFrames
        mock_result_df = pd.DataFrame(
            {
                "value": [1.0],
                "target_variable": ["2m_temperature"],
                "metric": ["TestMetric"],
                "target_source": ["test_target"],
                "forecast_source": ["test_forecast"],
                "case_id_number": [1],
                "event_type": ["heat_wave"],
            }
        )

        with mock.patch(
            "extremeweatherbench.derived.maybe_derive_variables"
        ) as mock_derive:
            mock_derive.side_effect = lambda ds, variables, **kwargs: ds

            with mock.patch(
                "extremeweatherbench.evaluate._evaluate_metric_and_return_df"
            ) as mock_eval:
                mock_eval.return_value = mock_result_df

                ewb = evaluate.ExtremeWeatherBench(
                    case_metadata=sample_cases_dict,
                    evaluation_objects=[eval_obj],
                )

                result = ewb.run()

                # Should have results for each metric combination
                assert len(result) >= 2  # At least 2 metrics * 1 case

    @mock.patch("extremeweatherbench.evaluate.compute_case_operator")
    def test_serial_vs_parallel_results_consistency(
        self, mock_compute_case_operator, sample_cases_dict, sample_evaluation_object
    ):
        """Test that serial and parallel execution produce identical results."""
        # Setup mock case operators
        case_op_1 = mock.Mock()
        case_op_2 = mock.Mock()
        case_operators = [case_op_1, case_op_2]

        # Define consistent results
        result_1 = pd.DataFrame(
            {
                "value": [1.5],
                "metric": ["TestMetric"],
                "case_id_number": [1],
                "event_type": ["heat_wave"],
            }
        )
        result_2 = pd.DataFrame(
            {
                "value": [2.3],
                "metric": ["TestMetric"],
                "case_id_number": [2],
                "event_type": ["heat_wave"],
            }
        )

        ewb = evaluate.ExtremeWeatherBench(
            case_metadata=sample_cases_dict,
            evaluation_objects=[sample_evaluation_object],
        )

        with mock.patch("extremeweatherbench.cases.build_case_operators") as mock_build:
            mock_build.return_value = case_operators

            # Test serial execution
            mock_compute_case_operator.side_effect = [result_1, result_2]
            serial_result = ewb.run(n_jobs=1)

            # Reset mock and test parallel execution
            mock_compute_case_operator.reset_mock()
            mock_compute_case_operator.side_effect = [result_1, result_2]
            parallel_result = ewb.run(n_jobs=2)

            # Both should produce valid DataFrames with same structure
            assert isinstance(serial_result, pd.DataFrame)
            assert isinstance(parallel_result, pd.DataFrame)
            assert len(serial_result) == 2
            assert len(parallel_result) == 2
            assert list(serial_result.columns) == list(parallel_result.columns)

    @mock.patch("extremeweatherbench.evaluate.compute_case_operator")
    def test_execution_method_performance_comparison(self, mock_compute_case_operator):
        """Test that both execution methods handle the same workload."""
        import time

        # Create many case operators to simulate realistic workload
        case_operators = [mock.Mock() for _ in range(10)]

        # Mock results
        mock_results = [
            pd.DataFrame(
                {
                    "value": [i * 0.1],
                    "metric": ["TestMetric"],
                    "case_id_number": [i],
                    "event_type": ["heat_wave"],
                }
            )
            for i in range(10)
        ]

        # Test serial execution timing - call _run_serial directly
        mock_compute_case_operator.side_effect = mock_results
        start_time = time.time()
        serial_result = evaluate._run_serial(case_operators)
        serial_time = time.time() - start_time

        # Test parallel execution timing - call _run_parallel directly with mocked
        # Parallel
        serial_call_count = mock_compute_case_operator.call_count
        mock_compute_case_operator.side_effect = mock_results

        with mock.patch(
            "extremeweatherbench.utils.ParallelTqdm"
        ) as mock_parallel_class:
            mock_parallel_instance = mock.Mock()
            mock_parallel_class.return_value = mock_parallel_instance
            mock_parallel_instance.return_value = mock_results

            start_time = time.time()
            parallel_result = evaluate._run_parallel(
                case_operators, parallel_config={"backend": "threading", "n_jobs": 2}
            )
            parallel_time = time.time() - start_time

        # Both should produce the same number of results
        assert len(serial_result) == len(parallel_result) == 10

        # Serial execution should have called compute_case_operator
        assert serial_call_count == 10  # Serial execution
        # Parallel execution is mocked, so the call count doesn't increase
        assert mock_compute_case_operator.call_count == 10  # Only serial calls
        # Verify timing variables are used (avoid unused variable warnings)
        assert serial_time >= 0
        assert parallel_time >= 0

    @mock.patch("extremeweatherbench.evaluate.compute_case_operator")
    def test_mixed_execution_parameters(self, mock_compute_case_operator):
        """Test various parameter combinations for execution methods."""
        case_operators = [mock.Mock(), mock.Mock()]
        mock_results = [
            pd.DataFrame({"value": [1.0], "case_id_number": [1]}),
            pd.DataFrame({"value": [2.0], "case_id_number": [2]}),
        ]

        # Test different execution methods directly
        test_configs = [
            {"method": "serial", "args": [case_operators]},
            {"method": "parallel", "args": [case_operators], "kwargs": {"n_jobs": 1}},
            {"method": "parallel", "args": [case_operators], "kwargs": {"n_jobs": 2}},
            {
                "method": "parallel",
                "args": [case_operators],
                "kwargs": {"n_jobs": None},
            },
        ]

        for config in test_configs:
            mock_compute_case_operator.reset_mock()
            mock_compute_case_operator.side_effect = mock_results

            if config["method"] == "serial":
                result = evaluate._run_serial(*config["args"])
                # All configurations should produce valid results
                assert isinstance(result, list)
                assert len(result) == 2
                assert mock_compute_case_operator.call_count == 2
            else:
                # Mock parallel execution to avoid serialization issues
                with mock.patch(
                    "extremeweatherbench.utils.ParallelTqdm"
                ) as mock_parallel_class:
                    mock_parallel_instance = mock.Mock()
                    mock_parallel_class.return_value = mock_parallel_instance
                    mock_parallel_instance.return_value = mock_results

                    # Add parallel_config to kwargs
                    kwargs = config.get("kwargs", {})
                    if "n_jobs" in kwargs:
                        n_jobs = kwargs.pop("n_jobs")
                        kwargs["parallel_config"] = {
                            "backend": "threading",
                            "n_jobs": n_jobs,
                        }

                    result = evaluate._run_parallel(*config["args"], **kwargs)

                    # All configurations should produce valid results
                    assert isinstance(result, list)
                    assert len(result) == 2
                    # Parallel execution is mocked, so compute_case_operator is not
                    # called
                    assert mock_compute_case_operator.call_count == 0

    def test_execution_method_kwargs_propagation(self):
        """Test that kwargs are properly propagated through execution methods."""
        case_operator = mock.Mock()

        # Mock compute_case_operator to capture kwargs
        def mock_compute_with_kwargs(case_op, cache_dir, **kwargs):
            # Store kwargs for verification
            mock_compute_with_kwargs.captured_kwargs = kwargs
            return pd.DataFrame({"value": [1.0]})

        mock_compute_with_kwargs.captured_kwargs = {}

        with mock.patch(
            "extremeweatherbench.evaluate.compute_case_operator",
            side_effect=mock_compute_with_kwargs,
        ):
            # Test serial kwargs propagation
            result = evaluate._run_serial(
                [case_operator], custom_param="serial_test", threshold=0.9
            )

            captured = mock_compute_with_kwargs.captured_kwargs
            assert captured["custom_param"] == "serial_test"
            assert captured["threshold"] == 0.9
            assert isinstance(result, list)

            # Test parallel kwargs propagation
            with mock.patch(
                "extremeweatherbench.utils.ParallelTqdm"
            ) as mock_parallel_class:
                with mock.patch("joblib.delayed") as mock_delayed:
                    mock_delayed.return_value = mock_compute_with_kwargs
                    mock_parallel_instance = mock.Mock()
                    mock_parallel_class.return_value = mock_parallel_instance
                    mock_parallel_instance.return_value = [
                        pd.DataFrame({"value": [1.0]})
                    ]

                    # Reset captured kwargs
                    mock_compute_with_kwargs.captured_kwargs = {}

                    result = evaluate._run_parallel(
                        [case_operator],
                        parallel_config={"backend": "threading", "n_jobs": 2},
                        custom_param="parallel_test",
                        threshold=0.8,
                    )

                    # Verify parallel execution was set up correctly
                    mock_parallel_class.assert_called_once_with(total_tasks=1)
                    assert isinstance(result, list)

    def test_empty_case_operators_all_methods(self):
        """Test that all execution methods handle empty case operator lists."""
        # Test _run_case_operators
        result = evaluate._run_case_operators([], parallel_config={"n_jobs": 1})
        assert result == []

        result = evaluate._run_case_operators(
            [], parallel_config={"backend": "threading", "n_jobs": 2}
        )
        assert result == []

        # Test _run_serial
        result = evaluate._run_serial([])
        assert result == []

        # Test _run_parallel
        with mock.patch(
            "extremeweatherbench.utils.ParallelTqdm"
        ) as mock_parallel_class:
            mock_parallel_instance = mock.Mock()
            mock_parallel_class.return_value = mock_parallel_instance
            mock_parallel_instance.return_value = []

            result = evaluate._run_parallel(
                [], parallel_config={"backend": "threading", "n_jobs": 2}
            )
            assert result == []

    @mock.patch("extremeweatherbench.evaluate.compute_case_operator")
    def test_large_case_operator_list_handling(self, mock_compute_case_operator):
        """Test handling of large numbers of case operators."""
        # Create a large list of case operators
        num_cases = 100
        case_operators = [mock.Mock() for _ in range(num_cases)]

        # Create mock results
        mock_results = [
            pd.DataFrame(
                {"value": [i * 0.01], "case_id_number": [i], "metric": ["TestMetric"]}
            )
            for i in range(num_cases)
        ]

        # Test serial execution
        mock_compute_case_operator.side_effect = mock_results
        serial_results = evaluate._run_serial(case_operators)

        assert len(serial_results) == num_cases
        assert mock_compute_case_operator.call_count == num_cases

        # Test parallel execution
        mock_compute_case_operator.reset_mock()
        mock_compute_case_operator.side_effect = mock_results

        with mock.patch(
            "extremeweatherbench.utils.ParallelTqdm"
        ) as mock_parallel_class:
            mock_parallel_instance = mock.Mock()
            mock_parallel_class.return_value = mock_parallel_instance
            mock_parallel_instance.return_value = mock_results

            parallel_results = evaluate._run_parallel(
                case_operators, parallel_config={"backend": "threading", "n_jobs": 4}
            )

            assert len(parallel_results) == num_cases
            mock_parallel_class.assert_called_once_with(total_tasks=100)

<<<<<<< HEAD

class MockDerivedVariableWithOutputs(derived.DerivedVariable):
    """Mock DerivedVariable for testing output_variables."""

=======

class MockDerivedVariableWithOutputs(derived.DerivedVariable):
    """Mock DerivedVariable for testing output_variables."""

>>>>>>> 49f61f9f
    variables = ["input_var"]

    def derive_variable(self, data: xr.Dataset, **kwargs) -> xr.Dataset:
        """Return a dataset with multiple output variables."""
        return xr.Dataset(
            {
                "output_1": data["input_var"] * 1,
                "output_2": data["input_var"] * 2,
                "output_3": data["input_var"] * 3,
            }
        )


class TestExpandDerivedVariableToOutputVariables:
    """Test _expand_derived_variable_to_output_variables function."""

    def test_expand_string_variable(self):
        """String variables return as single-item list."""
        result = evaluate._maybe_expand_derived_variable_to_output_variables("temp")
        assert result == ["temp"]
        assert isinstance(result, list)

    def test_expand_derived_variable_with_output_variables(self):
        """DerivedVariable with output_variables returns those names."""
        derived_var = MockDerivedVariableWithOutputs(
            output_variables=["output_1", "output_2"]
<<<<<<< HEAD
        )
        result = evaluate._maybe_expand_derived_variable_to_output_variables(
            derived_var
        )
=======
        )
        result = evaluate._maybe_expand_derived_variable_to_output_variables(
            derived_var
        )
>>>>>>> 49f61f9f
        assert result == ["output_1", "output_2"]

    def test_expand_derived_variable_without_output_variables(self):
        """DerivedVariable without output_variables returns its name."""
        derived_var = MockDerivedVariableWithOutputs()
        result = evaluate._maybe_expand_derived_variable_to_output_variables(
            derived_var
        )
        assert result == ["MockDerivedVariableWithOutputs"]

    def test_expand_derived_variable_empty_output_variables(self):
        """DerivedVariable with empty output_variables returns its name."""
        derived_var = MockDerivedVariableWithOutputs(output_variables=[])
        result = evaluate._maybe_expand_derived_variable_to_output_variables(
            derived_var
        )
        assert result == ["MockDerivedVariableWithOutputs"]

    def test_expand_derived_variable_single_output(self):
        """DerivedVariable with single output_variable returns list."""
        derived_var = MockDerivedVariableWithOutputs(output_variables=["output_1"])
        result = evaluate._maybe_expand_derived_variable_to_output_variables(
            derived_var
        )
        assert result == ["output_1"]


class TestMetricWithOutputVariables:
    """Test metric evaluation with DerivedVariable output_variables."""

    def test_compute_case_operator_with_matching_output_variables(
        self, sample_individual_case
    ):
        """Test metrics with matching number of output_variables."""
        # Create datasets
        time = pd.date_range("2021-06-20", freq="6h", periods=10)
        lat = np.linspace(42.5, 47.5, 5)
        lon = np.linspace(-122.5, -117.5, 5)

        # Create with lead_time as a dimension
        output_1_data = xr.DataArray(
            np.random.randn(10, 5, 5),
            dims=["lead_time", "latitude", "longitude"],
            coords={
                "lead_time": np.arange(0, 60, 6),
                "latitude": lat,
                "longitude": lon,
                "valid_time": ("lead_time", time),
            },
        )
        output_2_data = xr.DataArray(
            np.random.randn(10, 5, 5),
            dims=["lead_time", "latitude", "longitude"],
            coords={
                "lead_time": np.arange(0, 60, 6),
                "latitude": lat,
                "longitude": lon,
                "valid_time": ("lead_time", time),
            },
        )

        forecast_ds = xr.Dataset(
            {
                "output_1": output_1_data,
                "output_2": output_2_data,
            }
        )

        target_ds = forecast_ds.copy(deep=True)

        # Create derived variables
        forecast_derived = MockDerivedVariableWithOutputs(
            output_variables=["output_1", "output_2"]
        )
        target_derived = MockDerivedVariableWithOutputs(
            output_variables=["output_1", "output_2"]
        )

        # Create metric with derived variables
        metric = metrics.RootMeanSquaredError(
            forecast_variable=forecast_derived,
            target_variable=target_derived,
        )

        # Create case operator
        mock_forecast = mock.Mock(spec=inputs.ForecastBase)
        mock_forecast.name = "MockForecast"
        mock_forecast.variables = []
        mock_forecast.maybe_align_forecast_to_target = mock.Mock(
            return_value=(forecast_ds, target_ds)
        )

        mock_target = mock.Mock(spec=inputs.TargetBase)
        mock_target.name = "MockTarget"
        mock_target.variables = []
        mock_target.maybe_align_forecast_to_target = mock.Mock(
            return_value=(forecast_ds, target_ds)
        )

        case_operator = cases.CaseOperator(
            case_metadata=sample_individual_case,
            metric_list=[metric],
            target=mock_target,
            forecast=mock_forecast,
        )

        with mock.patch("extremeweatherbench.evaluate.run_pipeline") as mock_run:
            mock_run.side_effect = [target_ds, forecast_ds]
            result = evaluate.compute_case_operator(case_operator)

        # Should have 20 rows (2 output variables * 10 lead_times)
        assert len(result) == 20
        assert "target_variable" in result.columns
        # Check that both output variables were evaluated
        target_vars = result["target_variable"].unique()
        assert set(target_vars) == {"output_1", "output_2"}
        # Each output variable should have 10 lead_time values
        assert len(result[result["target_variable"] == "output_1"]) == 10
        assert len(result[result["target_variable"] == "output_2"]) == 10

    def test_compute_case_operator_mismatched_output_variables(
        self, sample_individual_case
    ):
        """Test metrics with different numbers of output_variables."""
        time = pd.date_range("2021-06-20", freq="6h", periods=10)
        lat = np.linspace(42.5, 47.5, 5)
        lon = np.linspace(-122.5, -117.5, 5)

        # Create with lead_time as a dimension
        output_1_data = xr.DataArray(
            np.random.randn(10, 5, 5),
            dims=["lead_time", "latitude", "longitude"],
            coords={
                "lead_time": np.arange(0, 60, 6),
                "latitude": lat,
                "longitude": lon,
                "valid_time": ("lead_time", time),
            },
        )
        output_2_data = xr.DataArray(
            np.random.randn(10, 5, 5),
            dims=["lead_time", "latitude", "longitude"],
            coords={
                "lead_time": np.arange(0, 60, 6),
                "latitude": lat,
                "longitude": lon,
                "valid_time": ("lead_time", time),
            },
        )
        output_3_data = xr.DataArray(
            np.random.randn(10, 5, 5),
            dims=["lead_time", "latitude", "longitude"],
            coords={
                "lead_time": np.arange(0, 60, 6),
                "latitude": lat,
                "longitude": lon,
                "valid_time": ("lead_time", time),
            },
        )

        forecast_ds = xr.Dataset(
            {
                "output_1": output_1_data,
                "output_2": output_2_data,
                "output_3": output_3_data,
            }
        )

        target_ds = forecast_ds.copy(deep=True)

        # Forecast has 3 outputs, target has 2
        forecast_derived = MockDerivedVariableWithOutputs(
            output_variables=["output_1", "output_2", "output_3"]
        )
        target_derived = MockDerivedVariableWithOutputs(
            output_variables=["output_1", "output_2"]
        )

        metric = metrics.RootMeanSquaredError(
            forecast_variable=forecast_derived,
            target_variable=target_derived,
        )

        mock_forecast = mock.Mock(spec=inputs.ForecastBase)
        mock_forecast.name = "MockForecast"
        mock_forecast.variables = []
        mock_forecast.maybe_align_forecast_to_target = mock.Mock(
            return_value=(forecast_ds, target_ds)
        )

        mock_target = mock.Mock(spec=inputs.TargetBase)
        mock_target.name = "MockTarget"
        mock_target.variables = []
        mock_target.maybe_align_forecast_to_target = mock.Mock(
            return_value=(forecast_ds, target_ds)
        )

        case_operator = cases.CaseOperator(
            case_metadata=sample_individual_case,
            metric_list=[metric],
            target=mock_target,
            forecast=mock_forecast,
        )

        with mock.patch("extremeweatherbench.evaluate.run_pipeline") as mock_run:
            mock_run.side_effect = [target_ds, forecast_ds]
            result = evaluate.compute_case_operator(case_operator)

        # Should have 20 rows (2 output variables * 10 lead_times)
        # Limited by target's 2 outputs
        assert len(result) == 20
        target_vars = result["target_variable"].unique()
        assert set(target_vars) == {"output_1", "output_2"}
        # Each output variable should have 10 lead_time values
        assert len(result[result["target_variable"] == "output_1"]) == 10
        assert len(result[result["target_variable"] == "output_2"]) == 10

    def test_compute_case_operator_one_string_one_derived(self, sample_individual_case):
        """Test metric with one string and one DerivedVariable."""
        time = pd.date_range("2021-06-20", freq="6h", periods=10)
        lat = np.linspace(42.5, 47.5, 5)
        lon = np.linspace(-122.5, -117.5, 5)

        # Create with lead_time as a dimension
        output_1_data = xr.DataArray(
            np.random.randn(10, 5, 5),
            dims=["lead_time", "latitude", "longitude"],
            coords={
                "lead_time": np.arange(0, 60, 6),
                "latitude": lat,
                "longitude": lon,
                "valid_time": ("lead_time", time),
            },
        )
        output_2_data = xr.DataArray(
            np.random.randn(10, 5, 5),
            dims=["lead_time", "latitude", "longitude"],
            coords={
                "lead_time": np.arange(0, 60, 6),
                "latitude": lat,
                "longitude": lon,
                "valid_time": ("lead_time", time),
            },
        )
        temp_data = xr.DataArray(
            np.random.randn(10, 5, 5),
            dims=["lead_time", "latitude", "longitude"],
            coords={
                "lead_time": np.arange(0, 60, 6),
                "latitude": lat,
                "longitude": lon,
                "valid_time": ("lead_time", time),
            },
        )

        forecast_ds = xr.Dataset(
            {
                "output_1": output_1_data,
                "output_2": output_2_data,
                "temp": temp_data,
            }
        )

        target_ds = forecast_ds.copy(deep=True)

        # Forecast is string, target is derived with 2 outputs
        target_derived = MockDerivedVariableWithOutputs(
            output_variables=["output_1", "output_2"]
        )

        metric = metrics.RootMeanSquaredError(
            forecast_variable="temp", target_variable=target_derived
        )

        mock_forecast = mock.Mock(spec=inputs.ForecastBase)
        mock_forecast.name = "MockForecast"
        mock_forecast.variables = []
        mock_forecast.maybe_align_forecast_to_target = mock.Mock(
            return_value=(forecast_ds, target_ds)
        )

        mock_target = mock.Mock(spec=inputs.TargetBase)
        mock_target.name = "MockTarget"
        mock_target.variables = []
        mock_target.maybe_align_forecast_to_target = mock.Mock(
            return_value=(forecast_ds, target_ds)
        )

        case_operator = cases.CaseOperator(
            case_metadata=sample_individual_case,
            metric_list=[metric],
            target=mock_target,
            forecast=mock_forecast,
        )

        with mock.patch("extremeweatherbench.evaluate.run_pipeline") as mock_run:
            mock_run.side_effect = [target_ds, forecast_ds]
            # This should fail because we're pairing 1 forecast var with 2
            # target vars - they need to match
            result = evaluate.compute_case_operator(case_operator)

        # Should create 10 rows (1 pair: "temp" with first output * 10 lead_times)
        assert len(result) == 10

    def test_compute_case_operator_single_output_each(self, sample_individual_case):
        """Test metrics with single output_variable on each side."""
        time = pd.date_range("2021-06-20", freq="6h", periods=10)
        lat = np.linspace(42.5, 47.5, 5)
        lon = np.linspace(-122.5, -117.5, 5)

        # Create as data arrays with lead_time as a dimension
        output_1_data = xr.DataArray(
            np.random.randn(10, 5, 5),
            dims=["lead_time", "latitude", "longitude"],
            coords={
                "lead_time": np.arange(0, 60, 6),
                "latitude": lat,
                "longitude": lon,
                "valid_time": ("lead_time", time),
            },
        )

        forecast_ds = xr.Dataset({"output_1": output_1_data})

        target_ds = forecast_ds.copy(deep=True)

        forecast_derived = MockDerivedVariableWithOutputs(output_variables=["output_1"])
        target_derived = MockDerivedVariableWithOutputs(output_variables=["output_1"])

        metric = metrics.RootMeanSquaredError(
            forecast_variable=forecast_derived,
            target_variable=target_derived,
        )

        mock_forecast = mock.Mock(spec=inputs.ForecastBase)
        mock_forecast.name = "MockForecast"
        mock_forecast.variables = []
        mock_forecast.maybe_align_forecast_to_target = mock.Mock(
            return_value=(forecast_ds, target_ds)
        )

        mock_target = mock.Mock(spec=inputs.TargetBase)
        mock_target.name = "MockTarget"
        mock_target.variables = []
        mock_target.maybe_align_forecast_to_target = mock.Mock(
            return_value=(forecast_ds, target_ds)
        )

        case_operator = cases.CaseOperator(
            case_metadata=sample_individual_case,
            metric_list=[metric],
            target=mock_target,
            forecast=mock_forecast,
        )

        with mock.patch("extremeweatherbench.evaluate.run_pipeline") as mock_run:
            mock_run.side_effect = [target_ds, forecast_ds]
            result = evaluate.compute_case_operator(case_operator)

        # Should have 10 rows (1 output variable * 10 lead_times)
        assert len(result) == 10
        assert all(result["target_variable"] == "output_1")

    def test_compute_case_operator_no_output_variables(self, sample_individual_case):
        """Test DerivedVariable without output_variables specified."""
        time = pd.date_range("2021-06-20", freq="6h", periods=10)
        lat = np.linspace(42.5, 47.5, 5)
        lon = np.linspace(-122.5, -117.5, 5)

        # Create with lead_time as a dimension
        mock_data = xr.DataArray(
            np.random.randn(10, 5, 5),
            dims=["lead_time", "latitude", "longitude"],
            coords={
                "lead_time": np.arange(0, 60, 6),
                "latitude": lat,
                "longitude": lon,
                "valid_time": ("lead_time", time),
            },
        )

        forecast_ds = xr.Dataset({"MockDerivedVariableWithOutputs": mock_data})

        target_ds = forecast_ds.copy(deep=True)

        # No output_variables specified - uses derived variable name
        forecast_derived = MockDerivedVariableWithOutputs()
        target_derived = MockDerivedVariableWithOutputs()

        metric = metrics.RootMeanSquaredError(
            forecast_variable=forecast_derived,
            target_variable=target_derived,
        )

        mock_forecast = mock.Mock(spec=inputs.ForecastBase)
        mock_forecast.name = "MockForecast"
        mock_forecast.variables = []
        mock_forecast.maybe_align_forecast_to_target = mock.Mock(
            return_value=(forecast_ds, target_ds)
        )

        mock_target = mock.Mock(spec=inputs.TargetBase)
        mock_target.name = "MockTarget"
        mock_target.variables = []
        mock_target.maybe_align_forecast_to_target = mock.Mock(
            return_value=(forecast_ds, target_ds)
        )

        case_operator = cases.CaseOperator(
            case_metadata=sample_individual_case,
            metric_list=[metric],
            target=mock_target,
            forecast=mock_forecast,
        )

        with mock.patch("extremeweatherbench.evaluate.run_pipeline") as mock_run:
            mock_run.side_effect = [target_ds, forecast_ds]
            result = evaluate.compute_case_operator(case_operator)

        # Should use the derived variable name, 10 rows (10 lead_times)
        assert len(result) == 10
        assert all(result["target_variable"] == "MockDerivedVariableWithOutputs")


if __name__ == "__main__":
    pytest.main([__file__])<|MERGE_RESOLUTION|>--- conflicted
+++ resolved
@@ -17,6 +17,7 @@
     inputs,
     metrics,
     regions,
+    utils,
 )
 
 # Check if dask.distributed is available
@@ -368,11 +369,7 @@
             # Serial mode should not pass parallel_config
             mock_run_case_operators.assert_called_once_with(
                 [sample_case_operator],
-<<<<<<< HEAD
                 cache_dir=None,
-=======
-                None,
->>>>>>> 49f61f9f
             )
             assert isinstance(result, pd.DataFrame)
             assert len(result) == 1
@@ -409,11 +406,7 @@
 
             mock_run_case_operators.assert_called_once_with(
                 [sample_case_operator],
-<<<<<<< HEAD
                 cache_dir=None,
-=======
-                None,
->>>>>>> 49f61f9f
                 parallel_config={"backend": "threading", "n_jobs": 2},
             )
             assert isinstance(result, pd.DataFrame)
@@ -563,11 +556,7 @@
         mock_run_serial.return_value = mock_results
 
         # Serial mode: don't pass parallel_config
-<<<<<<< HEAD
         result = evaluate._run_case_operators([sample_case_operator], cache_dir=None)
-=======
-        result = evaluate._run_case_operators([sample_case_operator], None)
->>>>>>> 49f61f9f
 
         mock_run_serial.assert_called_once_with([sample_case_operator], cache_dir=None)
         assert result == mock_results
@@ -580,19 +569,13 @@
 
         result = evaluate._run_case_operators(
             [sample_case_operator],
-<<<<<<< HEAD
             cache_dir=None,
-=======
->>>>>>> 49f61f9f
             parallel_config={"backend": "threading", "n_jobs": 4},
         )
 
         mock_run_parallel.assert_called_once_with(
             [sample_case_operator],
-<<<<<<< HEAD
             cache_dir=None,
-=======
->>>>>>> 49f61f9f
             parallel_config={"backend": "threading", "n_jobs": 4},
         )
         assert result == mock_results
@@ -608,21 +591,13 @@
         # Serial mode: don't pass parallel_config
         result = evaluate._run_case_operators(
             [sample_case_operator],
-<<<<<<< HEAD
             cache_dir=None,
-=======
-            None,
->>>>>>> 49f61f9f
             threshold=0.5,
         )
 
         call_args = mock_run_serial.call_args
         assert call_args[0][0] == [sample_case_operator]
-<<<<<<< HEAD
         assert call_args[1]["cache_dir"] is None
-=======
-        assert call_args[0][1] is None  # cache_dir
->>>>>>> 49f61f9f
         assert call_args[1]["threshold"] == 0.5
         assert isinstance(result, list)
 
@@ -652,11 +627,7 @@
             mock_serial.return_value = []
 
             # Serial mode: don't pass parallel_config
-<<<<<<< HEAD
             result = evaluate._run_case_operators([], cache_dir=None)
-=======
-            result = evaluate._run_case_operators([], None)
->>>>>>> 49f61f9f
 
             mock_serial.assert_called_once_with([], cache_dir=None)
             assert result == []
@@ -1048,12 +1019,9 @@
         mock_metric.maybe_expand_composite.return_value = [mock_metric]
         mock_metric.maybe_prepare_composite_kwargs.side_effect = lambda **kwargs: kwargs
         sample_case_operator.metric_list = [mock_metric]
-<<<<<<< HEAD
 
         cache_dir = tmp_path / "cache"
         cache_dir.mkdir()
-=======
->>>>>>> 49f61f9f
 
         with mock.patch(
             "extremeweatherbench.utils.maybe_cache_and_compute"
@@ -1453,16 +1421,7 @@
     def test_maybe_cache_and_compute_no_op(
         self, sample_forecast_dataset, sample_target_dataset, sample_individual_case
     ):
-<<<<<<< HEAD
         """Test maybe_cache_and_compute as no-op (lazy preserved)."""
-        from extremeweatherbench import utils
-=======
-        """Test _compute_and_maybe_cache with cache directory (should raise
-        NotImplementedError)."""
-        with tempfile.TemporaryDirectory() as temp_dir:
-            cache_dir = pathlib.Path(temp_dir)
->>>>>>> 49f61f9f
-
         # Create lazy datasets
         lazy_forecast = sample_forecast_dataset.chunk()
 
@@ -2308,17 +2267,10 @@
             assert len(parallel_results) == num_cases
             mock_parallel_class.assert_called_once_with(total_tasks=100)
 
-<<<<<<< HEAD
 
 class MockDerivedVariableWithOutputs(derived.DerivedVariable):
     """Mock DerivedVariable for testing output_variables."""
 
-=======
-
-class MockDerivedVariableWithOutputs(derived.DerivedVariable):
-    """Mock DerivedVariable for testing output_variables."""
-
->>>>>>> 49f61f9f
     variables = ["input_var"]
 
     def derive_variable(self, data: xr.Dataset, **kwargs) -> xr.Dataset:
@@ -2345,17 +2297,10 @@
         """DerivedVariable with output_variables returns those names."""
         derived_var = MockDerivedVariableWithOutputs(
             output_variables=["output_1", "output_2"]
-<<<<<<< HEAD
         )
         result = evaluate._maybe_expand_derived_variable_to_output_variables(
             derived_var
         )
-=======
-        )
-        result = evaluate._maybe_expand_derived_variable_to_output_variables(
-            derived_var
-        )
->>>>>>> 49f61f9f
         assert result == ["output_1", "output_2"]
 
     def test_expand_derived_variable_without_output_variables(self):
