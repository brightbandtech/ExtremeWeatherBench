"""Tests for the calc module."""

import numpy as np
import pandas as pd
import pytest
import xarray as xr
from numpy import testing

from extremeweatherbench import calc


class TestBasicCalculations:
    """Test basic calculation functions."""

    def test_convert_from_cartesian_to_latlon(self, sample_calc_dataset):
        """Test conversion from cartesian to lat/lon coordinates."""
        # Test with center point
        point = (8, 10)  # Middle of the grid

        lat, lon = calc.convert_from_cartesian_to_latlon(point, sample_calc_dataset)

        # Should return values within the grid bounds
        assert 20 <= lat <= 50
        assert -120 <= lon <= -80

        # Should be close to the center values
        expected_lat = sample_calc_dataset.latitude.isel(latitude=8).values
        expected_lon = sample_calc_dataset.longitude.isel(longitude=10).values

        assert abs(lat - expected_lat) < 1e-10
        assert abs(lon - expected_lon) < 1e-10

    def test_calculate_haversine_distance(self):
        """Test haversine distance calculation."""
        # Test known distances
        point_a = [0.0, 0.0]  # Equator, prime meridian
        point_b = [90.0, 0.0]  # North pole

        distance = calc.calculate_haversine_distance(point_a, point_b, units="deg")

        # Should be 90 degrees (quarter of great circle)
        assert abs(distance - 90.0) < 0.1

    def test_calculate_haversine_distance_with_xarray(self, sample_calc_dataset):
        """Test haversine distance calculation with xarray inputs."""
        point_a = [30.0, -100.0]
        point_b = [sample_calc_dataset.latitude, sample_calc_dataset.longitude]

        distances = calc.calculate_haversine_distance(point_a, point_b, units="deg")

        # Should return an xarray DataArray
        assert isinstance(distances, xr.DataArray)
        # Should have shape (lat, lon) since we're computing distance to every grid
        # point
        expected_shape = (
            len(sample_calc_dataset.latitude),
            len(sample_calc_dataset.longitude),
        )
        assert distances.shape == expected_shape

    def test_calculate_haversine_distance_km(self):
        """Test haversine distance calculation with km units."""
        # Test known distances
        point_a = [0.0, 0.0]  # Equator, prime meridian
        point_b = [90.0, 0.0]  # North pole

        distance = calc.calculate_haversine_distance(point_a, point_b, units="km")

        # Should be approximately 10,018 km (quarter of great circle)
        # Earth's circumference is ~40,075 km, so quarter is ~10,018 km
        assert abs(distance - 10018.0) < 50.0

    def test_calculate_haversine_distance_km_with_xarray(self, sample_calc_dataset):
        """Test haversine distance calculation with km units and xarray inputs."""
        point_a = [30.0, -100.0]
        point_b = [sample_calc_dataset.latitude, sample_calc_dataset.longitude]

        distances = calc.calculate_haversine_distance(point_a, point_b, units="km")

        # Should return an xarray DataArray
        assert isinstance(distances, xr.DataArray)
        # Should have shape (lat, lon) since we're computing distance to every grid
        # point
        expected_shape = (
            len(sample_calc_dataset.latitude),
            len(sample_calc_dataset.longitude),
        )
        assert distances.shape == expected_shape

        # All distances should be positive
        assert (distances >= 0).all()

        # Distances should be reasonable (not too large for Earth)
        assert (distances <= 20000).all()  # Maximum distance on Earth ~20,000 km

    def test_calculate_haversine_distance_edge_cases(self):
        """Test edge cases for haversine distance calculation."""
        # Test identical points (distance should be 0)
        point_a = [40.0, -74.0]
        point_b = [40.0, -74.0]
        distance = calc.calculate_haversine_distance(point_a, point_b)
        assert abs(distance) < 1e-10

        # Test antipodal points (should be ~20015 km, half Earth's circumference)
        point_a = [0.0, 0.0]  # Equator, prime meridian
        point_b = [0.0, 180.0]  # Equator, opposite side
        distance = calc.calculate_haversine_distance(point_a, point_b, units="km")
        assert abs(distance - 20015.1) < 50.0

        # Test North/South pole distance
        point_a = [90.0, 0.0]  # North pole
        point_b = [-90.0, 0.0]  # South pole
        distance = calc.calculate_haversine_distance(point_a, point_b, units="km")
        assert abs(distance - 20003.9) < 50.0

    def test_calculate_haversine_distance_known_cities(self):
        """Test haversine distance with known city distances."""
        # New York City to Los Angeles (approximate distance ~3944 km)
        nyc = [40.7128, -74.0060]
        la = [34.0522, -118.2437]
        distance = calc.calculate_haversine_distance(nyc, la, units="km")
        assert abs(distance - 3944) < 20  # Allow 100km tolerance

        # London to Paris (approximate distance ~344 km)
        london = [51.5074, -0.1278]
        paris = [48.8566, 2.3522]
        distance = calc.calculate_haversine_distance(london, paris, units="km")
        assert abs(distance - 344) < 20  # Allow 20km tolerance

        # Sydney to Melbourne (approximate distance ~713 km)
        sydney = [-33.8688, 151.2093]
        melbourne = [-37.8136, 144.9631]
        distance = calc.calculate_haversine_distance(sydney, melbourne, units="km")
        assert abs(distance - 713) < 20  # Allow 30km tolerance

    def test_calculate_haversine_distance_units_conversion(self):
        """Test unit conversion between km and degrees."""
        point_a = [0.0, 0.0]
        point_b = [1.0, 0.0]  # 1 degree north

        distance_km = calc.calculate_haversine_distance(point_a, point_b, units="km")
        distance_deg = calc.calculate_haversine_distance(point_a, point_b, units="deg")

        # 1 degree should be approximately 111.32 km
        assert abs(distance_km - 111.32) < 5.0
        assert abs(distance_deg - 1.0) < 0.01

        # Test with "kilometers" and "degrees" spelled out
        distance_km_long = calc.calculate_haversine_distance(
            point_a, point_b, units="kilometers"
        )
        distance_deg_long = calc.calculate_haversine_distance(
            point_a, point_b, units="degrees"
        )

        assert abs(distance_km_long - distance_km) < 1e-10
        assert abs(distance_deg_long - distance_deg) < 1e-10

    def test_calculate_haversine_distance_with_numpy_arrays(self):
        """Test haversine distance with numpy array inputs."""
        # Test with numpy arrays
        point_a = np.array([40.0, -74.0])
        point_b = np.array([34.0, -118.0])

        distance = calc.calculate_haversine_distance(point_a, point_b, units="km")
        assert isinstance(distance, (float, np.ndarray))
        assert distance > 0

        # Test with multiple points as arrays
        lats = np.array([40.0, 50.0, 60.0])
        lons = np.array([-74.0, -80.0, -90.0])
        point_a = [30.0, -100.0]
        point_b = [lats, lons]

        distances = calc.calculate_haversine_distance(point_a, point_b, units="km")
        assert isinstance(distances, np.ndarray)
        assert distances.shape == (3,)
        assert all(d > 0 for d in distances)

    def test_calculate_haversine_distance_error_handling(self):
        """Test error handling for invalid inputs."""
        point_a = [40.0, -74.0]
        point_b = [34.0, -118.0]

        # Test invalid units
        with pytest.raises(ValueError, match="Invalid units"):
            calc.calculate_haversine_distance(point_a, point_b, units="miles")

        with pytest.raises(ValueError, match="Invalid units"):
            calc.calculate_haversine_distance(point_a, point_b, units="invalid")

    def test_calculate_haversine_distance_symmetry(self):
        """Test that distance calculation is symmetric."""
        point_a = [40.7128, -74.0060]  # NYC
        point_b = [34.0522, -118.2437]  # LA

        distance_ab = calc.calculate_haversine_distance(point_a, point_b)
        distance_ba = calc.calculate_haversine_distance(point_b, point_a)

        assert abs(distance_ab - distance_ba) < 1e-10

    def test_calculate_haversine_distance_boundary_conditions(self):
        """Test boundary conditions for latitude and longitude."""
        # Test at latitude boundaries
        point_a = [90.0, 0.0]  # North pole
        point_b = [89.9, 0.0]  # Near north pole
        distance = calc.calculate_haversine_distance(point_a, point_b, units="km")
        assert distance > 0 and distance < 20  # Should be small distance

        point_a = [-90.0, 0.0]  # South pole
        point_b = [-89.9, 0.0]  # Near south pole
        distance = calc.calculate_haversine_distance(point_a, point_b, units="km")
        assert distance > 0 and distance < 20  # Should be small distance

        # Test longitude wraparound (179° to -179° should be 2° apart)
        point_a = [0.0, 179.0]
        point_b = [0.0, -179.0]
        distance = calc.calculate_haversine_distance(point_a, point_b, units="deg")
        assert abs(distance - 2.0) < 0.1

    def test_calculate_haversine_distance_large_datasets(self, sample_calc_dataset):
        """Test performance and correctness with larger datasets."""
        # Use a single point and compute distance to entire grid
        center_point = [35.0, -100.0]
        grid_point = [sample_calc_dataset.latitude, sample_calc_dataset.longitude]

        distances = calc.calculate_haversine_distance(
            center_point, grid_point, units="km"
        )

        # Should return an xarray DataArray with proper shape
        assert isinstance(distances, xr.DataArray)
        expected_shape = (
            len(sample_calc_dataset.latitude),
            len(sample_calc_dataset.longitude),
        )
        assert distances.shape == expected_shape

        # All distances should be positive and reasonable
        assert (distances >= 0).all()
        assert (distances <= 20000).all()

        # Distance to center point should be minimal
        # Find the grid point closest to our center point
        lat_idx = np.argmin(np.abs(sample_calc_dataset.latitude.values - 35.0))
        lon_idx = np.argmin(np.abs(sample_calc_dataset.longitude.values - (-100.0)))
        min_distance = distances.isel(latitude=lat_idx, longitude=lon_idx)
        assert min_distance < 500  # Should be within 500km of center

    def test_calculate_haversine_distance_scalar_case(self):
        """Test haversine distance when result is scalar (line 90 coverage)."""
        # Test case where distance calculation returns a scalar
        point_a = [40.0, -74.0]
        point_b = [40.0, -74.0]  # Same point, should return scalar 0

        distance = calc.calculate_haversine_distance(point_a, point_b)

        # Should be a scalar (float), not a dataset
        assert isinstance(distance, (float, np.floating))
        assert not isinstance(distance, xr.DataArray)
        assert abs(distance) < 1e-10

    def test_create_great_circle_mask(self, sample_calc_dataset):
        """Test creation of great circle mask."""
        center_point = (35.0, -100.0)  # Somewhere in the middle
        radius = 5.0  # degrees

        mask = calc.create_great_circle_mask(sample_calc_dataset, center_point, radius)

        # Should return boolean mask
        assert isinstance(mask, xr.DataArray)
        assert mask.dtype == bool
        # Should have shape (lat, lon) since it's a mask over the entire grid
        expected_shape = (
            len(sample_calc_dataset.latitude),
            len(sample_calc_dataset.longitude),
        )
        assert mask.shape == expected_shape

        # Some points should be within radius, some outside
        assert mask.any()  # At least some True values
        assert not mask.all()  # Not all True values

    def test_create_great_circle_mask_scalar_distance(self):
        """Test great circle mask when distance is scalar (line 90 coverage)."""
        # Create a dataset with scalar coordinates to force scalar distance
        import unittest.mock

        # Create a simple dataset
        time = [np.datetime64("2023-01-01")]
        lat = [35.0]
        lon = [-100.0]

        dataset = xr.Dataset(
            {"temp": (["time", "latitude", "longitude"], [[[20.0]]])},
            coords={"time": time, "latitude": lat, "longitude": lon},
        )

        center_point = (35.0, -100.0)
        radius = 5.0

        # Mock the haversine distance to return a scalar
        with unittest.mock.patch(
            "extremeweatherbench.calc.calculate_haversine_distance"
        ) as mock_distance:
            mock_distance.return_value = 2.0  # Return scalar instead of DataArray

            mask = calc.create_great_circle_mask(dataset, center_point, radius)

            # Should return a boolean DataArray even with scalar distance
            assert isinstance(mask, xr.DataArray)
            assert mask.dtype == bool
            # Should have same shape as latitude coordinate (1D)
            assert mask.shape == (1,)
            # Should be True since 2.0 < 5.0
            assert mask.values[0]


class TestWindCalculations:
    """Test wind-related calculations."""

    def test_maybe_calculate_wind_speed_from_components(self, sample_calc_dataset):
        """Test wind speed calculation from components."""
        wind_speed = calc.maybe_calculate_wind_speed(sample_calc_dataset)

        # Should return a DataArray
        assert isinstance(wind_speed, xr.Dataset)
        assert (
            wind_speed.surface_wind_speed.shape
            == sample_calc_dataset.surface_eastward_wind.shape
        )

        # All wind speeds should be non-negative
        assert (wind_speed.surface_wind_speed >= 0).all()

        # Check against manual calculation for a point
        u = sample_calc_dataset.surface_eastward_wind.isel(
            time=0, latitude=0, longitude=0
        ).values
        v = sample_calc_dataset.surface_northward_wind.isel(
            time=0, latitude=0, longitude=0
        ).values
        expected = np.sqrt(u**2 + v**2)
        calculated = wind_speed.surface_wind_speed.isel(
            time=0, latitude=0, longitude=0
        ).values

        assert abs(calculated - expected) < 1e-10

    def test_maybe_calculate_wind_speed_with_existing_wind_speed(self):
        """Test that existing wind speed is returned unchanged."""
        # Create dataset with existing wind speed
        time = pd.date_range("2023-01-01", periods=2, freq="6h")
        lat = np.linspace(30, 40, 5)
        lon = np.linspace(-100, -90, 5)

        wind_speed_data = np.random.uniform(0, 30, (2, 5, 5))

        dataset = xr.Dataset(
            {
                "surface_wind_speed": (
                    ["time", "latitude", "longitude"],
                    wind_speed_data,
                ),
                "surface_eastward_wind": (
                    ["time", "latitude", "longitude"],
                    np.random.normal(0, 10, (2, 5, 5)),
                ),
                "surface_northward_wind": (
                    ["time", "latitude", "longitude"],
                    np.random.normal(0, 10, (2, 5, 5)),
                ),
            },
            coords={"time": time, "latitude": lat, "longitude": lon},
        )

        result = calc.maybe_calculate_wind_speed(dataset)

        # Should return the existing wind speed unchanged
        xr.testing.assert_equal(result, dataset)

    def test_maybe_calculate_wind_speed_missing_components(self):
        """Test error when wind components are missing."""
        # Create dataset without wind components
        time = pd.date_range("2023-01-01", periods=2, freq="6h")
        lat = np.linspace(30, 40, 5)
        lon = np.linspace(-100, -90, 5)

        dataset = xr.Dataset(
            {
                "air_pressure_at_mean_sea_level": (
                    ["time", "latitude", "longitude"],
                    np.random.normal(101325, 1000, (2, 5, 5)),
                ),
            },
            coords={"time": time, "latitude": lat, "longitude": lon},
        )

        result = calc.maybe_calculate_wind_speed(dataset)

        # Will return the dataset as is, without the wind speed computed
        xr.testing.assert_equal(result, dataset)


class TestPressureCalculations:
    """Test pressure-related calculations."""

    def test_orography_from_surface_geopotential(self, sample_calc_dataset):
        """Test orography calculation from surface geopotential."""
        orography = calc.orography(sample_calc_dataset)

        # Should return a DataArray
        assert isinstance(orography, xr.DataArray)
        assert (
            orography.shape == sample_calc_dataset.geopotential_at_surface.shape[1:]
        )  # Remove time

        # Should be divided by gravity
        expected = sample_calc_dataset.geopotential_at_surface / calc.g0
        # Compare one time slice since orography doesn't have time dimension in some
        # cases
        if "time" in orography.dims:
            xr.testing.assert_allclose(orography, expected)
        else:
            # If time dimension was removed, compare with first time slice
            xr.testing.assert_allclose(orography, expected.isel(time=0))

    def test_calculate_pressure_at_surface(self, sample_calc_dataset):
        """Test surface pressure calculation from orography."""
        # First get orography
        orography_data = calc.orography(sample_calc_dataset)

        # Calculate surface pressure
        surface_pressure = calc.calculate_pressure_at_surface(orography_data)

        # Should return a DataArray
        assert isinstance(surface_pressure, xr.DataArray)
        assert surface_pressure.shape == orography_data.shape

        # All pressures should be positive and reasonable
        assert (surface_pressure > 50000).all()  # > 500 hPa
        assert (surface_pressure < 105000).all()  # < 1050 hPa

        # Test the formula manually for a point
        if "time" in orography_data.dims:
            h = orography_data.isel(time=0, latitude=0, longitude=0).values
        else:
            h = orography_data.isel(latitude=0, longitude=0).values

        expected = 101325 * (1 - 2.25577e-5 * h) ** 5.25579

        if "time" in surface_pressure.dims:
            calculated = surface_pressure.isel(time=0, latitude=0, longitude=0).values
        else:
            calculated = surface_pressure.isel(latitude=0, longitude=0).values

        assert abs(calculated - expected) < 1e-6

    def test_orography_from_arco_era5(self):
        """Test orography calculation from ARCO ERA5 when no surface geopotential."""
        # Create a dataset without geopotential_at_surface to trigger else branch
        time = pd.date_range("2023-01-01", periods=2, freq="6h")
        lat = np.linspace(30, 40, 3)  # Small grid for testing
        lon = np.linspace(260, 270, 3)  # ERA5 uses 0-360 longitude system

        # Dataset without geopotential_at_surface
        dataset = xr.Dataset(
            {
                "air_pressure_at_mean_sea_level": (
                    ["time", "latitude", "longitude"],
                    np.random.normal(101325, 1000, (2, 3, 3)),
                ),
            },
            coords={"time": time, "latitude": lat, "longitude": lon},
        )

        # This should trigger the else branch and load from ARCO ERA5
        orography_data = calc.orography(dataset)

        # Should return a DataArray
        assert isinstance(orography_data, xr.DataArray)

        # Should have latitude and longitude dimensions (no time)
        assert "latitude" in orography_data.dims
        assert "longitude" in orography_data.dims
        assert "time" not in orography_data.dims

        # Should have data (not all zeros or NaN)
        assert not orography_data.isnull().all()

        # Test a specific point - hardcode expected value for validation
        # Using a point in the middle of our test grid (35°N, 265°E)
        # This is roughly in the central US where elevation should be reasonable
        test_point = orography_data.sel(latitude=35, longitude=265, method="nearest")

        # Elevation should be reasonable for central US (0-2000m typically)
        assert 0 <= test_point <= 3000  # Allow up to 3000m for mountain regions


class TestGeopotentialCalculations:
    """Test geopotential-related calculations."""

    def test_generate_geopotential_thickness_default_levels(self, sample_calc_dataset):
        """Test geopotential thickness with default levels."""
        thickness = calc.generate_geopotential_thickness(sample_calc_dataset)

        # Should return a DataArray
        assert isinstance(thickness, xr.DataArray)

        # Should have proper dimensions (no level dimension)
        expected_dims = ["time", "latitude", "longitude"]
        assert list(thickness.dims) == expected_dims

        # Should have proper attributes
        assert "description" in thickness.attrs
        assert "units" in thickness.attrs
        assert thickness.attrs["units"] == "m"

    def test_generate_geopotential_thickness_custom_levels(self, sample_calc_dataset):
        """Test geopotential thickness with custom levels."""
        thickness = calc.generate_geopotential_thickness(
            sample_calc_dataset, top_level_value=200, bottom_level_value=850
        )

        # Manual calculation for verification
        top_level_geopotential = sample_calc_dataset["geopotential"].sel(level=200)
        bottom_level_geopotential = sample_calc_dataset["geopotential"].sel(level=850)
        expected_thickness = (
            top_level_geopotential - bottom_level_geopotential
        ) / calc.g0

        xr.testing.assert_allclose(thickness, expected_thickness)

    def test_generate_geopotential_thickness_multiple_top_levels(
        self, sample_calc_dataset
    ):
        """Test geopotential thickness with multiple top levels."""
        thickness = calc.generate_geopotential_thickness(
            sample_calc_dataset, top_level_value=[200, 300, 500], bottom_level_value=850
        )

        # Should have level dimension for multiple top levels
        assert "level" in thickness.dims
        assert len(thickness.level) == 3


<<<<<<< HEAD
class TestSpecificHumidityCalculations:
    """Test specific humidity calculations."""

    def test_compute_specific_humidity_from_relative_humidity_with_level(self):
        """Test specific humidity calculation with level dimension."""
        # Create test dataset with level dimension
        time = pd.date_range("2023-01-01", periods=2, freq="6h")
        lat = np.linspace(20, 50, 5)
        lon = np.linspace(-120, -80, 5)
        level = [1000, 850, 700, 500]

        data_shape_4d = (len(time), len(level), len(lat), len(lon))

        # Create realistic test data
        dataset = xr.Dataset(
            {
                "air_temperature": (
                    ["time", "level", "latitude", "longitude"],
                    np.full(data_shape_4d, 288.15),  # 15°C in Kelvin
                ),
                "relative_humidity": (
                    ["time", "level", "latitude", "longitude"],
                    np.full(data_shape_4d, 0.5),  # 50% relative humidity
                ),
            },
            coords={
                "time": time,
                "latitude": lat,
                "longitude": lon,
                "level": level,
            },
        )

        result = calc.compute_specific_humidity_from_relative_humidity(dataset)

        # Should return a DataArray
        assert isinstance(result, xr.DataArray)

        # Should have correct dimensions
        expected_dims = ["time", "level", "latitude", "longitude"]
        assert list(result.dims) == expected_dims

        # Should have correct shape
        assert result.shape == data_shape_4d

        # All values should be positive and reasonable for specific humidity
        assert (result > 0).all()
        assert (result < 0.1).all()  # Specific humidity typically < 0.1 kg/kg

        # Values should be consistent across spatial dimensions for same conditions
        assert np.allclose(
            result.isel(time=0, level=0),
            result.isel(time=0, level=0, latitude=0, longitude=0),
        )

    def test_compute_specific_humidity_from_relative_humidity_without_level(self):
        """Test specific humidity calculation without level dimension."""
        # Create test dataset without level dimension (surface case)
        time = pd.date_range("2023-01-01", periods=2, freq="6h")
        lat = np.linspace(20, 50, 5)
        lon = np.linspace(-120, -80, 5)

        data_shape_3d = (len(time), len(lat), len(lon))

        dataset = xr.Dataset(
            {
                "air_temperature": (
                    ["time", "latitude", "longitude"],
                    np.full(data_shape_3d, 288.15),  # 15°C in Kelvin
                ),
                "relative_humidity": (
                    ["time", "latitude", "longitude"],
                    np.full(data_shape_3d, 0.7),  # 70% relative humidity
                ),
            },
            coords={
                "time": time,
                "latitude": lat,
                "longitude": lon,
            },
        )
        with pytest.raises(KeyError):
            calc.compute_specific_humidity_from_relative_humidity(dataset)

    def test_compute_specific_humidity_known_values(self):
        """Test specific humidity calculation with known values."""
        # Test with known atmospheric conditions
        dataset = xr.Dataset(
            {
                "air_temperature": (
                    ["time", "level", "latitude", "longitude"],
                    np.array([[[[288.15]]]]),  # 15°C in Kelvin
                ),
                "relative_humidity": (
                    ["time", "level", "latitude", "longitude"],
                    np.array([[[[0.5]]]]),  # 50% relative humidity
                ),
            },
            coords={
                "time": ["2023-01-01"],
                "latitude": [35.0],
                "longitude": [-100.0],
                "level": [1000],
            },
        )

        result = calc.compute_specific_humidity_from_relative_humidity(dataset)

        # Should return a DataArray
        assert isinstance(result, xr.DataArray)

        # Get the scalar value
        specific_humidity = result.values.item()

        # Should be positive
        assert specific_humidity > 0

        # Should be reasonable for 15°C, 50% RH at 1000 hPa
        # Expected value should be around 0.005-0.01 kg/kg
        assert 0.005 < specific_humidity < 0.01

    def test_compute_specific_humidity_temperature_dependence(self):
        """Test that specific humidity increases with temperature."""
        # Create datasets with different temperatures
        base_temp = 288.15  # 15°C
        temp_diff = 10  # 10°C difference

        dataset_cold = xr.Dataset(
            {
                "air_temperature": (
                    ["time", "level", "latitude", "longitude"],
                    np.array([[[[base_temp]]]]),
                ),
                "relative_humidity": (
                    ["time", "level", "latitude", "longitude"],
                    np.array([[[[0.5]]]]),
                ),
            },
            coords={
                "time": ["2023-01-01"],
                "latitude": [35.0],
                "longitude": [-100.0],
                "level": [1000],
            },
        )

        dataset_warm = xr.Dataset(
            {
                "air_temperature": (
                    ["time", "level", "latitude", "longitude"],
                    np.array([[[[base_temp + temp_diff]]]]),
                ),
                "relative_humidity": (
                    ["time", "level", "latitude", "longitude"],
                    np.array([[[[0.5]]]]),
                ),
            },
            coords={
                "time": ["2023-01-01"],
                "latitude": [35.0],
                "longitude": [-100.0],
                "level": [1000],
            },
        )

        result_cold = calc.compute_specific_humidity_from_relative_humidity(
            dataset_cold
        )
        result_warm = calc.compute_specific_humidity_from_relative_humidity(
            dataset_warm
        )

        # Warmer air should have higher specific humidity at same RH
        assert result_warm.values.item() > result_cold.values.item()

    def test_compute_specific_humidity_relative_humidity_dependence(self):
        """Test that specific humidity increases with relative humidity."""
        # Create datasets with different relative humidities
        dataset_low_rh = xr.Dataset(
            {
                "air_temperature": (
                    ["time", "level", "latitude", "longitude"],
                    np.array([[[[288.15]]]]),  # 15°C
                ),
                "relative_humidity": (
                    ["time", "level", "latitude", "longitude"],
                    np.array([[[[0.3]]]]),  # 30% RH
                ),
            },
            coords={
                "time": ["2023-01-01"],
                "latitude": [35.0],
                "longitude": [-100.0],
                "level": [1000],
            },
        )

        dataset_high_rh = xr.Dataset(
            {
                "air_temperature": (
                    ["time", "level", "latitude", "longitude"],
                    np.array([[[[288.15]]]]),  # 15°C
                ),
                "relative_humidity": (
                    ["time", "level", "latitude", "longitude"],
                    np.array([[[[0.8]]]]),  # 80% RH
                ),
            },
            coords={
                "time": ["2023-01-01"],
                "latitude": [35.0],
                "longitude": [-100.0],
                "level": [1000],
            },
        )

        result_low_rh = calc.compute_specific_humidity_from_relative_humidity(
            dataset_low_rh
        )
        result_high_rh = calc.compute_specific_humidity_from_relative_humidity(
            dataset_high_rh
        )

        # Higher RH should produce higher specific humidity
        assert result_high_rh.values.item() > result_low_rh.values.item()
=======
class TestNantrapezoid:
    """Taken from numpy testing code, with modification to include handling nans."""

    def test_simple(self):
        x = np.arange(-10, 10, 0.1)
        r = calc.nantrapezoid(np.exp(-0.5 * x**2) / np.sqrt(2 * np.pi), dx=0.1)
        # check integral of normal equals 1
        testing.assert_almost_equal(r, 1, 7)

    def test_ndim(self):
        x = np.linspace(0, 1, 3)
        y = np.linspace(0, 2, 8)
        z = np.linspace(0, 3, 13)

        wx = np.ones_like(x) * (x[1] - x[0])
        wx[0] /= 2
        wx[-1] /= 2
        wy = np.ones_like(y) * (y[1] - y[0])
        wy[0] /= 2
        wy[-1] /= 2
        wz = np.ones_like(z) * (z[1] - z[0])
        wz[0] /= 2
        wz[-1] /= 2

        q = x[:, None, None] + y[None, :, None] + z[None, None, :]

        qx = (q * wx[:, None, None]).sum(axis=0)
        qy = (q * wy[None, :, None]).sum(axis=1)
        qz = (q * wz[None, None, :]).sum(axis=2)

        # n-d `x`
        r = calc.nantrapezoid(q, x=x[:, None, None], axis=0)
        testing.assert_almost_equal(r, qx)
        r = calc.nantrapezoid(q, x=y[None, :, None], axis=1)
        testing.assert_almost_equal(r, qy)
        r = calc.nantrapezoid(q, x=z[None, None, :], axis=2)
        testing.assert_almost_equal(r, qz)

        # 1-d `x`
        r = calc.nantrapezoid(q, x=x, axis=0)
        testing.assert_almost_equal(r, qx)
        r = calc.nantrapezoid(q, x=y, axis=1)
        testing.assert_almost_equal(r, qy)
        r = calc.nantrapezoid(q, x=z, axis=2)
        testing.assert_almost_equal(r, qz)

    def test_masked(self):
        # Testing that masked arrays behave as if the function is 0 where
        # masked
        x = np.arange(5)
        y = x * x
        mask = x == 2
        ym = np.ma.array(y, mask=mask)
        r = 13.0  # sum(0.5 * (0 + 1) * 1.0 + 0.5 * (9 + 16))
        testing.assert_almost_equal(calc.nantrapezoid(ym, x), r)

        xm = np.ma.array(x, mask=mask)
        testing.assert_almost_equal(calc.nantrapezoid(ym, xm), r)

        xm = np.ma.array(x, mask=mask)
        testing.assert_almost_equal(calc.nantrapezoid(y, xm), r)

    def test_nan_handling(self):
        """Test that nantrapezoid properly handles NaN values."""
        # Test with NaN values in y
        x = np.array([0, 1, 2, 3, 4])
        y = np.array([0, 1, np.nan, 9, 16])

        # Should ignore NaN values in the integration
        result = calc.nantrapezoid(y, x)

        # Compare with manual calculation ignoring NaN
        # Integration should be: 0.5*(0+1)*1 + 0.5*(9+16)*1 = 0.5 + 12.5 = 13.0
        expected = 13.0
        testing.assert_almost_equal(result, expected)

    def test_all_nan_values(self):
        """Test nantrapezoid with all NaN values."""
        x = np.array([0, 1, 2, 3])
        y = np.array([np.nan, np.nan, np.nan, np.nan])

        result = calc.nantrapezoid(y, x)

        # Should return 0 when all values are NaN (nansum behavior)
        assert result == 0.0

    def test_mixed_nan_and_finite(self):
        """Test nantrapezoid with mixed NaN and finite values."""
        # Test case with NaN at beginning
        x = np.array([0, 1, 2, 3, 4])
        y = np.array([np.nan, 1, 4, 9, 16])

        result = calc.nantrapezoid(y, x)

        # Should integrate only the finite portions
        # Integration: 0.5*(1+4)*1 + 0.5*(4+9)*1 + 0.5*(9+16)*1 = 21.5
        expected = 21.5
        testing.assert_almost_equal(result, expected)

    def test_nan_in_x_coordinates(self):
        """Test nantrapezoid with NaN values in x coordinates."""
        x = np.array([0, 1, np.nan, 3, 4])
        y = np.array([0, 1, 4, 9, 16])

        # Should handle NaN in x coordinates properly
        result = calc.nantrapezoid(y, x)

        # The function should still work, handling NaN appropriately
        assert not np.isnan(result) or np.isnan(result)  # Either valid result or NaN

    def test_multidimensional_with_nans(self):
        """Test nantrapezoid with multidimensional arrays containing NaNs."""
        x = np.array([0, 1, 2, 3])
        y = np.array([[0, 1, np.nan, 9], [1, np.nan, 4, 16], [np.nan, 2, 8, 25]])

        # Test integration along axis 1 (columns)
        result = calc.nantrapezoid(y, x, axis=1)

        # Should return array with proper NaN handling for each row
        assert result.shape == (3,)
        # At least some results should be finite (not all NaN)
        assert not np.isnan(result).all()

    def test_nantrapezoid_dimension_expansion(self):
        """Test nantrapezoid with dimension mismatch (line 228 coverage)."""
        # Create a case where y.ndim != d.ndim to trigger dimension expansion
        x = np.array([0, 1, 2])
        y = np.array([[1, 2, 3]])  # 2D array

        # This should trigger the dimension expansion on line 228
        result = calc.nantrapezoid(y, x, axis=1)

        # Should still work and return proper result
        assert result.shape == (1,)
        assert not np.isnan(result)
>>>>>>> f2ea39a1
<|MERGE_RESOLUTION|>--- conflicted
+++ resolved
@@ -544,7 +544,6 @@
         assert len(thickness.level) == 3
 
 
-<<<<<<< HEAD
 class TestSpecificHumidityCalculations:
     """Test specific humidity calculations."""
 
@@ -770,7 +769,8 @@
 
         # Higher RH should produce higher specific humidity
         assert result_high_rh.values.item() > result_low_rh.values.item()
-=======
+
+
 class TestNantrapezoid:
     """Taken from numpy testing code, with modification to include handling nans."""
 
@@ -905,5 +905,4 @@
 
         # Should still work and return proper result
         assert result.shape == (1,)
-        assert not np.isnan(result)
->>>>>>> f2ea39a1
+        assert not np.isnan(result)