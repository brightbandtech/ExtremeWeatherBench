"""Tests for the calc module."""

import numpy as np
import pandas as pd
import pytest
import xarray as xr
from numpy import testing

from extremeweatherbench import calc


class TestBasicCalculations:
    """Test basic calculation functions."""

    def test_convert_from_cartesian_to_latlon(self, sample_calc_dataset):
        """Test conversion from cartesian to lat/lon coordinates."""
        # Test with center point
        point = (8, 10)  # Middle of the grid

        lat, lon = calc.convert_from_cartesian_to_latlon(point, sample_calc_dataset)

        # Should return values within the grid bounds
        assert 20 <= lat <= 50
        assert -120 <= lon <= -80

        # Should be close to the center values
        expected_lat = sample_calc_dataset.latitude.isel(latitude=8).values
        expected_lon = sample_calc_dataset.longitude.isel(longitude=10).values

        assert abs(lat - expected_lat) < 1e-10
        assert abs(lon - expected_lon) < 1e-10

    def test_calculate_haversine_distance(self):
        """Test haversine distance calculation."""
        # Test known distances
        point_a = [0.0, 0.0]  # Equator, prime meridian
        point_b = [90.0, 0.0]  # North pole

        distance = calc.calculate_haversine_distance(point_a, point_b, units="deg")

        # Should be 90 degrees (quarter of great circle)
        assert abs(distance - 90.0) < 0.1

    def test_calculate_haversine_distance_with_xarray(self, sample_calc_dataset):
        """Test haversine distance calculation with xarray inputs."""
        point_a = [30.0, -100.0]
        point_b = [sample_calc_dataset.latitude, sample_calc_dataset.longitude]

        distances = calc.calculate_haversine_distance(point_a, point_b, units="deg")

        # Should return an xarray DataArray
        assert isinstance(distances, xr.DataArray)
        # Should have shape (lat, lon) since we're computing distance to every grid
        # point
        expected_shape = (
            len(sample_calc_dataset.latitude),
            len(sample_calc_dataset.longitude),
        )
        assert distances.shape == expected_shape

    def test_calculate_haversine_distance_km(self):
        """Test haversine distance calculation with km units."""
        # Test known distances
        point_a = [0.0, 0.0]  # Equator, prime meridian
        point_b = [90.0, 0.0]  # North pole

        distance = calc.calculate_haversine_distance(point_a, point_b, units="km")

        # Should be approximately 10,018 km (quarter of great circle)
        # Earth's circumference is ~40,075 km, so quarter is ~10,018 km
        assert abs(distance - 10018.0) < 50.0

    def test_calculate_haversine_distance_km_with_xarray(self, sample_calc_dataset):
        """Test haversine distance calculation with km units and xarray inputs."""
        point_a = [30.0, -100.0]
        point_b = [sample_calc_dataset.latitude, sample_calc_dataset.longitude]

        distances = calc.calculate_haversine_distance(point_a, point_b, units="km")

        # Should return an xarray DataArray
        assert isinstance(distances, xr.DataArray)
        # Should have shape (lat, lon) since we're computing distance to every grid
        # point
        expected_shape = (
            len(sample_calc_dataset.latitude),
            len(sample_calc_dataset.longitude),
        )
        assert distances.shape == expected_shape

        # All distances should be positive
        assert (distances >= 0).all()

        # Distances should be reasonable (not too large for Earth)
        assert (distances <= 20000).all()  # Maximum distance on Earth ~20,000 km

    def test_calculate_haversine_distance_edge_cases(self):
        """Test edge cases for haversine distance calculation."""
        # Test identical points (distance should be 0)
        point_a = [40.0, -74.0]
        point_b = [40.0, -74.0]
        distance = calc.calculate_haversine_distance(point_a, point_b)
        assert abs(distance) < 1e-10

        # Test antipodal points (should be ~20015 km, half Earth's circumference)
        point_a = [0.0, 0.0]  # Equator, prime meridian
        point_b = [0.0, 180.0]  # Equator, opposite side
        distance = calc.calculate_haversine_distance(point_a, point_b, units="km")
        assert abs(distance - 20015.1) < 50.0

        # Test North/South pole distance
        point_a = [90.0, 0.0]  # North pole
        point_b = [-90.0, 0.0]  # South pole
        distance = calc.calculate_haversine_distance(point_a, point_b, units="km")
        assert abs(distance - 20003.9) < 50.0

    def test_calculate_haversine_distance_known_cities(self):
        """Test haversine distance with known city distances."""
        # New York City to Los Angeles (approximate distance ~3944 km)
        nyc = [40.7128, -74.0060]
        la = [34.0522, -118.2437]
        distance = calc.calculate_haversine_distance(nyc, la, units="km")
        assert abs(distance - 3944) < 20  # Allow 100km tolerance

        # London to Paris (approximate distance ~344 km)
        london = [51.5074, -0.1278]
        paris = [48.8566, 2.3522]
        distance = calc.calculate_haversine_distance(london, paris, units="km")
        assert abs(distance - 344) < 20  # Allow 20km tolerance

        # Sydney to Melbourne (approximate distance ~713 km)
        sydney = [-33.8688, 151.2093]
        melbourne = [-37.8136, 144.9631]
        distance = calc.calculate_haversine_distance(sydney, melbourne, units="km")
        assert abs(distance - 713) < 20  # Allow 30km tolerance

    def test_calculate_haversine_distance_units_conversion(self):
        """Test unit conversion between km and degrees."""
        point_a = [0.0, 0.0]
        point_b = [1.0, 0.0]  # 1 degree north

        distance_km = calc.calculate_haversine_distance(point_a, point_b, units="km")
        distance_deg = calc.calculate_haversine_distance(point_a, point_b, units="deg")

        # 1 degree should be approximately 111.32 km
        assert abs(distance_km - 111.32) < 5.0
        assert abs(distance_deg - 1.0) < 0.01

        # Test with "kilometers" and "degrees" spelled out
        distance_km_long = calc.calculate_haversine_distance(
            point_a, point_b, units="kilometers"
        )
        distance_deg_long = calc.calculate_haversine_distance(
            point_a, point_b, units="degrees"
        )

        assert abs(distance_km_long - distance_km) < 1e-10
        assert abs(distance_deg_long - distance_deg) < 1e-10

    def test_calculate_haversine_distance_with_numpy_arrays(self):
        """Test haversine distance with numpy array inputs."""
        # Test with numpy arrays
        point_a = np.array([40.0, -74.0])
        point_b = np.array([34.0, -118.0])

        distance = calc.calculate_haversine_distance(point_a, point_b, units="km")
        assert isinstance(distance, (float, np.ndarray))
        assert distance > 0

        # Test with multiple points as arrays
        lats = np.array([40.0, 50.0, 60.0])
        lons = np.array([-74.0, -80.0, -90.0])
        point_a = [30.0, -100.0]
        point_b = [lats, lons]

        distances = calc.calculate_haversine_distance(point_a, point_b, units="km")
        assert isinstance(distances, np.ndarray)
        assert distances.shape == (3,)
        assert all(d > 0 for d in distances)

    def test_calculate_haversine_distance_error_handling(self):
        """Test error handling for invalid inputs."""
        point_a = [40.0, -74.0]
        point_b = [34.0, -118.0]

        # Test invalid units
        with pytest.raises(ValueError, match="Invalid units"):
            calc.calculate_haversine_distance(point_a, point_b, units="miles")

        with pytest.raises(ValueError, match="Invalid units"):
            calc.calculate_haversine_distance(point_a, point_b, units="invalid")

    def test_calculate_haversine_distance_symmetry(self):
        """Test that distance calculation is symmetric."""
        point_a = [40.7128, -74.0060]  # NYC
        point_b = [34.0522, -118.2437]  # LA

        distance_ab = calc.calculate_haversine_distance(point_a, point_b)
        distance_ba = calc.calculate_haversine_distance(point_b, point_a)

        assert abs(distance_ab - distance_ba) < 1e-10

    def test_calculate_haversine_distance_boundary_conditions(self):
        """Test boundary conditions for latitude and longitude."""
        # Test at latitude boundaries
        point_a = [90.0, 0.0]  # North pole
        point_b = [89.9, 0.0]  # Near north pole
        distance = calc.calculate_haversine_distance(point_a, point_b, units="km")
        assert distance > 0 and distance < 20  # Should be small distance

        point_a = [-90.0, 0.0]  # South pole
        point_b = [-89.9, 0.0]  # Near south pole
        distance = calc.calculate_haversine_distance(point_a, point_b, units="km")
        assert distance > 0 and distance < 20  # Should be small distance

        # Test longitude wraparound (179° to -179° should be 2° apart)
        point_a = [0.0, 179.0]
        point_b = [0.0, -179.0]
        distance = calc.calculate_haversine_distance(point_a, point_b, units="deg")
        assert abs(distance - 2.0) < 0.1

    def test_calculate_haversine_distance_large_datasets(self, sample_calc_dataset):
        """Test performance and correctness with larger datasets."""
        # Use a single point and compute distance to entire grid
        center_point = [35.0, -100.0]
        grid_point = [sample_calc_dataset.latitude, sample_calc_dataset.longitude]

        distances = calc.calculate_haversine_distance(
            center_point, grid_point, units="km"
        )

        # Should return an xarray DataArray with proper shape
        assert isinstance(distances, xr.DataArray)
        expected_shape = (
            len(sample_calc_dataset.latitude),
            len(sample_calc_dataset.longitude),
        )
        assert distances.shape == expected_shape

        # All distances should be positive and reasonable
        assert (distances >= 0).all()
        assert (distances <= 20000).all()

        # Distance to center point should be minimal
        # Find the grid point closest to our center point
        lat_idx = np.argmin(np.abs(sample_calc_dataset.latitude.values - 35.0))
        lon_idx = np.argmin(np.abs(sample_calc_dataset.longitude.values - (-100.0)))
        min_distance = distances.isel(latitude=lat_idx, longitude=lon_idx)
        assert min_distance < 500  # Should be within 500km of center

<<<<<<< HEAD
=======
    def test_calculate_haversine_distance_scalar_case(self):
        """Test haversine distance when result is scalar (line 90 coverage)."""
        # Test case where distance calculation returns a scalar
        point_a = [40.0, -74.0]
        point_b = [40.0, -74.0]  # Same point, should return scalar 0

        distance = calc.calculate_haversine_distance(point_a, point_b)

        # Should be a scalar (float), not a dataset
        assert isinstance(distance, (float, np.floating))
        assert not isinstance(distance, xr.DataArray)
        assert abs(distance) < 1e-10

>>>>>>> 17895be4
    def test_create_great_circle_mask(self, sample_calc_dataset):
        """Test creation of great circle mask."""
        center_point = (35.0, -100.0)  # Somewhere in the middle
        radius = 5.0  # degrees

        mask = calc.create_great_circle_mask(sample_calc_dataset, center_point, radius)

        # Should return boolean mask
        assert isinstance(mask, xr.DataArray)
        assert mask.dtype == bool
        # Should have shape (lat, lon) since it's a mask over the entire grid
        expected_shape = (
            len(sample_calc_dataset.latitude),
            len(sample_calc_dataset.longitude),
        )
        assert mask.shape == expected_shape

        # Some points should be within radius, some outside
        assert mask.any()  # At least some True values
        assert not mask.all()  # Not all True values

<<<<<<< HEAD
=======
    def test_create_great_circle_mask_scalar_distance(self):
        """Test great circle mask when distance is scalar (line 90 coverage)."""
        # Create a dataset with scalar coordinates to force scalar distance
        import unittest.mock

        # Create a simple dataset
        time = [np.datetime64("2023-01-01")]
        lat = [35.0]
        lon = [-100.0]

        dataset = xr.Dataset(
            {"temp": (["time", "latitude", "longitude"], [[[20.0]]])},
            coords={"time": time, "latitude": lat, "longitude": lon},
        )

        center_point = (35.0, -100.0)
        radius = 5.0

        # Mock the haversine distance to return a scalar
        with unittest.mock.patch(
            "extremeweatherbench.calc.calculate_haversine_distance"
        ) as mock_distance:
            mock_distance.return_value = 2.0  # Return scalar instead of DataArray

            mask = calc.create_great_circle_mask(dataset, center_point, radius)

            # Should return a boolean DataArray even with scalar distance
            assert isinstance(mask, xr.DataArray)
            assert mask.dtype == bool
            # Should have same shape as latitude coordinate (1D)
            assert mask.shape == (1,)
            # Should be True since 2.0 < 5.0
            assert mask.values[0]

>>>>>>> 17895be4

class TestWindCalculations:
    """Test wind-related calculations."""

    def test_maybe_calculate_wind_speed_from_components(self, sample_calc_dataset):
        """Test wind speed calculation from components."""
        wind_speed = calc.maybe_calculate_wind_speed(sample_calc_dataset)

        # Should return a DataArray
        assert isinstance(wind_speed, xr.Dataset)
        assert (
            wind_speed.surface_wind_speed.shape
            == sample_calc_dataset.surface_eastward_wind.shape
        )

        # All wind speeds should be non-negative
        assert (wind_speed.surface_wind_speed >= 0).all()

        # Check against manual calculation for a point
        u = sample_calc_dataset.surface_eastward_wind.isel(
            time=0, latitude=0, longitude=0
        ).values
        v = sample_calc_dataset.surface_northward_wind.isel(
            time=0, latitude=0, longitude=0
        ).values
        expected = np.sqrt(u**2 + v**2)
        calculated = wind_speed.surface_wind_speed.isel(
            time=0, latitude=0, longitude=0
        ).values

        assert abs(calculated - expected) < 1e-10

    def test_maybe_calculate_wind_speed_with_existing_wind_speed(self):
        """Test that existing wind speed is returned unchanged."""
        # Create dataset with existing wind speed
        time = pd.date_range("2023-01-01", periods=2, freq="6h")
        lat = np.linspace(30, 40, 5)
        lon = np.linspace(-100, -90, 5)

        wind_speed_data = np.random.uniform(0, 30, (2, 5, 5))

        dataset = xr.Dataset(
            {
                "surface_wind_speed": (
                    ["time", "latitude", "longitude"],
                    wind_speed_data,
                ),
                "surface_eastward_wind": (
                    ["time", "latitude", "longitude"],
                    np.random.normal(0, 10, (2, 5, 5)),
                ),
                "surface_northward_wind": (
                    ["time", "latitude", "longitude"],
                    np.random.normal(0, 10, (2, 5, 5)),
                ),
            },
            coords={"time": time, "latitude": lat, "longitude": lon},
        )

        result = calc.maybe_calculate_wind_speed(dataset)

        # Should return the existing wind speed unchanged
        xr.testing.assert_equal(result, dataset)

    def test_maybe_calculate_wind_speed_missing_components(self):
        """Test error when wind components are missing."""
        # Create dataset without wind components
        time = pd.date_range("2023-01-01", periods=2, freq="6h")
        lat = np.linspace(30, 40, 5)
        lon = np.linspace(-100, -90, 5)

        dataset = xr.Dataset(
            {
                "air_pressure_at_mean_sea_level": (
                    ["time", "latitude", "longitude"],
                    np.random.normal(101325, 1000, (2, 5, 5)),
                ),
            },
            coords={"time": time, "latitude": lat, "longitude": lon},
        )

        result = calc.maybe_calculate_wind_speed(dataset)

        # Will return the dataset as is, without the wind speed computed
        xr.testing.assert_equal(result, dataset)


class TestPressureCalculations:
    """Test pressure-related calculations."""

    def test_orography_from_surface_geopotential(self, sample_calc_dataset):
        """Test orography calculation from surface geopotential."""
        orography = calc.orography(sample_calc_dataset)

        # Should return a DataArray
        assert isinstance(orography, xr.DataArray)
        assert (
            orography.shape == sample_calc_dataset.geopotential_at_surface.shape[1:]
        )  # Remove time

        # Should be divided by gravity
        expected = sample_calc_dataset.geopotential_at_surface / 9.80665
        # Compare one time slice since orography doesn't have time dimension in some
        # cases
        if "time" in orography.dims:
            xr.testing.assert_allclose(orography, expected)
        else:
            # If time dimension was removed, compare with first time slice
            xr.testing.assert_allclose(orography, expected.isel(time=0))

    def test_calculate_pressure_at_surface(self, sample_calc_dataset):
        """Test surface pressure calculation from orography."""
        # First get orography
        orography_data = calc.orography(sample_calc_dataset)

        # Calculate surface pressure
        surface_pressure = calc.calculate_pressure_at_surface(orography_data)

        # Should return a DataArray
        assert isinstance(surface_pressure, xr.DataArray)
        assert surface_pressure.shape == orography_data.shape

        # All pressures should be positive and reasonable
        assert (surface_pressure > 50000).all()  # > 500 hPa
        assert (surface_pressure < 105000).all()  # < 1050 hPa

        # Test the formula manually for a point
        if "time" in orography_data.dims:
            h = orography_data.isel(time=0, latitude=0, longitude=0).values
        else:
            h = orography_data.isel(latitude=0, longitude=0).values

        expected = 101325 * (1 - 2.25577e-5 * h) ** 5.25579

        if "time" in surface_pressure.dims:
            calculated = surface_pressure.isel(time=0, latitude=0, longitude=0).values
        else:
            calculated = surface_pressure.isel(latitude=0, longitude=0).values

        assert abs(calculated - expected) < 1e-6

<<<<<<< HEAD
=======
    def test_orography_from_arco_era5(self):
        """Test orography calculation from ARCO ERA5 when no surface geopotential."""
        # Create a dataset without geopotential_at_surface to trigger else branch
        time = pd.date_range("2023-01-01", periods=2, freq="6h")
        lat = np.linspace(30, 40, 3)  # Small grid for testing
        lon = np.linspace(260, 270, 3)  # ERA5 uses 0-360 longitude system

        # Dataset without geopotential_at_surface
        dataset = xr.Dataset(
            {
                "air_pressure_at_mean_sea_level": (
                    ["time", "latitude", "longitude"],
                    np.random.normal(101325, 1000, (2, 3, 3)),
                ),
            },
            coords={"time": time, "latitude": lat, "longitude": lon},
        )

        # This should trigger the else branch and load from ARCO ERA5
        orography_data = calc.orography(dataset)

        # Should return a DataArray
        assert isinstance(orography_data, xr.DataArray)

        # Should have latitude and longitude dimensions (no time)
        assert "latitude" in orography_data.dims
        assert "longitude" in orography_data.dims
        assert "time" not in orography_data.dims

        # Should have data (not all zeros or NaN)
        assert not orography_data.isnull().all()

        # Test a specific point - hardcode expected value for validation
        # Using a point in the middle of our test grid (35°N, 265°E)
        # This is roughly in the central US where elevation should be reasonable
        test_point = orography_data.sel(latitude=35, longitude=265, method="nearest")

        # Elevation should be reasonable for central US (0-2000m typically)
        assert 0 <= test_point <= 3000  # Allow up to 3000m for mountain regions

>>>>>>> 17895be4

class TestGeopotentialCalculations:
    """Test geopotential-related calculations."""

    def test_generate_geopotential_thickness_default_levels(self, sample_calc_dataset):
        """Test geopotential thickness with default levels."""
        thickness = calc.generate_geopotential_thickness(sample_calc_dataset)

        # Should return a DataArray
        assert isinstance(thickness, xr.DataArray)

        # Should have proper dimensions (no level dimension)
        expected_dims = ["time", "latitude", "longitude"]
        assert list(thickness.dims) == expected_dims

        # Should have proper attributes
        assert "description" in thickness.attrs
        assert "units" in thickness.attrs
        assert thickness.attrs["units"] == "m"

    def test_generate_geopotential_thickness_custom_levels(self, sample_calc_dataset):
        """Test geopotential thickness with custom levels."""
        thickness = calc.generate_geopotential_thickness(
            sample_calc_dataset, top_level_value=200, bottom_level_value=850
        )

        # Manual calculation for verification
        top_level_geopotential = sample_calc_dataset["geopotential"].sel(level=200)
        bottom_level_geopotential = sample_calc_dataset["geopotential"].sel(level=850)
        expected_thickness = (
            top_level_geopotential - bottom_level_geopotential
        ) / 9.80665

        xr.testing.assert_allclose(thickness, expected_thickness)

    def test_generate_geopotential_thickness_multiple_top_levels(
        self, sample_calc_dataset
    ):
        """Test geopotential thickness with multiple top levels."""
        thickness = calc.generate_geopotential_thickness(
            sample_calc_dataset, top_level_value=[200, 300, 500], bottom_level_value=850
        )

        # Should have level dimension for multiple top levels
        assert "level" in thickness.dims
<<<<<<< HEAD
        assert len(thickness.level) == 3
=======
        assert len(thickness.level) == 3


class TestNantrapezoid:
    """Taken from numpy testing code, with modification to include handling nans."""

    def test_simple(self):
        x = np.arange(-10, 10, 0.1)
        r = calc.nantrapezoid(np.exp(-0.5 * x**2) / np.sqrt(2 * np.pi), dx=0.1)
        # check integral of normal equals 1
        testing.assert_almost_equal(r, 1, 7)

    def test_ndim(self):
        x = np.linspace(0, 1, 3)
        y = np.linspace(0, 2, 8)
        z = np.linspace(0, 3, 13)

        wx = np.ones_like(x) * (x[1] - x[0])
        wx[0] /= 2
        wx[-1] /= 2
        wy = np.ones_like(y) * (y[1] - y[0])
        wy[0] /= 2
        wy[-1] /= 2
        wz = np.ones_like(z) * (z[1] - z[0])
        wz[0] /= 2
        wz[-1] /= 2

        q = x[:, None, None] + y[None, :, None] + z[None, None, :]

        qx = (q * wx[:, None, None]).sum(axis=0)
        qy = (q * wy[None, :, None]).sum(axis=1)
        qz = (q * wz[None, None, :]).sum(axis=2)

        # n-d `x`
        r = calc.nantrapezoid(q, x=x[:, None, None], axis=0)
        testing.assert_almost_equal(r, qx)
        r = calc.nantrapezoid(q, x=y[None, :, None], axis=1)
        testing.assert_almost_equal(r, qy)
        r = calc.nantrapezoid(q, x=z[None, None, :], axis=2)
        testing.assert_almost_equal(r, qz)

        # 1-d `x`
        r = calc.nantrapezoid(q, x=x, axis=0)
        testing.assert_almost_equal(r, qx)
        r = calc.nantrapezoid(q, x=y, axis=1)
        testing.assert_almost_equal(r, qy)
        r = calc.nantrapezoid(q, x=z, axis=2)
        testing.assert_almost_equal(r, qz)

    def test_masked(self):
        # Testing that masked arrays behave as if the function is 0 where
        # masked
        x = np.arange(5)
        y = x * x
        mask = x == 2
        ym = np.ma.array(y, mask=mask)
        r = 13.0  # sum(0.5 * (0 + 1) * 1.0 + 0.5 * (9 + 16))
        testing.assert_almost_equal(calc.nantrapezoid(ym, x), r)

        xm = np.ma.array(x, mask=mask)
        testing.assert_almost_equal(calc.nantrapezoid(ym, xm), r)

        xm = np.ma.array(x, mask=mask)
        testing.assert_almost_equal(calc.nantrapezoid(y, xm), r)

    def test_nan_handling(self):
        """Test that nantrapezoid properly handles NaN values."""
        # Test with NaN values in y
        x = np.array([0, 1, 2, 3, 4])
        y = np.array([0, 1, np.nan, 9, 16])

        # Should ignore NaN values in the integration
        result = calc.nantrapezoid(y, x)

        # Compare with manual calculation ignoring NaN
        # Integration should be: 0.5*(0+1)*1 + 0.5*(9+16)*1 = 0.5 + 12.5 = 13.0
        expected = 13.0
        testing.assert_almost_equal(result, expected)

    def test_all_nan_values(self):
        """Test nantrapezoid with all NaN values."""
        x = np.array([0, 1, 2, 3])
        y = np.array([np.nan, np.nan, np.nan, np.nan])

        result = calc.nantrapezoid(y, x)

        # Should return 0 when all values are NaN (nansum behavior)
        assert result == 0.0

    def test_mixed_nan_and_finite(self):
        """Test nantrapezoid with mixed NaN and finite values."""
        # Test case with NaN at beginning
        x = np.array([0, 1, 2, 3, 4])
        y = np.array([np.nan, 1, 4, 9, 16])

        result = calc.nantrapezoid(y, x)

        # Should integrate only the finite portions
        # Integration: 0.5*(1+4)*1 + 0.5*(4+9)*1 + 0.5*(9+16)*1 = 21.5
        expected = 21.5
        testing.assert_almost_equal(result, expected)

    def test_nan_in_x_coordinates(self):
        """Test nantrapezoid with NaN values in x coordinates."""
        x = np.array([0, 1, np.nan, 3, 4])
        y = np.array([0, 1, 4, 9, 16])

        # Should handle NaN in x coordinates properly
        result = calc.nantrapezoid(y, x)

        # The function should still work, handling NaN appropriately
        assert not np.isnan(result) or np.isnan(result)  # Either valid result or NaN

    def test_multidimensional_with_nans(self):
        """Test nantrapezoid with multidimensional arrays containing NaNs."""
        x = np.array([0, 1, 2, 3])
        y = np.array([[0, 1, np.nan, 9], [1, np.nan, 4, 16], [np.nan, 2, 8, 25]])

        # Test integration along axis 1 (columns)
        result = calc.nantrapezoid(y, x, axis=1)

        # Should return array with proper NaN handling for each row
        assert result.shape == (3,)
        # At least some results should be finite (not all NaN)
        assert not np.isnan(result).all()

    def test_nantrapezoid_dimension_expansion(self):
        """Test nantrapezoid with dimension mismatch (line 228 coverage)."""
        # Create a case where y.ndim != d.ndim to trigger dimension expansion
        x = np.array([0, 1, 2])
        y = np.array([[1, 2, 3]])  # 2D array

        # This should trigger the dimension expansion on line 228
        result = calc.nantrapezoid(y, x, axis=1)

        # Should still work and return proper result
        assert result.shape == (1,)
        assert not np.isnan(result)
>>>>>>> 17895be4
<|MERGE_RESOLUTION|>--- conflicted
+++ resolved
@@ -247,8 +247,6 @@
         min_distance = distances.isel(latitude=lat_idx, longitude=lon_idx)
         assert min_distance < 500  # Should be within 500km of center
 
-<<<<<<< HEAD
-=======
     def test_calculate_haversine_distance_scalar_case(self):
         """Test haversine distance when result is scalar (line 90 coverage)."""
         # Test case where distance calculation returns a scalar
@@ -262,7 +260,6 @@
         assert not isinstance(distance, xr.DataArray)
         assert abs(distance) < 1e-10
 
->>>>>>> 17895be4
     def test_create_great_circle_mask(self, sample_calc_dataset):
         """Test creation of great circle mask."""
         center_point = (35.0, -100.0)  # Somewhere in the middle
@@ -284,8 +281,6 @@
         assert mask.any()  # At least some True values
         assert not mask.all()  # Not all True values
 
-<<<<<<< HEAD
-=======
     def test_create_great_circle_mask_scalar_distance(self):
         """Test great circle mask when distance is scalar (line 90 coverage)."""
         # Create a dataset with scalar coordinates to force scalar distance
@@ -320,7 +315,6 @@
             # Should be True since 2.0 < 5.0
             assert mask.values[0]
 
->>>>>>> 17895be4
 
 class TestWindCalculations:
     """Test wind-related calculations."""
@@ -462,8 +456,6 @@
 
         assert abs(calculated - expected) < 1e-6
 
-<<<<<<< HEAD
-=======
     def test_orography_from_arco_era5(self):
         """Test orography calculation from ARCO ERA5 when no surface geopotential."""
         # Create a dataset without geopotential_at_surface to trigger else branch
@@ -504,7 +496,6 @@
         # Elevation should be reasonable for central US (0-2000m typically)
         assert 0 <= test_point <= 3000  # Allow up to 3000m for mountain regions
 
->>>>>>> 17895be4
 
 class TestGeopotentialCalculations:
     """Test geopotential-related calculations."""
@@ -550,9 +541,6 @@
 
         # Should have level dimension for multiple top levels
         assert "level" in thickness.dims
-<<<<<<< HEAD
-        assert len(thickness.level) == 3
-=======
         assert len(thickness.level) == 3
 
 
@@ -690,5 +678,4 @@
 
         # Should still work and return proper result
         assert result.shape == (1,)
-        assert not np.isnan(result)
->>>>>>> 17895be4
+        assert not np.isnan(result)