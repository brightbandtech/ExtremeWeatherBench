--- conflicted
+++ resolved
@@ -20,10 +20,6 @@
         lat, lon = calc.convert_from_cartesian_to_latlon(
             point, sample_calc_dataset.latitude, sample_calc_dataset.longitude
         )
-<<<<<<< HEAD
-
-=======
->>>>>>> 0e4a8f40
         # Should return values within the grid bounds
         assert 20 <= lat <= 50
         assert -120 <= lon <= -80
