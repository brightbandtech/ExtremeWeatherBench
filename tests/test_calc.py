"""Tests for the calc module."""

import numpy as np
import pandas as pd
import pytest
import xarray as xr
from numpy import testing

from extremeweatherbench import calc


class TestBasicCalculations:
    """Test basic calculation functions."""

    def test_convert_from_cartesian_to_latlon(self, sample_calc_dataset):
        """Test conversion from cartesian to lat/lon coordinates."""
        # Test with center point
        point = (8, 10)  # Middle of the grid

        lat, lon = calc.convert_from_cartesian_to_latlon(
            point, sample_calc_dataset.latitude, sample_calc_dataset.longitude
        )
        # Should return values within the grid bounds
        assert 20 <= lat <= 50
        assert -120 <= lon <= -80

        # Should be close to the center values
        expected_lat = sample_calc_dataset.latitude.isel(latitude=8).values
        expected_lon = sample_calc_dataset.longitude.isel(longitude=10).values

        assert abs(lat - expected_lat) < 1e-10
        assert abs(lon - expected_lon) < 1e-10

    def test_haversine_distance(self):
        """Test haversine distance calculation."""
        # Test known distances
        point_a = [0.0, 0.0]  # Equator, prime meridian
        point_b = [90.0, 0.0]  # North pole

        distance = calc.haversine_distance(point_a, point_b, units="deg")

        # Should be 90 degrees (quarter of great circle)
        assert abs(distance - 90.0) < 0.1

    def test_haversine_distance_with_xarray(self, sample_calc_dataset):
        """Test haversine distance calculation with xarray inputs."""
        point_a = [30.0, -100.0]
        point_b = [sample_calc_dataset.latitude, sample_calc_dataset.longitude]

        distances = calc.haversine_distance(point_a, point_b, units="deg")

        # Should return an xarray DataArray
        assert isinstance(distances, xr.DataArray)
        # Should have shape (lat, lon) since we're computing distance to every grid
        # point
        expected_shape = (
            len(sample_calc_dataset.latitude),
            len(sample_calc_dataset.longitude),
        )
        assert distances.shape == expected_shape

    def test_haversine_distance_km(self):
        """Test haversine distance calculation with km units."""
        # Test known distances
        point_a = [0.0, 0.0]  # Equator, prime meridian
        point_b = [90.0, 0.0]  # North pole

        distance = calc.haversine_distance(point_a, point_b, units="km")

        # Should be approximately 10,018 km (quarter of great circle)
        # Earth's circumference is ~40,075 km, so quarter is ~10,018 km
        assert abs(distance - 10018.0) < 50.0

    def test_haversine_distance_km_with_xarray(self, sample_calc_dataset):
        """Test haversine distance calculation with km units and xarray inputs."""
        point_a = [30.0, -100.0]
        point_b = [sample_calc_dataset.latitude, sample_calc_dataset.longitude]

        distances = calc.haversine_distance(point_a, point_b, units="km")

        # Should return an xarray DataArray
        assert isinstance(distances, xr.DataArray)
        # Should have shape (lat, lon) since we're computing distance to every grid
        # point
        expected_shape = (
            len(sample_calc_dataset.latitude),
            len(sample_calc_dataset.longitude),
        )
        assert distances.shape == expected_shape

        # All distances should be positive
        assert (distances >= 0).all()

        # Distances should be reasonable (not too large for Earth)
        assert (distances <= 20000).all()  # Maximum distance on Earth ~20,000 km

    def test_haversine_distance_edge_cases(self):
        """Test edge cases for haversine distance calculation."""
        # Test identical points (distance should be 0)
        point_a = [40.0, -74.0]
        point_b = [40.0, -74.0]
        distance = calc.haversine_distance(point_a, point_b)
        assert abs(distance) < 1e-10

        # Test antipodal points (should be ~20015 km, half Earth's circumference)
        point_a = [0.0, 0.0]  # Equator, prime meridian
        point_b = [0.0, 180.0]  # Equator, opposite side
        distance = calc.haversine_distance(point_a, point_b, units="km")
        assert abs(distance - 20015.1) < 50.0

        # Test North/South pole distance
        point_a = [90.0, 0.0]  # North pole
        point_b = [-90.0, 0.0]  # South pole
        distance = calc.haversine_distance(point_a, point_b, units="km")
        assert abs(distance - 20003.9) < 50.0

    def test_haversine_distance_known_cities(self):
        """Test haversine distance with known city distances."""
        # New York City to Los Angeles (approximate distance ~3944 km)
        nyc = [40.7128, -74.0060]
        la = [34.0522, -118.2437]
        distance = calc.haversine_distance(nyc, la, units="km")
        assert abs(distance - 3944) < 20  # Allow 100km tolerance

        # London to Paris (approximate distance ~344 km)
        london = [51.5074, -0.1278]
        paris = [48.8566, 2.3522]
        distance = calc.haversine_distance(london, paris, units="km")
        assert abs(distance - 344) < 20  # Allow 20km tolerance

        # Sydney to Melbourne (approximate distance ~713 km)
        sydney = [-33.8688, 151.2093]
        melbourne = [-37.8136, 144.9631]
        distance = calc.haversine_distance(sydney, melbourne, units="km")
        assert abs(distance - 713) < 20  # Allow 30km tolerance

    def test_haversine_distance_units_conversion(self):
        """Test unit conversion between km and degrees."""
        point_a = [0.0, 0.0]
        point_b = [1.0, 0.0]  # 1 degree north

        distance_km = calc.haversine_distance(point_a, point_b, units="km")
        distance_deg = calc.haversine_distance(point_a, point_b, units="deg")

        # 1 degree should be approximately 111.32 km
        assert abs(distance_km - 111.32) < 5.0
        assert abs(distance_deg - 1.0) < 0.01

        # Test with "kilometers" and "degrees" spelled out
        distance_km_long = calc.haversine_distance(point_a, point_b, units="kilometers")
        distance_deg_long = calc.haversine_distance(point_a, point_b, units="degrees")

        assert abs(distance_km_long - distance_km) < 1e-10
        assert abs(distance_deg_long - distance_deg) < 1e-10

    def test_haversine_distance_with_numpy_arrays(self):
        """Test haversine distance with numpy array inputs."""
        # Test with numpy arrays
        point_a = np.array([40.0, -74.0])
        point_b = np.array([34.0, -118.0])

        distance = calc.haversine_distance(point_a, point_b, units="km")
        assert isinstance(distance, (float, np.ndarray))
        assert distance > 0

        # Test with multiple points as arrays
        lats = np.array([40.0, 50.0, 60.0])
        lons = np.array([-74.0, -80.0, -90.0])
        point_a = [30.0, -100.0]
        point_b = [lats, lons]

        distances = calc.haversine_distance(point_a, point_b, units="km")
        assert isinstance(distances, np.ndarray)
        assert distances.shape == (3,)
        assert all(d > 0 for d in distances)

    def test_haversine_distance_error_handling(self):
        """Test error handling for invalid inputs."""
        point_a = [40.0, -74.0]
        point_b = [34.0, -118.0]

        # Test invalid units
        with pytest.raises(ValueError, match="Invalid units"):
            calc.haversine_distance(point_a, point_b, units="miles")

        with pytest.raises(ValueError, match="Invalid units"):
            calc.haversine_distance(point_a, point_b, units="invalid")

    def test_haversine_distance_symmetry(self):
        """Test that distance calculation is symmetric."""
        point_a = [40.7128, -74.0060]  # NYC
        point_b = [34.0522, -118.2437]  # LA

        distance_ab = calc.haversine_distance(point_a, point_b)
        distance_ba = calc.haversine_distance(point_b, point_a)

        assert abs(distance_ab - distance_ba) < 1e-10

    def test_haversine_distance_boundary_conditions(self):
        """Test boundary conditions for latitude and longitude."""
        # Test at latitude boundaries
        point_a = [90.0, 0.0]  # North pole
        point_b = [89.9, 0.0]  # Near north pole
        distance = calc.haversine_distance(point_a, point_b, units="km")
        assert distance > 0 and distance < 20  # Should be small distance

        point_a = [-90.0, 0.0]  # South pole
        point_b = [-89.9, 0.0]  # Near south pole
        distance = calc.haversine_distance(point_a, point_b, units="km")
        assert distance > 0 and distance < 20  # Should be small distance

        # Test longitude wraparound (179° to -179° should be 2° apart)
        point_a = [0.0, 179.0]
        point_b = [0.0, -179.0]
        distance = calc.haversine_distance(point_a, point_b, units="deg")
        assert abs(distance - 2.0) < 0.1

    def test_haversine_distance_large_datasets(self, sample_calc_dataset):
        """Test performance and correctness with larger datasets."""
        # Use a single point and compute distance to entire grid
        center_point = [35.0, -100.0]
        grid_point = [sample_calc_dataset.latitude, sample_calc_dataset.longitude]

        distances = calc.haversine_distance(center_point, grid_point, units="km")

        # Should return an xarray DataArray with proper shape
        assert isinstance(distances, xr.DataArray)
        expected_shape = (
            len(sample_calc_dataset.latitude),
            len(sample_calc_dataset.longitude),
        )
        assert distances.shape == expected_shape

        # All distances should be positive and reasonable
        assert (distances >= 0).all()
        assert (distances <= 20000).all()

        # Distance to center point should be minimal
        # Find the grid point closest to our center point
        lat_idx = np.argmin(np.abs(sample_calc_dataset.latitude.values - 35.0))
        lon_idx = np.argmin(np.abs(sample_calc_dataset.longitude.values - (-100.0)))
        min_distance = distances.isel(latitude=lat_idx, longitude=lon_idx)
        assert min_distance < 500  # Should be within 500km of center

    def test_haversine_distance_scalar_case(self):
        """Test haversine distance when result is scalar (line 90 coverage)."""
        # Test case where distance calculation returns a scalar
        point_a = [40.0, -74.0]
        point_b = [40.0, -74.0]  # Same point, should return scalar 0

        distance = calc.haversine_distance(point_a, point_b)

        # Should be a scalar (float), not a dataset
        assert isinstance(distance, (float, np.floating))
        assert not isinstance(distance, xr.DataArray)
        assert abs(distance) < 1e-10

    def test_great_circle_mask(self, sample_calc_dataset):
        """Test creation of great circle mask."""
        center_point = (35.0, -100.0)  # Somewhere in the middle
        radius = 5.0  # degrees

        mask = calc.great_circle_mask(sample_calc_dataset, center_point, radius)

        # Should return boolean mask
        assert isinstance(mask, xr.DataArray)
        assert mask.dtype == bool
        # Should have shape (lat, lon) since it's a mask over the entire grid
        expected_shape = (
            len(sample_calc_dataset.latitude),
            len(sample_calc_dataset.longitude),
        )
        assert mask.shape == expected_shape

        # Some points should be within radius, some outside
        assert mask.any()  # At least some True values
        assert not mask.all()  # Not all True values

    def test_great_circle_mask_scalar_distance(self):
        """Test great circle mask when distance is scalar (line 90 coverage)."""
        # Create a dataset with scalar coordinates to force scalar distance
        import unittest.mock

        # Create a simple dataset
        time = [np.datetime64("2023-01-01")]
        lat = [35.0]
        lon = [-100.0]

        dataset = xr.Dataset(
            {"temp": (["time", "latitude", "longitude"], [[[20.0]]])},
            coords={"time": time, "latitude": lat, "longitude": lon},
        )

        center_point = (35.0, -100.0)
        radius = 5.0

        # Mock the haversine distance to return a scalar
        with unittest.mock.patch(
            "extremeweatherbench.calc.haversine_distance"
        ) as mock_distance:
            mock_distance.return_value = 2.0  # Return scalar instead of DataArray

            mask = calc.great_circle_mask(dataset, center_point, radius)

            # Should return a boolean DataArray even with scalar distance
            assert isinstance(mask, xr.DataArray)
            assert mask.dtype == bool
            # Should have same shape as latitude coordinate (1D)
            assert mask.shape == (1,)
            # Should be True since 2.0 < 5.0
            assert mask.values[0]


class TestWindCalculations:
    """Test wind-related calculations."""

    def test_maybe_calculate_wind_speed_from_components(self, sample_calc_dataset):
        """Test wind speed calculation from components."""
        wind_speed = calc.maybe_calculate_wind_speed(sample_calc_dataset)

        # Should return a DataArray
        assert isinstance(wind_speed, xr.Dataset)
        assert (
            wind_speed.surface_wind_speed.shape
            == sample_calc_dataset.surface_eastward_wind.shape
        )

        # All wind speeds should be non-negative
        assert (wind_speed.surface_wind_speed >= 0).all()

        # Check against manual calculation for a point
        u = sample_calc_dataset.surface_eastward_wind.isel(
            time=0, latitude=0, longitude=0
        ).values
        v = sample_calc_dataset.surface_northward_wind.isel(
            time=0, latitude=0, longitude=0
        ).values
        expected = np.sqrt(u**2 + v**2)
        calculated = wind_speed.surface_wind_speed.isel(
            time=0, latitude=0, longitude=0
        ).values

        assert abs(calculated - expected) < 1e-10

    def test_maybe_calculate_wind_speed_with_existing_wind_speed(self):
        """Test that existing wind speed is returned unchanged."""
        # Create dataset with existing wind speed
        time = pd.date_range("2023-01-01", periods=2, freq="6h")
        lat = np.linspace(30, 40, 5)
        lon = np.linspace(-100, -90, 5)

        wind_speed_data = np.random.uniform(0, 30, (2, 5, 5))

        dataset = xr.Dataset(
            {
                "surface_wind_speed": (
                    ["time", "latitude", "longitude"],
                    wind_speed_data,
                ),
                "surface_eastward_wind": (
                    ["time", "latitude", "longitude"],
                    np.random.normal(0, 10, (2, 5, 5)),
                ),
                "surface_northward_wind": (
                    ["time", "latitude", "longitude"],
                    np.random.normal(0, 10, (2, 5, 5)),
                ),
            },
            coords={"time": time, "latitude": lat, "longitude": lon},
        )

        result = calc.maybe_calculate_wind_speed(dataset)

        # Should return the existing wind speed unchanged
        xr.testing.assert_equal(result, dataset)

    def test_maybe_calculate_wind_speed_missing_components(self):
        """Test error when wind components are missing."""
        # Create dataset without wind components
        time = pd.date_range("2023-01-01", periods=2, freq="6h")
        lat = np.linspace(30, 40, 5)
        lon = np.linspace(-100, -90, 5)

        dataset = xr.Dataset(
            {
                "air_pressure_at_mean_sea_level": (
                    ["time", "latitude", "longitude"],
                    np.random.normal(101325, 1000, (2, 5, 5)),
                ),
            },
            coords={"time": time, "latitude": lat, "longitude": lon},
        )

        result = calc.maybe_calculate_wind_speed(dataset)

        # Will return the dataset as is, without the wind speed computed
        xr.testing.assert_equal(result, dataset)


class TestPressureCalculations:
    """Test pressure-related calculations."""

    def test_orography_from_surface_geopotential(self, sample_calc_dataset):
        """Test orography calculation from surface geopotential."""
        orography = calc.orography(sample_calc_dataset)

        # Should return a DataArray
        assert isinstance(orography, xr.DataArray)
        assert (
            orography.shape == sample_calc_dataset.geopotential_at_surface.shape[1:]
        )  # Remove time

        # Should be divided by gravity
        expected = sample_calc_dataset.geopotential_at_surface / calc.g0
        # Compare one time slice since orography doesn't have time dimension in some
        # cases
        if "time" in orography.dims:
            xr.testing.assert_allclose(orography, expected)
        else:
            # If time dimension was removed, compare with first time slice
            xr.testing.assert_allclose(orography, expected.isel(time=0))

    def test_pressure_at_surface(self, sample_calc_dataset):
        """Test surface pressure calculation from orography."""
        # First get orography
        orography_data = calc.orography(sample_calc_dataset)

        # Calculate surface pressure
        surface_pressure = calc.pressure_at_surface(orography_data)

        # Should return a DataArray
        assert isinstance(surface_pressure, xr.DataArray)
        assert surface_pressure.shape == orography_data.shape

        # All pressures should be positive and reasonable
        assert (surface_pressure > 50000).all()  # > 500 hPa
        assert (surface_pressure < 108400).all()  # < 1084 hPa

        # Test the formula manually for a point
        if "time" in orography_data.dims:
            h = orography_data.isel(time=0, latitude=0, longitude=0).values
        else:
            h = orography_data.isel(latitude=0, longitude=0).values

        expected = 101325 * (1 - 2.25577e-5 * h) ** 5.25579

        if "time" in surface_pressure.dims:
            calculated = surface_pressure.isel(time=0, latitude=0, longitude=0).values
        else:
            calculated = surface_pressure.isel(latitude=0, longitude=0).values

        assert abs(calculated - expected) < 1e-6

    def test_orography_from_arco_era5(self, monkeypatch):
        """Test orography calculation from ARCO ERA5 when no surface geopotential."""
        # Create a dataset without geopotential_at_surface to trigger else branch
        time = pd.date_range("2023-01-01", periods=2, freq="6h")
        lat = np.linspace(30, 40, 3)  # Small grid for testing
        lon = np.linspace(260, 270, 3)  # ERA5 uses 0-360 longitude system

        # Dataset without geopotential_at_surface
        dataset = xr.Dataset(
            {
                "air_pressure_at_mean_sea_level": (
                    ["time", "latitude", "longitude"],
                    np.random.normal(101325, 1000, (2, 3, 3)),
                ),
            },
            coords={"time": time, "latitude": lat, "longitude": lon},
        )

        # Mock the ARCO ERA5 dataset with geopotential data
        mock_era5_time = pd.date_range("2020-01-01", periods=1000001, freq="h")
        # Use reasonable geopotential values (0-20000 m²/s² -> 0-2000m orography)
        mock_geopotential = np.random.uniform(0, 20000, (1000001, 3, 3))  # m²/s²
        mock_era5 = xr.Dataset(
            {
                "geopotential_at_surface": (
                    ["time", "latitude", "longitude"],
                    mock_geopotential,
                ),
            },
            coords={"time": mock_era5_time, "latitude": lat, "longitude": lon},
        )

        # Mock xr.open_zarr to return our mock dataset
        def mock_open_zarr(*args, **kwargs):
            return mock_era5

        monkeypatch.setattr(xr, "open_zarr", mock_open_zarr)

        # This should trigger the else branch and load from ARCO ERA5
        orography_data = calc.orography(dataset)

        # Should return a DataArray
        assert isinstance(orography_data, xr.DataArray)

        # Should have latitude and longitude dimensions (no time)
        assert "latitude" in orography_data.dims
        assert "longitude" in orography_data.dims
        assert "time" not in orography_data.dims

        # Should have data (not all zeros or NaN)
        assert not orography_data.isnull().all()

        # Test a specific point - verify orography values are reasonable
        # Using a point in the middle of our test grid (35°N, 265°E)
        test_point = orography_data.sel(latitude=35, longitude=265, method="nearest")

        # Elevation should match our mock data range (0-2000m)
        assert 0 <= test_point <= 2100  # Allow small buffer for rounding


class TestGeopotentialCalculations:
    """Test geopotential-related calculations."""

    def test_geopotential_thickness_default_levels(self, sample_calc_dataset):
        """Test geopotential thickness with default levels."""
        thickness = calc.geopotential_thickness(
            sample_calc_dataset["geopotential"], geopotential=True
        )

        # Should return a DataArray
        assert isinstance(thickness, xr.DataArray)

        # Should have proper dimensions (no level dimension)
        expected_dims = ["time", "latitude", "longitude"]
        assert list(thickness.dims) == expected_dims

        # Should have proper attributes
        assert "description" in thickness.attrs
        assert "units" in thickness.attrs
        assert thickness.attrs["units"] == "m"

    def test_geopotential_thickness_custom_levels(self, sample_calc_dataset):
        """Test geopotential thickness with custom levels."""
        thickness = calc.geopotential_thickness(
            sample_calc_dataset["geopotential"],
            top_level_value=200,
            bottom_level_value=850,
            geopotential=True,
        )

        # Manual calculation for verification
        top_level_geopotential = sample_calc_dataset["geopotential"].sel(level=200)
        bottom_level_geopotential = sample_calc_dataset["geopotential"].sel(level=850)
        expected_thickness = (
            top_level_geopotential - bottom_level_geopotential
        ) / calc.g0

        xr.testing.assert_allclose(thickness, expected_thickness)

    def test_geopotential_thickness_multiple_calculations(self, sample_calc_dataset):
        """Test geopotential thickness with multiple calculations."""
        # Calculate thickness for multiple level pairs
        thickness_200_850 = calc.geopotential_thickness(
            sample_calc_dataset["geopotential"],
            top_level_value=200,
            bottom_level_value=850,
            geopotential=True,
        )

        thickness_300_700 = calc.geopotential_thickness(
            sample_calc_dataset["geopotential"],
            top_level_value=300,
            bottom_level_value=700,
            geopotential=True,
        )

        # Both should be DataArrays without level dimension
        assert isinstance(thickness_200_850, xr.DataArray)
        assert isinstance(thickness_300_700, xr.DataArray)
        assert "level" not in thickness_200_850.dims
        assert "level" not in thickness_300_700.dims

    def test_geopotential_thickness_with_geopotential_height(self, sample_calc_dataset):
        """Test geopotential thickness with geopotential height."""
        # Create geopotential height data (not geopotential)
        geopotential_height = sample_calc_dataset["geopotential"] / 9.80665

        # Test with geopotential=False (default)
        thickness = calc.geopotential_thickness(
            geopotential_height,
            top_level_value=300,
            bottom_level_value=500,
            geopotential=False,
        )

        # Should not divide by g since input is height
        expected = geopotential_height.sel(level=300) - geopotential_height.sel(
            level=500
        )

        xr.testing.assert_allclose(thickness, expected)


class TestSpecificHumidityCalculations:
    """Test specific humidity calculations."""

    def test_specific_humidity_from_relative_humidity_with_level(self):
        """Test specific humidity calculation with level dimension."""
        # Create test dataset with level dimension
        time = pd.date_range("2023-01-01", periods=2, freq="6h")
        lat = np.linspace(20, 50, 5)
        lon = np.linspace(-120, -80, 5)
        level = [1000, 850, 700, 500]

        data_shape_4d = (len(time), len(level), len(lat), len(lon))

        # Create realistic test data
        dataset = xr.Dataset(
            {
                "air_temperature": (
                    ["time", "level", "latitude", "longitude"],
                    np.full(data_shape_4d, 288.15),  # 15°C in Kelvin
                ),
                "relative_humidity": (
                    ["time", "level", "latitude", "longitude"],
                    np.full(data_shape_4d, 0.5),  # 50% relative humidity
                ),
            },
            coords={
                "time": time,
                "latitude": lat,
                "longitude": lon,
                "level": level,
            },
        )

        result = calc.specific_humidity_from_relative_humidity(
            air_temperature=dataset["air_temperature"],
            relative_humidity=dataset["relative_humidity"],
            levels=dataset["level"],
        )

        # Should return a DataArray
        assert isinstance(result, xr.DataArray)

        # Should have correct dimensions
        expected_dims = ["time", "level", "latitude", "longitude"]
        assert list(result.dims) == expected_dims

        # Should have correct shape
        assert result.shape == data_shape_4d

        # All values should be positive and reasonable for specific humidity
        assert (result > 0).all()
        assert (result < 0.1).all()  # Specific humidity typically < 0.1 kg/kg

        # Values should be consistent across spatial dimensions for same conditions
        assert np.allclose(
            result.isel(time=0, level=0),
            result.isel(time=0, level=0, latitude=0, longitude=0),
        )

    def test_specific_humidity_from_relative_humidity_without_level(self):
        """Test specific humidity calculation without level dimension."""
        # Create test dataset without level dimension (surface case)
        time = pd.date_range("2023-01-01", periods=2, freq="6h")
        lat = np.linspace(20, 50, 5)
        lon = np.linspace(-120, -80, 5)

        data_shape_3d = (len(time), len(lat), len(lon))

        dataset = xr.Dataset(
            {
                "air_temperature": (
                    ["time", "latitude", "longitude"],
                    np.full(data_shape_3d, 288.15),  # 15°C in Kelvin
                ),
                "relative_humidity": (
                    ["time", "latitude", "longitude"],
                    np.full(data_shape_3d, 0.7),  # 70% relative humidity
                ),
            },
            coords={
                "time": time,
                "latitude": lat,
                "longitude": lon,
            },
        )
        with pytest.raises(KeyError):
            calc.specific_humidity_from_relative_humidity(
                air_temperature=dataset["air_temperature"],
                relative_humidity=dataset["relative_humidity"],
                levels=dataset["level"],
            )

    def test_compute_specific_humidity_known_values(self):
        """Test specific humidity calculation with known values."""
        # Test with known atmospheric conditions
        dataset = xr.Dataset(
            {
                "air_temperature": (
                    ["time", "level", "latitude", "longitude"],
                    np.array([[[[288.15]]]]),  # 15°C in Kelvin
                ),
                "relative_humidity": (
                    ["time", "level", "latitude", "longitude"],
                    np.array([[[[0.5]]]]),  # 50% relative humidity
                ),
            },
            coords={
                "time": ["2023-01-01"],
                "latitude": [35.0],
                "longitude": [-100.0],
                "level": [1000],
            },
        )

        result = calc.specific_humidity_from_relative_humidity(
            air_temperature=dataset["air_temperature"],
            relative_humidity=dataset["relative_humidity"],
            levels=dataset["level"],
        )

        # Should return a DataArray
        assert isinstance(result, xr.DataArray)

        # Get the scalar value
        specific_humidity = result.values.item()

        # Should be positive
        assert specific_humidity > 0

        # Should be reasonable for 15°C, 50% RH at 1000 hPa
        # Expected value should be around 0.005-0.01 kg/kg
        assert 0.005 < specific_humidity < 0.01

    def test_compute_specific_humidity_temperature_dependence(self):
        """Test that specific humidity increases with temperature."""
        # Create datasets with different temperatures
        base_temp = 288.15  # 15°C
        temp_diff = 10  # 10°C difference

        dataset_cold = xr.Dataset(
            {
                "air_temperature": (
                    ["time", "level", "latitude", "longitude"],
                    np.array([[[[base_temp]]]]),
                ),
                "relative_humidity": (
                    ["time", "level", "latitude", "longitude"],
                    np.array([[[[0.5]]]]),
                ),
            },
            coords={
                "time": ["2023-01-01"],
                "latitude": [35.0],
                "longitude": [-100.0],
                "level": [1000],
            },
        )

        dataset_warm = xr.Dataset(
            {
                "air_temperature": (
                    ["time", "level", "latitude", "longitude"],
                    np.array([[[[base_temp + temp_diff]]]]),
                ),
                "relative_humidity": (
                    ["time", "level", "latitude", "longitude"],
                    np.array([[[[0.5]]]]),
                ),
            },
            coords={
                "time": ["2023-01-01"],
                "latitude": [35.0],
                "longitude": [-100.0],
                "level": [1000],
            },
        )

        result_cold = calc.specific_humidity_from_relative_humidity(
            air_temperature=dataset_cold["air_temperature"],
            relative_humidity=dataset_cold["relative_humidity"],
            levels=dataset_cold["level"],
        )
        result_warm = calc.specific_humidity_from_relative_humidity(
            air_temperature=dataset_warm["air_temperature"],
            relative_humidity=dataset_warm["relative_humidity"],
            levels=dataset_warm["level"],
        )

        # Warmer air should have higher specific humidity at same RH
        assert result_warm.values.item() > result_cold.values.item()

    def test_compute_specific_humidity_relative_humidity_dependence(self):
        """Test that specific humidity increases with relative humidity."""
        # Create datasets with different relative humidities
        dataset_low_rh = xr.Dataset(
            {
                "air_temperature": (
                    ["time", "level", "latitude", "longitude"],
                    np.array([[[[288.15]]]]),  # 15°C
                ),
                "relative_humidity": (
                    ["time", "level", "latitude", "longitude"],
                    np.array([[[[0.3]]]]),  # 30% RH
                ),
            },
            coords={
                "time": ["2023-01-01"],
                "latitude": [35.0],
                "longitude": [-100.0],
                "level": [1000],
            },
        )

        dataset_high_rh = xr.Dataset(
            {
                "air_temperature": (
                    ["time", "level", "latitude", "longitude"],
                    np.array([[[[288.15]]]]),  # 15°C
                ),
                "relative_humidity": (
                    ["time", "level", "latitude", "longitude"],
                    np.array([[[[0.8]]]]),  # 80% RH
                ),
            },
            coords={
                "time": ["2023-01-01"],
                "latitude": [35.0],
                "longitude": [-100.0],
                "level": [1000],
            },
        )

        result_low_rh = calc.specific_humidity_from_relative_humidity(
            air_temperature=dataset_low_rh["air_temperature"],
            relative_humidity=dataset_low_rh["relative_humidity"],
            levels=dataset_low_rh["level"],
        )
        result_high_rh = calc.specific_humidity_from_relative_humidity(
            air_temperature=dataset_high_rh["air_temperature"],
            relative_humidity=dataset_high_rh["relative_humidity"],
            levels=dataset_high_rh["level"],
        )

        # Higher RH should produce higher specific humidity
        assert result_high_rh.values.item() > result_low_rh.values.item()


class TestNantrapezoid:
    """Taken from numpy testing code, with modification to include handling nans."""

    def test_simple(self):
        x = np.arange(-10, 10, 0.1)
        r = calc.nantrapezoid(np.exp(-0.5 * x**2) / np.sqrt(2 * np.pi), dx=0.1)
        # check integral of normal equals 1
        testing.assert_almost_equal(r, 1, 7)

    def test_ndim(self):
        x = np.linspace(0, 1, 3)
        y = np.linspace(0, 2, 8)
        z = np.linspace(0, 3, 13)

        wx = np.ones_like(x) * (x[1] - x[0])
        wx[0] /= 2
        wx[-1] /= 2
        wy = np.ones_like(y) * (y[1] - y[0])
        wy[0] /= 2
        wy[-1] /= 2
        wz = np.ones_like(z) * (z[1] - z[0])
        wz[0] /= 2
        wz[-1] /= 2

        q = x[:, None, None] + y[None, :, None] + z[None, None, :]

        qx = (q * wx[:, None, None]).sum(axis=0)
        qy = (q * wy[None, :, None]).sum(axis=1)
        qz = (q * wz[None, None, :]).sum(axis=2)

        # n-d `x`
        r = calc.nantrapezoid(q, x=x[:, None, None], axis=0)
        testing.assert_almost_equal(r, qx)
        r = calc.nantrapezoid(q, x=y[None, :, None], axis=1)
        testing.assert_almost_equal(r, qy)
        r = calc.nantrapezoid(q, x=z[None, None, :], axis=2)
        testing.assert_almost_equal(r, qz)

        # 1-d `x`
        r = calc.nantrapezoid(q, x=x, axis=0)
        testing.assert_almost_equal(r, qx)
        r = calc.nantrapezoid(q, x=y, axis=1)
        testing.assert_almost_equal(r, qy)
        r = calc.nantrapezoid(q, x=z, axis=2)
        testing.assert_almost_equal(r, qz)

    def test_masked(self):
        # Testing that masked arrays behave as if the function is 0 where
        # masked
        x = np.arange(5)
        y = x * x
        mask = x == 2
        ym = np.ma.array(y, mask=mask)
        r = 13.0  # sum(0.5 * (0 + 1) * 1.0 + 0.5 * (9 + 16))
        testing.assert_almost_equal(calc.nantrapezoid(ym, x), r)

        xm = np.ma.array(x, mask=mask)
        testing.assert_almost_equal(calc.nantrapezoid(ym, xm), r)

        xm = np.ma.array(x, mask=mask)
        testing.assert_almost_equal(calc.nantrapezoid(y, xm), r)

    def test_nan_handling(self):
        """Test that nantrapezoid properly handles NaN values."""
        # Test with NaN values in y
        x = np.array([0, 1, 2, 3, 4])
        y = np.array([0, 1, np.nan, 9, 16])

        # Should ignore NaN values in the integration
        result = calc.nantrapezoid(y, x)

        # Compare with manual calculation ignoring NaN
        # Integration should be: 0.5*(0+1)*1 + 0.5*(9+16)*1 = 0.5 + 12.5 = 13.0
        expected = 13.0
        testing.assert_almost_equal(result, expected)

    def test_all_nan_values(self):
        """Test nantrapezoid with all NaN values."""
        x = np.array([0, 1, 2, 3])
        y = np.array([np.nan, np.nan, np.nan, np.nan])

        result = calc.nantrapezoid(y, x)

        # Should return 0 when all values are NaN (nansum behavior)
        assert result == 0.0

    def test_mixed_nan_and_finite(self):
        """Test nantrapezoid with mixed NaN and finite values."""
        # Test case with NaN at beginning
        x = np.array([0, 1, 2, 3, 4])
        y = np.array([np.nan, 1, 4, 9, 16])

        result = calc.nantrapezoid(y, x)

        # Should integrate only the finite portions
        # Integration: 0.5*(1+4)*1 + 0.5*(4+9)*1 + 0.5*(9+16)*1 = 21.5
        expected = 21.5
        testing.assert_almost_equal(result, expected)

    def test_nan_in_x_coordinates(self):
        """Test nantrapezoid with NaN values in x coordinates."""
        x = np.array([0, 1, np.nan, 3, 4])
        y = np.array([0, 1, 4, 9, 16])

        # Should handle NaN in x coordinates properly
        result = calc.nantrapezoid(y, x)

        # The function should still work, handling NaN appropriately
        assert not np.isnan(result) or np.isnan(result)  # Either valid result or NaN

    def test_multidimensional_with_nans(self):
        """Test nantrapezoid with multidimensional arrays containing NaNs."""
        x = np.array([0, 1, 2, 3])
        y = np.array([[0, 1, np.nan, 9], [1, np.nan, 4, 16], [np.nan, 2, 8, 25]])

        # Test integration along axis 1 (columns)
        result = calc.nantrapezoid(y, x, axis=1)

        # Should return array with proper NaN handling for each row
        assert result.shape == (3,)
        # At least some results should be finite (not all NaN)
        assert not np.isnan(result).all()

    def test_nantrapezoid_dimension_expansion(self):
        """Test nantrapezoid with dimension mismatch (line 228 coverage)."""
        # Create a case where y.ndim != d.ndim to trigger dimension expansion
        x = np.array([0, 1, 2])
        y = np.array([[1, 2, 3]])  # 2D array

        # This should trigger the dimension expansion on line 228
        result = calc.nantrapezoid(y, x, axis=1)

        # Should still work and return proper result
        assert result.shape == (1,)
        assert not np.isnan(result)


<<<<<<< HEAD
class TestLandfallDetection:
    """Test landfall detection functions."""

    def test_process_single_track_landfall_with_dataarray(self):
        """Test _process_single_track_landfall with DataArray input."""
        from unittest.mock import MagicMock

        # Create a simple track DataArray that moves across coordinates
        track = xr.DataArray(
            [35.0, 40.0, 45.0, 40.0],
            dims=["valid_time"],
            coords={
                "valid_time": pd.date_range("2023-09-15 00:00", periods=4, freq="6h"),
                "latitude": (["valid_time"], [24.0, 24.5, 25.0, 25.5]),
                "longitude": (["valid_time"], [-82.0, -81.5, -81.0, -80.5]),
            },
            name="surface_wind_speed",
        )

        # Mock land geometry that will detect a landfall
        mock_land_geom = MagicMock()
        mock_land_geom.intersects.return_value = True
        mock_land_geom.intersection.return_value.coords = [(-81.25, 24.75)]

        # Call the function
        result = calc._process_single_track_landfall(
            track, mock_land_geom, return_all_landfalls=False
        )

        # Verify result structure (may be None if no landfall detected)
        # In real scenarios with actual land geometry, this would return a DataArray
        assert result is None or isinstance(result, xr.DataArray)

    def test_process_single_track_landfall_insufficient_points(self):
        """Test _process_single_track_landfall with too few points."""
        from unittest.mock import MagicMock

        # Create track with only 1 point (need at least 2 for landfall detection)
        track = xr.DataArray(
            [35.0],
            dims=["valid_time"],
            coords={
                "valid_time": [pd.Timestamp("2023-09-15 00:00")],
                "latitude": (["valid_time"], [24.0]),
                "longitude": (["valid_time"], [-82.0]),
            },
            name="surface_wind_speed",
        )

        mock_land_geom = MagicMock()

        # Should return None for insufficient points
        result = calc._process_single_track_landfall(track, mock_land_geom)
        assert result is None

    def test_process_single_track_landfall_with_nan_values(self):
        """Test _process_single_track_landfall filters NaN values correctly."""
        from unittest.mock import MagicMock

        # Create track with some NaN values
        track = xr.DataArray(
            [35.0, np.nan, 45.0, 40.0],
            dims=["valid_time"],
            coords={
                "valid_time": pd.date_range("2023-09-15 00:00", periods=4, freq="6h"),
                "latitude": (["valid_time"], [24.0, 24.5, 25.0, 25.5]),
                "longitude": (["valid_time"], [-82.0, -81.5, -81.0, -80.5]),
            },
            name="surface_wind_speed",
        )

        mock_land_geom = MagicMock()
        mock_land_geom.intersects.return_value = False

        # Should handle NaN values gracefully
        result = calc._process_single_track_landfall(track, mock_land_geom)
        assert result is None or isinstance(result, xr.DataArray)

    def test_process_single_track_landfall_with_init_time(self):
        """Test _process_single_track_landfall adds init_time coordinate."""
        from unittest.mock import MagicMock, patch

        # Create a simple track
        track = xr.DataArray(
            [35.0, 40.0, 45.0],
            dims=["valid_time"],
            coords={
                "valid_time": pd.date_range("2023-09-15 00:00", periods=3, freq="6h"),
                "latitude": (["valid_time"], [24.0, 24.5, 25.0]),
                "longitude": (["valid_time"], [-82.0, -81.5, -81.0]),
            },
            name="surface_wind_speed",
        )

        init_time_val = np.datetime64("2023-09-14T18:00")

        # Mock land geometry and landfall detection
        mock_land_geom = MagicMock()

        # Mock _is_true_landfall to return True for at least one segment
        with patch("extremeweatherbench.calc._is_true_landfall") as mock_is_landfall:
            mock_is_landfall.return_value = True
            mock_land_geom.intersection.return_value.coords = [(-81.5, 24.5)]

            result = calc._process_single_track_landfall(
                track,
                mock_land_geom,
                return_all_landfalls=False,
                init_time=init_time_val,
            )

            # If landfall is detected, result should have init_time coordinate
            if result is not None:
                assert "init_time" in result.coords
                assert result.coords["init_time"] == init_time_val

    def test_process_single_track_landfall_flattens_multidim_coords(self):
        """Test that multi-dimensional coordinates are properly flattened."""
        from unittest.mock import MagicMock

        # Create track with 2D coordinates (e.g., from lead_time dimension)
        track = xr.DataArray(
            [35.0, 40.0, 45.0],
            dims=["valid_time"],
            coords={
                "valid_time": pd.date_range("2023-09-15 00:00", periods=3, freq="6h"),
                # Simulate coordinates that might be 2D after some operations
                "latitude": (["valid_time"], [24.0, 24.5, 25.0]),
                "longitude": (["valid_time"], [-82.0, -81.5, -81.0]),
            },
            name="surface_wind_speed",
        )

        mock_land_geom = MagicMock()
        mock_land_geom.intersects.return_value = False

        # Should handle and flatten coordinates without error
        result = calc._process_single_track_landfall(track, mock_land_geom)
        # Function should complete without error
        assert result is None or isinstance(result, xr.DataArray)

    def test_find_landfalls_with_custom_land_geometry(self):
        """Test find_landfalls with custom land geometry."""
        import shapely.geometry

        # Create track moving from ocean to land
        # Atlantic to Florida coast
        track = xr.DataArray(
            [35.0, 40.0, 45.0, 50.0],
            dims=["valid_time"],
            coords={
                "valid_time": pd.date_range("2023-09-15", periods=4, freq="6h"),
                "latitude": (["valid_time"], [24.0, 24.5, 25.0, 25.5]),
                "longitude": (["valid_time"], [280.0, 279.0, 278.0, 277.0]),
            },
            name="surface_wind_speed",
        )

        # Create simple land geometry (box representing Florida coast)
        land_geom = shapely.geometry.box(-82, 24, -80, 26)

        result = calc.find_landfalls(track, land_geom=land_geom)

        # Should return DataArray or None
        assert result is None or isinstance(result, xr.DataArray)
        if result is not None:
            # Should have expected coordinates
            assert "latitude" in result.coords
            assert "longitude" in result.coords
            assert "valid_time" in result.coords

    def test_find_landfalls_with_default_land_geometry(self):
        """Test find_landfalls with default (None) land geometry."""
        # Create track over ocean that doesn't hit land
        track = xr.DataArray(
            [35.0, 40.0, 45.0],
            dims=["valid_time"],
            coords={
                "valid_time": pd.date_range("2023-09-15", periods=3, freq="6h"),
                "latitude": (["valid_time"], [20.0, 20.5, 21.0]),
                "longitude": (["valid_time"], [260.0, 260.5, 261.0]),
            },
            name="surface_wind_speed",
        )

        # Use default land geometry (None)
        result = calc.find_landfalls(track, land_geom=None)

        # Should complete without error
        assert result is None or isinstance(result, xr.DataArray)

    def test_find_landfalls_forecast_data(self):
        """Test find_landfalls with forecast data dimensions."""
        # Create forecast track data (lead_time, valid_time)
        valid_times = pd.date_range("2023-09-15", periods=4, freq="6h")

        track = xr.DataArray(
            [[35.0, 40.0, 45.0, 50.0], [36.0, 41.0, 46.0, 51.0]],
            dims=["lead_time", "valid_time"],
            coords={
                "lead_time": [0, 6],
                "valid_time": valid_times,
                "latitude": (
                    ["lead_time", "valid_time"],
                    [[24.0, 24.5, 25.0, 25.5], [24.2, 24.7, 25.2, 25.7]],
                ),
                "longitude": (
                    ["lead_time", "valid_time"],
                    [[280.0, 279.0, 278.0, 277.0], [280.1, 279.1, 278.1, 277.1]],
                ),
            },
            name="surface_wind_speed",
        )

        import shapely.geometry

        land_geom = shapely.geometry.box(-82, 24, -80, 26)

        result = calc.find_landfalls(track, land_geom=land_geom)

        # Should handle forecast dimensions
        assert result is None or isinstance(result, xr.DataArray)

    def test_find_landfalls_return_all(self):
        """Test find_landfalls with return_all_landfalls=True."""
        import shapely.geometry

        # Create track that crosses land multiple times
        track = xr.DataArray(
            [35.0, 40.0, 45.0, 50.0, 55.0],
            dims=["valid_time"],
            coords={
                "valid_time": pd.date_range("2023-09-15", periods=5, freq="6h"),
                "latitude": (["valid_time"], [24.0, 25.0, 26.0, 27.0, 28.0]),
                "longitude": (["valid_time"], [280.0, 279.0, 278.0, 277.0, 276.0]),
            },
            name="surface_wind_speed",
        )

        # Create land geometry with multiple potential crossings
        land_geom = shapely.geometry.box(-82, 24, -80, 28)

        result = calc.find_landfalls(
            track, land_geom=land_geom, return_all_landfalls=True
        )

        # Should return DataArray with landfall dimension if found
        if result is not None:
            # If landfalls found, should have landfall dimension
            assert "landfall" in result.dims or result.dims == ()

    def test_find_landfalls_single_point(self):
        """Test find_landfalls with insufficient points."""
        # Track with only 1 point (need at least 2)
        track = xr.DataArray(
            [35.0],
            dims=["valid_time"],
            coords={
                "valid_time": [pd.Timestamp("2023-09-15 00:00")],
                "latitude": (["valid_time"], [24.0]),
                "longitude": (["valid_time"], [280.0]),
            },
            name="surface_wind_speed",
        )

        import shapely.geometry

        land_geom = shapely.geometry.box(-82, 24, -80, 26)

        result = calc.find_landfalls(track, land_geom=land_geom)

        # Should return None for insufficient points
        assert result is None

    def test_find_landfalls_with_track_dimension(self):
        """Test find_landfalls with singleton track dimension."""
        import shapely.geometry

        # Create track with track dimension
        track = xr.DataArray(
            [[35.0, 40.0, 45.0]],
            dims=["track", "valid_time"],
            coords={
                "track": [0],
                "valid_time": pd.date_range("2023-09-15", periods=3, freq="6h"),
                "latitude": (["track", "valid_time"], [[24.0, 24.5, 25.0]]),
                "longitude": (["track", "valid_time"], [[280.0, 279.0, 278.0]]),
            },
            name="surface_wind_speed",
        )

        land_geom = shapely.geometry.box(-82, 24, -80, 26)

        # Should squeeze track dimension and process
        result = calc.find_landfalls(track, land_geom=land_geom)

        assert result is None or isinstance(result, xr.DataArray)

    def test_find_next_landfall_for_init_time(self):
        """Test find_next_landfall_for_init_time function."""
        # Create forecast data with init_time dimension
        init_times = pd.date_range("2023-09-14", periods=3, freq="12h")
        lead_times = [0, 6, 12, 18]

        forecast = xr.DataArray(
            np.random.rand(3, 4),
            dims=["init_time", "lead_time"],
            coords={"init_time": init_times, "lead_time": lead_times},
            name="forecast_data",
        )

        # Create target landfall data with multiple landfalls
        landfall_times = pd.date_range("2023-09-14 06:00", periods=3, freq="12h")
        target_landfalls = xr.DataArray(
            [35.0, 40.0, 45.0],
            dims=["landfall"],
            coords={
                "landfall": [0, 1, 2],
                "valid_time": (["landfall"], landfall_times),
                "latitude": (["landfall"], [24.0, 24.5, 25.0]),
                "longitude": (["landfall"], [280.0, 279.0, 278.0]),
            },
            name="surface_wind_speed",
        )

        result = calc.find_next_landfall_for_init_time(forecast, target_landfalls)

        # Should return DataArray with init_time dimension or None
        assert result is None or isinstance(result, xr.DataArray)
        if result is not None:
            assert "init_time" in result.dims or "init_time" in result.coords

    def test_find_next_landfall_no_future_landfalls(self):
        """Test find_next_landfall when no future landfalls exist."""
        # Forecast after all landfalls
        init_times = pd.date_range("2023-09-17", periods=2, freq="12h")
        forecast = xr.DataArray(
            np.random.rand(2, 4),
            dims=["init_time", "lead_time"],
            coords={"init_time": init_times, "lead_time": [0, 6, 12, 18]},
        )

        # Target landfalls all in the past
        landfall_times = pd.date_range("2023-09-14", periods=3, freq="12h")
        target_landfalls = xr.DataArray(
            [35.0, 40.0, 45.0],
            dims=["landfall"],
            coords={
                "landfall": [0, 1, 2],
                "valid_time": (["landfall"], landfall_times),
                "latitude": (["landfall"], [24.0, 24.5, 25.0]),
                "longitude": (["landfall"], [280.0, 279.0, 278.0]),
            },
        )

        result = calc.find_next_landfall_for_init_time(forecast, target_landfalls)

        # Should return None when no future landfalls
        assert result is None

    def test_find_next_landfall_without_init_time(self):
        """Test find_next_landfall with forecast without init_time."""
        # Forecast data with lead_time and valid_time
        valid_times = pd.date_range("2023-09-15", periods=4, freq="6h")
        lead_times = [0, 6, 12, 18]

        forecast = xr.DataArray(
            np.random.rand(4, 4),
            dims=["valid_time", "lead_time"],
            coords={"valid_time": valid_times, "lead_time": lead_times},
        )

        # Target landfalls
        landfall_times = pd.date_range("2023-09-15 06:00", periods=3, freq="12h")
        target_landfalls = xr.DataArray(
            [35.0, 40.0, 45.0],
            dims=["landfall"],
            coords={
                "landfall": [0, 1, 2],
                "valid_time": (["landfall"], landfall_times),
                "latitude": (["landfall"], [24.0, 24.5, 25.0]),
                "longitude": (["landfall"], [280.0, 279.0, 278.0]),
            },
        )
        with pytest.raises(
            AttributeError,
            match="'DataArray' object has no attribute 'init_time'",
        ):
            calc.find_next_landfall_for_init_time(forecast, target_landfalls)

    def test_is_true_landfall_ocean_to_land(self):
        """Test _is_true_landfall detects ocean to land movement."""
        import shapely.geometry

        # Create simple land geometry (box)
        land_geom = shapely.geometry.box(-81, 24, -80, 26)

        # Ocean point to land point (landfall)
        lon1, lat1 = -82.0, 25.0  # Ocean
        lon2, lat2 = -80.5, 25.0  # Land

        result = calc._is_true_landfall(lon1, lat1, lon2, lat2, land_geom)

        # Should detect landfall
        assert result is True

    def test_is_true_landfall_ocean_crossing_land(self):
        """Test _is_true_landfall detects ocean to ocean crossing land."""
        import shapely.geometry

        # Create land geometry
        land_geom = shapely.geometry.box(-81, 24, -80, 26)

        # Ocean to ocean but crossing land
        lon1, lat1 = -82.0, 25.0  # Ocean
        lon2, lat2 = -79.0, 25.0  # Ocean (other side)

        result = calc._is_true_landfall(lon1, lat1, lon2, lat2, land_geom)

        # Should detect landfall (crossing)
        assert result is True

    def test_is_true_landfall_land_to_ocean(self):
        """Test _is_true_landfall rejects land to ocean movement."""
        import shapely.geometry

        # Create land geometry
        land_geom = shapely.geometry.box(-81, 24, -80, 26)

        # Land to ocean (not landfall)
        lon1, lat1 = -80.5, 25.0  # Land
        lon2, lat2 = -82.0, 25.0  # Ocean

        result = calc._is_true_landfall(lon1, lat1, lon2, lat2, land_geom)

        # Should not detect landfall (exit, not entry)
        assert result is False

    def test_is_true_landfall_ocean_to_ocean_no_intersection(self):
        """Test _is_true_landfall rejects pure ocean movement."""
        import shapely.geometry

        # Create land geometry
        land_geom = shapely.geometry.box(-81, 24, -80, 26)

        # Ocean to ocean without crossing land
        lon1, lat1 = -85.0, 25.0  # Ocean (far away)
        lon2, lat2 = -84.0, 25.0  # Ocean (still far)

        result = calc._is_true_landfall(lon1, lat1, lon2, lat2, land_geom)

        # Should not detect landfall
        assert result is False

    def test_is_true_landfall_error_handling(self):
        """Test _is_true_landfall handles errors gracefully."""
        # Invalid geometry should return False
        result = calc._is_true_landfall(0, 0, 1, 1, None)

        # Should return False on error
        assert result is False

    def test_find_landfalls_with_unnamed_dataarray(self):
        """Test find_landfalls with unnamed DataArray."""
        import shapely.geometry

        # Create track without a name
        track = xr.DataArray(
            [35.0, 40.0, 45.0],
            dims=["valid_time"],
            coords={
                "valid_time": pd.date_range("2023-09-15", periods=3, freq="6h"),
                "latitude": (["valid_time"], [24.0, 24.5, 25.0]),
                "longitude": (["valid_time"], [280.0, 279.0, 278.0]),
            },
            # No name attribute
        )

        land_geom = shapely.geometry.box(-82, 24, -80, 26)

        result = calc.find_landfalls(track, land_geom=land_geom)

        # Should handle unnamed DataArray
        assert result is None or isinstance(result, xr.DataArray)

    def test_process_single_track_landfall_unnamed_variable(self):
        """Test _process_single_track_landfall with unnamed variable."""
        from unittest.mock import patch

        import shapely.geometry

        # Create track without a name
        track = xr.DataArray(
            [35.0, 40.0, 45.0],
            dims=["valid_time"],
            coords={
                "valid_time": pd.date_range("2023-09-15", periods=3, freq="6h"),
                "latitude": (["valid_time"], [24.0, 24.5, 25.0]),
                "longitude": (["valid_time"], [280.0, 279.0, 278.0]),
            },
            # No name attribute
        )

        land_geom = shapely.geometry.box(-82, 24, -80, 26)

        # Mock _is_true_landfall to return True
        with patch("extremeweatherbench.calc._is_true_landfall") as mock_landfall:
            mock_landfall.return_value = True

            result = calc._process_single_track_landfall(
                track, land_geom, return_all_landfalls=False
            )

            # Should handle unnamed variable (value becomes NaN)
            if result is not None:
                assert result is not None or np.isnan(result.values)

    def test_find_landfalls_all_nan_track(self):
        """Test find_landfalls with all NaN values in track."""
        import shapely.geometry

        # Create track with all NaN values
        track = xr.DataArray(
            [np.nan, np.nan, np.nan],
            dims=["valid_time"],
            coords={
                "valid_time": pd.date_range("2023-09-15", periods=3, freq="6h"),
                "latitude": (["valid_time"], [24.0, 24.5, 25.0]),
                "longitude": (["valid_time"], [280.0, 279.0, 278.0]),
            },
            name="surface_wind_speed",
        )

        land_geom = shapely.geometry.box(-82, 24, -80, 26)

        result = calc.find_landfalls(track, land_geom=land_geom)

        # Should return None for all NaN track
        assert result is None


class TestComputeCapeCin:
    """Test the compute_cape_cin wrapper function."""

    def test_single_profile(self):
        """Test integration with DataArrays containing a single profile."""

        # Splice in a pseudo-realistic atmosphere profile with our fixture dataset
        pressures = np.array([1000, 850, 700, 500, 300, 200])
        temp_sfc = 290.0  # K
        lapse_rate = 6.5 / 1000.0  # K/km
        geopotential = 29.3 * temp_sfc * np.log(1013.25 / pressures)
        temp_profile = temp_sfc - lapse_rate * geopotential
        dewpoint_profile = temp_profile - 5.0

        # Create xarray DataArrays
        pressures = xr.DataArray(pressures, dims=["level"], coords={"level": pressures})
        temp_profile = xr.DataArray(
            temp_profile, dims=["level"], coords={"level": pressures}
        )
        dewpoint_profile = xr.DataArray(
            dewpoint_profile, dims=["level"], coords={"level": pressures}
        )
        geopotential = xr.DataArray(
            geopotential, dims=["level"], coords={"level": pressures}
        )

        cape = calc.compute_mixed_layer_cape(
            pressures,
            temp_profile,
            dewpoint_profile,
            geopotential,
        )

        # Check that the output has the correct shape (scalars)
        assert cape.values.shape == ()
        assert "level" not in cape.dims

        # Check that we don't have any NaNs and that all data are physically reasonable
        assert np.isfinite(cape)
        assert cape >= 0.0, "CAPE should be non-negative"

    def test_grid_profiles(self):
        """Test integration with typical gridded NWP-like data."""

        n_times, n_lats, n_lons = 5, 10, 15

        # Splice in a pseudo-realistic atmosphere profile with our fixture dataset
        pressures = np.array([1000, 850, 700, 500, 300, 200])

        temp_sfc = 290.0 + np.random.normal(0, 1, (n_times, n_lats, n_lons, 1))  # K
        lapse_rate = 6.5 / 1000.0  # K/km
        geopotential = (
            29.3 * temp_sfc * np.log(1013.25 / pressures)
        )  # (n_times, n_lats, n_lons, n_levels)
        temp_profile = temp_sfc - lapse_rate * geopotential
        dewpoint_profile = temp_profile - 5.0

        # Create an xarray Dataset with these profiles
        ds = xr.Dataset(
            {
                "temperature": (
                    ["time", "latitude", "longitude", "level"],
                    temp_profile,
                ),
                "dewpoint": (
                    ["time", "latitude", "longitude", "level"],
                    dewpoint_profile,
                ),
                "geopotential": (
                    ["time", "latitude", "longitude", "level"],
                    geopotential,
                ),
                "pressure": (["level"], pressures),
            },
            coords={
                "time": range(n_times),
                "latitude": range(n_lats),
                "longitude": range(n_lons),
                "level": pressures,
            },
        )

        # Compute CAPE and CIN for each profile
        cape = calc.compute_mixed_layer_cape(
            ds["pressure"],
            ds["temperature"],
            ds["dewpoint"],
            ds["geopotential"],
        )

        # Check that the output has the correct shape (scalars)
        assert cape.values.shape == (n_times, n_lats, n_lons)
        assert "level" not in cape.dims

        # Check that we don't have any NaNs and that all data are physically reasonable
        assert np.all(np.isfinite(cape))
        assert np.all(cape >= 0.0), "CAPE should be non-negative"

    def test_grid_profiles_with_dask(self):
        """Test integration with typical gridded NWP-like data, but backed by dask arrays."""

        n_times, n_lats, n_lons = 5, 4, 4

        # Splice in a pseudo-realistic atmosphere profile with our fixture dataset
        pressures = np.array([1000, 850, 700, 500, 300, 200])
        temp_sfc = 290.0 + np.random.normal(0, 1, (n_times, n_lats, n_lons, 1))  # K
        lapse_rate = 6.5 / 1000.0  # K/km
        geopotential = (
            29.3 * temp_sfc * np.log(1013.25 / pressures)
        )  # (n_times, n_lats, n_lons, n_levels)
        temp_profile = temp_sfc - lapse_rate * geopotential
        dewpoint_profile = temp_profile - 5.0

        # Create an xarray Dataset with these profiles
        ds = xr.Dataset(
            {
                "temperature": (
                    ["time", "latitude", "longitude", "level"],
                    temp_profile,
                ),
                "dewpoint": (
                    ["time", "latitude", "longitude", "level"],
                    dewpoint_profile,
                ),
                "geopotential": (
                    ["time", "latitude", "longitude", "level"],
                    geopotential,
                ),
                "pressure": (["level"], pressures),
            },
            coords={
                "time": range(n_times),
                "latitude": range(n_lats),
                "longitude": range(n_lons),
                "level": pressures,
            },
        )
        ds = ds.chunk({"time": 1, "level": -1})

        # Compute CAPE for each profile
        # NOTE: Use parallel=False with Dask to avoid Numba threading conflicts.
        # Dask already provides parallelism at the chunk level, so Numba parallel
        # features would conflict with Dask's threading. In general it should be
        # safe to use parallel=True when Dask is distributing to multiple proceses;
        # here, we're keeping things very simple and creating Dask arrays in-place
        # within the pytest process.
        cape = calc.compute_mixed_layer_cape(
            ds["pressure"],
            ds["temperature"],
            ds["dewpoint"],
            ds["geopotential"],
            parallel=False,
        )

        # Check that the output has the correct shape (scalars)
        assert cape.values.shape == (n_times, n_lats, n_lons)
        assert "level" not in cape.dims

        # Check that we don't have any NaNs and that all data are physically reasonable
        assert np.all(np.isfinite(cape))
        assert np.all(cape >= 0.0), "CAPE should be non-negative"

    def test_parallel_serial_equivalence(self):
        """Test that parallel and serial CAPE calculations produce equivalent results."""

        n_times, n_lats, n_lons = 5, 4, 4

        # Splice in a pseudo-realistic atmosphere profile with our fixture dataset
        pressures = np.array([1000, 850, 700, 500, 300, 200])
        temp_sfc = 290.0 + np.random.normal(0, 1, (n_times, n_lats, n_lons, 1))  # K
        lapse_rate = 6.5 / 1000.0  # K/km
        geopotential = (
            29.3 * temp_sfc * np.log(1013.25 / pressures)
        )  # (n_times, n_lats, n_lons, n_levels)
        temp_profile = temp_sfc - lapse_rate * geopotential
        dewpoint_profile = temp_profile - 5.0

        # Create an xarray Dataset with these profiles
        ds = xr.Dataset(
            {
                "temperature": (
                    ["time", "latitude", "longitude", "level"],
                    temp_profile,
                ),
                "dewpoint": (
                    ["time", "latitude", "longitude", "level"],
                    dewpoint_profile,
                ),
                "geopotential": (
                    ["time", "latitude", "longitude", "level"],
                    geopotential,
                ),
                "pressure": (["level"], pressures),
            },
            coords={
                "time": range(n_times),
                "latitude": range(n_lats),
                "longitude": range(n_lons),
                "level": pressures,
            },
        )

        cape_parallel = calc.compute_mixed_layer_cape(
            ds["pressure"],
            ds["temperature"],
            ds["dewpoint"],
            ds["geopotential"],
            parallel=True,
        )
        cape_serial = calc.compute_mixed_layer_cape(
            ds["pressure"],
            ds["temperature"],
            ds["dewpoint"],
            ds["geopotential"],
            parallel=False,
        )

        assert np.allclose(cape_parallel, cape_serial)


=======
>>>>>>> 03c7201e
class TestDewpointFromSpecificHumidity:
    """Test the dewpoint_from_specific_humidity function."""

    def test_dewpoints_from_specific_humidities(self):
        """Test the dewpoint_from_specific_humidity function with known values
        pre-computed from MetPy.

        The values useed were randomly selected from an ERA5 timeslice.
        """

        pressures = np.array(
            [
                800.0,
                125.0,
                825.0,
                200.0,
                600.0,
                800.0,
                350.0,
                875.0,
                700.0,
                250.0,
                950.0,
                1000.0,
            ]
        )
        specific_humidities = np.array(
            [
                2.9980205e-04,
                2.0001212e-06,
                3.2219910e-03,
                1.0791991e-05,
                2.0538690e-04,
                1.2427913e-03,
                1.4054612e-04,
                1.3353663e-02,
                1.6551274e-03,
                4.9075752e-06,
                1.0287719e-02,
                2.7858345e-03,
            ],
        )
        # Computed from metpy.calc.dewpoint_from_specific_humidity
        ref_dewpoints = np.array(
            [
                240.25,
                187.25,
                268.25,
                200.75,
                233.55,
                255.95,
                225.05,
                289.55,
                257.75,
                197.05,
                286.85,
                268.95,
            ]
        )
        dewpoints = calc.dewpoint_from_specific_humidity(pressures, specific_humidities)
        np.testing.assert_allclose(dewpoints, ref_dewpoints, atol=1e-1)

    def test_dewpoint_decreasing_with_humidity(self):
        """Given a constant pressure, dewpoint should decrease as specific humidity
        decreases."""
        p0 = 1035.0  # hPa
        qs = [2e-2, 2e-3, 2e-4, 2e-5]  # kg/kg
        tds = [calc.dewpoint_from_specific_humidity(p0, q) for q in qs]
        diffs = np.diff(tds)
        is_decreasing = np.all(diffs < 0)
        assert is_decreasing, "Dewpoint should decrease as specific humidity decreases"

    def test_dewpoint_increasing_with_pressure(self):
        """Given a constant specific humidity, dewpoint should decrease with increasing
        pressure."""
        q0 = 2e-3  # kg/kg
        ps = [1000.0, 950.0, 900.0, 850.0]  # hPa
        tds = [calc.dewpoint_from_specific_humidity(p, q0) for p in ps]
        diffs = np.diff(tds)
        is_decreasing = np.all(diffs < 0)
        assert is_decreasing, "Dewpoint should decrease as pressure increases"<|MERGE_RESOLUTION|>--- conflicted
+++ resolved
@@ -978,7 +978,6 @@
         assert not np.isnan(result)
 
 
-<<<<<<< HEAD
 class TestLandfallDetection:
     """Test landfall detection functions."""
 
@@ -1619,7 +1618,8 @@
         assert np.all(cape >= 0.0), "CAPE should be non-negative"
 
     def test_grid_profiles_with_dask(self):
-        """Test integration with typical gridded NWP-like data, but backed by dask arrays."""
+        """Test integration with typical gridded NWP-like data, but backed by
+        dask arrays."""
 
         n_times, n_lats, n_lons = 5, 4, 4
 
@@ -1683,7 +1683,8 @@
         assert np.all(cape >= 0.0), "CAPE should be non-negative"
 
     def test_parallel_serial_equivalence(self):
-        """Test that parallel and serial CAPE calculations produce equivalent results."""
+        """Test that parallel and serial CAPE calculations produce equivalent
+        results."""
 
         n_times, n_lats, n_lons = 5, 4, 4
 
@@ -1740,8 +1741,6 @@
         assert np.allclose(cape_parallel, cape_serial)
 
 
-=======
->>>>>>> 03c7201e
 class TestDewpointFromSpecificHumidity:
     """Test the dewpoint_from_specific_humidity function."""
 
