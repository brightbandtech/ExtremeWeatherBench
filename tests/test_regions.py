"""Tests for the region-related functionality in regions.py."""

from pathlib import Path
from unittest.mock import Mock, patch

import geopandas as gpd
import numpy as np
import pandas as pd
import pytest
import xarray as xr
from shapely import MultiPolygon, Polygon

from extremeweatherbench import utils
from extremeweatherbench.regions import (
    BoundingBoxRegion,
    CenteredRegion,
    Region,
    RegionSubsetter,
    ShapefileRegion,
    map_to_create_region,
    subset_cases_to_region,
    subset_results_to_region,
)


class TestRegionClasses:
    """Test the Region base class and its subclasses."""

    def test_region_base_class(self):
        """Test that Region is an abstract base class that cannot be instantiated."""
        # Region is now abstract and cannot be instantiated
        with pytest.raises(TypeError, match="Can't instantiate abstract class"):
            Region()

    def test_centered_region_creation(self):
        """Test CenteredRegion creation with valid parameters."""
        region = CenteredRegion.create_region(
            latitude=45.0, longitude=-120.0, bounding_box_degrees=10.0
        )
        assert region.latitude == 45.0
        assert region.longitude == -120.0
        assert region.bounding_box_degrees == 10.0
        assert isinstance(region, Region)

    def test_centered_region_with_tuple_bounding_box(self):
        """Test CenteredRegion creation with tuple bounding box."""
        region = CenteredRegion.create_region(
            latitude=45.0, longitude=-120.0, bounding_box_degrees=(5.0, 10.0)
        )
        assert region.latitude == 45.0
        assert region.longitude == -120.0
        assert region.bounding_box_degrees == (5.0, 10.0)

    def test_bounding_box_region_creation(self):
        """Test BoundingBoxRegion creation with valid parameters."""
        region = BoundingBoxRegion.create_region(
            latitude_min=40.0,
            latitude_max=50.0,
            longitude_min=-125.0,
            longitude_max=-115.0,
        )
        assert region.latitude_min == 40.0
        assert region.latitude_max == 50.0
        assert region.longitude_min == -125.0
        assert region.longitude_max == -115.0
        assert isinstance(region, Region)

    def test_shapefile_region_creation(self):
        """Test ShapefileRegion creation with valid path."""
        with patch("geopandas.read_file") as mock_read:
            mock_read.return_value = Mock()
            region = ShapefileRegion.create_region(
                shapefile_path="/path/to/shapefile.shp"
            )
            assert region.shapefile_path == Path("/path/to/shapefile.shp")
            assert isinstance(region, Region)

            # build_region should be called when geopandas is accessed
            _ = region.as_geopandas()
            mock_read.assert_called_once_with(Path("/path/to/shapefile.shp"))

    def test_shapefile_region_with_string_path(self):
        """Test ShapefileRegion creation with string path."""
        with patch("geopandas.read_file") as mock_read:
            mock_read.return_value = Mock()
            region = ShapefileRegion.create_region(shapefile_path="shapefile.shp")
            assert region.shapefile_path == Path("shapefile.shp")

    def test_shapefile_region_read_error(self):
        """Test ShapefileRegion creation with invalid shapefile."""
        with patch("geopandas.read_file") as mock_read:
            mock_read.side_effect = Exception("File not found")
            region = ShapefileRegion.create_region(
                shapefile_path="/path/to/shapefile.shp"
            )

            # build_region should be called when geopandas is accessed
            with pytest.raises(ValueError, match="Error reading shapefile"):
                _ = region.as_geopandas()


class TestRegionToGeopandas:
    """Test the to_geopandas() method for all Region subclasses."""

    def test_centered_region_to_geopandas_single_box(self):
        """Test CenteredRegion.as_geopandas() with single bounding box."""
        region = CenteredRegion.create_region(
            latitude=45.0, longitude=-120.0, bounding_box_degrees=10.0
        )

        gdf = region.as_geopandas()

        # Verify it's a GeoDataFrame
        assert isinstance(gdf, gpd.GeoDataFrame)
        assert len(gdf) == 1

        # Verify the polygon coordinates
        polygon = gdf.geometry.iloc[0]
        assert isinstance(polygon, Polygon)

<<<<<<< HEAD
        # Check bounds (should be 40-50 lat, -125 to -115 lon after
        # conversion to -180 to 180)
        bounds = polygon.bounds  # (minx, miny, maxx, maxy)
        assert abs(bounds[1] - 40.0) < 0.001  # min lat
        assert abs(bounds[3] - 50.0) < 0.001  # max lat
        # min lon (converted to -180 to 180)
        assert abs(bounds[0] - (-125.0)) < 0.001
        # max lon (converted to -180 to 180)
        assert abs(bounds[2] - (-115.0)) < 0.001
=======
        # Check bounds (should be 40-50 lat, -125 to -115 lon after conversion)
        bounds = polygon.bounds  # (minx, miny, maxx, maxy)
        assert abs(bounds[1] - 40.0) < 0.001  # min lat
        assert abs(bounds[3] - 50.0) < 0.001  # max lat
        assert abs(bounds[0] - (-125.0)) < 0.001  # min lon (converted)
        assert abs(bounds[2] - (-115.0)) < 0.001  # max lon (converted)
>>>>>>> 474a075e

    def test_centered_region_to_geopandas_tuple_box(self):
        """Test CenteredRegion.as_geopandas() with tuple bounding box."""
        region = CenteredRegion.create_region(
            latitude=45.0, longitude=-120.0, bounding_box_degrees=(5.0, 10.0)
        )

        gdf = region.as_geopandas()

        # Verify it's a GeoDataFrame
        assert isinstance(gdf, gpd.GeoDataFrame)
        assert len(gdf) == 1

<<<<<<< HEAD
        # Check bounds (should be 42.5-47.5 lat, -125 to -115 lon after
        # conversion to -180 to 180)
        bounds = gdf.geometry.iloc[0].bounds
        assert abs(bounds[1] - 42.5) < 0.001  # min lat
        assert abs(bounds[3] - 47.5) < 0.001  # max lat
        # min lon (converted to -180 to 180)
        assert abs(bounds[0] - (-125.0)) < 0.001
        # max lon (converted to -180 to 180)
        assert abs(bounds[2] - (-115.0)) < 0.001
=======
        # Check bounds (should be 42.5-47.5 lat, -125 to -115 lon after conversion)
        bounds = gdf.geometry.iloc[0].bounds
        assert abs(bounds[1] - 42.5) < 0.001  # min lat
        assert abs(bounds[3] - 47.5) < 0.001  # max lat
        assert abs(bounds[0] - (-125.0)) < 0.001  # min lon (converted)
        assert abs(bounds[2] - (-115.0)) < 0.001  # max lon (converted)
>>>>>>> 474a075e

    def test_bounding_box_region_to_geopandas(self):
        """Test BoundingBoxRegion.as_geopandas()."""
        region = BoundingBoxRegion.create_region(
            latitude_min=40.0,
            latitude_max=50.0,
            longitude_min=-125.0,
            longitude_max=-115.0,
        )

        gdf = region.as_geopandas()

        # Verify it's a GeoDataFrame
        assert isinstance(gdf, gpd.GeoDataFrame)
        assert len(gdf) == 1

        # Verify the polygon coordinates
        polygon = gdf.geometry.iloc[0]
        assert isinstance(polygon, Polygon)

        # Check bounds (longitude should be converted to -180 to 180)
        bounds = polygon.bounds
        assert abs(bounds[1] - 40.0) < 0.001  # min lat
        assert abs(bounds[3] - 50.0) < 0.001  # max lat
        assert abs(bounds[0] - (-125.0)) < 0.001  # min lon (converted to -180 to 180)
        assert abs(bounds[2] - (-115.0)) < 0.001  # max lon (converted to -180 to 180)

    def test_shapefile_region_to_geopandas(self):
        """Test ShapefileRegion.as_geopandas()."""
        # Create a mock GeoDataFrame
        mock_polygon = Polygon([(0, 0), (1, 0), (1, 1), (0, 1), (0, 0)])
        mock_gdf = gpd.GeoDataFrame(geometry=[mock_polygon], crs="EPSG:4326")

        with patch("geopandas.read_file", return_value=mock_gdf):
            region = ShapefileRegion.create_region(
                shapefile_path="/path/to/shapefile.shp"
            )

            gdf = region.as_geopandas()

            # Should return the same GeoDataFrame that was read
            assert isinstance(gdf, gpd.GeoDataFrame)
            assert len(gdf) == 1
            assert gdf.geometry.iloc[0] == mock_polygon

    def test_region_to_geopandas_edge_cases(self):
        """Test geopandas with edge cases."""
        # Test CenteredRegion at poles
        polar_region = CenteredRegion.create_region(
            latitude=85.0, longitude=0.0, bounding_box_degrees=10.0
        )
        polar_gdf = polar_region.as_geopandas()
        assert isinstance(polar_gdf, gpd.GeoDataFrame)

        # Test CenteredRegion crossing the dateline
        dateline_region = CenteredRegion.create_region(
            latitude=45.0, longitude=175.0, bounding_box_degrees=10.0
        )
        dateline_gdf = dateline_region.as_geopandas()
        assert isinstance(dateline_gdf, gpd.GeoDataFrame)

        # Test with very small bounding box
        small_region = BoundingBoxRegion.create_region(
            latitude_min=44.9,
            latitude_max=45.1,
            longitude_min=-120.1,
            longitude_max=-119.9,
        )
        small_gdf = small_region.as_geopandas()
        assert isinstance(small_gdf, gpd.GeoDataFrame)

    def test_region_to_geopandas_longitude_conversion(self):
        """Test that longitudes are properly converted to -180 to 180 range."""
        # Test with negative longitudes
        region_neg = CenteredRegion.create_region(
            latitude=45.0, longitude=-120.0, bounding_box_degrees=10.0
        )
        gdf_neg = region_neg.as_geopandas()
        bounds_neg = gdf_neg.geometry.iloc[0].bounds
        assert bounds_neg[0] >= -180  # min lon should be >= -180
        assert bounds_neg[2] <= 180  # max lon should be <= 180

        # Test with positive longitudes
        region_pos = CenteredRegion.create_region(
            latitude=45.0, longitude=120.0, bounding_box_degrees=10.0
        )
        gdf_pos = region_pos.as_geopandas()
        bounds_pos = gdf_pos.geometry.iloc[0].bounds
        assert bounds_pos[0] >= 0  # min lon should be >= 0
        assert bounds_pos[2] >= 0  # max lon should be >= 0


class TestRegionMask:
    """Test the mask() method for all Region subclasses."""

    @pytest.fixture
    def sample_dataset(self):
        """Create a sample dataset for testing."""
        lats = np.linspace(90, -90, 181)  # Monotonically decreasing
        lons = np.linspace(0, 359, 360)
        data = np.random.random((len(lats), len(lons)))
        return xr.Dataset(
            {"temperature": (["latitude", "longitude"], data)},
            coords={"latitude": lats, "longitude": lons},
        )

    @pytest.fixture
    def sample_dataset_180(self):
        """Create a sample dataset with -180 to 180 longitude."""
        lats = np.linspace(90, -90, 181)  # Monotonically decreasing
        lons = np.linspace(-180, 179, 360)
        data = np.random.random((len(lats), len(lons)))
        return xr.Dataset(
            {"temperature": (["latitude", "longitude"], data)},
            coords={"latitude": lats, "longitude": lons},
        )

    def test_centered_region_mask(self, sample_dataset):
        """Test CenteredRegion.mask() method."""
        region = CenteredRegion.create_region(
            latitude=45.0, longitude=240.0, bounding_box_degrees=10.0
        )

        masked_dataset = region.mask(sample_dataset)

        # Verify the masked dataset is a subset of the original
        assert isinstance(masked_dataset, xr.Dataset)
        assert "temperature" in masked_dataset.data_vars
        # Dataset should be sliced to bounding box
        assert masked_dataset.sizes["latitude"] < sample_dataset.sizes["latitude"]
        assert masked_dataset.sizes["longitude"] <= sample_dataset.sizes["longitude"]

        # Check latitude range is approximately correct
        assert masked_dataset.latitude.min() >= 40.0 - 1
        assert masked_dataset.latitude.max() <= 50.0 + 1

    def test_bounding_box_region_mask(self, sample_dataset):
        """Test BoundingBoxRegion.mask() method."""
        region = BoundingBoxRegion.create_region(
            latitude_min=40.0,
            latitude_max=50.0,
            longitude_min=235.0,
            longitude_max=245.0,
        )

        masked_dataset = region.mask(sample_dataset)

        assert isinstance(masked_dataset, xr.Dataset)
        assert "temperature" in masked_dataset.data_vars
        # Dataset should be sliced to bounding box
        assert masked_dataset.sizes["latitude"] < sample_dataset.sizes["latitude"]
        assert masked_dataset.sizes["longitude"] <= sample_dataset.sizes["longitude"]

    def test_shapefile_region_mask(self, sample_dataset):
        """Test ShapefileRegion.mask() method."""
        mock_polygon = Polygon([(240, 40), (250, 40), (250, 50), (240, 50), (240, 40)])
        mock_gdf = gpd.GeoDataFrame(geometry=[mock_polygon], crs="EPSG:4326")

        with patch("geopandas.read_file", return_value=mock_gdf):
            region = ShapefileRegion.create_region(
                shapefile_path="/path/to/shapefile.shp"
            )

            masked_dataset = region.mask(sample_dataset, drop=False)

            assert isinstance(masked_dataset, xr.Dataset)
            assert "temperature" in masked_dataset.data_vars
            # With drop=False, dataset should be sliced to bounding box
            # but keep original coords (with NaNs outside polygon)
            assert masked_dataset.sizes["latitude"] < sample_dataset.sizes["latitude"]
            assert (
                masked_dataset.sizes["longitude"] <= sample_dataset.sizes["longitude"]
            )
            # Check that values outside polygon are masked (NaN)
            assert np.any(np.isnan(masked_dataset.temperature.values))

    def test_region_mask_consistency(self, sample_dataset):
        """Test that different region types produce consistent mask behavior."""
        # Create regions with similar coverage (using 0-360 longitude)
        centered = CenteredRegion.create_region(
            latitude=45.0, longitude=240.0, bounding_box_degrees=10.0
        )
        bbox = BoundingBoxRegion.create_region(
            latitude_min=40.0,
            latitude_max=50.0,
            longitude_min=235.0,
            longitude_max=245.0,
        )

        # Both should produce sliced datasets
        centered_masked = centered.mask(sample_dataset)
        bbox_masked = bbox.mask(sample_dataset)

        assert isinstance(centered_masked, xr.Dataset)
        assert isinstance(bbox_masked, xr.Dataset)
        assert "temperature" in centered_masked.data_vars
        assert "temperature" in bbox_masked.data_vars

    def test_centered_region_mask_with_180_longitude(self, sample_dataset_180):
        """Test CenteredRegion.mask() with -180 to 180 longitude."""
        region = CenteredRegion.create_region(
            latitude=45.0, longitude=-120.0, bounding_box_degrees=10.0
        )

        masked_dataset = region.mask(sample_dataset_180)

        # Verify the masked dataset is a subset of the original
        assert isinstance(masked_dataset, xr.Dataset)
        assert "temperature" in masked_dataset.data_vars
        # Dataset should be sliced to bounding box
        assert masked_dataset.sizes["latitude"] < sample_dataset_180.sizes["latitude"]
        assert (
            masked_dataset.sizes["longitude"] <= sample_dataset_180.sizes["longitude"]
        )

        # Check latitude range is approximately correct
        assert masked_dataset.latitude.min() >= 40.0 - 1
        assert masked_dataset.latitude.max() <= 50.0 + 1

        # Check longitude range is approximately correct
        assert masked_dataset.longitude.min() >= -125.0 - 1
        assert masked_dataset.longitude.max() <= -115.0 + 1

    def test_bounding_box_region_mask_with_180_longitude(self, sample_dataset_180):
        """Test BoundingBoxRegion.mask() with -180 to 180 longitude."""
        region = BoundingBoxRegion.create_region(
            latitude_min=40.0,
            latitude_max=50.0,
            longitude_min=-125.0,
            longitude_max=-115.0,
        )

        masked_dataset = region.mask(sample_dataset_180)

        assert isinstance(masked_dataset, xr.Dataset)
        assert "temperature" in masked_dataset.data_vars
        # Dataset should be sliced to bounding box
        assert masked_dataset.sizes["latitude"] < sample_dataset_180.sizes["latitude"]
        assert (
            masked_dataset.sizes["longitude"] <= sample_dataset_180.sizes["longitude"]
        )

        # Check coordinate ranges
        assert masked_dataset.latitude.min() >= 40.0 - 1
        assert masked_dataset.latitude.max() <= 50.0 + 1
        assert masked_dataset.longitude.min() >= -125.0 - 1
        assert masked_dataset.longitude.max() <= -115.0 + 1

    def test_shapefile_region_mask_with_180_longitude(self, sample_dataset_180):
        """Test ShapefileRegion.mask() with -180 to 180 longitude."""
        # Create polygon with -180 to 180 coordinates
        mock_polygon = Polygon(
            [(-120, 40), (-110, 40), (-110, 50), (-120, 50), (-120, 40)]
        )
        mock_gdf = gpd.GeoDataFrame(geometry=[mock_polygon], crs="EPSG:4326")

        with patch("geopandas.read_file", return_value=mock_gdf):
            region = ShapefileRegion.create_region(
                shapefile_path="/path/to/shapefile.shp"
            )

            masked_dataset = region.mask(sample_dataset_180, drop=False)

            assert isinstance(masked_dataset, xr.Dataset)
            assert "temperature" in masked_dataset.data_vars
            # Dataset should be sliced to bounding box
            assert (
                masked_dataset.sizes["latitude"] < sample_dataset_180.sizes["latitude"]
            )
            assert (
                masked_dataset.sizes["longitude"]
                <= sample_dataset_180.sizes["longitude"]
            )
            # Check that values outside polygon are masked (NaN)
            assert np.any(np.isnan(masked_dataset.temperature.values))

            # Check coordinate ranges
            assert masked_dataset.latitude.min() >= 40.0 - 1
            assert masked_dataset.latitude.max() <= 50.0 + 1
            assert masked_dataset.longitude.min() >= -120.0 - 1
            assert masked_dataset.longitude.max() <= -110.0 + 1

    def test_region_mask_at_180_boundary(self, sample_dataset_180):
        """Test masking at the -180/180 boundary."""
        # Test a region that's right at the edge of -180
        region_west = BoundingBoxRegion.create_region(
            latitude_min=40.0,
            latitude_max=50.0,
            longitude_min=-180.0,
            longitude_max=-170.0,
        )

        masked_west = region_west.mask(sample_dataset_180)

        assert isinstance(masked_west, xr.Dataset)
        assert masked_west.sizes["latitude"] < sample_dataset_180.sizes["latitude"]
        assert masked_west.sizes["longitude"] <= sample_dataset_180.sizes["longitude"]

        # Test a region that's right at the edge of 180
        region_east = BoundingBoxRegion.create_region(
            latitude_min=40.0,
            latitude_max=50.0,
            longitude_min=170.0,
            longitude_max=179.0,
        )

        masked_east = region_east.mask(sample_dataset_180)

        assert isinstance(masked_east, xr.Dataset)
        assert masked_east.sizes["latitude"] < sample_dataset_180.sizes["latitude"]
        assert masked_east.sizes["longitude"] <= sample_dataset_180.sizes["longitude"]


class TestRegionInheritance:
    """Test that all region types properly inherit from Region."""

    def test_region_inheritance(self):
        """Test that all region types properly inherit from Region."""
        # Test CenteredRegion
        centered = CenteredRegion.create_region(
            latitude=45.0, longitude=-120.0, bounding_box_degrees=10.0
        )
        assert isinstance(centered, Region)

        # Test BoundingBoxRegion
        bbox = BoundingBoxRegion.create_region(
            latitude_min=40.0,
            latitude_max=50.0,
            longitude_min=-125.0,
            longitude_max=-115.0,
        )
        assert isinstance(bbox, Region)

        # Test ShapefileRegion
        with patch("geopandas.read_file", return_value=Mock()):
            shapefile = ShapefileRegion.create_region(
                shapefile_path="/path/to/shapefile.shp"
            )
            assert isinstance(shapefile, Region)

    def test_region_methods_consistency(self):
        """Test that all region types have consistent method behavior."""
        # Create regions with similar coverage
        centered = CenteredRegion.create_region(
            latitude=45.0, longitude=-120.0, bounding_box_degrees=10.0
        )
        bbox = BoundingBoxRegion.create_region(
            latitude_min=40.0,
            latitude_max=50.0,
            longitude_min=-125.0,
            longitude_max=-115.0,
        )

        # Test that both can create GeoDataFrames
        centered_gdf = centered.as_geopandas()
        bbox_gdf = bbox.as_geopandas()

        assert isinstance(centered_gdf, gpd.GeoDataFrame)
        assert isinstance(bbox_gdf, gpd.GeoDataFrame)
        assert len(centered_gdf) == 1
        assert len(bbox_gdf) == 1


class TestCreateRegion:
    """Test the create_region factory function."""

    def test_create_centered_region(self):
        """Test creating a CenteredRegion via factory function."""
        region = map_to_create_region(
            {
                "type": "centered_region",
                "parameters": {
                    "latitude": 45.0,
                    "longitude": -120.0,
                    "bounding_box_degrees": 10.0,
                },
            }
        )
        assert isinstance(region, CenteredRegion)
        assert region.latitude == 45.0
        assert region.longitude == -120.0
        assert region.bounding_box_degrees == 10.0

    def test_create_centered_region_with_tuple(self):
        """Test creating a CenteredRegion with tuple bounding box."""
        region = map_to_create_region(
            {
                "type": "centered_region",
                "parameters": {
                    "latitude": 45.0,
                    "longitude": -120.0,
                    "bounding_box_degrees": (5.0, 10.0),
                },
            }
        )
        assert isinstance(region, CenteredRegion)
        assert region.bounding_box_degrees == (5.0, 10.0)

    def test_create_bounding_box_region(self):
        """Test creating a BoundingBoxRegion via factory function."""
        region = map_to_create_region(
            {
                "type": "bounded_region",
                "parameters": {
                    "latitude_min": 40.0,
                    "latitude_max": 50.0,
                    "longitude_min": -125.0,
                    "longitude_max": -115.0,
                },
            }
        )
        assert isinstance(region, BoundingBoxRegion)
        assert region.latitude_min == 40.0
        assert region.latitude_max == 50.0
        assert region.longitude_min == -125.0
        assert region.longitude_max == -115.0

    def test_create_shapefile_region(self):
        """Test creating a ShapefileRegion via factory function."""
        with patch("geopandas.read_file") as mock_read:
            mock_read.return_value = Mock()
            region = map_to_create_region(
                {
                    "type": "shapefile_region",
                    "parameters": {"shapefile_path": "/path/to/shapefile.shp"},
                }
            )
            assert isinstance(region, ShapefileRegion)
            assert region.shapefile_path == Path("/path/to/shapefile.shp")

    def test_create_region_invalid_parameters(self):
        """Test create_region with invalid parameter combinations."""
        # Missing required parameters for CenteredRegion
        with pytest.raises(TypeError, match="missing 1 required positional argument"):
            map_to_create_region(
                {
                    "type": "centered_region",
                    "parameters": {"latitude": 45.0, "longitude": -120.0},
                }
            )
            # Missing bounding_box_degrees

        # Missing required parameters for BoundingBoxRegion
        with pytest.raises(
            TypeError, match="missing 1 required positional argument: 'longitude_max'"
        ):
            map_to_create_region(
                {
                    "type": "bounded_region",
                    "parameters": {
                        "latitude_min": 40.0,
                        "latitude_max": 50.0,
                        "longitude_min": -125.0,
                    },
                }
            )
            # Missing longitude_max

        # Mixed parameters that don't form a valid region
        with pytest.raises(
            TypeError,
            match="got an unexpected keyword argument 'longitude_min'",
        ):
            map_to_create_region(
                {
                    "type": "centered_region",
                    "parameters": {"latitude": 45.0, "longitude_min": -125.0},
                }
            )

    def test_create_region_priority_order(self):
        """Test that shapefile_path takes priority over other parameters."""
        with patch("geopandas.read_file") as mock_read:
            mock_read.return_value = Mock()
            region = map_to_create_region(
                {
                    "type": "shapefile_region",
                    "parameters": {
                        "shapefile_path": "/path/to/shapefile.shp",
                    },
                }
            )
            # Should create ShapefileRegion, not CenteredRegion
            assert isinstance(region, ShapefileRegion)


class TestMapToCreateRegion:
    """Test the map_to_create_region function."""

    def test_map_to_create_region_centered(self):
        """Test mapping dictionary to CenteredRegion."""
        kwargs = {
            "type": "centered_region",
            "parameters": {
                "latitude": 45.0,
                "longitude": -120.0,
                "bounding_box_degrees": 10.0,
            },
        }
        region = map_to_create_region(kwargs)
        assert isinstance(region, CenteredRegion)
        assert region.latitude == 45.0
        assert region.longitude == -120.0
        assert region.bounding_box_degrees == 10.0

    def test_map_to_create_region_bounding_box(self):
        """Test mapping dictionary to BoundingBoxRegion."""
        kwargs = {
            "type": "bounded_region",
            "parameters": {
                "latitude_min": 40.0,
                "latitude_max": 50.0,
                "longitude_min": -125.0,
                "longitude_max": -115.0,
            },
        }
        region = map_to_create_region(kwargs)
        assert isinstance(region, BoundingBoxRegion)
        assert region.latitude_min == 40.0
        assert region.latitude_max == 50.0

    def test_map_to_create_region_shapefile(self):
        """Test mapping dictionary to ShapefileRegion."""
        with patch("geopandas.read_file") as mock_read:
            mock_read.return_value = Mock()
            kwargs = {
                "type": "shapefile_region",
                "parameters": {"shapefile_path": "/path/to/shapefile.shp"},
            }
            region = map_to_create_region(kwargs)
            assert isinstance(region, ShapefileRegion)
            assert region.shapefile_path == Path("/path/to/shapefile.shp")


class TestLongitudeConversion:
    """Test longitude conversion utilities."""

    @pytest.mark.parametrize(
        "input_lon,expected",
        [
            (0, 0),
            (180, 180),
            (360, 0),
            (-179, 181),
            (-360, 0),
            (540, 180),
            (359, 359),
        ],
    )
    def test_convert_longitude_to_360(self, input_lon, expected):
        """Test longitude conversion to 0-360 range."""
        result = utils.convert_longitude_to_360(input_lon)
        assert result == expected

    def test_convert_longitude_to_180_dataset(self):
        """Test converting dataset longitude to -180 to 180 range."""
        # Create dataset with 0-360 longitude
        lons = np.linspace(0, 359, 360)
        lats = np.linspace(-90, 90, 181)
        data = np.random.random((len(lats), len(lons)))
        dataset = xr.Dataset(
            {"temperature": (["latitude", "longitude"], data)},
            coords={"latitude": lats, "longitude": lons},
        )

        converted = utils.convert_longitude_to_180(dataset)

        # Check that longitude is now in -180 to 180 range
        assert converted.longitude.min() >= -180
        assert converted.longitude.max() < 180
        assert len(converted.longitude) == len(dataset.longitude)

    def test_convert_longitude_to_180_custom_name(self):
        """Test converting dataset with custom longitude name."""
        lons = np.linspace(0, 359, 360)
        lats = np.linspace(-90, 90, 181)
        data = np.random.random((len(lats), len(lons)))
        dataset = xr.Dataset(
            {"temperature": (["latitude", "lon"], data)},
            coords={"latitude": lats, "lon": lons},
        )

        converted = utils.convert_longitude_to_180(dataset, longitude_name="lon")

        # Check that longitude is now in -180 to 180 range
        assert converted.lon.min() >= -180
        assert converted.lon.max() < 180


class TestCreateGeopandasFromBounds:
    """Test the _create_geopandas_from_bounds helper function."""

    def test_normal_case_no_antimeridian_crossing(self):
        """Test normal case where region doesn't cross antimeridian."""
        from extremeweatherbench.regions import _create_geopandas_from_bounds

        gdf = _create_geopandas_from_bounds(
            longitude_min=100.0,
            longitude_max=120.0,
            latitude_min=40.0,
            latitude_max=50.0,
        )

        assert isinstance(gdf, gpd.GeoDataFrame)
        assert len(gdf) == 1

        polygon = gdf.geometry.iloc[0]
        assert isinstance(polygon, Polygon)

        # Check bounds - should be converted to -180 to 180 range
        bounds = polygon.bounds
        assert abs(bounds[0] - 100.0) < 0.001  # min lon
        assert abs(bounds[2] - 120.0) < 0.001  # max lon
        assert abs(bounds[1] - 40.0) < 0.001  # min lat
        assert abs(bounds[3] - 50.0) < 0.001  # max lat

    def test_antimeridian_crossing_case(self):
        """Test case where region crosses the antimeridian."""
        from extremeweatherbench.regions import _create_geopandas_from_bounds

        gdf = _create_geopandas_from_bounds(
            longitude_min=170.0,  # This will become -10 after conversion
            longitude_max=190.0,  # This will become 10 after conversion
            latitude_min=40.0,
            latitude_max=50.0,
        )

        assert isinstance(gdf, gpd.GeoDataFrame)
        assert len(gdf) == 1

        geometry = gdf.geometry.iloc[0]
        # Should be a MultiPolygon for antimeridian crossing
        assert isinstance(geometry, MultiPolygon)

        # Check that we have two polygons
        assert len(geometry.geoms) == 2

    def test_negative_longitude_input(self):
        """Test with negative longitude inputs."""
        from extremeweatherbench.regions import _create_geopandas_from_bounds

        gdf = _create_geopandas_from_bounds(
            longitude_min=-120.0,
            longitude_max=-100.0,
            latitude_min=40.0,
            latitude_max=50.0,
        )

        assert isinstance(gdf, gpd.GeoDataFrame)
        assert len(gdf) == 1

        polygon = gdf.geometry.iloc[0]
        assert isinstance(polygon, Polygon)

        # Check bounds - should be converted to -180 to 180 range
        bounds = polygon.bounds
        assert abs(bounds[0] - (-120.0)) < 0.001  # min lon
        assert abs(bounds[2] - (-100.0)) < 0.001  # max lon

    def test_longitude_conversion_to_180_range(self):
        """Test that longitudes are properly converted to -180 to 180 range."""
        from extremeweatherbench.regions import _create_geopandas_from_bounds

        # Test with longitudes that need conversion
        gdf = _create_geopandas_from_bounds(
            longitude_min=200.0,  # Should become -160
            longitude_max=220.0,  # Should become -140
            latitude_min=40.0,
            latitude_max=50.0,
        )

        bounds = gdf.geometry.iloc[0].bounds
        assert abs(bounds[0] - (-160.0)) < 0.001  # min lon converted
        assert abs(bounds[2] - (-140.0)) < 0.001  # max lon converted

    def test_edge_case_180_degree_longitude(self):
        """Test edge case with 180 degree longitude."""
        from extremeweatherbench.regions import _create_geopandas_from_bounds

        gdf = _create_geopandas_from_bounds(
            longitude_min=175.0,
            longitude_max=185.0,  # This crosses 180
            latitude_min=40.0,
            latitude_max=50.0,
        )

        geometry = gdf.geometry.iloc[0]
        # Should be a MultiPolygon
        assert isinstance(geometry, MultiPolygon)
        assert len(geometry.geoms) == 2

    def test_edge_case_0_degree_longitude(self):
        """Test edge case with 0 degree longitude."""
        from extremeweatherbench.regions import _create_geopandas_from_bounds

        gdf = _create_geopandas_from_bounds(
            longitude_min=-5.0,
            longitude_max=5.0,  # This crosses 0
            latitude_min=40.0,
            latitude_max=50.0,
        )

        geometry = gdf.geometry.iloc[0]
        # Should be a single Polygon (no antimeridian crossing)
        assert isinstance(geometry, Polygon)

    def test_polar_regions(self):
        """Test with regions near the poles."""
        from extremeweatherbench.regions import _create_geopandas_from_bounds

        gdf = _create_geopandas_from_bounds(
            longitude_min=0.0,
            longitude_max=360.0,  # Full circle
            latitude_min=80.0,
            latitude_max=90.0,
        )

        assert isinstance(gdf, gpd.GeoDataFrame)
        assert len(gdf) == 1

        geometry = gdf.geometry.iloc[0]
        # After conversion to -180 to 180, 360 becomes 0, so no antimeridian crossing
        assert isinstance(geometry, Polygon)

    def test_small_region(self):
        """Test with a very small region."""
        from extremeweatherbench.regions import _create_geopandas_from_bounds

        gdf = _create_geopandas_from_bounds(
            longitude_min=45.0, longitude_max=45.1, latitude_min=40.0, latitude_max=40.1
        )

        assert isinstance(gdf, gpd.GeoDataFrame)
        assert len(gdf) == 1

        polygon = gdf.geometry.iloc[0]
        assert isinstance(polygon, Polygon)

        bounds = polygon.bounds
        assert abs(bounds[0] - 45.0) < 0.001
        assert abs(bounds[2] - 45.1) < 0.001


class TestTotalBounds:
    """Test the as_geopandas().total_bounds method for all Region subclasses."""

    def test_centered_region_total_bounds(self):
        """Test CenteredRegion.as_geopandas().total_bounds method."""
        region = CenteredRegion.create_region(
            latitude=45.0, longitude=-120.0, bounding_box_degrees=10.0
        )

        coords = region.as_geopandas().total_bounds
        assert coords[0] == -125.0
        assert coords[1] == 40.0
        assert coords[2] == -115.0
        assert coords[3] == 50.0

    def test_centered_region_total_bounds_tuple_box(self):
        """Test CenteredRegion.as_geopandas().total_bounds with tuple bounding box."""
        region = CenteredRegion.create_region(
            latitude=45.0, longitude=-120.0, bounding_box_degrees=(5.0, 10.0)
        )
        coords = region.as_geopandas().total_bounds
        assert coords[0] == -125.0
        assert coords[1] == 42.5
        assert coords[2] == -115.0
        assert coords[3] == 47.5

    def test_bounding_box_region_total_bounds(self):
        """Test BoundingBoxRegion.as_geopandas().total_bounds method."""
        region = BoundingBoxRegion.create_region(
            latitude_min=40.0,
            latitude_max=50.0,
            longitude_min=-125.0,
            longitude_max=-115.0,
        )

        coords = region.as_geopandas().total_bounds

        # Check coordinate values
        assert coords[0] == -125.0
        assert coords[1] == 40.0
        assert coords[2] == -115.0
        assert coords[3] == 50.0

    def test_shapefile_region_bounding_coordinates(self):
        """Test ShapefileRegion.as_geopandas().total_bounds method."""
        # Create a mock polygon with known bounds
        mock_polygon = Polygon([(240, 40), (250, 40), (250, 50), (240, 50), (240, 40)])
        mock_gdf = gpd.GeoDataFrame(geometry=[mock_polygon], crs="EPSG:4326")

        with patch("geopandas.read_file", return_value=mock_gdf):
            region = ShapefileRegion.create_region(
                shapefile_path="/path/to/shapefile.shp"
            )

            coords = region.as_geopandas().total_bounds

            # Check coordinate values (should match the polygon bounds)
            assert coords[0] == 240.0
            assert coords[1] == 40.0
            assert coords[2] == 250.0
            assert coords[3] == 50.0

    def test_bounding_coordinates_antimeridian_crossing(self):
        """Test as_geopandas().total_bounds with antimeridian crossing."""
        # Create a region that truly crosses the antimeridian (longitude spans > 180°)
        region = CenteredRegion.create_region(
            latitude=45.0,
            longitude=175.0,
            bounding_box_degrees=20.0,  # 165° to 185° crosses antimeridian
        )

        coords = region.as_geopandas().total_bounds

        # For antimeridian crossing regions, coordinates should span -180 to 180
        assert coords[0] == -180.0
        assert coords[1] == 35.0
        assert coords[2] == 180.0
        assert coords[3] == 55.0

    def test_bounding_coordinates_near_antimeridian_no_crossing(self):
        """Test as_geopandas().total_bounds for region near but not crossing
        antimeridian."""
        # Create a region that goes exactly to 180° but doesn't cross it
        region = CenteredRegion.create_region(
            latitude=45.0,
            longitude=175.0,
            bounding_box_degrees=10.0,  # 170° to 180°, no crossing
        )

        coords = region.as_geopandas().total_bounds

        # Should be a single polygon from 170° to 180°
        assert coords[0] == 170.0
        assert coords[1] == 40.0
        assert coords[2] == 180.0
        assert coords[3] == 50.0

    def test_total_bounds_longitude_conversion(self):
        """Test that as_geopandas().total_bounds handles longitude conversion."""
        # Test with positive longitude that should be converted
        region = CenteredRegion.create_region(
            latitude=45.0,
            longitude=200.0,
            bounding_box_degrees=10.0,  # 200° = -160°
        )

        coords = region.as_geopandas().total_bounds

        # Coordinates should be in -180 to 180 range
        assert coords[0] >= -180
        assert coords[2] <= 180

        # Test specific expected values
        # Center at 200° (converted to -160°), ±5° box should be -165° to -155°
        expected_min_lon = -165.0
        expected_max_lon = -155.0
        assert coords[0] == expected_min_lon
        assert coords[2] == expected_max_lon

    def test_bounding_coordinates_edge_cases(self):
        """Test as_geopandas().total_bounds with edge cases."""
        # Test very small region
        small_region = BoundingBoxRegion.create_region(
            latitude_min=44.99,
            latitude_max=45.01,
            longitude_min=-120.01,
            longitude_max=-119.99,
        )
        coords = small_region.as_geopandas().total_bounds
        assert coords[1] > coords[0]
        assert coords[3] > coords[2]

        # Test polar region
        polar_region = CenteredRegion.create_region(
            latitude=85.0, longitude=0.0, bounding_box_degrees=10.0
        )
        polar_coords = polar_region.as_geopandas().total_bounds
        assert polar_coords[0] >= -90
        assert polar_coords[1] <= 90

    def test_bounding_coordinates_return_type(self):
        """Test that as_geopandas().total_bounds returns correct type."""
        region = CenteredRegion.create_region(
            latitude=45.0, longitude=-120.0, bounding_box_degrees=10.0
        )

        coords = region.as_geopandas().total_bounds

        # Should return a numpy array with 4 elements
        assert hasattr(coords, "__len__")
        assert len(coords) == 4


@pytest.mark.integration
class TestRegionIntegration:
    """Integration tests for region functionality."""

    def test_region_with_dacite_integration(self):
        """Test that regions work correctly with dacite.from_dict."""

        # Test data similar to what would come from YAML
        region_data = {
            "type": "centered_region",
            "parameters": {
                "latitude": 45.0,
                "longitude": -120.0,
                "bounding_box_degrees": 10.0,
            },
        }

        # Test that map_to_create_region works correctly
        region = map_to_create_region(region_data)

        assert isinstance(region, CenteredRegion)
        assert region.latitude == 45.0
        assert region.longitude == -120.0
        assert region.bounding_box_degrees == 10.0

    def test_region_with_individual_case_integration(self):
        """Test that regions work correctly with IndividualCase."""
        from extremeweatherbench import cases

        region = CenteredRegion.create_region(
            latitude=45.0, longitude=240.0, bounding_box_degrees=10.0
        )

        # Create a sample dataset
        lats = np.linspace(-90, 90, 181)
        lons = np.linspace(0, 359, 360)
        data = np.random.random((len(lats), len(lons)))
        dataset = xr.Dataset(
            {"temperature": (["latitude", "longitude"], data)},
            coords={"latitude": lats, "longitude": lons},
        )

        # Create IndividualCase with the region
        individual_case = cases.IndividualCase(
            case_id_number=1,
            title="Test Case",
            start_date=pd.Timestamp("2021-01-01"),
            end_date=pd.Timestamp("2021-01-02"),
            location=region,
            event_type="test",
        )
        # Test that mask works to subset coordinates
        subset = individual_case.location.mask(dataset)
        assert len(subset.latitude) < len(dataset.latitude)
        assert len(subset.longitude) < len(dataset.longitude)

<<<<<<< HEAD
        # Test that ShapefileRegion supports drop parameter
        mock_polygon = Polygon([(240, 40), (250, 40), (250, 50), (240, 50), (240, 40)])
        mock_gdf = gpd.GeoDataFrame(geometry=[mock_polygon], crs="EPSG:4326")

        with patch("geopandas.read_file", return_value=mock_gdf):
            shapefile_region = ShapefileRegion.create_region(
                shapefile_path="/path/to/shapefile.shp"
            )
            # drop=False keeps the sliced coordinates
            subset_no_drop = shapefile_region.mask(dataset, drop=False)
            assert len(subset_no_drop.latitude) < len(dataset.latitude)
            assert len(subset_no_drop.longitude) < len(dataset.longitude)

            # drop=True drops NaN values
            subset_drop = shapefile_region.mask(dataset, drop=True)
            assert len(subset_drop.latitude) <= len(subset_no_drop.latitude)
            assert len(subset_drop.longitude) <= len(subset_no_drop.longitude)
=======
        # Test that mask with drop=False works to subset coordinates
        subset = individual_case.location.mask(dataset, drop=False)
        assert len(subset.latitude) == len(dataset.latitude)
        assert len(subset.longitude) == len(dataset.longitude)


class TestRegionGeometricOperations:
    """Test geometric operations on regions."""

    def test_region_intersects(self):
        """Test the intersects method."""
        # Create two overlapping regions
        region1 = BoundingBoxRegion.create_region(
            latitude_min=40.0,
            latitude_max=50.0,
            longitude_min=-125.0,
            longitude_max=-115.0,
        )
        region2 = BoundingBoxRegion.create_region(
            latitude_min=45.0,
            latitude_max=55.0,
            longitude_min=-120.0,
            longitude_max=-110.0,
        )

        # They should intersect
        assert region1.intersects(region2)
        assert region2.intersects(region1)

        # Test non-overlapping regions
        region3 = BoundingBoxRegion.create_region(
            latitude_min=60.0,
            latitude_max=70.0,
            longitude_min=-125.0,
            longitude_max=-115.0,
        )

        assert not region1.intersects(region3)
        assert not region3.intersects(region1)

    def test_region_contains(self):
        """Test the contains method."""
        # Create a larger region
        large_region = BoundingBoxRegion.create_region(
            latitude_min=40.0,
            latitude_max=60.0,
            longitude_min=-130.0,
            longitude_max=-110.0,
        )

        # Create a smaller region inside it
        small_region = BoundingBoxRegion.create_region(
            latitude_min=45.0,
            latitude_max=55.0,
            longitude_min=-125.0,
            longitude_max=-115.0,
        )

        # Large should contain small, but not vice versa
        assert large_region.contains(small_region)
        assert not small_region.contains(large_region)

    def test_area_overlap_fraction(self):
        """Test the area_overlap_fraction method."""
        # Create two regions with known overlap
        region1 = BoundingBoxRegion.create_region(
            latitude_min=40.0,
            latitude_max=50.0,
            longitude_min=-125.0,
            longitude_max=-115.0,
        )
        region2 = BoundingBoxRegion.create_region(
            latitude_min=45.0,
            latitude_max=55.0,
            longitude_min=-120.0,
            longitude_max=-110.0,
        )

        # Calculate overlap fraction
        overlap_fraction = region1.area_overlap_fraction(region2)

        # Should be between 0 and 1
        assert 0.0 <= overlap_fraction <= 1.0

        # Test with non-overlapping regions
        region3 = BoundingBoxRegion.create_region(
            latitude_min=60.0,
            latitude_max=70.0,
            longitude_min=-125.0,
            longitude_max=-115.0,
        )

        overlap_fraction_none = region1.area_overlap_fraction(region3)
        assert overlap_fraction_none == 0.0

        # Test region with itself (should be 1.0)
        self_overlap = region1.area_overlap_fraction(region1)
        assert abs(self_overlap - 1.0) < 0.01  # Allow small numerical error


class TestRegionSubsetter:
    """Test the RegionSubsetter class."""

    @pytest.fixture
    def target_region(self):
        """Create a target region for subsetting."""
        return BoundingBoxRegion.create_region(
            latitude_min=40.0,
            latitude_max=50.0,
            longitude_min=-125.0,
            longitude_max=-115.0,
        )

    @pytest.fixture
    def sample_cases(self):
        """Create sample individual cases for testing."""
        from extremeweatherbench import cases

        # Case that intersects with target region
        intersecting_case = cases.IndividualCase(
            case_id_number=1,
            title="Intersecting Case",
            start_date=pd.Timestamp("2021-01-01"),
            end_date=pd.Timestamp("2021-01-03"),
            location=BoundingBoxRegion.create_region(
                latitude_min=45.0,
                latitude_max=55.0,
                longitude_min=-120.0,
                longitude_max=-110.0,
            ),
            event_type="heat_wave",
        )

        # Case completely within target region
        contained_case = cases.IndividualCase(
            case_id_number=2,
            title="Contained Case",
            start_date=pd.Timestamp("2021-02-01"),
            end_date=pd.Timestamp("2021-02-03"),
            location=BoundingBoxRegion.create_region(
                latitude_min=42.0,
                latitude_max=48.0,
                longitude_min=-123.0,
                longitude_max=-117.0,
            ),
            event_type="cold_wave",
        )

        # Case outside target region
        outside_case = cases.IndividualCase(
            case_id_number=3,
            title="Outside Case",
            start_date=pd.Timestamp("2021-03-01"),
            end_date=pd.Timestamp("2021-03-03"),
            location=BoundingBoxRegion.create_region(
                latitude_min=60.0,
                latitude_max=70.0,
                longitude_min=-125.0,
                longitude_max=-115.0,
            ),
            event_type="snow_storm",
        )

        return cases.IndividualCaseCollection(
            cases=[intersecting_case, contained_case, outside_case]
        )

    def test_subsetter_initialization_with_region(self, target_region):
        """Test RegionSubsetter initialization with Region object."""
        subsetter = RegionSubsetter(
            region=target_region, method="intersects", percent_threshold=0.5
        )

        assert subsetter.region == target_region
        assert subsetter.method == "intersects"
        assert subsetter.percent_threshold == 0.5

    def test_subsetter_initialization_with_dict(self):
        """Test RegionSubsetter initialization with dictionary."""
        region_dict = {
            "latitude_min": 40.0,
            "latitude_max": 50.0,
            "longitude_min": -125.0,
            "longitude_max": -115.0,
        }

        subsetter = RegionSubsetter(
            region=region_dict, method="percent", percent_threshold=0.75
        )

        assert isinstance(subsetter.region, BoundingBoxRegion)
        assert subsetter.method == "percent"
        assert subsetter.percent_threshold == 0.75

    def test_subset_case_collection_intersects(self, target_region, sample_cases):
        """Test subsetting with intersects method."""
        subsetter = RegionSubsetter(region=target_region, method="intersects")

        subset_cases = subsetter.subset_case_collection(sample_cases)

        # Should include intersecting and contained cases, but not outside
        assert len(subset_cases.cases) == 2
        case_ids = {case.case_id_number for case in subset_cases.cases}
        assert case_ids == {1, 2}  # intersecting and contained

    def test_subset_case_collection_all(self, target_region, sample_cases):
        """Test subsetting with all method."""
        subsetter = RegionSubsetter(region=target_region, method="all")

        subset_cases = subsetter.subset_case_collection(sample_cases)

        # Should only include contained case
        assert len(subset_cases.cases) == 1
        assert subset_cases.cases[0].case_id_number == 2  # contained case

    def test_subset_case_collection_percent(self, target_region, sample_cases):
        """Test subsetting with percent method."""
        subsetter = RegionSubsetter(
            region=target_region, method="percent", percent_threshold=0.5
        )

        subset_cases = subsetter.subset_case_collection(sample_cases)

        # This depends on the actual overlap, but should include at least the contained
        # case
        case_ids = {case.case_id_number for case in subset_cases.cases}
        assert 2 in case_ids  # contained case should always be included

    def test_subset_case_collection_different_thresholds(
        self, target_region, sample_cases
    ):
        """Test subsetting with different percent thresholds."""
        # Low threshold - should include more cases
        low_threshold_subsetter = RegionSubsetter(
            region=target_region, method="percent", percent_threshold=0.1
        )

        low_threshold_cases = low_threshold_subsetter.subset_case_collection(
            sample_cases
        )

        # High threshold - should include fewer cases
        high_threshold_subsetter = RegionSubsetter(
            region=target_region, method="percent", percent_threshold=0.9
        )

        high_threshold_cases = high_threshold_subsetter.subset_case_collection(
            sample_cases
        )

        # Low threshold should include at least as many as high threshold
        assert len(low_threshold_cases.cases) >= len(high_threshold_cases.cases)

    def test_subset_results_to_region(self, target_region, sample_cases):
        """Test subsetting results DataFrame."""
        # Create a mock results DataFrame
        results_df = pd.DataFrame(
            {
                "case_id_number": [1, 2, 3, 1, 2, 3],
                "metric": ["mae", "mae", "mae", "rmse", "rmse", "rmse"],
                "value": [0.1, 0.2, 0.3, 0.4, 0.5, 0.6],
                "lead_time": [0, 0, 0, 6, 6, 6],
            }
        )

        subsetter = RegionSubsetter(region=target_region, method="intersects")

        subset_results = subset_results_to_region(subsetter, results_df, sample_cases)

        # Should only include results for cases 1 and 2 (intersecting and contained)
        assert len(subset_results) == 4  # 2 cases * 2 metrics
        case_ids = set(subset_results["case_id_number"])
        assert case_ids == {1, 2}

    def test_invalid_method_raises_error(self, target_region):
        """Test that invalid method raises ValueError."""
        subsetter = RegionSubsetter(region=target_region, method="intersects")

        # Manually set invalid method to test error handling
        subsetter.method = "invalid_method"

        from extremeweatherbench import cases

        dummy_case = cases.IndividualCase(
            case_id_number=1,
            title="Test",
            start_date=pd.Timestamp("2021-01-01"),
            end_date=pd.Timestamp("2021-01-02"),
            location=target_region,
            event_type="test",
        )

        with pytest.raises(ValueError, match="Unknown method"):
            subsetter._should_include_case(dummy_case)


class TestConvenienceFunctions:
    """Test convenience functions for region subsetting."""

    @pytest.fixture
    def sample_case_collection(self):
        """Create a sample case collection."""
        from extremeweatherbench import cases

        case1 = cases.IndividualCase(
            case_id_number=1,
            title="Case 1",
            start_date=pd.Timestamp("2021-01-01"),
            end_date=pd.Timestamp("2021-01-03"),
            location=BoundingBoxRegion.create_region(
                latitude_min=45.0,
                latitude_max=55.0,
                longitude_min=-120.0,
                longitude_max=-110.0,
            ),
            event_type="heat_wave",
        )

        case2 = cases.IndividualCase(
            case_id_number=2,
            title="Case 2",
            start_date=pd.Timestamp("2021-02-01"),
            end_date=pd.Timestamp("2021-02-03"),
            location=BoundingBoxRegion.create_region(
                latitude_min=60.0,
                latitude_max=70.0,
                longitude_min=-125.0,
                longitude_max=-115.0,
            ),
            event_type="cold_wave",
        )

        return cases.IndividualCaseCollection(cases=[case1, case2])

    def test_subset_cases_to_region_with_region_object(self, sample_case_collection):
        """Test subset_cases_to_region with Region object."""
        target_region = BoundingBoxRegion.create_region(
            latitude_min=40.0,
            latitude_max=50.0,
            longitude_min=-125.0,
            longitude_max=-115.0,
        )

        subset_cases = subset_cases_to_region(
            sample_case_collection, target_region, method="intersects"
        )

        # Should include case 1 (intersects) but not case 2 (outside)
        assert len(subset_cases.cases) == 1
        assert subset_cases.cases[0].case_id_number == 1

    def test_subset_cases_to_region_with_dict(self, sample_case_collection):
        """Test subset_cases_to_region with dictionary."""
        region_dict = {
            "latitude_min": 40.0,
            "latitude_max": 50.0,
            "longitude_min": -125.0,
            "longitude_max": -115.0,
        }

        subset_cases = subset_cases_to_region(
            sample_case_collection, region_dict, method="intersects"
        )

        assert len(subset_cases.cases) == 1
        assert subset_cases.cases[0].case_id_number == 1

    def test_subset_cases_to_region_with_percent_method(self, sample_case_collection):
        """Test subset_cases_to_region with percent method."""
        target_region = BoundingBoxRegion.create_region(
            latitude_min=40.0,
            latitude_max=50.0,
            longitude_min=-125.0,
            longitude_max=-115.0,
        )

        subset_cases = subset_cases_to_region(
            sample_case_collection,
            target_region,
            method="percent",
            percent_threshold=0.3,
        )

        # Results depend on actual area overlap calculations
        assert isinstance(subset_cases, type(sample_case_collection))

    def test_subset_cases_to_region_all_method(self, sample_case_collection):
        """Test subset_cases_to_region with all method."""
        # Create a region that contains case 1 completely
        large_region = BoundingBoxRegion.create_region(
            latitude_min=40.0,
            latitude_max=60.0,
            longitude_min=-130.0,
            longitude_max=-100.0,
        )

        subset_cases = subset_cases_to_region(
            sample_case_collection, large_region, method="all"
        )

        # Should include case 1 which is completely within the large region
        assert len(subset_cases.cases) >= 1

    def test_subset_results_to_region_convenience(self, sample_case_collection):
        """Test subset_results_to_region convenience function."""
        # Create mock results
        results_df = pd.DataFrame(
            {
                "case_id_number": [1, 2, 1, 2],
                "metric": ["mae", "mae", "rmse", "rmse"],
                "value": [0.1, 0.2, 0.3, 0.4],
            }
        )

        target_region = BoundingBoxRegion.create_region(
            latitude_min=40.0,
            latitude_max=50.0,
            longitude_min=-125.0,
            longitude_max=-115.0,
        )

        subsetter = RegionSubsetter(region=target_region, method="intersects")

        subset_results = subset_results_to_region(
            subsetter, results_df, sample_case_collection
        )

        # Should only include results for case 1
        assert len(subset_results) == 2  # 1 case * 2 metrics
        assert all(subset_results["case_id_number"] == 1)


class TestRegionSubsettingEdgeCases:
    """Test edge cases for region subsetting."""

    def test_empty_case_collection(self):
        """Test subsetting with empty case collection."""
        from extremeweatherbench import cases

        empty_collection = cases.IndividualCaseCollection(cases=[])
        target_region = BoundingBoxRegion.create_region(
            latitude_min=40.0,
            latitude_max=50.0,
            longitude_min=-125.0,
            longitude_max=-115.0,
        )

        subsetter = RegionSubsetter(region=target_region, method="intersects")

        subset_cases = subsetter.subset_case_collection(empty_collection)
        assert len(subset_cases.cases) == 0

    def test_very_small_regions(self):
        """Test subsetting with very small regions."""
        from extremeweatherbench import cases

        # Create a very small case region
        tiny_case = cases.IndividualCase(
            case_id_number=1,
            title="Tiny Case",
            start_date=pd.Timestamp("2021-01-01"),
            end_date=pd.Timestamp("2021-01-02"),
            location=BoundingBoxRegion.create_region(
                latitude_min=45.0,
                latitude_max=45.1,
                longitude_min=-120.0,
                longitude_max=-119.9,
            ),
            event_type="test",
        )

        case_collection = cases.IndividualCaseCollection(cases=[tiny_case])

        # Create a target region that should intersect
        target_region = BoundingBoxRegion.create_region(
            latitude_min=44.9,
            latitude_max=45.2,
            longitude_min=-120.1,
            longitude_max=-119.8,
        )

        subsetter = RegionSubsetter(region=target_region, method="intersects")

        subset_cases = subsetter.subset_case_collection(case_collection)
        assert len(subset_cases.cases) == 1

    def test_antimeridian_crossing_regions(self):
        """Test subsetting with regions that cross the antimeridian."""
        from extremeweatherbench import cases

        # Create a case near the dateline
        dateline_case = cases.IndividualCase(
            case_id_number=1,
            title="Dateline Case",
            start_date=pd.Timestamp("2021-01-01"),
            end_date=pd.Timestamp("2021-01-02"),
            location=CenteredRegion.create_region(
                latitude=45.0,
                longitude=175.0,  # Near dateline
                bounding_box_degrees=10.0,
            ),
            event_type="test",
        )

        case_collection = cases.IndividualCaseCollection(cases=[dateline_case])

        # Create a target region that might cross antimeridian
        target_region = CenteredRegion.create_region(
            latitude=45.0,
            longitude=180.0,  # At dateline
            bounding_box_degrees=15.0,
        )

        subsetter = RegionSubsetter(region=target_region, method="intersects")

        # Should handle antimeridian crossing gracefully
        subset_cases = subsetter.subset_case_collection(case_collection)
        assert isinstance(subset_cases, cases.IndividualCaseCollection)

    def test_polar_regions(self):
        """Test subsetting with polar regions."""
        from extremeweatherbench import cases

        # Create a case near the North Pole
        polar_case = cases.IndividualCase(
            case_id_number=1,
            title="Polar Case",
            start_date=pd.Timestamp("2021-01-01"),
            end_date=pd.Timestamp("2021-01-02"),
            location=CenteredRegion.create_region(
                latitude=85.0, longitude=0.0, bounding_box_degrees=10.0
            ),
            event_type="test",
        )

        case_collection = cases.IndividualCaseCollection(cases=[polar_case])

        # Create a target region at high latitudes
        target_region = BoundingBoxRegion.create_region(
            latitude_min=80.0,
            latitude_max=90.0,
            longitude_min=-30.0,
            longitude_max=30.0,
        )

        subsetter = RegionSubsetter(region=target_region, method="intersects")

        # Should handle polar coordinates gracefully
        subset_cases = subsetter.subset_case_collection(case_collection)
        assert isinstance(subset_cases, cases.IndividualCaseCollection)
>>>>>>> 474a075e
<|MERGE_RESOLUTION|>--- conflicted
+++ resolved
@@ -118,24 +118,12 @@
         polygon = gdf.geometry.iloc[0]
         assert isinstance(polygon, Polygon)
 
-<<<<<<< HEAD
-        # Check bounds (should be 40-50 lat, -125 to -115 lon after
-        # conversion to -180 to 180)
-        bounds = polygon.bounds  # (minx, miny, maxx, maxy)
-        assert abs(bounds[1] - 40.0) < 0.001  # min lat
-        assert abs(bounds[3] - 50.0) < 0.001  # max lat
-        # min lon (converted to -180 to 180)
-        assert abs(bounds[0] - (-125.0)) < 0.001
-        # max lon (converted to -180 to 180)
-        assert abs(bounds[2] - (-115.0)) < 0.001
-=======
         # Check bounds (should be 40-50 lat, -125 to -115 lon after conversion)
         bounds = polygon.bounds  # (minx, miny, maxx, maxy)
         assert abs(bounds[1] - 40.0) < 0.001  # min lat
         assert abs(bounds[3] - 50.0) < 0.001  # max lat
         assert abs(bounds[0] - (-125.0)) < 0.001  # min lon (converted)
         assert abs(bounds[2] - (-115.0)) < 0.001  # max lon (converted)
->>>>>>> 474a075e
 
     def test_centered_region_to_geopandas_tuple_box(self):
         """Test CenteredRegion.as_geopandas() with tuple bounding box."""
@@ -149,24 +137,12 @@
         assert isinstance(gdf, gpd.GeoDataFrame)
         assert len(gdf) == 1
 
-<<<<<<< HEAD
-        # Check bounds (should be 42.5-47.5 lat, -125 to -115 lon after
-        # conversion to -180 to 180)
-        bounds = gdf.geometry.iloc[0].bounds
-        assert abs(bounds[1] - 42.5) < 0.001  # min lat
-        assert abs(bounds[3] - 47.5) < 0.001  # max lat
-        # min lon (converted to -180 to 180)
-        assert abs(bounds[0] - (-125.0)) < 0.001
-        # max lon (converted to -180 to 180)
-        assert abs(bounds[2] - (-115.0)) < 0.001
-=======
         # Check bounds (should be 42.5-47.5 lat, -125 to -115 lon after conversion)
         bounds = gdf.geometry.iloc[0].bounds
         assert abs(bounds[1] - 42.5) < 0.001  # min lat
         assert abs(bounds[3] - 47.5) < 0.001  # max lat
         assert abs(bounds[0] - (-125.0)) < 0.001  # min lon (converted)
         assert abs(bounds[2] - (-115.0)) < 0.001  # max lon (converted)
->>>>>>> 474a075e
 
     def test_bounding_box_region_to_geopandas(self):
         """Test BoundingBoxRegion.as_geopandas()."""
@@ -1097,7 +1073,7 @@
         )
 
         # Create a sample dataset
-        lats = np.linspace(-90, 90, 181)
+        lats = np.linspace(90, -90, 181)
         lons = np.linspace(0, 359, 360)
         data = np.random.random((len(lats), len(lons)))
         dataset = xr.Dataset(
@@ -1119,7 +1095,6 @@
         assert len(subset.latitude) < len(dataset.latitude)
         assert len(subset.longitude) < len(dataset.longitude)
 
-<<<<<<< HEAD
         # Test that ShapefileRegion supports drop parameter
         mock_polygon = Polygon([(240, 40), (250, 40), (250, 50), (240, 50), (240, 40)])
         mock_gdf = gpd.GeoDataFrame(geometry=[mock_polygon], crs="EPSG:4326")
@@ -1137,11 +1112,10 @@
             subset_drop = shapefile_region.mask(dataset, drop=True)
             assert len(subset_drop.latitude) <= len(subset_no_drop.latitude)
             assert len(subset_drop.longitude) <= len(subset_no_drop.longitude)
-=======
         # Test that mask with drop=False works to subset coordinates
         subset = individual_case.location.mask(dataset, drop=False)
-        assert len(subset.latitude) == len(dataset.latitude)
-        assert len(subset.longitude) == len(dataset.longitude)
+        assert len(subset.latitude) < len(dataset.latitude)
+        assert len(subset.longitude) < len(dataset.longitude)
 
 
 class TestRegionGeometricOperations:
@@ -1687,5 +1661,4 @@
 
         # Should handle polar coordinates gracefully
         subset_cases = subsetter.subset_case_collection(case_collection)
-        assert isinstance(subset_cases, cases.IndividualCaseCollection)
->>>>>>> 474a075e
+        assert isinstance(subset_cases, cases.IndividualCaseCollection)