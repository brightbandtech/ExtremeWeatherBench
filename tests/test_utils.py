import pytest
from extremeweatherbench import utils
import pandas as pd
import numpy as np
import xarray as xr


@pytest.mark.parametrize(
    "input,expected",
    [(0, 0), (180, 180), (360, 0), (-179, 181), (-360, 0), (540, 180), (359, 359)],
)
def test_convert_longitude_to_360_param(input, expected):
    assert utils.convert_longitude_to_360(input) == expected


def test_center_forecast_on_time(
    sample_subset_forecast_dataarray,
    sample_subset_gridded_obs_dataarray,
):
    """Test that the center_forecast_on_time function properly centers the forecast on the given
    timestamp, including at edges of the forecast which produce truncated outputs."""
    hours = 48
    test_aligned_da = utils.temporal_align_dataarrays(
        sample_subset_forecast_dataarray,
        sample_subset_gridded_obs_dataarray,
        pd.Timestamp(sample_subset_forecast_dataarray.init_time[0].values),
    )[0]

    test_aligned_da_timestamps = test_aligned_da.time.values
    test_timestamps = [
        test_aligned_da_timestamps[0],
        test_aligned_da_timestamps[2],
        test_aligned_da_timestamps[len(test_aligned_da_timestamps) // 2],
        test_aligned_da_timestamps[-3],
        test_aligned_da_timestamps[-1],
    ]
    aligned_forecast_timedelta = pd.to_timedelta(
        test_aligned_da.time[-1].values - test_aligned_da.time[0].values
    )
    assert aligned_forecast_timedelta > pd.to_timedelta(hours * 2, unit="h")
    for timestamp in test_timestamps:
        centered_forecast_da = utils.center_forecast_on_time(
            test_aligned_da, timestamp, hours=hours
        )
        centered_forecast_timedelta = pd.to_timedelta(
            centered_forecast_da.time[-1].values - centered_forecast_da.time[0].values
        )
        index = np.where(test_aligned_da.time.values == timestamp)[0][0]
        if index == 0 and centered_forecast_timedelta == pd.to_timedelta(
            hours, unit="h"
        ):
            # test if centering on the 0th index produced a forecast with the correct time range
            assert centered_forecast_da.time[0] == timestamp
            assert centered_forecast_da.time[-1] == timestamp + pd.to_timedelta(
                hours, unit="h"
            )
        elif index == len(
            test_aligned_da.time.values
        ) - 1 and centered_forecast_timedelta == pd.to_timedelta(hours, unit="h"):
            # test if centering on the last index produced a forecast with the correct time range
            assert centered_forecast_da.time[0] == timestamp - pd.to_timedelta(
                hours, unit="h"
            )
            assert centered_forecast_da.time[-1] == timestamp
        elif index == len(
            test_aligned_da.time.values
        ) // 2 and centered_forecast_timedelta == pd.to_timedelta(hours * 2, unit="h"):
            # test if centering on the middle index produced a forecast with the correct time range,
            # with the added condition that the timedelta is twice the size of the hours
            # in case future modifications to fixtures changes the mock forecast time range
            assert centered_forecast_da.time[0] == timestamp - pd.to_timedelta(
                hours, unit="h"
            )
            assert centered_forecast_da.time[-1] == timestamp + pd.to_timedelta(
                hours, unit="h"
            )
            # TODO: Add test for the case where the centered forecast is close to the edges,
            # e.g. at index 2 or -3


def test_temporal_align_dataarrays(
    sample_forecast_dataarray, sample_gridded_obs_dataarray
):
    """Test that the conversion from init time to valid time (named as time) produces an aligned
    dataarray to ensure metrics are applied properly."""
    init_time_datetime = pd.Timestamp(
        sample_forecast_dataarray.init_time[0].values
    ).to_pydatetime()
    aligned_forecast, aligned_obs = utils.temporal_align_dataarrays(
        sample_forecast_dataarray, sample_gridded_obs_dataarray, init_time_datetime
    )

    # Check aligned datasets have same time coordinates
    assert (aligned_forecast.time == aligned_obs.time).all()

    # Check forecast was properly subset by init time
    assert aligned_forecast.init_time.size == 1
    assert pd.Timestamp(aligned_forecast.init_time.values) == pd.Timestamp(
        sample_forecast_dataarray.init_time[0].values
    )


def test_process_dataarray_for_output(sample_results_dataarray_list):
    """Test to ensure the inputs to process_dataarray_for_output always result in a DataArray
    regardless of length."""
    test_output = utils.process_dataarray_for_output(sample_results_dataarray_list)
    assert isinstance(test_output, xr.DataArray)

    test_len_0_output = utils.process_dataarray_for_output([])
    assert isinstance(test_len_0_output, xr.DataArray)


def test_obs_finer_temporal_resolution(
    sample_forecast_dataarray, sample_gridded_obs_dataarray
):
    """Test when observation has finer temporal resolution."""
    aligned_obs = utils.align_observations_temporal_resolution(
        sample_forecast_dataarray, sample_gridded_obs_dataarray
    )
    # Check that observation was modified
    assert len(np.unique(np.diff(aligned_obs.time))) == 1
    assert np.unique(np.diff(aligned_obs.time)).astype("timedelta64[h]").astype(
        int
    ) == np.unique(np.diff(sample_forecast_dataarray.lead_time))


def test_obs_finer_temporal_resolution_data(
    sample_forecast_dataarray, sample_gridded_obs_dataarray
):
    """Test when observation has finer temporal resolution than forecast,
    that the outputs are the correct values at the hour."""
    aligned_obs = utils.align_observations_temporal_resolution(
        sample_forecast_dataarray, sample_gridded_obs_dataarray
    )

    test_truncated_obs, test_aligned_obs = xr.align(
        sample_gridded_obs_dataarray, aligned_obs, join="inner"
    )
    # Check that observation was modified
    assert (test_aligned_obs == test_truncated_obs).all()


def test_obs_coarser_temporal_resolution(
    sample_forecast_dataarray, sample_gridded_obs_dataarray
):
    """Test when observation has coarser temporal resolution than forecast,
    that observations are unmodified."""
    sample_forecast_dataarray = sample_forecast_dataarray.isel(init_time=0)
    aligned_obs = utils.align_observations_temporal_resolution(
        sample_forecast_dataarray,
        sample_gridded_obs_dataarray.resample(time="12h").first(),
    )
    # Check that observation was modified
    assert (aligned_obs == sample_gridded_obs_dataarray).all()


def test_clip_dataset_to_bounding_box_degrees():
    # Create a sample dataset
    lat = np.linspace(-90, 90, 181)
    lon = np.linspace(0, 359, 360)
    data = np.random.rand(181, 360)
    ds = xr.Dataset(
        {"data": (["latitude", "longitude"], data)},
        coords={"latitude": lat, "longitude": lon},
    )

    # Test case 1: Single value for box_degrees, latitude ascending
    location_center = utils.Location(latitude=40, longitude=100)
    box_degrees = 10
    clipped_ds = utils.clip_dataset_to_bounding_box_degrees(
        ds, location_center, box_degrees
    )
    assert np.all(clipped_ds.latitude >= 35)
    assert np.all(clipped_ds.latitude <= 45)
    assert np.all(clipped_ds.longitude >= 95)
    assert np.all(clipped_ds.longitude <= 105)

    # Test case 2: Tuple for box_degrees, latitude ascending
    location_center = utils.Location(latitude=40, longitude=100)
    box_degrees = (5, 10)
    clipped_ds = utils.clip_dataset_to_bounding_box_degrees(
        ds, location_center, box_degrees
    )
    assert np.all(clipped_ds.latitude >= 37.5)
    assert np.all(clipped_ds.latitude <= 42.5)
    assert np.all(clipped_ds.longitude >= 95)
    assert np.all(clipped_ds.longitude <= 105)

    # Test case 3: Negative longitude, latitude ascending
    location_center = utils.Location(latitude=40, longitude=-100)
    box_degrees = 10
    clipped_ds = utils.clip_dataset_to_bounding_box_degrees(
        ds, location_center, box_degrees
    )
    assert np.all(clipped_ds.latitude >= 35)
    assert np.all(clipped_ds.latitude <= 45)
    assert np.all(clipped_ds.longitude >= 255)  # -100 + 360 - 5 = 255
    assert np.all(clipped_ds.longitude <= 265)  # -100 + 360 + 5 = 265

    # Test case 4: Latitude descending
    ds_desc = ds.reindex(latitude=ds.latitude[::-1])
    location_center = utils.Location(latitude=40, longitude=100)
    box_degrees = 10
    clipped_ds = utils.clip_dataset_to_bounding_box_degrees(
        ds_desc, location_center, box_degrees
    )
    assert np.all(clipped_ds.latitude >= 35)
    assert np.all(clipped_ds.latitude <= 45)
    assert np.all(clipped_ds.longitude >= 95)
    assert np.all(clipped_ds.longitude <= 105)

    # Test wrapping around prime meridian
    location_center = utils.Location(latitude=0, longitude=0)
    box_degrees = 10

    clipped_ds = utils.clip_dataset_to_bounding_box_degrees(
        ds, location_center, box_degrees
    )

    assert np.any(clipped_ds.longitude < 10)
    assert np.any(clipped_ds.longitude > 350)

    # Test case 5: Edge cases, ensuring no errors when clipping at boundaries
    location_center = utils.Location(latitude=90, longitude=100)
    box_degrees = 10
    clipped_ds = utils.clip_dataset_to_bounding_box_degrees(
        ds, location_center, box_degrees
    )

    location_center = utils.Location(latitude=-90, longitude=100)
    box_degrees = 10
    clipped_ds = utils.clip_dataset_to_bounding_box_degrees(
        ds, location_center, box_degrees
    )


def test_align_point_obs_from_gridded_input_validation():
    # Test with invalid inputs
    with pytest.raises((AttributeError, TypeError)):
        utils.align_point_obs_from_gridded(
            None,  # invalid forecast
            pd.DataFrame(),  # empty dataframe
            [],  # empty metadata vars
        )


def test_location_subset_point_obs():
    # Create sample data
    df = pd.DataFrame(
        {
            "latitude": [0, 1, 2, 3, 4],
            "longitude": [0, 1, 2, 3, 4],
            "value": ["a", "b", "c", "d", "e"],
        }
    )

    # Test bounds
    result = utils.location_subset_point_obs(
        df, min_lat=1, max_lat=3, min_lon=1, max_lon=3
    )
    assert len(result) == 3
    assert all(result["value"] == ["b", "c", "d"])
    assert all((result["latitude"] >= 1) & (result["latitude"] <= 3))
    assert all((result["longitude"] >= 1) & (result["longitude"] <= 3))

    # Test empty result
    result = utils.location_subset_point_obs(
        df, min_lat=10, max_lat=20, min_lon=10, max_lon=20
    )
<<<<<<< HEAD
    assert len(result) == 0


def test_unit_check():
    # Test Celsius to Kelvin conversion
    df_celsius = pd.DataFrame(
        {
            "surface_air_temperature": [20.0, 25.0, 30.0]  # Celsius values
        }
    )
    result = utils.unit_check(df_celsius)
    assert all(result["surface_air_temperature"] == [293.15, 298.15, 303.15])

    # Test Kelvin values remain unchanged
    df_kelvin = pd.DataFrame(
        {
            "surface_air_temperature": [273.15, 283.15, 293.15]  # Kelvin values
        }
    )
    result = utils.unit_check(df_kelvin)
    assert all(result["surface_air_temperature"] == [273.15, 283.15, 293.15])

    # Test dataframe without temperature column remains unchanged
    df_other = pd.DataFrame({"other_column": [1, 2, 3]})
    result = utils.unit_check(df_other)
    assert all(result["other_column"] == [1, 2, 3])


def test_derive_indices_valid_range():
    # Create a simple dataset with two init_time values and five lead_time values
    init_times = pd.to_datetime(["2023-01-01 00:00", "2023-01-02 00:00"])
    lead_times = np.array([0, 6, 12, 18, 24])
    ds = xr.Dataset(
        coords={
            "init_time": init_times,
            "lead_time": lead_times,
        }
    )

    # Define a time window that should capture specific valid times.
    # For the first init_time row, valid forecast times are:
    # 2023-01-01 00:00, 06:00, 12:00, 18:00, 2023-01-02 00:00
    # For the second init_time row, valid forecast times are:
    # 2023-01-02 00:00, 06:00, 12:00, 18:00, 2023-01-03 00:00
    # Set start and end so that only a subset falls in the window:
    # window: (2023-01-01 03:00, 2023-01-02 15:00)
    start_date = pd.Timestamp("2023-01-01 03:00")
    end_date = pd.Timestamp("2023-01-02 15:00")

    # Call function under test
    indices = utils.derive_indices_from_init_time_and_lead_time(
        ds, start_date, end_date
    )

    # indices is a tuple (row_indices, col_indices) from np.where:
    # Expected valid times:
    # For first row (init_time=2023-01-01 00:00): 06:00, 12:00, 18:00, 2023-01-02 00:00 => 4 values
    # For second row (init_time=2023-01-02 00:00): 2023-01-02 00:00, 06:00, 12:00 => 3 values
    expected_count = 4 + 3
    assert indices[0].size == expected_count

    # Check that the computed times fall within the expected range.
    # Build the valid times grid for testing:
    forecast_times = np.empty(
        (len(init_times), len(lead_times)), dtype="datetime64[ns]"
    )
    for i, init in enumerate(init_times):
        forecast_times[i, :] = init + pd.to_timedelta(lead_times, unit="h")
    valid_times = forecast_times[indices]
    assert all(valid_times > start_date)
    assert all(valid_times < end_date)


def test_derive_indices_no_matches():
    # Create a dataset with one init_time and a few lead_time values
    init_times = pd.to_datetime(["2023-01-01 00:00"])
    lead_times = np.array([0, 6, 12])
    ds = xr.Dataset(
        coords={
            "init_time": init_times,
            "lead_time": lead_times,
        }
    )

    # Define a time window that excludes all forecast times.
    # Forecast times for this dataset are: 2023-01-01 00:00, 06:00, and 12:00.
    # Use a window that does not cover any of these.
    start_date = pd.Timestamp("2023-01-01 13:00")
    end_date = pd.Timestamp("2023-01-01 14:00")

    # Call function under test
    indices = utils.derive_indices_from_init_time_and_lead_time(
        ds, start_date, end_date
    )

    # Expect empty indices
    assert indices[0].size == 0
    assert indices[1].size == 0
=======
    assert len(result) == 0
>>>>>>> 6cd3a223
<|MERGE_RESOLUTION|>--- conflicted
+++ resolved
@@ -267,105 +267,4 @@
     result = utils.location_subset_point_obs(
         df, min_lat=10, max_lat=20, min_lon=10, max_lon=20
     )
-<<<<<<< HEAD
-    assert len(result) == 0
-
-
-def test_unit_check():
-    # Test Celsius to Kelvin conversion
-    df_celsius = pd.DataFrame(
-        {
-            "surface_air_temperature": [20.0, 25.0, 30.0]  # Celsius values
-        }
-    )
-    result = utils.unit_check(df_celsius)
-    assert all(result["surface_air_temperature"] == [293.15, 298.15, 303.15])
-
-    # Test Kelvin values remain unchanged
-    df_kelvin = pd.DataFrame(
-        {
-            "surface_air_temperature": [273.15, 283.15, 293.15]  # Kelvin values
-        }
-    )
-    result = utils.unit_check(df_kelvin)
-    assert all(result["surface_air_temperature"] == [273.15, 283.15, 293.15])
-
-    # Test dataframe without temperature column remains unchanged
-    df_other = pd.DataFrame({"other_column": [1, 2, 3]})
-    result = utils.unit_check(df_other)
-    assert all(result["other_column"] == [1, 2, 3])
-
-
-def test_derive_indices_valid_range():
-    # Create a simple dataset with two init_time values and five lead_time values
-    init_times = pd.to_datetime(["2023-01-01 00:00", "2023-01-02 00:00"])
-    lead_times = np.array([0, 6, 12, 18, 24])
-    ds = xr.Dataset(
-        coords={
-            "init_time": init_times,
-            "lead_time": lead_times,
-        }
-    )
-
-    # Define a time window that should capture specific valid times.
-    # For the first init_time row, valid forecast times are:
-    # 2023-01-01 00:00, 06:00, 12:00, 18:00, 2023-01-02 00:00
-    # For the second init_time row, valid forecast times are:
-    # 2023-01-02 00:00, 06:00, 12:00, 18:00, 2023-01-03 00:00
-    # Set start and end so that only a subset falls in the window:
-    # window: (2023-01-01 03:00, 2023-01-02 15:00)
-    start_date = pd.Timestamp("2023-01-01 03:00")
-    end_date = pd.Timestamp("2023-01-02 15:00")
-
-    # Call function under test
-    indices = utils.derive_indices_from_init_time_and_lead_time(
-        ds, start_date, end_date
-    )
-
-    # indices is a tuple (row_indices, col_indices) from np.where:
-    # Expected valid times:
-    # For first row (init_time=2023-01-01 00:00): 06:00, 12:00, 18:00, 2023-01-02 00:00 => 4 values
-    # For second row (init_time=2023-01-02 00:00): 2023-01-02 00:00, 06:00, 12:00 => 3 values
-    expected_count = 4 + 3
-    assert indices[0].size == expected_count
-
-    # Check that the computed times fall within the expected range.
-    # Build the valid times grid for testing:
-    forecast_times = np.empty(
-        (len(init_times), len(lead_times)), dtype="datetime64[ns]"
-    )
-    for i, init in enumerate(init_times):
-        forecast_times[i, :] = init + pd.to_timedelta(lead_times, unit="h")
-    valid_times = forecast_times[indices]
-    assert all(valid_times > start_date)
-    assert all(valid_times < end_date)
-
-
-def test_derive_indices_no_matches():
-    # Create a dataset with one init_time and a few lead_time values
-    init_times = pd.to_datetime(["2023-01-01 00:00"])
-    lead_times = np.array([0, 6, 12])
-    ds = xr.Dataset(
-        coords={
-            "init_time": init_times,
-            "lead_time": lead_times,
-        }
-    )
-
-    # Define a time window that excludes all forecast times.
-    # Forecast times for this dataset are: 2023-01-01 00:00, 06:00, and 12:00.
-    # Use a window that does not cover any of these.
-    start_date = pd.Timestamp("2023-01-01 13:00")
-    end_date = pd.Timestamp("2023-01-01 14:00")
-
-    # Call function under test
-    indices = utils.derive_indices_from_init_time_and_lead_time(
-        ds, start_date, end_date
-    )
-
-    # Expect empty indices
-    assert indices[0].size == 0
-    assert indices[1].size == 0
-=======
-    assert len(result) == 0
->>>>>>> 6cd3a223
+    assert len(result) == 0