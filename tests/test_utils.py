--- conflicted
+++ resolved
@@ -793,338 +793,4 @@
         )
 
         assert isinstance(result, xr.DataArray)
-<<<<<<< HEAD
-        assert "stacked" in result.dims
-
-
-class TestSafeConcat:
-    """Test the _safe_concat helper function."""
-
-    def test_safe_concat_with_non_empty_dataframes(self):
-        """Test _safe_concat with non-empty DataFrames."""
-        df1 = pd.DataFrame({"a": [1, 2], "b": [3, 4]})
-        df2 = pd.DataFrame({"a": [5, 6], "b": [7, 8]})
-        dataframes = [df1, df2]
-
-        result = utils._safe_concat(dataframes)
-
-        # Should concatenate normally
-        assert isinstance(result, pd.DataFrame)
-        assert len(result) == 4
-        assert list(result.columns) == ["a", "b"]
-        assert result["a"].tolist() == [1, 2, 5, 6]
-
-    def test_safe_concat_with_all_empty_dataframes(self):
-        """Test _safe_concat when all DataFrames are empty."""
-        from extremeweatherbench.defaults import OUTPUT_COLUMNS
-
-        df1 = pd.DataFrame()
-        df2 = pd.DataFrame()
-        dataframes = [df1, df2]
-
-        result = utils._safe_concat(dataframes)
-
-        # Should return empty DataFrame with OUTPUT_COLUMNS
-        assert isinstance(result, pd.DataFrame)
-        assert len(result) == 0
-        assert list(result.columns) == OUTPUT_COLUMNS
-
-    def test_safe_concat_with_mixed_empty_and_non_empty(self):
-        """Test _safe_concat with mix of empty and non-empty DataFrames."""
-        df1 = pd.DataFrame()  # Empty
-        df2 = pd.DataFrame({"value": [1.0], "metric": ["test"]})
-        df3 = pd.DataFrame()  # Empty
-        df4 = pd.DataFrame({"value": [2.0], "metric": ["test2"]})
-        dataframes = [df1, df2, df3, df4]
-
-        result = utils._safe_concat(dataframes)
-
-        # Should only concatenate non-empty DataFrames
-        assert isinstance(result, pd.DataFrame)
-        assert len(result) == 2
-        assert result["value"].tolist() == [1.0, 2.0]
-        assert result["metric"].tolist() == ["test", "test2"]
-
-    def test_safe_concat_with_ignore_index_false(self):
-        """Test _safe_concat with ignore_index=False."""
-        df1 = pd.DataFrame({"a": [1, 2]}, index=[0, 1])
-        df2 = pd.DataFrame({"a": [3, 4]}, index=[0, 1])
-        dataframes = [df1, df2]
-
-        result = utils._safe_concat(dataframes, ignore_index=False)
-
-        # Should preserve original indices
-        assert isinstance(result, pd.DataFrame)
-        assert len(result) == 4
-        assert list(result.index) == [0, 1, 0, 1]
-
-    def test_safe_concat_with_ignore_index_true(self):
-        """Test _safe_concat with ignore_index=True (default)."""
-        df1 = pd.DataFrame({"a": [1, 2]}, index=[10, 11])
-        df2 = pd.DataFrame({"a": [3, 4]}, index=[20, 21])
-        dataframes = [df1, df2]
-
-        result = utils._safe_concat(dataframes, ignore_index=True)
-
-        # Should create new sequential index
-        assert isinstance(result, pd.DataFrame)
-        assert len(result) == 4
-        assert list(result.index) == [0, 1, 2, 3]
-
-    def test_safe_concat_with_empty_list(self):
-        """Test _safe_concat with empty list of DataFrames."""
-        from extremeweatherbench.defaults import OUTPUT_COLUMNS
-
-        dataframes = []
-
-        result = utils._safe_concat(dataframes)
-
-        # Should return empty DataFrame with OUTPUT_COLUMNS
-        assert isinstance(result, pd.DataFrame)
-        assert len(result) == 0
-        assert list(result.columns) == OUTPUT_COLUMNS
-
-    def test_safe_concat_prevents_future_warning(self):
-        """Test that _safe_concat prevents the specific pandas FutureWarning."""
-        import warnings
-
-        # Create DataFrames that would trigger the specific FutureWarning
-        # about empty or all-NA entries
-        df1 = pd.DataFrame()  # Empty DataFrame
-        df2 = pd.DataFrame({"a": [1], "b": [2]})
-        df3 = pd.DataFrame({"a": [None], "b": [None]})  # All-NA DataFrame
-        dataframes = [df1, df2, df3]
-
-        # Test that our _safe_concat prevents the warning
-        with warnings.catch_warnings(record=True) as w:
-            warnings.simplefilter("always")
-            result = utils._safe_concat(dataframes)
-
-            # Check that no FutureWarnings about concatenation were raised
-            future_warnings = [
-                warning
-                for warning in w
-                if issubclass(warning.category, FutureWarning)
-                and "DataFrame concatenation with empty or all-NA entries"
-                in str(warning.message)
-            ]
-            assert len(future_warnings) == 0, (
-                f"FutureWarning was raised: {future_warnings}"
-            )
-
-        # Should successfully concatenate without warnings
-        assert isinstance(result, pd.DataFrame)
-        assert len(result) >= 1  # Should have at least the non-empty DataFrame
-
-    def test_safe_concat_preserves_dtypes_when_consistent(self):
-        """Test that _safe_concat preserves dtypes when they are consistent."""
-        df1 = pd.DataFrame({"a": [1, 2], "b": [3.0, 4.0]})  # int64, float64
-        df2 = pd.DataFrame({"a": [5, 6], "b": [7.0, 8.0]})  # int64, float64
-        dataframes = [df1, df2]
-
-        result = utils._safe_concat(dataframes)
-
-        # Should preserve original dtypes
-        assert result["a"].dtype == "int64"
-        assert result["b"].dtype == "float64"
-        assert len(result) == 4
-
-    def test_safe_concat_converts_to_object_when_mismatched(self):
-        """Test that _safe_concat converts to object dtype when dtypes mismatch."""
-
-        df1 = pd.DataFrame({"a": [1, 2], "b": [3.0, 4.0]})  # int64, float64
-        df2 = pd.DataFrame(
-            {"a": [pd.Timestamp("2021-01-01")], "b": ["text"]}
-        )  # datetime, object
-        dataframes = [df1, df2]
-
-        result = utils._safe_concat(dataframes)
-
-        # Should convert to object dtypes due to mismatches
-        assert result["a"].dtype == "object"
-        assert result["b"].dtype == "object"
-        assert len(result) == 3
-
-
-def test_convert_valid_time_to_init_time():
-    """Test converting valid_time coordinates to init_time coordinates."""
-    # Create a test dataset with valid_time and lead_time coordinates
-    valid_times = pd.date_range("2023-09-01", periods=3, freq="6h")
-    lead_times = np.array([0, 6], dtype="timedelta64[h]")
-
-    dataset = xr.Dataset(
-        {
-            "temperature": (["valid_time"], [20.0, 21.0, 22.0]),
-        },
-        coords={
-            "valid_time": valid_times,
-            "lead_time": lead_times,
-        },
-    )
-
-    # Convert using the function
-    result = utils.convert_valid_time_to_init_time(dataset)
-
-    # Test that the result has an init_time coordinate
-    assert "init_time" in result.coords
-    assert "lead_time" in result.dims
-
-    # Test that the dimensions are transformed correctly
-    assert "lead_time" in result.dims
-    assert "init_time" in result.dims
-    assert result["temperature"].dims == ("lead_time", "init_time")
-
-    # Test that lead_time dimension is preserved
-    assert len(result.lead_time) == len(lead_times)
-    np.testing.assert_array_equal(result.lead_time.values, lead_times)
-
-    # Test that init_time coordinate is correctly calculated
-    # The function creates init_times by subtracting each lead_time
-    # from each valid_time and then concatenates all unique init_times
-    expected_init_times = set()
-    for valid_time in valid_times:
-        for lead_time in lead_times:
-            init_time = pd.Timestamp(valid_time) - pd.Timedelta(lead_time)
-            expected_init_times.add(init_time)
-
-    expected_init_times = sorted(expected_init_times)
-    actual_init_times = sorted(result.init_time.values)
-
-    # Convert to pandas timestamps for comparison
-    expected_init_times = [pd.Timestamp(t) for t in expected_init_times]
-    actual_init_times = [pd.Timestamp(t) for t in actual_init_times]
-
-    assert len(actual_init_times) == len(expected_init_times)
-    for expected, actual in zip(expected_init_times, actual_init_times):
-        assert expected == actual
-
-    # Test that data structure makes sense
-    # For 0-hour lead time, there should be valid data where
-    # init_time matches original valid_time
-    zero_lead_data = result.sel(lead_time=lead_times[0])
-
-    # Check that some data points are not NaN (where init_time
-    # aligns with original valid_times)
-    assert not np.all(np.isnan(zero_lead_data["temperature"].values))
-
-    # Test with spatial dimensions
-    spatial_dataset = xr.Dataset(
-        {
-            "pressure": (
-                ["valid_time", "latitude"],
-                [[100.0, 101.0], [102.0, 103.0], [104.0, 105.0]],
-            ),
-        },
-        coords={
-            "valid_time": valid_times,
-            "lead_time": lead_times,
-            "latitude": [10.0, 20.0],
-        },
-    )
-
-    spatial_result = utils.convert_valid_time_to_init_time(spatial_dataset)
-
-    # Test that spatial dimensions are preserved
-    assert "latitude" in spatial_result.dims
-    assert spatial_result["pressure"].dims == ("lead_time", "init_time", "latitude")
-    assert len(spatial_result.latitude) == 2
-
-
-def test_convert_valid_time_to_init_time_with_complex_data():
-    """Test convert_valid_time_to_init_time with complex forecast-like data."""
-    # Create a more realistic forecast dataset structure
-    valid_times = pd.date_range("2023-09-01", periods=10, freq="3h")
-    lead_times = np.array([0, 6, 12, 18, 24], dtype="timedelta64[h]")
-    lat = np.linspace(20, 30, 10)
-    lon = np.linspace(-80, -70, 10)
-
-    # Create multiple variables
-    data_shape = (len(valid_times), len(lat), len(lon))
-
-    dataset = xr.Dataset(
-        {
-            "air_pressure_at_mean_sea_level": (
-                ["valid_time", "latitude", "longitude"],
-                np.random.normal(101325, 1000, data_shape),
-            ),
-            "surface_wind_speed": (
-                ["valid_time", "latitude", "longitude"],
-                np.random.uniform(0, 30, data_shape),
-            ),
-        },
-        coords={
-            "valid_time": valid_times,
-            "lead_time": lead_times,
-            "latitude": lat,
-            "longitude": lon,
-        },
-    )
-
-    # Convert using the function
-    result = utils.convert_valid_time_to_init_time(dataset)
-
-    # Test that all variables are preserved
-    expected_vars = [
-        "air_pressure_at_mean_sea_level",
-        "surface_wind_speed",
-    ]
-    for var in expected_vars:
-        assert var in result.data_vars
-
-    # Test dimensions are correctly transformed
-    for var in expected_vars:
-        assert result[var].dims[0] == "lead_time"
-        # The second dimension should be the new init_time dimension
-        # (swapped from valid_time)
-
-    # Test that the init_time coordinate exists and has correct values
-    assert "init_time" in result.coords
-
-    # Test data integrity - dimensions should make sense
-    assert result.sizes["lead_time"] == len(lead_times)
-    assert "init_time" in result.sizes
-
-
-def test_convert_valid_time_to_init_time_edge_cases():
-    """Test convert_valid_time_to_init_time with edge cases."""
-    # Test with single time point
-    valid_times = pd.date_range("2023-09-01", periods=1)
-    lead_times = np.array([0], dtype="timedelta64[h]")
-
-    dataset = xr.Dataset(
-        {
-            "temperature": (["valid_time"], [20.0]),
-        },
-        coords={
-            "valid_time": valid_times,
-            "lead_time": lead_times,
-        },
-    )
-
-    result = utils.convert_valid_time_to_init_time(dataset)
-
-    assert "init_time" in result.coords
-    assert len(result.lead_time) == 1
-
-    # For zero lead time, init_time should equal valid_time
-    assert result.init_time.values[0] == valid_times.values[0]
-
-    # Test with empty dataset
-    empty_dataset = xr.Dataset(
-        coords={
-            "valid_time": pd.date_range("2023-09-01", periods=0),
-            "lead_time": np.array([], dtype="timedelta64[h]"),
-        }
-    )
-
-    # Should handle empty dataset gracefully
-    try:
-        empty_result = utils.convert_valid_time_to_init_time(empty_dataset)
-        # If it doesn't raise an error, init_time should be present
-        assert "init_time" in empty_result.coords
-    except (ValueError, IndexError):
-        # Some edge cases might raise errors, which is acceptable
-        pass
-=======
-        assert "stacked" in result.dims
->>>>>>> 68cb180c
+        assert "stacked" in result.dims