--- conflicted
+++ resolved
@@ -793,9 +793,6 @@
         )
 
         assert isinstance(result, xr.DataArray)
-<<<<<<< HEAD
-        assert "stacked" in result.dims
-=======
         assert "stacked" in result.dims
 
 
@@ -1095,5 +1092,4 @@
         result = utils.reduce_dataarray(da, "mean", ["latitude", "longitude"])
         assert isinstance(result, xr.DataArray)
         # Result should be scalar after reducing all dims
-        assert result.ndim == 0
->>>>>>> 631a8bf8
+        assert result.ndim == 0