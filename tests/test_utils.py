--- conflicted
+++ resolved
@@ -1,12 +1,5 @@
-<<<<<<< HEAD
-"""Tests for utility functions."""
-
-=======
 from pathlib import Path
->>>>>>> 439fef57
 import pytest
-from pathlib import Path
-from extremeweatherbench.utils import maybe_convert_to_path
 import pandas as pd
 import numpy as np
 import xarray as xr
@@ -487,22 +480,6 @@
 def test_maybe_convert_to_path():
     """Test the maybe_convert_to_path function with various inputs."""
     # Test local filesystem paths
-<<<<<<< HEAD
-    assert isinstance(maybe_convert_to_path("./data"), Path)
-    assert isinstance(maybe_convert_to_path("/absolute/path"), Path)
-    assert isinstance(maybe_convert_to_path("relative/path"), Path)
-    assert isinstance(maybe_convert_to_path("~/home/path"), Path)
-
-    # Test URLs and cloud storage paths (should remain strings)
-    assert isinstance(maybe_convert_to_path("http://example.com"), str)
-    assert isinstance(maybe_convert_to_path("https://example.com"), str)
-    assert isinstance(maybe_convert_to_path("s3://bucket/path"), str)
-    assert isinstance(maybe_convert_to_path("gs://bucket/path"), str)
-
-    # Test existing Path objects (should remain unchanged)
-    path_obj = Path("./data")
-    result = maybe_convert_to_path(path_obj)
-=======
     assert isinstance(utils.maybe_convert_to_path("./data"), Path)
     assert isinstance(utils.maybe_convert_to_path("/absolute/path"), Path)
     assert isinstance(utils.maybe_convert_to_path("relative/path"), Path)
@@ -517,13 +494,8 @@
     # Test existing Path objects (should remain unchanged)
     path_obj = Path("./data")
     result = utils.maybe_convert_to_path(path_obj)
->>>>>>> 439fef57
     assert isinstance(result, Path)
     assert result == path_obj
 
     # Test edge cases
-<<<<<<< HEAD
-    assert isinstance(maybe_convert_to_path("file:///path"), Path)  # File URL
-=======
-    assert isinstance(utils.maybe_convert_to_path("file:///path"), Path)  # File URL
->>>>>>> 439fef57
+    assert isinstance(utils.maybe_convert_to_path("file:///path"), Path)  # File URL