import tempfile
import pathlib

import numpy as np
import pandas as pd
import pytest
import xarray as xr
<<<<<<< HEAD
from click.testing import CliRunner
from extremeweatherbench import calc
=======
from click import testing
>>>>>>> f2ea39a1


def make_sample_gridded_obs_dataset():
    time = pd.date_range("2021-06-20", freq="3h", periods=200)
    data = np.random.RandomState(21897820).standard_normal(size=(len(time), 181, 360))
    latitudes = np.linspace(-90, 90, 181)
    longitudes = np.linspace(0, 359, 360)
    dataset = xr.Dataset(
        {
            "2m_temperature": (["time", "latitude", "longitude"], 20 + 5 * data),
            "tp": (["time", "latitude", "longitude"], data),
            "10m_u_component_of_wind": (["time", "latitude", "longitude"], data),
            "10m_v_component_of_wind": (["time", "latitude", "longitude"], data),
        },
        coords={"time": time, "latitude": latitudes, "longitude": longitudes},
    )
    # Set a specific value for a specific time and location to remove ambiguity
    dataset["2m_temperature"].loc[
        dict(
            time="2021-06-21 18:00",
            latitude=slice(40, 45),
            longitude=slice(100, 105),
        )
    ] = 25
    return dataset


def make_sample_point_obs_df():
    # Create sample point observations DataFrame
    data = {
        "time": pd.to_datetime(["2023-01-01 00:00", "2023-01-01 06:00"]),
        "station": ["A100", "B200"],
        "call": ["KWEW", "KBCE"],
        "name": ["WEST CENTRAL", "EAST CENTRAL"],
        "latitude": [40.5, 41.8],
        "longitude": [-99.5, -99.8],
        "elev": [1000, 1100],
        "id": [1, 2],
        "surface_air_temperature": [20.0, 21.0],
    }
    df = pd.DataFrame(data)
    return df


def make_sample_forecast_dataset():
    init_time = pd.date_range("2021-06-20", periods=5)
    lead_time = range(0, 241, 6)
    data = np.random.RandomState(21897820).standard_normal(
        size=(len(init_time), 181, 360, len(lead_time)),
    )
    latitudes = np.linspace(-90, 90, 181)
    longitudes = np.linspace(0, 359, 360)
    dataset = xr.Dataset(
        {
            "surface_air_temperature": (
                ["init_time", "latitude", "longitude", "lead_time"],
                20 + 5 * data,
            ),
            "surface_eastward_wind": (
                ["init_time", "latitude", "longitude", "lead_time"],
                data,
            ),
            "surface_northward_wind": (
                ["init_time", "latitude", "longitude", "lead_time"],
                data,
            ),
        },
        coords={
            "init_time": init_time,
            "latitude": latitudes,
            "longitude": longitudes,
            "lead_time": lead_time,
        },
    )
    # Set a specific value for a specific time and location to remove ambiguity
    dataset["surface_air_temperature"].loc[
        dict(
            init_time="2021-06-21 00:00",
            lead_time=42,
            latitude=slice(40, 45),
            longitude=slice(100, 105),
        )
    ] = 24
    # Set a specific value for a specific time and location to remove ambiguity
    dataset["surface_air_temperature"].loc[
        dict(
            init_time="2021-06-20 00:00",
            lead_time=42,
            latitude=slice(40, 45),
            longitude=slice(100, 105),
        )
    ] = 23
    return dataset


def make_sample_results_dataarray_list():
    results_da_list = [
        xr.DataArray(
            data=[5],
            dims=["lead_time"],
            coords={"lead_time": [0]},
        ),
        xr.DataArray(
            data=[6],
            dims=["lead_time"],
            coords={"lead_time": [6]},
        ),
    ]
    return results_da_list


def dataset_to_dataarray(dataset):
    """Convert an xarray Dataset to a DataArray."""
    mock_data_var = [data_var for data_var in dataset.data_vars][0]
    return dataset[mock_data_var]


@pytest.fixture
def sample_forecast_dataset():
    sample_forecast_dataset = make_sample_forecast_dataset()
    return sample_forecast_dataset


@pytest.fixture
def sample_forecast_dataarray():
    sample_forecast_dataarray = dataset_to_dataarray(make_sample_forecast_dataset())
    return sample_forecast_dataarray


@pytest.fixture
def sample_subset_forecast_dataarray():
    sample_forecast_dataset = dataset_to_dataarray(make_sample_forecast_dataset())
    subset_sample_forecast_dataset = sample_forecast_dataset.sel(
        latitude=slice(40, 45), longitude=slice(100, 105)
    )
    return subset_sample_forecast_dataset


@pytest.fixture
def sample_results_dataarray_list():
    sample_results_dataarray_list = make_sample_results_dataarray_list()
    return sample_results_dataarray_list


@pytest.fixture
def runner():
    """Fixture for Click CLI runner."""
    return testing.CliRunner()


@pytest.fixture
def temp_config_dir():
    """Fixture that creates a temporary directory for config files."""
    with tempfile.TemporaryDirectory() as temp_dir:
        yield pathlib.Path(temp_dir)


@pytest.fixture
def sample_yaml_config():
    """Fixture that returns the path to the sample YAML config file."""
    return pathlib.Path(__file__).parent / "data" / "sample_config.yaml"


def make_sample_gridded_obs_dataarray():
    """Create a sample gridded observations DataArray."""
    dataset = make_sample_gridded_obs_dataset()
    return dataset["2m_temperature"]


def make_sample_point_obs_df_with_attrs():
    """Create sample point observations DataFrame with attributes."""
    df = make_sample_point_obs_df()
    df.attrs = {
        "metadata_vars": ["station", "call", "name", "elev", "id"],
    }
    return df


def make_sample_era5_dataset():
    """Create a sample ERA5-like dataset with time dimension."""
    time = pd.date_range("2021-06-20", freq="6h", periods=50)
    data = np.random.RandomState(12345).standard_normal(size=(len(time), 91, 180))
    latitudes = np.linspace(-90, 90, 91)
    longitudes = np.linspace(0, 359, 180)

    dataset = xr.Dataset(
        {
            "2m_temperature": (["time", "latitude", "longitude"], 273.15 + 10 * data),
            "mean_sea_level_pressure": (
                ["time", "latitude", "longitude"],
                101325 + 1000 * data,
            ),
        },
        coords={"time": time, "latitude": latitudes, "longitude": longitudes},
    )
    return dataset


def make_sample_forecast_with_valid_time():
    """Create a forecast dataset with valid_time dimension instead of
    init_time/lead_time."""
    valid_time = pd.date_range("2021-06-20", freq="6h", periods=40)
    data = np.random.RandomState(54321).standard_normal(size=(len(valid_time), 91, 180))
    latitudes = np.linspace(-90, 90, 91)
    longitudes = np.linspace(0, 359, 180)

    dataset = xr.Dataset(
        {
            "surface_air_temperature": (
                ["valid_time", "latitude", "longitude"],
                273.15 + 10 * data,
            ),
            "surface_pressure": (
                ["valid_time", "latitude", "longitude"],
                101325 + 1000 * data,
            ),
        },
        coords={
            "valid_time": valid_time,
            "latitude": latitudes,
            "longitude": longitudes,
        },
    )
    return dataset


def make_sample_ghcn_dataframe():
    """Create a sample GHCN-like polars DataFrame."""
    import polars as pl

    dates = pd.date_range("2021-06-20", periods=100, freq="6h")
    n_stations = 5

    # Create combinations of stations and times
    station_ids = [f"STATION_{i:03d}" for i in range(n_stations)]

    data = []
    for station_id in station_ids:
        for date in dates:
            lat = 40 + np.random.normal(0, 5)
            lon = -100 + np.random.normal(0, 10)
            temp = 273.15 + np.random.normal(20, 5)

            data.append(
                {
                    "valid_time": date,
                    "station_id": station_id,
                    "latitude": lat,
                    "longitude": lon,
                    "surface_air_temperature": temp,
                }
            )

    return pl.DataFrame(data)


def make_sample_lsr_dataframe():
    """Create a sample Local Storm Report DataFrame."""
    data = {
        "valid_time": pd.date_range("2021-06-20", periods=20, freq="1h"),
        "latitude": np.random.uniform(30, 50, 20),
        "longitude": np.random.uniform(-110, -90, 20),
        "report_type": np.random.choice(["wind", "hail", "tor"], 20),
        "magnitude": np.random.uniform(0, 100, 20),
    }
    return pd.DataFrame(data)


def make_sample_ibtracs_dataframe():
    """Create a sample IBTrACS-like polars DataFrame."""
    import polars as pl

    data = {
        "valid_time": [
            "2021-06-20 00:00:00",
            "2021-06-20 06:00:00",
            "2021-06-20 12:00:00",
        ],
        "tc_name": ["TESTCYCLONE", "TESTCYCLONE", "TESTCYCLONE"],
        "latitude": [25.0, 26.0, 27.0],
        "longitude": [280.0, 281.0, 282.0],
        "surface_wind_speed": [30.0, 35.0, 40.0],
        "air_pressure_at_mean_sea_level": [1010.0, 1005.0, 1000.0],
    }
    return pl.DataFrame(data)


@pytest.fixture
def sample_gridded_obs_dataarray():
    """Fixture for sample gridded observations DataArray."""
    return make_sample_gridded_obs_dataarray()


@pytest.fixture
def sample_gridded_obs_dataset():
    """Fixture for sample gridded observations Dataset."""
    return make_sample_gridded_obs_dataset()


@pytest.fixture
def sample_point_obs_df_with_attrs():
    """Fixture for sample point observations DataFrame with attributes."""
    return make_sample_point_obs_df_with_attrs()


@pytest.fixture
def sample_era5_dataset():
    """Fixture for sample ERA5-like dataset."""
    return make_sample_era5_dataset()


@pytest.fixture
def sample_forecast_with_valid_time():
    """Fixture for forecast dataset with valid_time dimension."""
    return make_sample_forecast_with_valid_time()


@pytest.fixture
def sample_ghcn_dataframe():
    """Fixture for sample GHCN polars DataFrame."""
    return make_sample_ghcn_dataframe()


@pytest.fixture
def sample_lsr_dataframe():
    """Fixture for sample LSR DataFrame."""
    return make_sample_lsr_dataframe()


@pytest.fixture
def sample_ibtracs_dataframe():
    """Fixture for sample IBTrACS polars DataFrame."""
    return make_sample_ibtracs_dataframe()


@pytest.fixture
def temp_zarr_file():
    """Fixture that creates a temporary zarr file."""
    with tempfile.TemporaryDirectory() as temp_dir:
        zarr_path = pathlib.Path(temp_dir) / "test.zarr"
        # Create a simple zarr dataset
        ds = make_sample_era5_dataset()
        ds.to_zarr(zarr_path)
        yield str(zarr_path)


@pytest.fixture
def temp_parquet_file():
    """Fixture that creates a temporary parquet file."""
    with tempfile.TemporaryDirectory() as temp_dir:
        parquet_path = pathlib.Path(temp_dir) / "test.parquet"
        # Create a simple parquet file
        df = make_sample_ghcn_dataframe()
        df.write_parquet(parquet_path)
        yield str(parquet_path)


@pytest.fixture
def sample_calc_dataset():
    """Create a sample dataset for calc testing."""
    time = pd.date_range("2023-01-01", periods=5, freq="6h")
    lat = np.linspace(20, 50, 16)
    lon = np.linspace(-120, -80, 21)
    level = [1000, 850, 700, 500, 300, 200]

    # Create realistic meteorological data
    data_shape_3d = (len(time), len(lat), len(lon))
    data_shape_4d = (len(time), len(level), len(lat), len(lon))

    dataset = xr.Dataset(
        {
            "air_pressure_at_mean_sea_level": (
                ["time", "latitude", "longitude"],
                np.random.normal(101325, 1000, data_shape_3d),
            ),
            "surface_eastward_wind": (
                ["time", "latitude", "longitude"],
                np.random.normal(0, 10, data_shape_3d),
            ),
            "surface_northward_wind": (
                ["time", "latitude", "longitude"],
                np.random.normal(0, 10, data_shape_3d),
            ),
            "geopotential": (
                ["time", "level", "latitude", "longitude"],
                np.random.normal(5000, 1000, data_shape_4d) * calc.g0,
            ),
            "geopotential_at_surface": (
                ["time", "latitude", "longitude"],
                np.random.normal(500, 200, data_shape_3d) * calc.g0,
            ),
            "eastward_wind": (
                ["time", "level", "latitude", "longitude"],
                np.random.normal(0, 15, data_shape_4d),
            ),
            "northward_wind": (
                ["time", "level", "latitude", "longitude"],
                np.random.normal(0, 15, data_shape_4d),
            ),
            "specific_humidity": (
                ["time", "level", "latitude", "longitude"],
                np.random.uniform(0.001, 0.02, data_shape_4d),
            ),
        },
        coords={
            "time": time,
            "latitude": lat,
            "longitude": lon,
            "level": level,
        },
    )

    return dataset<|MERGE_RESOLUTION|>--- conflicted
+++ resolved
@@ -1,16 +1,13 @@
+import pathlib
 import tempfile
-import pathlib
 
 import numpy as np
 import pandas as pd
 import pytest
 import xarray as xr
-<<<<<<< HEAD
-from click.testing import CliRunner
+from click import testing
+
 from extremeweatherbench import calc
-=======
-from click import testing
->>>>>>> f2ea39a1
 
 
 def make_sample_gridded_obs_dataset():
