import pytest
import xarray as xr
import pandas as pd
import numpy as np
from extremeweatherbench import config, events, data_loader


def make_sample_gridded_obs_dataset():
    time = pd.date_range("2021-06-20", freq="3h", periods=200)
    data = np.random.RandomState(21897820).standard_normal(size=(len(time), 181, 360))
    latitudes = np.linspace(-90, 90, 181)
    longitudes = np.linspace(0, 359, 360)
    dataset = xr.Dataset(
        {
            "2m_temperature": (["time", "latitude", "longitude"], 20 + 5 * data),
            "tp": (["time", "latitude", "longitude"], data),
            "10m_u_component_of_wind": (["time", "latitude", "longitude"], data),
            "10m_v_component_of_wind": (["time", "latitude", "longitude"], data),
        },
        coords={"time": time, "latitude": latitudes, "longitude": longitudes},
    )
    # Set a specific value for a specific time and location to remove ambiguity
    dataset["2m_temperature"].loc[
        dict(
            time="2021-06-21 18:00",
            latitude=slice(40, 45),
            longitude=slice(100, 105),
        )
    ] = 25
    return dataset


def make_sample_point_obs_df():
    # Create sample point observations DataFrame
    data = {
        "time": pd.to_datetime(["2023-01-01 00:00", "2023-01-01 06:00"]),
        "station": ["A100", "B200"],
        "call": ["KWEW", "KBCE"],
        "name": ["WEST CENTRAL", "EAST CENTRAL"],
        "latitude": [40.5, 41.8],
        "longitude": [-99.5, -99.8],
        "elev": [1000, 1100],
        "id": [1, 2],
        "surface_air_temperature": [20.0, 21.0],
    }
    df = pd.DataFrame(data)
    return df


def make_sample_forecast_dataset():
    init_time = pd.date_range("2021-06-20", periods=5)
    lead_time = range(0, 241, 6)
    data = np.random.RandomState(21897820).standard_normal(
        size=(len(init_time), 181, 360, len(lead_time)),
    )
    latitudes = np.linspace(-90, 90, 181)
    longitudes = np.linspace(0, 359, 360)
    dataset = xr.Dataset(
        {
            "surface_air_temperature": (
                ["init_time", "latitude", "longitude", "lead_time"],
                20 + 5 * data,
            ),
            "surface_eastward_wind": (
                ["init_time", "latitude", "longitude", "lead_time"],
                data,
            ),
            "surface_northward_wind": (
                ["init_time", "latitude", "longitude", "lead_time"],
                data,
            ),
        },
        coords={
            "init_time": init_time,
            "latitude": latitudes,
            "longitude": longitudes,
            "lead_time": lead_time,
        },
    )
    # Set a specific value for a specific time and location to remove ambiguity
    dataset["surface_air_temperature"].loc[
        dict(
            init_time="2021-06-21 00:00",
            lead_time=42,
            latitude=slice(40, 45),
            longitude=slice(100, 105),
        )
    ] = 24
    # Set a specific value for a specific time and location to remove ambiguity
    dataset["surface_air_temperature"].loc[
        dict(
            init_time="2021-06-20 00:00",
            lead_time=42,
            latitude=slice(40, 45),
            longitude=slice(100, 105),
        )
    ] = 23
    return dataset


def make_sample_results_dataarray_list():
    results_da_list = [
        xr.DataArray(
            data=[5],
            dims=["lead_time"],
            coords={"lead_time": [0]},
        ),
        xr.DataArray(
            data=[6],
            dims=["lead_time"],
            coords={"lead_time": [6]},
        ),
    ]
    return results_da_list


def dataset_to_dataarray(dataset):
    """Convert an xarray Dataset to a DataArray."""
    mock_data_var = [data_var for data_var in dataset.data_vars][0]
    return dataset[mock_data_var]


@pytest.fixture
def sample_forecast_dataset():
    sample_forecast_dataset = make_sample_forecast_dataset()
    return sample_forecast_dataset


@pytest.fixture
def sample_schema_config_point_obs_df():
    sample_schema_config_point_obs_df = make_sample_point_obs_df()

    return sample_schema_config_point_obs_df


@pytest.fixture
def sample_config():
    return config.Config(
        event_types=[events.HeatWave],
        forecast_dir="test/forecast/path",
        gridded_obs_path="test/obs/path",
    )


@pytest.fixture
def default_forecast_config():
    return config.ForecastSchemaConfig()


@pytest.fixture
def sample_gridded_obs_dataset():
    sample_gridded_obs_dataset = make_sample_gridded_obs_dataset()
    return sample_gridded_obs_dataset


@pytest.fixture
def sample_forecast_dataarray():
    sample_forecast_dataarray = dataset_to_dataarray(make_sample_forecast_dataset())
    return sample_forecast_dataarray


@pytest.fixture
def sample_gridded_obs_dataarray():
    sample_gridded_obs_dataarray = dataset_to_dataarray(
        make_sample_gridded_obs_dataset()
    )
    return sample_gridded_obs_dataarray


@pytest.fixture
def sample_subset_forecast_dataarray():
    sample_forecast_dataset = dataset_to_dataarray(make_sample_forecast_dataset())
    subset_sample_forecast_dataset = sample_forecast_dataset.sel(
        latitude=slice(40, 45), longitude=slice(100, 105)
    )
    return subset_sample_forecast_dataset


@pytest.fixture
def sample_subset_gridded_obs_dataarray():
    sample_gridded_obs_dataarray = dataset_to_dataarray(
        make_sample_gridded_obs_dataset()
    )
    subset_sample_gridded_obs_dataarray = sample_gridded_obs_dataarray.sel(
        latitude=slice(40, 45), longitude=slice(100, 105)
    )
    return subset_sample_gridded_obs_dataarray


@pytest.fixture
def sample_results_dataarray_list():
    sample_results_dataarray_list = make_sample_results_dataarray_list()
    return sample_results_dataarray_list


@pytest.fixture
def sample_point_obs_df():
    sample_point_obs_df = make_sample_point_obs_df()
    return sample_point_obs_df


@pytest.fixture
def sample_point_obs_df_with_attrs():
    sample_point_obs_schema_config = config.PointObservationSchemaConfig(
        case_id="id",
<<<<<<< HEAD
        station_name="name",
=======
        station_long_name="name",
>>>>>>> 9bd7ccd2
        station_id="call",
        elevation="elev",
    )
    sample_point_obs_df = make_sample_point_obs_df()
    sample_point_obs_df.attrs = {
        "metadata_vars": sample_point_obs_schema_config.mapped_metadata_vars
    }
    sample_point_obs_df = data_loader._rename_point_obs_dataset(
        sample_point_obs_df, sample_point_obs_schema_config
    )
    return sample_point_obs_df<|MERGE_RESOLUTION|>--- conflicted
+++ resolved
@@ -203,11 +203,7 @@
 def sample_point_obs_df_with_attrs():
     sample_point_obs_schema_config = config.PointObservationSchemaConfig(
         case_id="id",
-<<<<<<< HEAD
-        station_name="name",
-=======
         station_long_name="name",
->>>>>>> 9bd7ccd2
         station_id="call",
         elevation="elev",
     )
