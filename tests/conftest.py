import pathlib
import tempfile
<<<<<<< HEAD
import pathlib
=======
>>>>>>> 5f9f8cbd

import numpy as np
import pandas as pd
import pytest
import xarray as xr
from click import testing


def make_sample_gridded_obs_dataset():
    time = pd.date_range("2021-06-20", freq="3h", periods=200)
    data = np.random.RandomState(21897820).standard_normal(size=(len(time), 181, 360))
    latitudes = np.linspace(-90, 90, 181)
    longitudes = np.linspace(0, 359, 360)
    dataset = xr.Dataset(
        {
            "2m_temperature": (["time", "latitude", "longitude"], 20 + 5 * data),
            "tp": (["time", "latitude", "longitude"], data),
            "10m_u_component_of_wind": (["time", "latitude", "longitude"], data),
            "10m_v_component_of_wind": (["time", "latitude", "longitude"], data),
        },
        coords={"time": time, "latitude": latitudes, "longitude": longitudes},
    )
    # Set a specific value for a specific time and location to remove ambiguity
    dataset["2m_temperature"].loc[
        dict(
            time="2021-06-21 18:00",
            latitude=slice(40, 45),
            longitude=slice(100, 105),
        )
    ] = 25
    return dataset


def make_sample_point_obs_df():
    # Create sample point observations DataFrame
    data = {
        "time": pd.to_datetime(["2023-01-01 00:00", "2023-01-01 06:00"]),
        "station": ["A100", "B200"],
        "call": ["KWEW", "KBCE"],
        "name": ["WEST CENTRAL", "EAST CENTRAL"],
        "latitude": [40.5, 41.8],
        "longitude": [-99.5, -99.8],
        "elev": [1000, 1100],
        "id": [1, 2],
        "surface_air_temperature": [20.0, 21.0],
    }
    df = pd.DataFrame(data)
    return df


def make_sample_forecast_dataset():
    init_time = pd.date_range("2021-06-20", periods=5)
    lead_time = range(0, 241, 6)
    data = np.random.RandomState(21897820).standard_normal(
        size=(len(init_time), 181, 360, len(lead_time)),
    )
    latitudes = np.linspace(-90, 90, 181)
    longitudes = np.linspace(0, 359, 360)
    dataset = xr.Dataset(
        {
            "surface_air_temperature": (
                ["init_time", "latitude", "longitude", "lead_time"],
                20 + 5 * data,
            ),
            "surface_eastward_wind": (
                ["init_time", "latitude", "longitude", "lead_time"],
                data,
            ),
            "surface_northward_wind": (
                ["init_time", "latitude", "longitude", "lead_time"],
                data,
            ),
        },
        coords={
            "init_time": init_time,
            "latitude": latitudes,
            "longitude": longitudes,
            "lead_time": lead_time,
        },
    )
    # Set a specific value for a specific time and location to remove ambiguity
    dataset["surface_air_temperature"].loc[
        dict(
            init_time="2021-06-21 00:00",
            lead_time=42,
            latitude=slice(40, 45),
            longitude=slice(100, 105),
        )
    ] = 24
    # Set a specific value for a specific time and location to remove ambiguity
    dataset["surface_air_temperature"].loc[
        dict(
            init_time="2021-06-20 00:00",
            lead_time=42,
            latitude=slice(40, 45),
            longitude=slice(100, 105),
        )
    ] = 23
    return dataset


def make_sample_results_dataarray_list():
    results_da_list = [
        xr.DataArray(
            data=[5],
            dims=["lead_time"],
            coords={"lead_time": [0]},
        ),
        xr.DataArray(
            data=[6],
            dims=["lead_time"],
            coords={"lead_time": [6]},
        ),
    ]
    return results_da_list


def dataset_to_dataarray(dataset):
    """Convert an xarray Dataset to a DataArray."""
    mock_data_var = [data_var for data_var in dataset.data_vars][0]
    return dataset[mock_data_var]


@pytest.fixture
def sample_forecast_dataset():
    sample_forecast_dataset = make_sample_forecast_dataset()
    return sample_forecast_dataset


@pytest.fixture
def sample_forecast_dataarray():
    sample_forecast_dataarray = dataset_to_dataarray(make_sample_forecast_dataset())
    return sample_forecast_dataarray


@pytest.fixture
def sample_subset_forecast_dataarray():
    sample_forecast_dataset = dataset_to_dataarray(make_sample_forecast_dataset())
    subset_sample_forecast_dataset = sample_forecast_dataset.sel(
        latitude=slice(40, 45), longitude=slice(100, 105)
    )
    return subset_sample_forecast_dataset


@pytest.fixture
def sample_results_dataarray_list():
    sample_results_dataarray_list = make_sample_results_dataarray_list()
    return sample_results_dataarray_list


@pytest.fixture
def runner():
    """Fixture for Click CLI runner."""
    return testing.CliRunner()


@pytest.fixture
def temp_config_dir():
    """Fixture that creates a temporary directory for config files."""
    with tempfile.TemporaryDirectory() as temp_dir:
        yield pathlib.Path(temp_dir)


@pytest.fixture
def sample_yaml_config():
    """Fixture that returns the path to the sample YAML config file."""
    return pathlib.Path(__file__).parent / "data" / "sample_config.yaml"


def make_sample_gridded_obs_dataarray():
    """Create a sample gridded observations DataArray."""
    dataset = make_sample_gridded_obs_dataset()
    return dataset["2m_temperature"]


def make_sample_point_obs_df_with_attrs():
    """Create sample point observations DataFrame with attributes."""
    df = make_sample_point_obs_df()
    df.attrs = {
        "metadata_vars": ["station", "call", "name", "elev", "id"],
    }
    return df


def make_sample_era5_dataset():
    """Create a sample ERA5-like dataset with time dimension."""
    time = pd.date_range("2021-06-20", freq="6h", periods=50)
    data = np.random.RandomState(12345).standard_normal(size=(len(time), 91, 180))
    latitudes = np.linspace(-90, 90, 91)
    longitudes = np.linspace(0, 359, 180)

    dataset = xr.Dataset(
        {
            "2m_temperature": (["time", "latitude", "longitude"], 273.15 + 10 * data),
            "mean_sea_level_pressure": (
                ["time", "latitude", "longitude"],
                101325 + 1000 * data,
            ),
        },
        coords={"time": time, "latitude": latitudes, "longitude": longitudes},
    )
    return dataset


def make_sample_forecast_with_valid_time():
    """Create a forecast dataset with valid_time dimension instead of
    init_time/lead_time."""
    valid_time = pd.date_range("2021-06-20", freq="6h", periods=40)
    data = np.random.RandomState(54321).standard_normal(size=(len(valid_time), 91, 180))
    latitudes = np.linspace(-90, 90, 91)
    longitudes = np.linspace(0, 359, 180)

    dataset = xr.Dataset(
        {
            "surface_air_temperature": (
                ["valid_time", "latitude", "longitude"],
                273.15 + 10 * data,
            ),
            "surface_pressure": (
                ["valid_time", "latitude", "longitude"],
                101325 + 1000 * data,
            ),
        },
        coords={
            "valid_time": valid_time,
            "latitude": latitudes,
            "longitude": longitudes,
        },
    )
    return dataset


def make_sample_ghcn_dataframe():
    """Create a sample GHCN-like polars DataFrame."""
    import polars as pl

    dates = pd.date_range("2021-06-20", periods=100, freq="6h")
    n_stations = 5

    # Create combinations of stations and times
    station_ids = [f"STATION_{i:03d}" for i in range(n_stations)]

    data = []
    for station_id in station_ids:
        for date in dates:
            lat = 40 + np.random.normal(0, 5)
            lon = -100 + np.random.normal(0, 10)
            temp = 273.15 + np.random.normal(20, 5)

            data.append(
                {
                    "valid_time": date,
                    "station_id": station_id,
                    "latitude": lat,
                    "longitude": lon,
                    "surface_air_temperature": temp,
                }
            )

    return pl.DataFrame(data)


def make_sample_lsr_dataframe():
    """Create a sample Local Storm Report DataFrame."""
    data = {
        "valid_time": pd.date_range("2021-06-20", periods=20, freq="1h"),
        "latitude": np.random.uniform(30, 50, 20),
        "longitude": np.random.uniform(-110, -90, 20),
        "report_type": np.random.choice(["wind", "hail", "tor"], 20),
        "magnitude": np.random.uniform(0, 100, 20),
    }
    return pd.DataFrame(data)


def make_sample_ibtracs_dataframe():
    """Create a sample IBTrACS-like polars DataFrame."""
    import polars as pl

    data = {
        "valid_time": [
            "2021-06-20 00:00:00",
            "2021-06-20 06:00:00",
            "2021-06-20 12:00:00",
        ],
        "tc_name": ["TESTCYCLONE", "TESTCYCLONE", "TESTCYCLONE"],
        "latitude": [25.0, 26.0, 27.0],
        "longitude": [280.0, 281.0, 282.0],
        "surface_wind_speed": [30.0, 35.0, 40.0],
        "air_pressure_at_mean_sea_level": [1010.0, 1005.0, 1000.0],
    }
    return pl.DataFrame(data)


@pytest.fixture
def sample_gridded_obs_dataarray():
    """Fixture for sample gridded observations DataArray."""
    return make_sample_gridded_obs_dataarray()


@pytest.fixture
def sample_gridded_obs_dataset():
    """Fixture for sample gridded observations Dataset."""
    return make_sample_gridded_obs_dataset()


@pytest.fixture
def sample_point_obs_df_with_attrs():
    """Fixture for sample point observations DataFrame with attributes."""
    return make_sample_point_obs_df_with_attrs()


@pytest.fixture
def sample_era5_dataset():
    """Fixture for sample ERA5-like dataset."""
    return make_sample_era5_dataset()


@pytest.fixture
def sample_forecast_with_valid_time():
    """Fixture for forecast dataset with valid_time dimension."""
    return make_sample_forecast_with_valid_time()


@pytest.fixture
def sample_ghcn_dataframe():
    """Fixture for sample GHCN polars DataFrame."""
    return make_sample_ghcn_dataframe()


@pytest.fixture
def sample_lsr_dataframe():
    """Fixture for sample LSR DataFrame."""
    return make_sample_lsr_dataframe()


@pytest.fixture
def sample_ibtracs_dataframe():
    """Fixture for sample IBTrACS polars DataFrame."""
    return make_sample_ibtracs_dataframe()


@pytest.fixture
def temp_zarr_file():
    """Fixture that creates a temporary zarr file."""
    with tempfile.TemporaryDirectory() as temp_dir:
        zarr_path = pathlib.Path(temp_dir) / "test.zarr"
        # Create a simple zarr dataset
        ds = make_sample_era5_dataset()
        ds.to_zarr(zarr_path)
        yield str(zarr_path)


@pytest.fixture
def temp_parquet_file():
    """Fixture that creates a temporary parquet file."""
    with tempfile.TemporaryDirectory() as temp_dir:
        parquet_path = pathlib.Path(temp_dir) / "test.parquet"
        # Create a simple parquet file
        df = make_sample_ghcn_dataframe()
        df.write_parquet(parquet_path)
        yield str(parquet_path)


@pytest.fixture
def sample_calc_dataset():
    """Create a sample dataset for calc testing."""
    time = pd.date_range("2023-01-01", periods=5, freq="6h")
    lat = np.linspace(20, 50, 16)
    lon = np.linspace(-120, -80, 21)
    level = [1000, 850, 700, 500, 300, 200]

    # Create realistic meteorological data
    data_shape_3d = (len(time), len(lat), len(lon))
    data_shape_4d = (len(time), len(level), len(lat), len(lon))

    dataset = xr.Dataset(
        {
            "air_pressure_at_mean_sea_level": (
                ["time", "latitude", "longitude"],
                np.random.normal(101325, 1000, data_shape_3d),
            ),
            "surface_eastward_wind": (
                ["time", "latitude", "longitude"],
                np.random.normal(0, 10, data_shape_3d),
            ),
            "surface_northward_wind": (
                ["time", "latitude", "longitude"],
                np.random.normal(0, 10, data_shape_3d),
            ),
            "geopotential": (
                ["time", "level", "latitude", "longitude"],
                np.random.normal(5000, 1000, data_shape_4d) * 9.80665,
            ),
            "geopotential_at_surface": (
                ["time", "latitude", "longitude"],
                np.random.normal(500, 200, data_shape_3d) * 9.80665,
            ),
            "eastward_wind": (
                ["time", "level", "latitude", "longitude"],
                np.random.normal(0, 15, data_shape_4d),
            ),
            "northward_wind": (
                ["time", "level", "latitude", "longitude"],
                np.random.normal(0, 15, data_shape_4d),
            ),
            "specific_humidity": (
                ["time", "level", "latitude", "longitude"],
                np.random.uniform(0.001, 0.02, data_shape_4d),
            ),
        },
        coords={
            "time": time,
            "latitude": lat,
            "longitude": lon,
            "level": level,
        },
    )

    return dataset<|MERGE_RESOLUTION|>--- conflicted
+++ resolved
@@ -1,9 +1,5 @@
 import pathlib
 import tempfile
-<<<<<<< HEAD
-import pathlib
-=======
->>>>>>> 5f9f8cbd
 
 import numpy as np
 import pandas as pd
