--- conflicted
+++ resolved
@@ -418,8 +418,6 @@
         },
     )
 
-<<<<<<< HEAD
-=======
     return dataset
 
 
@@ -648,5 +646,4 @@
     )
     dataset.attrs["source"] = "IBTrACS"
 
->>>>>>> d915a92f
     return dataset