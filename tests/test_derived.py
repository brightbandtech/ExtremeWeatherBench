"""Comprehensive unit tests for the extremeweatherbench.derived module.

This test suite covers:
- Abstract base class DerivedVariable
- All concrete derived variable implementations
- Utility functions for variable derivation
- Edge cases and error conditions
- Mock implementations for testing
"""

from unittest.mock import patch

import numpy as np
import pandas as pd
import pytest
import xarray as xr

from extremeweatherbench import derived
from extremeweatherbench.events import tropical_cyclone

# flake8: noqa: E501


class TestValidDerivedVariable(derived.DerivedVariable):
    """A valid test implementation of DerivedVariable for testing purposes."""

    required_variables = ["test_variable_1", "test_variable_2"]

    @classmethod
    def derive_variable(cls, data: xr.Dataset) -> xr.DataArray:
        """Test implementation that sums two variables."""
        return data[cls.required_variables[0]] + data[cls.required_variables[1]]


class TestMinimalDerivedVariable(derived.DerivedVariable):
    """A minimal test implementation with one required variable."""

    required_variables = ["single_variable"]

    @classmethod
    def derive_variable(cls, data: xr.Dataset) -> xr.DataArray:
        """Test implementation that returns the variable unchanged."""
        return data[cls.required_variables[0]]


class TestDerivedVariableWithoutName(derived.DerivedVariable):
    """A test implementation that returns a DataArray without a name."""

    required_variables = ["single_variable"]

    @classmethod
    def derive_variable(cls, data: xr.Dataset) -> xr.DataArray:
        """Test implementation that returns DataArray without name."""
        result = data[cls.required_variables[0]]
        result.name = None
        return result


class TestDerivedVariableAbstractClass:
    """Test the abstract base class DerivedVariable."""

    def test_abstract_class_cannot_be_instantiated(self):
        """Test that DerivedVariable cannot be instantiated directly."""
        with pytest.raises(TypeError, match="Can't instantiate abstract class"):
            derived.DerivedVariable()

    def test_name_property_default(self):
        """Test that the name property defaults to class name."""
        assert TestValidDerivedVariable().name == "TestValidDerivedVariable"

    def test_compute_method_calls_derive_variable(self, sample_derived_dataset):
        """Test that compute method calls derive_variable and validates inputs."""
        result = TestValidDerivedVariable.compute(sample_derived_dataset)

        assert isinstance(result, xr.DataArray)
        # Should be sum of test_variable_1 and test_variable_2
        expected = (
            sample_derived_dataset["test_variable_1"]
            + sample_derived_dataset["test_variable_2"]
        )
        xr.testing.assert_equal(result, expected)

    def test_compute_raises_error_missing_variables(self, sample_derived_dataset):
        """Test that compute raises error when required variables are missing."""
        # Remove one of the required variables
        incomplete_dataset = sample_derived_dataset.drop_vars("test_variable_2")

        with pytest.raises(
            ValueError, match="Input variable test_variable_2 not found in data"
        ):
            TestValidDerivedVariable.compute(incomplete_dataset)

    def test_required_variables_class_attribute(self):
        """Test that required_variables is properly defined as class attribute."""
        assert hasattr(TestValidDerivedVariable, "required_variables")
        assert TestValidDerivedVariable.required_variables == [
            "test_variable_1",
            "test_variable_2",
        ]


class TestMaybeDeriveVariablesFunction:
    """Comprehensive tests for the maybe_derive_variables function."""

    def test_only_string_variables(self, sample_derived_dataset):
        """Test function with only string variables - should return unchanged."""
        variables = ["air_pressure_at_mean_sea_level", "surface_eastward_wind"]

        result = derived.maybe_derive_variables(sample_derived_dataset, variables)

        # Should return the exact same dataset when no derived variables present
        xr.testing.assert_equal(result, sample_derived_dataset)
        assert id(result) != id(
            sample_derived_dataset
        )  # Should be a copy, not same object

    def test_empty_variable_list(self, sample_derived_dataset):
        """Test function with empty variable list."""
        result = derived.maybe_derive_variables(sample_derived_dataset, [])

        # Should return original dataset unchanged
        xr.testing.assert_equal(result, sample_derived_dataset)

    def test_single_derived_variable_dataarray(self, sample_derived_dataset):
        """Test with single derived variable that returns DataArray."""
        variables = [TestValidDerivedVariable()]

        result = derived.maybe_derive_variables(sample_derived_dataset, variables)

        assert isinstance(result, xr.Dataset)
        # Original variables should be preserved
        for var in sample_derived_dataset.data_vars:
            assert var in result.data_vars
        # New derived variable should be added
        assert "TestValidDerivedVariable" in result.data_vars
        # Verify the computed value is correct
        expected_value = (
            sample_derived_dataset["test_variable_1"]
            + sample_derived_dataset["test_variable_2"]
        )
        xr.testing.assert_equal(result["TestValidDerivedVariable"], expected_value)

    def test_multiple_derived_variables(self, sample_derived_dataset):
        """Test with multiple derived variables."""
        variables = [TestValidDerivedVariable(), TestMinimalDerivedVariable()]

        result = derived.maybe_derive_variables(sample_derived_dataset, variables)

        assert isinstance(result, xr.Dataset)
        # Both derived variables should be added
        assert "TestValidDerivedVariable" in result.data_vars
        assert "TestMinimalDerivedVariable" in result.data_vars
        # Original dataset variables should be preserved
        for var in sample_derived_dataset.data_vars:
            assert var in result.data_vars

    def test_mixed_string_and_derived_variables(self, sample_derived_dataset):
        """Test with mix of string and derived variables."""
        variables = [
            "air_pressure_at_mean_sea_level",  # String variable (should be unchanged)
            TestValidDerivedVariable(),  # Derived variable instance
            TestMinimalDerivedVariable(),  # Another derived variable instance
        ]

        result = derived.maybe_derive_variables(sample_derived_dataset, variables)

        assert isinstance(result, xr.Dataset)
        # Original variables should still be there
        assert "air_pressure_at_mean_sea_level" in result.data_vars
        # New derived variables should be added
        assert "TestValidDerivedVariable" in result.data_vars
        assert "TestMinimalDerivedVariable" in result.data_vars

    def test_dataarray_without_name_gets_assigned_name(self, sample_derived_dataset):
        """Test DataArray without name gets assigned class name with warning."""
        variables = [TestDerivedVariableWithoutName()]

        # Logger warnings are not pytest warnings, so just check functionality
        result = derived.maybe_derive_variables(sample_derived_dataset, variables)

        assert isinstance(result, xr.Dataset)
        assert "TestDerivedVariableWithoutName" in result.data_vars
        # Verify the DataArray got the correct name assigned
        derived_var = result["TestDerivedVariableWithoutName"]
        assert derived_var.name == "TestDerivedVariableWithoutName"

    def test_kwargs_passed_to_compute(self, sample_derived_dataset):
        """Test that kwargs are passed to derived variable compute methods."""

        class TestDerivedVariableWithKwargs(derived.DerivedVariable):
            required_variables = ["test_variable_1"]

            @classmethod
            def derive_variable(cls, data: xr.Dataset, **kwargs) -> xr.DataArray:
                multiplier = kwargs.get("multiplier", 1)
                return data[cls.required_variables[0]] * multiplier

            @classmethod
            def compute(cls, data: xr.Dataset, **kwargs) -> xr.DataArray:
                # Override to accept kwargs
                for v in cls.required_variables:
                    if v not in data.data_vars:
                        raise ValueError(f"Input variable {v} not found in data")
                return cls.derive_variable(data, **kwargs)

        variables = [TestDerivedVariableWithKwargs()]
        test_multiplier = 5.0

<<<<<<< HEAD
        result = derived.maybe_derive_variables(
            sample_derived_dataset, variables, multiplier=test_multiplier
        )

        assert "TestDerivedVariableWithKwargs" in result.data_vars
        expected = sample_derived_dataset["test_variable_1"] * test_multiplier
        xr.testing.assert_equal(result["TestDerivedVariableWithKwargs"], expected)

    def test_derived_variable_returns_dataset_different_dims(
        self, sample_derived_dataset
    ):
        """Test derived variable that returns Dataset with different dimensions."""

        class TestDatasetReturnVariable(derived.DerivedVariable):
            required_variables = ["test_variable_1"]

            @classmethod
            def derive_variable(cls, data: xr.Dataset) -> xr.Dataset:
                # Return a dataset with different dimensions
                new_coords = {"new_dim": [1, 2, 3], "other_dim": [10, 20]}
                return xr.Dataset(
                    {
                        "new_variable": xr.DataArray(
                            np.ones((3, 2)),
                            dims=["new_dim", "other_dim"],
                            coords=new_coords,
                        )
                    }
                )

        variables = [TestDatasetReturnVariable()]

        # Logger warnings are not pytest warnings, so just check functionality
        result = derived.maybe_derive_variables(sample_derived_dataset, variables)

        # Should return the new dataset, not merge with original
        assert isinstance(result, xr.Dataset)
        assert "new_variable" in result.data_vars
        # Original dataset variables should NOT be present
        assert "test_variable_1" not in result.data_vars
        assert set(result.dims) == {"new_dim", "other_dim"}

    def test_derived_variable_missing_required_vars(self, sample_derived_dataset):
        """Test derived variable with missing required variables."""
=======
    def test_prepare_wind_data_helper(self, sample_dataset):
        """Test the internal _prepare_wind_data helper function."""
        # This tests the helper function within derive_variable
        # We need to access it indirectly since it's defined within the method
>>>>>>> 39937012

        class TestMissingVarDerived(derived.DerivedVariable):
            required_variables = ["nonexistent_variable"]

            @classmethod
            def derive_variable(cls, data: xr.Dataset) -> xr.DataArray:
                return data[cls.required_variables[0]]

        variables = [TestMissingVarDerived()]

        with pytest.raises(ValueError, match="Input variable nonexistent_variable"):
            derived.maybe_derive_variables(sample_derived_dataset, variables)

    def test_no_derived_variables_in_list(self, sample_derived_dataset):
        """Test when no derived variables are in the variable list."""
        variables = ["var1", "var2", "var3"]  # All strings

        result = derived.maybe_derive_variables(sample_derived_dataset, variables)

        # Should return original dataset since no derived variables to process
        xr.testing.assert_equal(result, sample_derived_dataset)

    def test_derived_data_dict_handling(self, sample_derived_dataset):
        """Test internal derived_data dictionary logic."""
        # Test that derived_data dict is properly built and merged
        variables = [TestValidDerivedVariable(), TestMinimalDerivedVariable()]

        result = derived.maybe_derive_variables(sample_derived_dataset, variables)

        # Both variables should exist
        assert "TestValidDerivedVariable" in result.data_vars
        assert "TestMinimalDerivedVariable" in result.data_vars

        # Check that the merge preserved all original variables
        original_vars = set(sample_derived_dataset.data_vars.keys())
        result_vars = set(result.data_vars.keys())
        assert original_vars.issubset(result_vars)

    def test_derived_variable_compute_exception_propagates(
        self, sample_derived_dataset
    ):
        """Test that exceptions from derived variable compute methods propagate."""

        class TestExceptionDerived(derived.DerivedVariable):
            required_variables = ["test_variable_1"]

            @classmethod
            def derive_variable(cls, data: xr.Dataset) -> xr.DataArray:
                raise RuntimeError("Test exception from derive_variable")

        variables = [TestExceptionDerived()]

        with pytest.raises(RuntimeError, match="Test exception from derive_variable"):
            derived.maybe_derive_variables(sample_derived_dataset, variables)

    def test_duplicate_derived_variable_names(self, sample_derived_dataset):
        """Test behavior with multiple derived variables with same name."""

        class TestDuplicateName1(derived.DerivedVariable):
            required_variables = ["test_variable_1"]

            @classmethod
            def derive_variable(cls, data: xr.Dataset) -> xr.DataArray:
                return data[cls.required_variables[0]] * 2

        class TestDuplicateName2(derived.DerivedVariable):
            required_variables = ["test_variable_2"]

            @classmethod
            def derive_variable(cls, data: xr.Dataset) -> xr.DataArray:
                return data[cls.required_variables[0]] * 3

        # Rename both to have same name by overriding name property
        TestDuplicateName1.__name__ = "SameName"
        TestDuplicateName2.__name__ = "SameName"

        variables = [TestDuplicateName1(), TestDuplicateName2()]

        result = derived.maybe_derive_variables(sample_derived_dataset, variables)

        # Second variable should overwrite the first due to dict behavior
        assert "SameName" in result.data_vars
        # Should contain the result from the second variable (test_variable_2 * 3)
        expected = sample_derived_dataset["test_variable_2"] * 3
        xr.testing.assert_equal(result["SameName"], expected)

    def test_early_return_from_dataset_with_different_dims(
        self, sample_derived_dataset
    ):
        """Test early return when first derived var returns dataset with diff dims."""

        class TestEarlyReturnDataset(derived.DerivedVariable):
            required_variables = ["test_variable_1"]

            @classmethod
            def derive_variable(cls, data: xr.Dataset) -> xr.Dataset:
                # Return dataset with different dims - should trigger early return
                return xr.Dataset(
                    {"special_var": xr.DataArray([1, 2, 3], dims=["special_dim"])}
                )

        class TestNeverExecuted(derived.DerivedVariable):
            required_variables = ["test_variable_2"]

            @classmethod
            def derive_variable(cls, data: xr.Dataset) -> xr.DataArray:
                # This should never be called due to early return
                return data[cls.required_variables[0]]

        variables = [TestEarlyReturnDataset(), TestNeverExecuted()]

        # Logger warnings are not pytest warnings, so just check functionality
        result = derived.maybe_derive_variables(sample_derived_dataset, variables)

        # Should return the special dataset, not merged
        assert isinstance(result, xr.Dataset)
        assert "special_var" in result.data_vars
        assert "TestNeverExecuted" not in result.data_vars
        assert list(result.dims) == ["special_dim"]

    def test_derived_variable_returns_dataset_matching_dims(
        self, sample_derived_dataset
    ):
        """Test derived variable that returns Dataset with matching dimensions."""

        class TestDatasetMatchingDims(derived.DerivedVariable):
            required_variables = ["test_variable_1"]

            @classmethod
            def derive_variable(cls, data: xr.Dataset) -> xr.Dataset:
                # Return a dataset with same dimensions as input but multiple variables
                return xr.Dataset(
                    {
                        "derived_var_1": data["test_variable_1"] * 2,
                        "derived_var_2": data["test_variable_1"] + 10,
                        "derived_var_3": data["test_variable_1"] ** 2,
                    }
                )

        variables = [TestDatasetMatchingDims()]

        result = derived.maybe_derive_variables(sample_derived_dataset, variables)

        # Should merge the dataset variables, not return early
        assert isinstance(result, xr.Dataset)
        # All three derived variables should be present
        assert "derived_var_1" in result.data_vars
        assert "derived_var_2" in result.data_vars
        assert "derived_var_3" in result.data_vars
        # Original variables should still be present
        for var in sample_derived_dataset.data_vars:
            assert var in result.data_vars
        # Verify the computed values are correct
        expected_var_1 = sample_derived_dataset["test_variable_1"] * 2
        expected_var_2 = sample_derived_dataset["test_variable_1"] + 10
        expected_var_3 = sample_derived_dataset["test_variable_1"] ** 2
        xr.testing.assert_equal(result["derived_var_1"], expected_var_1)
        xr.testing.assert_equal(result["derived_var_2"], expected_var_2)
        xr.testing.assert_equal(result["derived_var_3"], expected_var_3)

    def test_mixed_dataarray_and_dataset_outputs(self, sample_derived_dataset):
        """Test mix of derived variables returning DataArrays and matching Dataset."""

        class TestDataArrayOutput(derived.DerivedVariable):
            required_variables = ["test_variable_1"]

            @classmethod
            def derive_variable(cls, data: xr.Dataset) -> xr.DataArray:
                return data["test_variable_1"] * 3

        class TestDatasetOutput(derived.DerivedVariable):
            required_variables = ["test_variable_2"]

            @classmethod
            def derive_variable(cls, data: xr.Dataset) -> xr.Dataset:
                # Return dataset with matching dimensions
                return xr.Dataset(
                    {
                        "multi_var_1": data["test_variable_2"] / 2,
                        "multi_var_2": data["test_variable_2"] + 5,
                    }
                )

        variables = [TestDataArrayOutput(), TestDatasetOutput()]

        result = derived.maybe_derive_variables(sample_derived_dataset, variables)

        # Should merge all variables from both derived variables
        assert isinstance(result, xr.Dataset)
        # DataArray output should be present
        assert "TestDataArrayOutput" in result.data_vars
        # Dataset outputs should be present
        assert "multi_var_1" in result.data_vars
        assert "multi_var_2" in result.data_vars
        # Original variables should still be present
        for var in sample_derived_dataset.data_vars:
            assert var in result.data_vars
        # Verify computed values
        expected_dataarray = sample_derived_dataset["test_variable_1"] * 3
        expected_multi_1 = sample_derived_dataset["test_variable_2"] / 2
        expected_multi_2 = sample_derived_dataset["test_variable_2"] + 5
        xr.testing.assert_equal(result["TestDataArrayOutput"], expected_dataarray)
        xr.testing.assert_equal(result["multi_var_1"], expected_multi_1)
        xr.testing.assert_equal(result["multi_var_2"], expected_multi_2)


class TestUtilityFunctions:
    """Test utility functions in the derived module."""

    def test_maybe_pull_required_variables_from_derived_input_with_instances(self):
        """Test maybe_pull_required_variables_from_derived_input with instances."""
        incoming_variables = [
            "existing_variable",
            TestValidDerivedVariable(),
            TestMinimalDerivedVariable(),
            "another_existing_variable",
        ]

        result = derived.maybe_pull_required_variables_from_derived_input(
            incoming_variables
        )

        expected = [
            "existing_variable",
            "another_existing_variable",
            "test_variable_1",
            "test_variable_2",
            "single_variable",
        ]

        assert set(result) == set(expected)

    def test_maybe_pull_required_variables_from_derived_input_with_classes(self):
        """Test maybe_pull_required_variables_from_derived_input with classes."""
        incoming_variables = [
            "existing_variable",
            TestValidDerivedVariable,  # Class, not instance
            TestMinimalDerivedVariable,  # Class, not instance
        ]

        result = derived.maybe_pull_required_variables_from_derived_input(
            incoming_variables
        )

        expected = [
            "existing_variable",
            "test_variable_1",
            "test_variable_2",
            "single_variable",
        ]

        assert set(result) == set(expected)

    def test_maybe_pull_required_variables_only_strings(self):
        """Test maybe_pull_required_variables_from_derived_input with only strings."""
        incoming_variables = ["var1", "var2", "var3"]

        result = derived.maybe_pull_required_variables_from_derived_input(
            incoming_variables
        )

        assert result == incoming_variables


class TestEdgeCasesAndErrorConditions:
    """Test edge cases and error conditions across the module."""

    def test_derived_variable_with_empty_dataset(self):
        """Test behavior with empty datasets."""
        empty_dataset = xr.Dataset()

        with pytest.raises(ValueError, match="Input variable .* not found in data"):
            TestValidDerivedVariable.compute(empty_dataset)

    def test_derived_variable_with_wrong_dimensions(self, sample_derived_dataset):
        """Test behavior when variables have unexpected dimensions."""
        # Create dataset with wrong dimensions for test variables
        wrong_dim_dataset = sample_derived_dataset.copy()
        wrong_dim_dataset["test_variable_1"] = xr.DataArray(
            np.ones((5,)),  # Wrong shape
            dims=["wrong_dim"],
            coords={"wrong_dim": range(5)},
        )

        # This should still work because xarray handles broadcasting
        result = TestValidDerivedVariable.compute(wrong_dim_dataset)
        assert isinstance(result, xr.DataArray)

    def test_large_dataset_performance(self):
        """Test performance with larger datasets."""
        # Create a larger dataset to test performance characteristics
        time = pd.date_range("2021-01-01", freq="6h", periods=100)
        latitudes = np.linspace(-90, 90, 181)
        longitudes = np.linspace(0, 359, 360)

        large_dataset = xr.Dataset(
            {
                "test_variable_1": (
                    ["time", "latitude", "longitude"],
                    np.random.normal(
                        0, 1, size=(len(time), len(latitudes), len(longitudes))
                    ),
                ),
                "test_variable_2": (
                    ["time", "latitude", "longitude"],
                    np.random.normal(
                        5, 2, size=(len(time), len(latitudes), len(longitudes))
                    ),
                ),
            },
            coords={"time": time, "latitude": latitudes, "longitude": longitudes},
        )

        # This tests that the computation doesn't crash with larger data
        result = TestValidDerivedVariable.compute(large_dataset)
        assert isinstance(result, xr.DataArray)
        assert result.shape == (len(time), len(latitudes), len(longitudes))


class TestIntegrationWithRealData:
    """Integration tests that simulate real-world usage patterns."""

    def test_pipeline_integration(self, sample_derived_dataset):
        """Test integration of multiple derived variables in a pipeline."""
        # Simulate a pipeline that uses multiple derived variables
        variables_to_derive = [TestValidDerivedVariable(), TestMinimalDerivedVariable()]

        # Step 1: Pull required variables
        required_vars = derived.maybe_pull_required_variables_from_derived_input(
            ["surface_wind_speed"] + variables_to_derive
        )

        # Step 2: Subset dataset to required variables
        available_vars = [
            var for var in required_vars if var in sample_derived_dataset.data_vars
        ]
        subset_dataset = sample_derived_dataset[available_vars]

        # Step 3: Derive variables
        final_dataset = derived.maybe_derive_variables(
            subset_dataset, variables_to_derive
        )

        # Verify results
        assert "TestValidDerivedVariable" in final_dataset.data_vars
        assert "TestMinimalDerivedVariable" in final_dataset.data_vars
        assert len(final_dataset.data_vars) >= 2

    @pytest.mark.parametrize(
        "variable_combination",
        [
            [TestValidDerivedVariable()],
            [TestMinimalDerivedVariable()],
            [TestValidDerivedVariable(), TestMinimalDerivedVariable()],
            [],
        ],
    )
    def test_parametrized_variable_combinations(
        self, sample_derived_dataset, variable_combination
    ):
        """Test different combinations of derived variables."""
        result = derived.maybe_derive_variables(
            sample_derived_dataset, variable_combination
        )

        assert isinstance(result, xr.Dataset)
        # Should have at least the original variables
        for var in sample_derived_dataset.data_vars:
            assert var in result.data_vars


class TestTropicalCycloneTrackVariables:
    """Test the base TropicalCycloneTrackVariables class."""

    def setup_method(self):
        """Clear cache before each test."""
        derived.TropicalCycloneTrackVariables.clear_cache()
        tropical_cyclone.clear_ibtracs_registry()

    def test_required_variables(self):
        """Test that required variables are properly defined."""
        expected_vars = [
            "air_pressure_at_mean_sea_level",
            "geopotential",
            "surface_eastward_wind",
            "surface_northward_wind",
        ]

        assert derived.TropicalCycloneTrackVariables.required_variables == expected_vars

    @patch(
        "extremeweatherbench.events.tropical_cyclone.create_tctracks_from_dataset_with_ibtracs_filter"
    )
    @patch("extremeweatherbench.events.tropical_cyclone.generate_tc_variables")
    def test_get_or_compute_tracks_no_cache(
        self,
        mock_generate_tc_vars,
        mock_create_tracks,
        sample_tc_forecast_dataset,
        sample_tc_tracks_dataset,
    ):
        """Test track computation when not cached."""
        # Setup mocks
        mock_generate_tc_vars.return_value = sample_tc_forecast_dataset
        mock_create_tracks.return_value = sample_tc_tracks_dataset

        # Register IBTrACS data
        ibtracs_data = xr.Dataset(
            {
                "latitude": (["time"], [25.0, 26.0]),
                "longitude": (["time"], [-75.0, -74.0]),
            },
            coords={"time": pd.date_range("2023-09-01", periods=2, freq="6h")},
        )

        result = derived.TropicalCycloneTrackVariables._get_or_compute_tracks(
            sample_tc_forecast_dataset, ibtracs_data=ibtracs_data
        )

        # Should call the necessary functions
        mock_generate_tc_vars.assert_called_once()
        mock_create_tracks.assert_called_once()

        # Should return the tracks dataset
        assert result is sample_tc_tracks_dataset

    @patch(
        "extremeweatherbench.events.tropical_cyclone.create_tctracks_from_dataset_with_ibtracs_filter"
    )
    @patch("extremeweatherbench.events.tropical_cyclone.generate_tc_variables")
    def test_get_or_compute_tracks_with_cache(
        self,
        mock_generate_tc_vars,
        mock_create_tracks,
        sample_tc_forecast_dataset,
        sample_tc_tracks_dataset,
    ):
        """Test that cache is used when available."""
        # Manually add to cache
        cache_key = tropical_cyclone._generate_cache_key(sample_tc_forecast_dataset)
        tropical_cyclone._TC_TRACK_CACHE[cache_key] = sample_tc_tracks_dataset

        result = derived.TropicalCycloneTrackVariables._get_or_compute_tracks(
            sample_tc_forecast_dataset,
            ibtracs_data=xr.Dataset(),  # Empty dataset
        )

        # Should not call computation functions
        mock_generate_tc_vars.assert_not_called()
        mock_create_tracks.assert_not_called()

        # Should return cached dataset
        assert result is sample_tc_tracks_dataset

    def test_get_or_compute_tracks_no_ibtracs_error(self, sample_tc_forecast_dataset):
        """Test error when no IBTrACS data is provided."""
        with pytest.raises(ValueError, match="No IBTrACS data provided"):
            derived.TropicalCycloneTrackVariables._get_or_compute_tracks(
                sample_tc_forecast_dataset
            )

    @patch("extremeweatherbench.events.tropical_cyclone.get_ibtracs_data")
    def test_get_or_compute_tracks_from_registry(
        self, mock_get_ibtracs, sample_tc_forecast_dataset
    ):
        """Test getting IBTrACS data from registry using case_id."""
        # Mock registry return
        ibtracs_data = xr.Dataset(
            {
                "latitude": (["time"], [25.0]),
                "longitude": (["time"], [-75.0]),
            },
            coords={"time": [pd.Timestamp("2023-09-01")]},
        )

        mock_get_ibtracs.return_value = ibtracs_data

        with patch(
            "extremeweatherbench.events.tropical_cyclone.create_tctracks_from_dataset_with_ibtracs_filter"
        ) as mock_create:
            mock_create.return_value = xr.Dataset()

            derived.TropicalCycloneTrackVariables._get_or_compute_tracks(
                sample_tc_forecast_dataset, case_id_number="test_case_123"
            )

            # Should have tried to get from registry
            mock_get_ibtracs.assert_called_once_with("test_case_123")

    def test_clear_cache(self, sample_tc_tracks_dataset):
        """Test cache clearing functionality."""
        # Add something to cache
        tropical_cyclone._TC_TRACK_CACHE["test_key"] = sample_tc_tracks_dataset

        # Verify it's there
        assert len(tropical_cyclone._TC_TRACK_CACHE) == 1

        # Clear cache
        derived.TropicalCycloneTrackVariables.clear_cache()

        # Should be empty
        assert len(tropical_cyclone._TC_TRACK_CACHE) == 0

    @patch.object(derived.TropicalCycloneTrackVariables, "_get_or_compute_tracks")
    def test_derive_variable_base_class(
        self, mock_get_tracks, sample_tc_forecast_dataset, sample_tc_tracks_dataset
    ):
        """Test the base derive_variable method."""
        mock_get_tracks.return_value = sample_tc_tracks_dataset

        result = derived.TropicalCycloneTrackVariables.derive_variable(
            sample_tc_forecast_dataset
        )

        # Should call _get_or_compute_tracks
        mock_get_tracks.assert_called_once()

        # Should return a DataArray (converted from Dataset)
        assert isinstance(result, xr.Dataset)


class TestTCDimensionRegressionTests:
    """Regression tests for TC dimension handling fixes."""

    @patch(
        "extremeweatherbench.events.tropical_cyclone.create_tctracks_from_dataset_with_ibtracs_filter"
    )
    @patch("extremeweatherbench.events.tropical_cyclone.generate_tc_variables")
    def test_tc_variables_with_forecast_dimensions(
        self, mock_generate_vars, mock_create_tracks, realistic_forecast_dataset
    ):
        """Test TC variable computation with forecast-style dimensions."""
        # Setup mocks to avoid actual expensive computation
        mock_generate_vars.return_value = realistic_forecast_dataset.drop_vars(
            "geopotential"
        )
        # Use actual dimensions from the realistic dataset
        n_lead_times = len(realistic_forecast_dataset.lead_time)
        n_valid_times = len(realistic_forecast_dataset.valid_time)

        mock_tracks = xr.Dataset(
            {
                "track_id": (
                    ["lead_time", "valid_time", "track"],
                    np.full((n_lead_times, n_valid_times, 1), 1),
                ),
                "air_pressure_at_mean_sea_level": (
                    ["lead_time", "valid_time", "track"],
                    np.full((n_lead_times, n_valid_times, 1), 101000.0),
                ),
                "surface_wind_speed": (
                    ["lead_time", "valid_time", "track"],
                    np.full((n_lead_times, n_valid_times, 1), 25.0),
                ),
                "latitude": (
                    ["lead_time", "valid_time", "track"],
                    np.full((n_lead_times, n_valid_times, 1), 25.0),
                ),
                "longitude": (
                    ["lead_time", "valid_time", "track"],
                    np.full((n_lead_times, n_valid_times, 1), -75.0),
                ),
            },
            coords={
                "lead_time": realistic_forecast_dataset.lead_time,
                "valid_time": realistic_forecast_dataset.valid_time,
                "track": [0],
            },
        )
        mock_create_tracks.return_value = mock_tracks

        # Test TrackSeaLevelPressure with IBTrACS data
        ibtracs_data = xr.Dataset(
            {
                "latitude": (["valid_time"], [25.0, 26.0]),
                "longitude": (["valid_time"], [-75.0, -74.0]),
            },
            coords={"valid_time": realistic_forecast_dataset.valid_time[:2]},
        )

        result = derived.TropicalCycloneTrackVariables._get_or_compute_tracks(
            realistic_forecast_dataset, ibtracs_data=ibtracs_data
        )

        # Should complete without dimension errors
        assert isinstance(result, xr.Dataset)
        mock_generate_vars.assert_called_once()
        mock_create_tracks.assert_called_once()

    @patch(
        "extremeweatherbench.events.tropical_cyclone._process_entire_dataset_compact"
    )
    def test_end_to_end_dimension_compatibility(
        self, mock_process, realistic_forecast_dataset
    ):
        """Test end-to-end compatibility with the dimension fixes."""
        # Mock successful processing with empty results
        mock_process.return_value = (
            np.array([0]),  # n_detections
            np.array([]),  # lt_indices
            np.array([]),  # vt_indices
            np.array([]),  # track_ids
            np.array([]),  # lats
            np.array([]),  # lons
            np.array([]),  # slp_vals
            np.array([]),  # wind_vals
        )

        # Create IBTrACS data using the first valid_time from the forecast dataset
        first_valid_time = realistic_forecast_dataset.valid_time.values[0]
        ibtracs_data = xr.Dataset(
            {
                "latitude": (["valid_time"], [25.0]),
                "longitude": (["valid_time"], [-75.0]),
            },
            coords={"valid_time": [first_valid_time]},
        )

        # Test the full pipeline - this was failing before the fix
        result = tropical_cyclone.create_tctracks_from_dataset_with_ibtracs_filter(
            realistic_forecast_dataset.isel(lead_time=slice(0, 3)), ibtracs_data
        )

        # Should complete successfully
        assert isinstance(result, xr.Dataset)
        mock_process.assert_called_once()

    def test_dimension_detection_logic(self, realistic_forecast_dataset):
        """Test the specific dimension detection logic that was fixed."""
        # Extract the data that caused the original issue
        slp = realistic_forecast_dataset["air_pressure_at_mean_sea_level"]
        init_time_coord = slp.init_time

        # Test the fixed logic
        spatial_dims = ["latitude", "longitude"]
        non_spatial_dims = [dim for dim in slp.dims if dim not in spatial_dims]

        # Verify structure matches the problematic case
        assert non_spatial_dims == ["lead_time", "valid_time"]
        assert list(init_time_coord.dims) == ["lead_time", "valid_time"]

        # Test the fix: use actual init_time dims instead of assuming non_spatial_dims
        correct_input_core_dims = list(init_time_coord.dims)
        incorrect_input_core_dims = non_spatial_dims

        # The fix ensures we use the correct dimensions
        assert correct_input_core_dims == ["lead_time", "valid_time"]
        assert (
            correct_input_core_dims == incorrect_input_core_dims
        )  # In this case they're the same

        # But the key fix is using init_time_coord.dims rather than making assumptions


class TestWindDataPreparation:
    """Test wind data preparation in TC track computation."""

    def test_prepare_wind_data_with_components_only(self):
        """Test preparation when only wind components are available."""
        # Create dataset with only wind components
        time = pd.date_range("2023-09-01", periods=2, freq="6h")
        lat = np.linspace(20, 30, 5)
        lon = np.linspace(-80, -70, 5)

        u_wind = np.random.normal(0, 10, (2, 5, 5))
        v_wind = np.random.normal(0, 10, (2, 5, 5))

        dataset = xr.Dataset(
            {
                "surface_eastward_wind": (["time", "latitude", "longitude"], u_wind),
                "surface_northward_wind": (["time", "latitude", "longitude"], v_wind),
                "air_pressure_at_mean_sea_level": (
                    ["time", "latitude", "longitude"],
                    np.random.normal(101325, 1000, (2, 5, 5)),
                ),
                "geopotential": (
                    ["time", "latitude", "longitude"],
                    np.random.normal(5000, 1000, (2, 5, 5)) * 9.80665,
                ),
            },
            coords={"time": time, "latitude": lat, "longitude": lon},
        )

        # Mock the track computation to test preparation
        with patch(
            "extremeweatherbench.events.tropical_cyclone.generate_tc_variables"
        ) as mock_gen_vars:
            with patch(
                "extremeweatherbench.events.tropical_cyclone.create_tctracks_from_dataset_with_ibtracs_filter"
            ) as mock_create:
                mock_gen_vars.return_value = dataset
                mock_create.return_value = xr.Dataset()

                derived.TropicalCycloneTrackVariables._get_or_compute_tracks(
                    dataset,
                    ibtracs_data=xr.Dataset(
                        {
                            "latitude": (["time"], [25.0]),
                            "longitude": (["time"], [-75.0]),
                        },
                        coords={"time": [pd.Timestamp("2023-09-01")]},
                    ),
                )

                # Check that generate_tc_variables was called with data that has wind speed
                called_dataset = mock_gen_vars.call_args[0][0]
                assert "surface_wind_speed" in called_dataset.data_vars

                # Verify wind speed calculation
                expected_wind_speed = np.sqrt(u_wind**2 + v_wind**2)
                calculated_wind_speed = called_dataset["surface_wind_speed"].values
                np.testing.assert_allclose(calculated_wind_speed, expected_wind_speed)

    def test_prepare_wind_data_with_existing_wind_speed(self):
        """Test preparation when wind speed already exists."""
        # Create dataset with existing wind speed
        time = pd.date_range("2023-09-01", periods=2, freq="6h")
        lat = np.linspace(20, 30, 5)
        lon = np.linspace(-80, -70, 5)

        wind_speed = np.random.uniform(0, 30, (2, 5, 5))

        dataset = xr.Dataset(
            {
                "surface_wind_speed": (["time", "latitude", "longitude"], wind_speed),
                "surface_eastward_wind": (
                    ["time", "latitude", "longitude"],
                    np.random.normal(0, 10, (2, 5, 5)),
                ),
                "surface_northward_wind": (
                    ["time", "latitude", "longitude"],
                    np.random.normal(0, 10, (2, 5, 5)),
                ),
                "air_pressure_at_mean_sea_level": (
                    ["time", "latitude", "longitude"],
                    np.random.normal(101325, 1000, (2, 5, 5)),
                ),
                "geopotential": (
                    ["time", "latitude", "longitude"],
                    np.random.normal(5000, 1000, (2, 5, 5)) * 9.80665,
                ),
            },
            coords={"time": time, "latitude": lat, "longitude": lon},
        )

        # Mock the track computation
        with patch(
            "extremeweatherbench.events.tropical_cyclone.generate_tc_variables"
        ) as mock_gen_vars:
            with patch(
                "extremeweatherbench.events.tropical_cyclone.create_tctracks_from_dataset_with_ibtracs_filter"
            ) as mock_create:
                mock_gen_vars.return_value = dataset
                mock_create.return_value = xr.Dataset()

                derived.TropicalCycloneTrackVariables._get_or_compute_tracks(
                    dataset,
                    ibtracs_data=xr.Dataset(
                        {
                            "latitude": (["time"], [25.0]),
                            "longitude": (["time"], [-75.0]),
                        },
                        coords={"time": [pd.Timestamp("2023-09-01")]},
                    ),
                )

                # Check that the original wind speed was preserved
                called_dataset = mock_gen_vars.call_args[0][0]
                np.testing.assert_array_equal(
                    called_dataset["surface_wind_speed"].values, wind_speed
                )<|MERGE_RESOLUTION|>--- conflicted
+++ resolved
@@ -206,7 +206,6 @@
         variables = [TestDerivedVariableWithKwargs()]
         test_multiplier = 5.0
 
-<<<<<<< HEAD
         result = derived.maybe_derive_variables(
             sample_derived_dataset, variables, multiplier=test_multiplier
         )
@@ -249,14 +248,10 @@
         assert "test_variable_1" not in result.data_vars
         assert set(result.dims) == {"new_dim", "other_dim"}
 
-    def test_derived_variable_missing_required_vars(self, sample_derived_dataset):
-        """Test derived variable with missing required variables."""
-=======
-    def test_prepare_wind_data_helper(self, sample_dataset):
+    def test_prepare_wind_data_helper(self, sample_derived_dataset):
         """Test the internal _prepare_wind_data helper function."""
         # This tests the helper function within derive_variable
         # We need to access it indirectly since it's defined within the method
->>>>>>> 39937012
 
         class TestMissingVarDerived(derived.DerivedVariable):
             required_variables = ["nonexistent_variable"]
