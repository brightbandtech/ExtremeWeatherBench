"""Comprehensive unit tests for the extremeweatherbench.derived module.

This test suite covers:
- Abstract base class DerivedVariable
- All concrete derived variable implementations
- Utility functions for variable derivation
- Edge cases and error conditions
- Mock implementations for testing
"""

import numpy as np
import pandas as pd
import pytest
import xarray as xr

from extremeweatherbench import derived

time_location_variables = ["valid_time", "latitude", "longitude"]
time_level_location_variables = ["valid_time", "level", "latitude", "longitude"]


def create_mock_case_operator(variables, dataset_type="forecast"):
    """Create a mock case operator with specified variables."""
    from unittest.mock import Mock

    case_operator = Mock()
    case_operator.case_metadata.case_id_number = 123

    if dataset_type == "forecast":
        case_operator.forecast.variables = variables
        case_operator.target.variables = []
    else:
        case_operator.forecast.variables = []
        case_operator.target.variables = variables

    return case_operator


@pytest.fixture
def sample_dataset():
    """Create a sample xarray Dataset for testing."""
    time = pd.date_range("2021-06-20", freq="6h", periods=8)
    latitudes = np.linspace(30, 50, 11)
    longitudes = np.linspace(250, 270, 21)
    level = [1000, 850, 700, 500, 300, 200]

    # Create realistic sample data
    np.random.seed(42)
    base_data = np.random.normal(
        20, 5, size=(len(time), len(latitudes), len(longitudes))
    )
    level_data = np.random.normal(
        0, 10, size=(len(time), len(level), len(latitudes), len(longitudes))
    )

    dataset = xr.Dataset(
        {
            # Basic surface variables
            "air_pressure_at_mean_sea_level": (
                time_location_variables,
                np.random.normal(
                    101325, 1000, size=(len(time), len(latitudes), len(longitudes))
                ),
            ),
            "surface_eastward_wind": (
                time_location_variables,
                np.random.normal(
                    5, 3, size=(len(time), len(latitudes), len(longitudes))
                ),
            ),
            "surface_northward_wind": (
                time_location_variables,
                np.random.normal(
                    2, 3, size=(len(time), len(latitudes), len(longitudes))
                ),
            ),
            "surface_wind_speed": (
                time_location_variables,
                np.random.uniform(
                    0, 15, size=(len(time), len(latitudes), len(longitudes))
                ),
            ),
            # 3D atmospheric variables
            "eastward_wind": (
                time_level_location_variables,
                level_data + np.random.normal(10, 5, size=level_data.shape),
            ),
            "northward_wind": (
                time_level_location_variables,
                level_data + np.random.normal(3, 5, size=level_data.shape),
            ),
            "specific_humidity": (
                time_level_location_variables,
                np.random.exponential(0.008, size=level_data.shape),
            ),
            "geopotential": (
                time_level_location_variables,
                level_data * 100 + np.random.normal(50000, 5000, size=level_data.shape),
            ),
            # Test variables
            "test_variable_1": (time_location_variables, base_data),
            "test_variable_2": (time_location_variables, base_data + 5),
            "single_variable": (time_location_variables, base_data * 2),
        },
        coords={
            "valid_time": time,
            "latitude": latitudes,
            "longitude": longitudes,
            "level": level,
        },
    )

    return dataset


class TestValidDerivedVariable(derived.DerivedVariable):
    """A valid test implementation of DerivedVariable for testing purposes."""

    required_variables = ["test_variable_1", "test_variable_2"]

    @classmethod
    def derive_variable(cls, data: xr.Dataset) -> xr.DataArray:
        """Test implementation that sums two variables."""
        return data[cls.required_variables[0]] + data[cls.required_variables[1]]


class TestMinimalDerivedVariable(derived.DerivedVariable):
    """A minimal test implementation with one required variable."""

    required_variables = ["single_variable"]

    @classmethod
    def derive_variable(cls, data: xr.Dataset) -> xr.DataArray:
        """Test implementation that returns the variable unchanged."""
        return data[cls.required_variables[0]]


class TestDerivedVariableWithoutName(derived.DerivedVariable):
    """A test implementation that returns a DataArray without a name."""

    required_variables = ["single_variable"]

    @classmethod
    def derive_variable(cls, data: xr.Dataset) -> xr.DataArray:
        """Test implementation that returns DataArray without name."""
        result = data[cls.required_variables[0]]
        result.name = None
        return result


class TestDerivedVariableAbstractClass:
    """Test the abstract base class DerivedVariable."""

    def test_abstract_class_cannot_be_instantiated(self):
        """Test that DerivedVariable cannot be instantiated directly."""
        with pytest.raises(TypeError, match="Can't instantiate abstract class"):
            derived.DerivedVariable()

    def test_name_property_default(self):
        """Test that the name property defaults to class name."""
        assert TestValidDerivedVariable().name == "TestValidDerivedVariable"

    def test_compute_method_calls_derive_variable(self, sample_dataset):
        """Test that compute method calls derive_variable and validates inputs."""
        result = TestValidDerivedVariable.compute(sample_dataset)

        assert isinstance(result, xr.DataArray)
        # Should be sum of test_variable_1 and test_variable_2
        expected = sample_dataset["test_variable_1"] + sample_dataset["test_variable_2"]
        xr.testing.assert_equal(result, expected)

    def test_compute_logs_warning_missing_variables(self, sample_dataset, caplog):
        """Test that compute fails when required variables are missing."""
        # Remove one of the required variables
        incomplete_dataset = sample_dataset.drop_vars("test_variable_2")

        # This should fail during derive_variable when accessing missing variable
        with pytest.raises(
            KeyError
        ):  # derive_variable will fail when accessing missing variable
            TestValidDerivedVariable.compute(incomplete_dataset)

    def test_required_variables_class_attribute(self):
        """Test that required_variables is properly defined as class attribute."""
        assert hasattr(TestValidDerivedVariable, "required_variables")
        assert TestValidDerivedVariable.required_variables == [
            "test_variable_1",
            "test_variable_2",
        ]


class TestMaybeDeriveVariablesFunction:
    """Comprehensive tests for the maybe_derive_variable function."""

    def test_only_string_variables(self, sample_dataset):
        """Test function with only string variables - should return unchanged."""
        variables = ["air_pressure_at_mean_sea_level", "surface_eastward_wind"]

        sample_dataset.attrs["dataset_type"] = "forecast"

        result = derived.maybe_derive_variables(sample_dataset, variables)

        # Should return the exact same dataset when no derived variables present
        xr.testing.assert_equal(result, sample_dataset)
        assert id(result) == id(
            sample_dataset
        )  # Should be same object when no derived vars

    def test_empty_variable_list(self, sample_dataset):
        """Test function with empty variable list."""
        sample_dataset.attrs["dataset_type"] = "forecast"
        variables = []

        result = derived.maybe_derive_variables(sample_dataset, variables)

        # Should return original dataset unchanged
        xr.testing.assert_equal(result, sample_dataset)

    def test_single_derived_variable_dataarray(self, sample_dataset):
        """Test with single derived variable that returns DataArray."""
        variables = [TestValidDerivedVariable()]

        sample_dataset.attrs["dataset_type"] = "forecast"

        result = derived.maybe_derive_variables(sample_dataset, variables)

        assert isinstance(result, xr.Dataset)  # Function now returns Dataset
        # Verify the derived variable is in the dataset
        assert "TestValidDerivedVariable" in result.data_vars
        # Verify the computed value is correct
        expected_value = (
            sample_dataset["test_variable_1"] + sample_dataset["test_variable_2"]
        )
        xr.testing.assert_equal(result["TestValidDerivedVariable"], expected_value)

    def test_multiple_derived_variables(self, sample_dataset):
        """Test with multiple derived variables - only first is computed."""
        variables = [TestValidDerivedVariable(), TestMinimalDerivedVariable()]

        sample_dataset.attrs["dataset_type"] = "forecast"
        result = derived.maybe_derive_variables(sample_dataset, variables)

        # Should return only the first derived variable as Dataset
        assert isinstance(result, xr.Dataset)
        assert "TestValidDerivedVariable" in result.data_vars
        # Verify the computed value is correct (from first variable only)
        expected_value = (
            sample_dataset["test_variable_1"] + sample_dataset["test_variable_2"]
        )
        xr.testing.assert_equal(result["TestValidDerivedVariable"], expected_value)

    def test_mixed_string_and_derived_variables(self, sample_dataset):
        """Test with mix of string and derived variables."""
        variables = [
            "air_pressure_at_mean_sea_level",  # String variable
            TestValidDerivedVariable(),  # Derived variable instance
            "surface_eastward_wind",  # Another string variable
            TestMinimalDerivedVariable(),  # Another derived variable
        ]

        sample_dataset.attrs["dataset_type"] = "forecast"
        result = derived.maybe_derive_variables(sample_dataset, variables)

        # Should return only the first derived variable as Dataset
        assert isinstance(result, xr.Dataset)
        assert "TestValidDerivedVariable" in result.data_vars
        # Verify the computed value is correct (from first derived variable only)
        expected_value = (
            sample_dataset["test_variable_1"] + sample_dataset["test_variable_2"]
        )
        xr.testing.assert_equal(result["TestValidDerivedVariable"], expected_value)

    def test_dataarray_without_name_gets_assigned_name(self, sample_dataset):
        """Test DataArray without name gets assigned class name with warning."""
        variables = [TestDerivedVariableWithoutName()]

        sample_dataset.attrs["dataset_type"] = "forecast"
        # Logger warnings are not pytest warnings, so just check functionality
        result = derived.maybe_derive_variables(sample_dataset, variables)

        assert isinstance(result, xr.Dataset)
        # Verify the DataArray got the correct name assigned
        assert "TestDerivedVariableWithoutName" in result.data_vars

    def test_kwargs_passed_to_compute(self, sample_dataset):
        """Test that kwargs are passed to derived variable compute methods."""

        class TestDerivedVariableWithKwargs(derived.DerivedVariable):
            required_variables = ["test_variable_1"]

            @classmethod
            def derive_variable(cls, data: xr.Dataset, **kwargs) -> xr.DataArray:
                multiplier = kwargs.get("multiplier", 1)
                return data[cls.required_variables[0]] * multiplier

            @classmethod
            def compute(cls, data: xr.Dataset, **kwargs) -> xr.DataArray:
                # Override to accept kwargs
                for v in cls.required_variables:
                    if v not in data.data_vars:
                        raise ValueError(f"Input variable {v} not found in data")
                return cls.derive_variable(data, **kwargs)

    def test_prepare_wind_data_helper(self, sample_dataset):
        """Test the internal _prepare_wind_data helper function."""
        # This tests the helper function within derive_variable
        # We need to access it indirectly since it's defined within the method

        # Test case 1: Dataset has wind speed
        result1 = sample_dataset.copy()
        assert "surface_wind_speed" in result1.data_vars

        # Test case 2: Dataset missing wind speed but has components
        dataset_no_speed = sample_dataset.drop_vars("surface_wind_speed")
        assert "surface_wind_speed" not in dataset_no_speed.data_vars
        assert "surface_eastward_wind" in dataset_no_speed.data_vars
        assert "surface_northward_wind" in dataset_no_speed.data_vars

    def test_derived_variable_missing_required_vars(self, sample_dataset):
        """Test derived variable with missing required variables."""

        class TestMissingVarDerived(derived.DerivedVariable):
            required_variables = ["nonexistent_variable"]

            @classmethod
            def derive_variable(cls, data: xr.Dataset) -> xr.DataArray:
                return data[cls.required_variables[0]]

        variables = [TestMissingVarDerived()]

        sample_dataset.attrs["dataset_type"] = "forecast"
        with pytest.raises(KeyError, match="No variable named 'nonexistent_variable'"):
            derived.maybe_derive_variables(sample_dataset, variables)

    def test_no_derived_variables_in_list(self, sample_dataset):
        """Test when no derived variables are in the variable list."""
        variables = ["var1", "var2", "var3"]  # All strings

        sample_dataset.attrs["dataset_type"] = "forecast"
        result = derived.maybe_derive_variables(sample_dataset, variables)

        # Should return original dataset since no derived variables to process
        xr.testing.assert_equal(result, sample_dataset)

    def test_target_dataset_type(self, sample_dataset):
        """Test function with target dataset type."""
        variables = [TestValidDerivedVariable()]

        sample_dataset.attrs["dataset_type"] = "target"
        result = derived.maybe_derive_variables(sample_dataset, variables)

        assert isinstance(result, xr.Dataset)
        assert "TestValidDerivedVariable" in result.data_vars

    def test_unknown_dataset_type(self, sample_dataset):
        """Test function with unknown dataset type - should still process derived
        variables."""
        variables = [TestValidDerivedVariable()]

        sample_dataset.attrs["dataset_type"] = "unknown"
        result = derived.maybe_derive_variables(sample_dataset, variables)

        # Should process derived variables regardless of dataset type
        assert isinstance(result, xr.Dataset)
        assert "TestValidDerivedVariable" in result.data_vars
        # Verify the computed value is correct
        expected_value = (
            sample_dataset["test_variable_1"] + sample_dataset["test_variable_2"]
        )
        xr.testing.assert_equal(result["TestValidDerivedVariable"], expected_value)

    def test_derived_data_dict_handling(self, sample_dataset):
        """Test that only first derived variable is processed."""
        # Test with multiple derived variables
        variables = [TestValidDerivedVariable(), TestMinimalDerivedVariable()]

        sample_dataset.attrs["dataset_type"] = "forecast"
        result = derived.maybe_derive_variables(sample_dataset, variables)

        # Should return only the first derived variable as Dataset
        assert isinstance(result, xr.Dataset)
        assert "TestValidDerivedVariable" in result.data_vars
        # Verify the computed value is correct (from first variable only)
        expected_value = (
            sample_dataset["test_variable_1"] + sample_dataset["test_variable_2"]
        )
        xr.testing.assert_equal(result["TestValidDerivedVariable"], expected_value)

    def test_derived_variable_compute_exception_propagates(self, sample_dataset):
        """Test that exceptions from derived variable compute methods propagate."""

        class TestExceptionDerived(derived.DerivedVariable):
            required_variables = ["test_variable_1"]

            @classmethod
            def derive_variable(cls, data: xr.Dataset) -> xr.DataArray:
                raise RuntimeError("Test exception from derive_variable")

        variables = [TestExceptionDerived()]

        sample_dataset.attrs["dataset_type"] = "forecast"
        with pytest.raises(RuntimeError, match="Test exception from derive_variable"):
            derived.maybe_derive_variables(sample_dataset, variables)

    def test_duplicate_derived_variable_names(self, sample_dataset):
        """Test behavior with multiple derived variables - only first is processed."""

        class TestDuplicateName1(derived.DerivedVariable):
            required_variables = ["test_variable_1"]

            @classmethod
            def derive_variable(cls, data: xr.Dataset) -> xr.DataArray:
                return data[cls.required_variables[0]] * 2

        class TestDuplicateName2(derived.DerivedVariable):
            required_variables = ["test_variable_2"]

            @classmethod
            def derive_variable(cls, data: xr.Dataset) -> xr.DataArray:
                return data[cls.required_variables[0]] * 3

        # Rename both to have same name by overriding name property
        TestDuplicateName1.__name__ = "SameName"
        TestDuplicateName2.__name__ = "SameName"

        variables = [TestDuplicateName1(), TestDuplicateName2()]

        sample_dataset.attrs["dataset_type"] = "forecast"
        result = derived.maybe_derive_variables(sample_dataset, variables)

        # Should return only the first derived variable as Dataset
        assert isinstance(result, xr.Dataset)
        # Check what's actually in the result
        data_var_names = list(result.data_vars.keys())
        assert len(data_var_names) == 1  # Should only have one variable
        result_var_name = data_var_names[0]
        expected = sample_dataset["test_variable_1"] * 2
        xr.testing.assert_equal(result[result_var_name], expected)

    def test_early_return_from_dataset_with_different_dims(self, sample_dataset):
        """Test early return when first derived var returns dataset with diff dims."""

        class TestEarlyReturnDataset(derived.DerivedVariable):
            required_variables = ["test_variable_1"]

            @classmethod
            def derive_variable(cls, data: xr.Dataset) -> xr.Dataset:
                # Return dataset with different dims - should trigger early return
                return xr.Dataset(
                    {"special_var": xr.DataArray([1, 2, 3], dims=["special_dim"])}
                )

        class TestNeverExecuted(derived.DerivedVariable):
            required_variables = ["test_variable_2"]

            @classmethod
            def derive_variable(cls, data: xr.Dataset) -> xr.DataArray:
                # This should never be called due to early return
                return data[cls.required_variables[0]]

        variables = [TestEarlyReturnDataset(), TestNeverExecuted()]

        # Logger warnings are not pytest warnings, so just check functionality
        sample_dataset.attrs["dataset_type"] = "forecast"
        result = derived.maybe_derive_variables(sample_dataset, variables)

        # Should return the special dataset, not merged
        assert isinstance(result, xr.Dataset)
        assert "special_var" in result.data_vars
        assert "TestNeverExecuted" not in result.data_vars
        assert list(result.dims) == ["special_dim"]

    def test_derived_variable_returns_dataset_matching_dims(self, sample_dataset):
        """Test derived variable that returns Dataset with matching dimensions."""

        class TestDatasetMatchingDims(derived.DerivedVariable):
            required_variables = ["test_variable_1"]

            @classmethod
            def derive_variable(cls, data: xr.Dataset) -> xr.Dataset:
                # Return a dataset with same dimensions as input but multiple variables
                return xr.Dataset(
                    {
                        "derived_var_1": data["test_variable_1"] * 2,
                        "derived_var_2": data["test_variable_1"] + 10,
                        "derived_var_3": data["test_variable_1"] ** 2,
                    }
                )

        variables = [TestDatasetMatchingDims()]

        sample_dataset.attrs["dataset_type"] = "forecast"
        result = derived.maybe_derive_variables(sample_dataset, variables)

        # Should return the derived dataset directly (no merging with original)
        assert isinstance(result, xr.Dataset)
        # Only the three derived variables should be present
        assert "derived_var_1" in result.data_vars
        assert "derived_var_2" in result.data_vars
        assert "derived_var_3" in result.data_vars
        # Original variables should NOT be present (no longer merged)
        assert len(result.data_vars) == 3
        # Verify the computed values are correct
        expected_var_1 = sample_dataset["test_variable_1"] * 2
        expected_var_2 = sample_dataset["test_variable_1"] + 10
        expected_var_3 = sample_dataset["test_variable_1"] ** 2
        xr.testing.assert_equal(result["derived_var_1"], expected_var_1)
        xr.testing.assert_equal(result["derived_var_2"], expected_var_2)
        xr.testing.assert_equal(result["derived_var_3"], expected_var_3)

    def test_mixed_dataarray_and_dataset_outputs(self, sample_dataset):
        """Test mix of derived variables - only first is processed."""

        class TestDataArrayOutput(derived.DerivedVariable):
            required_variables = ["test_variable_1"]

            @classmethod
            def derive_variable(cls, data: xr.Dataset) -> xr.DataArray:
                return data["test_variable_1"] * 3

        class TestDatasetOutput(derived.DerivedVariable):
            required_variables = ["test_variable_2"]

            @classmethod
            def derive_variable(cls, data: xr.Dataset) -> xr.Dataset:
                # Return dataset with matching dimensions
                return xr.Dataset(
                    {
                        "multi_var_1": data["test_variable_2"] / 2,
                        "multi_var_2": data["test_variable_2"] + 5,
                    }
                )

        variables = [TestDataArrayOutput(), TestDatasetOutput()]

        sample_dataset.attrs["dataset_type"] = "forecast"
        result = derived.maybe_derive_variables(sample_dataset, variables)

        # Should return only the first derived variable (as Dataset)
        assert isinstance(result, xr.Dataset)
        # First derived variable returns DataArray, converted to Dataset
        data_var_names = list(result.data_vars.keys())
        assert len(data_var_names) == 1  # Should only have one variable
        result_var_name = data_var_names[0]
        # Verify computed value (only from first variable)
        expected_dataarray = sample_dataset["test_variable_1"] * 3
        xr.testing.assert_equal(result[result_var_name], expected_dataarray)

    def test_derived_variable_returns_invalid_type(self, sample_dataset, caplog):
        """Test derived variable that returns neither DataArray nor Dataset."""

        class TestInvalidReturnType(derived.DerivedVariable):
            required_variables = ["test_variable_1"]

            @classmethod
            def derive_variable(cls, data: xr.Dataset):
                # Return something that's neither DataArray nor Dataset
                return "invalid_return_type"

        variables = [TestInvalidReturnType()]

        sample_dataset.attrs["dataset_type"] = "forecast"
        result = derived.maybe_derive_variables(sample_dataset, variables)

        # Should return original dataset and log warning
        xr.testing.assert_equal(result, sample_dataset)

        # Check that warning was logged
        assert "returned neither DataArray nor Dataset" in caplog.text


class TestRecursiveDerivedVariable(derived.DerivedVariable):
    """A test derived variable that requires another derived variable."""

    required_variables = [TestValidDerivedVariable]

    @classmethod
    def derive_variable(cls, data: xr.Dataset) -> xr.DataArray:
        """Test implementation that uses another derived variable."""
        # This would normally use the output of TestValidDerivedVariable
        # For testing, we'll just return a simple computation
        return data["test_variable_1"] * 2


class TestDeeplyNestedDerivedVariable(derived.DerivedVariable):
    """A test derived variable that requires a recursive derived variable."""

    required_variables = [TestRecursiveDerivedVariable]

    @classmethod
    def derive_variable(cls, data: xr.Dataset) -> xr.DataArray:
        """Test implementation that uses a recursive derived variable."""
        return data["test_variable_1"] * 3


class TestUtilityFunctions:
    """Test utility functions in the derived module."""

    def test_maybe_include_variables_from_derived_input_with_instances(self):
        """Test maybe_include_variables_from_derived_input with instances."""
        incoming_variables = [
            "existing_variable",
            TestValidDerivedVariable(),
            TestMinimalDerivedVariable(),
            "another_existing_variable",
        ]

        result = derived.maybe_include_variables_from_derived_input(incoming_variables)

        expected = [
            "existing_variable",
            "another_existing_variable",
            "test_variable_1",
            "test_variable_2",
            "single_variable",
        ]

        assert set(result) == set(expected)

    def test_maybe_include_variables_from_derived_input_with_classes(self):
        """Test maybe_include_variables_from_derived_input with classes."""
        incoming_variables = [
            "existing_variable",
            TestValidDerivedVariable,  # Class, not instance
            TestMinimalDerivedVariable,  # Class, not instance
        ]

        result = derived.maybe_include_variables_from_derived_input(incoming_variables)

        expected = [
            "existing_variable",
            "test_variable_1",
            "test_variable_2",
            "single_variable",
        ]

        assert set(result) == set(expected)

    def test_maybe_include_variables_only_strings(self):
        """Test maybe_include_variables_from_derived_input with only strings."""
        incoming_variables = ["var1", "var2", "var3"]

        result = derived.maybe_include_variables_from_derived_input(incoming_variables)

        assert set(result) == set(incoming_variables)

    def test_maybe_include_variables_with_recursive_derived_classes(self):
        """Test recursive resolution of derived variables with classes."""
        incoming_variables = [
            "base_variable",
            TestRecursiveDerivedVariable,  # Requires TestValidDerivedVariable
        ]

        result = derived.maybe_include_variables_from_derived_input(incoming_variables)

        # Should recursively resolve TestRecursiveDerivedVariable ->
        # TestValidDerivedVariable -> ["test_variable_1", "test_variable_2"]
        expected = [
            "base_variable",
            "test_variable_1",
            "test_variable_2",
        ]

        assert set(result) == set(expected)

    def test_maybe_include_variables_with_deeply_nested_derived_classes(self):
        """Test deeply nested recursive resolution of derived variables."""
        incoming_variables = [
            "base_variable",
            TestDeeplyNestedDerivedVariable,  # Requires TestRecursiveDerivedVariable
        ]

        result = derived.maybe_include_variables_from_derived_input(incoming_variables)

        # Should recursively resolve:
        # TestDeeplyNestedDerivedVariable -> TestRecursiveDerivedVariable ->
        # TestValidDerivedVariable -> ["test_variable_1", "test_variable_2"]
        expected = [
            "base_variable",
            "test_variable_1",
            "test_variable_2",
        ]

        assert set(result) == set(expected)

    def test_maybe_include_variables_mixed_instances_and_classes(self):
        """Test mixed instances and classes with recursive resolution."""
        incoming_variables = [
            "base_variable",
            TestValidDerivedVariable(),  # Instance
            TestRecursiveDerivedVariable,  # Class requires TestValidDerivedVariable
            "another_variable",
        ]

        result = derived.maybe_include_variables_from_derived_input(incoming_variables)

        # Should handle both instance and class, avoiding duplicates
        expected = [
            "base_variable",
            "another_variable",
            "test_variable_1",
            "test_variable_2",
        ]

        assert set(result) == set(expected)

    def test_maybe_include_variables_removes_duplicates(self):
        """Test that function preserves order and removes duplicates."""
        incoming_variables = [
            "var1",
            TestValidDerivedVariable,  # Adds test_variable_1, test_variable_2
            "var2",
            TestMinimalDerivedVariable,  # Adds single_variable
            "var1",  # Duplicate
            TestValidDerivedVariable,  # Duplicate derived variable
        ]

        result = derived.maybe_include_variables_from_derived_input(incoming_variables)

        # Should preserve order and remove duplicates
        expected = [
            "var1",
            "var2",
            "test_variable_1",
            "test_variable_2",
            "single_variable",
        ]

        assert set(result) == set(expected)

    def test_is_derived_variable_with_string(self):
        """Test is_derived_variable returns False for string inputs."""
        result = derived.is_derived_variable("regular_string_variable")
        assert result is False

    def test_is_derived_variable_with_derived_variable_class(self):
        """Test is_derived_variable returns True for DerivedVariable classes."""
        result = derived.is_derived_variable(TestValidDerivedVariable)
        assert result is True

    def test_is_derived_variable_with_minimal_derived_variable_class(self):
        """Test is_derived_variable returns True for minimal DerivedVariable classes."""
        result = derived.is_derived_variable(TestMinimalDerivedVariable)
        assert result is True

    def test_is_derived_variable_with_derived_variable_instance(self):
        """Test is_derived_variable returns False for DerivedVariable instances."""
        # The function is designed to work with classes, not instances
        instance = TestValidDerivedVariable()
        result = derived.is_derived_variable(instance)
        assert result is False

    def test_is_derived_variable_with_non_derived_class(self):
        """Test is_derived_variable returns False for non-DerivedVariable classes."""

        class NotDerivedVariable:
            pass

        result = derived.is_derived_variable(NotDerivedVariable)
        assert result is False

    def test_is_derived_variable_with_builtin_type(self):
        """Test is_derived_variable returns False for builtin types."""
        result_int = derived.is_derived_variable(int)
        result_str = derived.is_derived_variable(str)
        result_list = derived.is_derived_variable(list)

        assert result_int is False
        assert result_str is False
        assert result_list is False

    def test_is_derived_variable_with_none(self):
        """Test is_derived_variable returns False for None."""
        result = derived.is_derived_variable(None)
        assert result is False

    def test_is_derived_variable_with_abstract_base_class(self):
        """Test is_derived_variable with abstract DerivedVariable class."""
        # The abstract base class should return True since it's still a subclass
        result = derived.is_derived_variable(derived.DerivedVariable)
        assert result is True


class TestEdgeCasesAndErrorConditions:
    """Test edge cases and error conditions across the module."""

<<<<<<< HEAD
=======
    def test_maybe_include_variables_empty_list(self):
        """Test maybe_include_variables_from_derived_input with empty list."""
        result = derived.maybe_include_variables_from_derived_input([])
        assert result == []

    def test_maybe_include_variables_none_input(self):
        """Test maybe_include_variables_from_derived_input with None values."""
        # The function should handle None gracefully or raise appropriate error
        incoming_variables = ["var1", None, "var2"]

        # This might raise an error depending on implementation
        # Let's test what actually happens
        try:
            result = derived.maybe_include_variables_from_derived_input(
                incoming_variables
            )
            # If it doesn't raise an error, None should be filtered out
            assert "var1" in result
            assert "var2" in result
            assert None not in result
        except (TypeError, AttributeError):
            # This is acceptable behavior for None input
            pass

    def test_maybe_include_variables_circular_dependency(self):
        """Test handling of potential circular dependencies."""
        # Create a derived variable that could theoretically depend on itself
        # This tests the robustness of the recursive resolution

        class TestSelfReferencing(derived.DerivedVariable):
            required_variables = ["base_var"]

            @classmethod
            def derive_variable(cls, data: xr.Dataset) -> xr.DataArray:
                return data["base_var"]

        incoming_variables = [TestSelfReferencing]

        result = derived.maybe_include_variables_from_derived_input(incoming_variables)

        # Should resolve to the base variable
        assert result == ["base_var"]

>>>>>>> b50d46db
    def test_derived_variable_with_empty_dataset(self, caplog):
        """Test behavior with empty datasets."""
        empty_dataset = xr.Dataset()

        # Should fail during derive_variable when accessing missing variables
        with pytest.raises(
            KeyError
        ):  # derive_variable will fail when accessing missing variables
            TestValidDerivedVariable.compute(empty_dataset)

    def test_derived_variable_with_wrong_dimensions(self, sample_dataset):
        """Test behavior when variables have unexpected dimensions."""
        # Create dataset with wrong dimensions for test variables
        wrong_dim_dataset = sample_dataset.copy()
        wrong_dim_dataset["test_variable_1"] = xr.DataArray(
            np.ones((5,)),  # Wrong shape
            dims=["wrong_dim"],
            coords={"wrong_dim": range(5)},
        )

        # This should still work because xarray handles broadcasting
        result = TestValidDerivedVariable.compute(wrong_dim_dataset)
        assert isinstance(result, xr.DataArray)

    def test_large_dataset_performance(self):
        """Test performance with larger datasets."""
        # Create a larger dataset to test performance characteristics
        time = pd.date_range("2021-01-01", freq="6h", periods=100)
        latitudes = np.linspace(-90, 90, 181)
        longitudes = np.linspace(0, 359, 360)

        large_dataset = xr.Dataset(
            {
                "test_variable_1": (
                    time_location_variables,
                    np.random.normal(
                        0, 1, size=(len(time), len(latitudes), len(longitudes))
                    ),
                ),
                "test_variable_2": (
                    time_location_variables,
                    np.random.normal(
                        5, 2, size=(len(time), len(latitudes), len(longitudes))
                    ),
                ),
            },
            coords={"valid_time": time, "latitude": latitudes, "longitude": longitudes},
        )

        # This tests that the computation doesn't crash with larger data
        result = TestValidDerivedVariable.compute(large_dataset)
        assert isinstance(result, xr.DataArray)
        assert result.shape == (len(time), len(latitudes), len(longitudes))


class TestIntegrationWithRealData:
    """Integration tests that simulate real-world usage patterns."""

    def test_pipeline_integration(self, sample_dataset):
        """Test integration of pipeline with derived variables."""
        # Simulate a pipeline that uses multiple derived variables
        variables_to_derive = [TestValidDerivedVariable(), TestMinimalDerivedVariable()]

        # Step 1: Pull required variables
        required_vars = derived.maybe_include_variables_from_derived_input(
            ["surface_wind_speed"] + variables_to_derive
        )

        # Step 2: Subset dataset to required variables
        available_vars = [
            var for var in required_vars if var in sample_dataset.data_vars
        ]
        subset_dataset = sample_dataset[available_vars]

        # Step 3: Derive variables (only first one will be processed)
        subset_dataset.attrs["dataset_type"] = "forecast"
        final_result = derived.maybe_derive_variables(
            subset_dataset, variables_to_derive
        )

        # Verify results - should return only first derived variable as Dataset
        assert isinstance(final_result, xr.Dataset)
        assert "TestValidDerivedVariable" in final_result.data_vars
        # Verify the computed value is correct
        expected_value = (
            subset_dataset["test_variable_1"] + subset_dataset["test_variable_2"]
        )
        xr.testing.assert_equal(
            final_result["TestValidDerivedVariable"], expected_value
        )

    @pytest.mark.parametrize(
        "variable_combination",
        [
            [TestValidDerivedVariable()],
            [TestMinimalDerivedVariable()],
            [TestValidDerivedVariable(), TestMinimalDerivedVariable()],
            [],
        ],
    )
    def test_parametrized_variable_combinations(
        self, sample_dataset, variable_combination
    ):
        """Test different combinations of derived variables."""
        sample_dataset.attrs["dataset_type"] = "forecast"
        result = derived.maybe_derive_variables(sample_dataset, variable_combination)

        if len(variable_combination) == 0:
            # No derived variables - should return original dataset
            assert isinstance(result, xr.Dataset)
            xr.testing.assert_equal(result, sample_dataset)
        else:
            # Has derived variables - should return first one as Dataset
            assert isinstance(result, xr.Dataset)
            # Check that derived variable was added
            if isinstance(variable_combination[0], TestValidDerivedVariable):
                assert "TestValidDerivedVariable" in result.data_vars
            elif isinstance(variable_combination[0], TestMinimalDerivedVariable):
                # TestMinimalDerivedVariable returns single_variable DataArray
                # which keeps its original name if the DataArray has no name
                assert (
                    "single_variable" in result.data_vars
                    or variable_combination[0].name in result.data_vars
                )<|MERGE_RESOLUTION|>--- conflicted
+++ resolved
@@ -784,8 +784,6 @@
 class TestEdgeCasesAndErrorConditions:
     """Test edge cases and error conditions across the module."""
 
-<<<<<<< HEAD
-=======
     def test_maybe_include_variables_empty_list(self):
         """Test maybe_include_variables_from_derived_input with empty list."""
         result = derived.maybe_include_variables_from_derived_input([])
@@ -829,7 +827,6 @@
         # Should resolve to the base variable
         assert result == ["base_var"]
 
->>>>>>> b50d46db
     def test_derived_variable_with_empty_dataset(self, caplog):
         """Test behavior with empty datasets."""
         empty_dataset = xr.Dataset()
