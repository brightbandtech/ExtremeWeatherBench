"""Comprehensive unit tests for the extremeweatherbench.derived module.

This test suite covers:
- Abstract base class DerivedVariable
- All concrete derived variable implementations
- Utility functions for variable derivation
- Edge cases and error conditions
- Mock implementations for testing
"""

from unittest.mock import patch

import numpy as np
import pandas as pd
import pytest
import xarray as xr

from extremeweatherbench import derived
from extremeweatherbench.events import tropical_cyclone
<<<<<<< HEAD

# flake8: noqa: E501
=======
>>>>>>> d915a92f

# flake8: noqa: E501


class TestValidDerivedVariable(derived.DerivedVariable):
    """A valid test implementation of DerivedVariable for testing purposes."""

    required_variables = ["test_variable_1", "test_variable_2"]

    @classmethod
    def derive_variable(cls, data: xr.Dataset) -> xr.DataArray:
        """Test implementation that sums two variables."""
        return data[cls.required_variables[0]] + data[cls.required_variables[1]]


class TestMinimalDerivedVariable(derived.DerivedVariable):
    """A minimal test implementation with one required variable."""

    required_variables = ["single_variable"]

    @classmethod
    def derive_variable(cls, data: xr.Dataset) -> xr.DataArray:
        """Test implementation that returns the variable unchanged."""
        return data[cls.required_variables[0]]


class TestDerivedVariableWithoutName(derived.DerivedVariable):
    """A test implementation that returns a DataArray without a name."""

    required_variables = ["single_variable"]

    @classmethod
    def derive_variable(cls, data: xr.Dataset) -> xr.DataArray:
        """Test implementation that returns DataArray without name."""
        result = data[cls.required_variables[0]]
        result.name = None
        return result


class TestDerivedVariableAbstractClass:
    """Test the abstract base class DerivedVariable."""

    def test_abstract_class_cannot_be_instantiated(self):
        """Test that DerivedVariable cannot be instantiated directly."""
        with pytest.raises(TypeError, match="Can't instantiate abstract class"):
            derived.DerivedVariable()

    def test_name_property_default(self):
        """Test that the name property defaults to class name."""
        assert TestValidDerivedVariable().name == "TestValidDerivedVariable"

    def test_compute_method_calls_derive_variable(self, sample_derived_dataset):
        """Test that compute method calls derive_variable and validates inputs."""
        result = TestValidDerivedVariable.compute(sample_derived_dataset)

        assert isinstance(result, xr.DataArray)
        # Should be sum of test_variable_1 and test_variable_2
        expected = (
            sample_derived_dataset["test_variable_1"]
            + sample_derived_dataset["test_variable_2"]
        )
        xr.testing.assert_equal(result, expected)

    def test_compute_raises_error_missing_variables(self, sample_derived_dataset):
        """Test that compute raises error when required variables are missing."""
        # Remove one of the required variables
        incomplete_dataset = sample_derived_dataset.drop_vars("test_variable_2")

        with pytest.raises(
            ValueError, match="Input variable test_variable_2 not found in data"
        ):
            TestValidDerivedVariable.compute(incomplete_dataset)

    def test_required_variables_class_attribute(self):
        """Test that required_variables is properly defined as class attribute."""
        assert hasattr(TestValidDerivedVariable, "required_variables")
        assert TestValidDerivedVariable.required_variables == [
            "test_variable_1",
            "test_variable_2",
        ]


<<<<<<< HEAD
class TestUtilityFunctions:
    """Test utility functions in the derived module."""
=======
class TestMaybeDeriveVariablesFunction:
    """Comprehensive tests for the maybe_derive_variables function."""

    def test_only_string_variables(self, sample_derived_dataset):
        """Test function with only string variables - should return unchanged."""
        variables = ["air_pressure_at_mean_sea_level", "surface_eastward_wind"]

        result = derived.maybe_derive_variables(sample_derived_dataset, variables)

        # Should return the exact same dataset when no derived variables present
        xr.testing.assert_equal(result, sample_derived_dataset)
        assert id(result) != id(
            sample_derived_dataset
        )  # Should be a copy, not same object

    def test_empty_variable_list(self, sample_derived_dataset):
        """Test function with empty variable list."""
        result = derived.maybe_derive_variables(sample_derived_dataset, [])

        # Should return original dataset unchanged
        xr.testing.assert_equal(result, sample_derived_dataset)

    def test_single_derived_variable_dataarray(self, sample_derived_dataset):
        """Test with single derived variable that returns DataArray."""
        variables = [TestValidDerivedVariable()]

        result = derived.maybe_derive_variables(sample_derived_dataset, variables)

        assert isinstance(result, xr.Dataset)
        # Original variables should be preserved
        for var in sample_derived_dataset.data_vars:
            assert var in result.data_vars
        # New derived variable should be added
        assert "TestValidDerivedVariable" in result.data_vars
        # Verify the computed value is correct
        expected_value = (
            sample_derived_dataset["test_variable_1"]
            + sample_derived_dataset["test_variable_2"]
        )
        xr.testing.assert_equal(result["TestValidDerivedVariable"], expected_value)

    def test_multiple_derived_variables(self, sample_derived_dataset):
        """Test with multiple derived variables."""
        variables = [TestValidDerivedVariable(), TestMinimalDerivedVariable()]

        result = derived.maybe_derive_variables(sample_derived_dataset, variables)

        assert isinstance(result, xr.Dataset)
        # Both derived variables should be added
        assert "TestValidDerivedVariable" in result.data_vars
        assert "TestMinimalDerivedVariable" in result.data_vars
        # Original dataset variables should be preserved
        for var in sample_derived_dataset.data_vars:
            assert var in result.data_vars

    def test_mixed_string_and_derived_variables(self, sample_derived_dataset):
        """Test with mix of string and derived variables."""
        variables = [
            "air_pressure_at_mean_sea_level",  # String variable (should be unchanged)
            TestValidDerivedVariable(),  # Derived variable instance
            TestMinimalDerivedVariable(),  # Another derived variable instance
        ]

        result = derived.maybe_derive_variables(sample_derived_dataset, variables)

        assert isinstance(result, xr.Dataset)
        # Original variables should still be there
        assert "air_pressure_at_mean_sea_level" in result.data_vars
        # New derived variables should be added
        assert "TestValidDerivedVariable" in result.data_vars
        assert "TestMinimalDerivedVariable" in result.data_vars

    def test_dataarray_without_name_gets_assigned_name(self, sample_derived_dataset):
        """Test DataArray without name gets assigned class name with warning."""
        variables = [TestDerivedVariableWithoutName()]

        # Logger warnings are not pytest warnings, so just check functionality
        result = derived.maybe_derive_variables(sample_derived_dataset, variables)

        assert isinstance(result, xr.Dataset)
        assert "TestDerivedVariableWithoutName" in result.data_vars
        # Verify the DataArray got the correct name assigned
        derived_var = result["TestDerivedVariableWithoutName"]
        assert derived_var.name == "TestDerivedVariableWithoutName"

    def test_kwargs_passed_to_compute(self, sample_derived_dataset):
        """Test that kwargs are passed to derived variable compute methods."""

        class TestDerivedVariableWithKwargs(derived.DerivedVariable):
            required_variables = ["test_variable_1"]

            @classmethod
            def derive_variable(cls, data: xr.Dataset, **kwargs) -> xr.DataArray:
                multiplier = kwargs.get("multiplier", 1)
                return data[cls.required_variables[0]] * multiplier

            @classmethod
            def compute(cls, data: xr.Dataset, **kwargs) -> xr.DataArray:
                # Override to accept kwargs
                for v in cls.required_variables:
                    if v not in data.data_vars:
                        raise ValueError(f"Input variable {v} not found in data")
                return cls.derive_variable(data, **kwargs)

        variables = [TestDerivedVariableWithKwargs()]
        test_multiplier = 5.0

        result = derived.maybe_derive_variables(
            sample_derived_dataset, variables, multiplier=test_multiplier
        )

        assert "TestDerivedVariableWithKwargs" in result.data_vars
        expected = sample_derived_dataset["test_variable_1"] * test_multiplier
        xr.testing.assert_equal(result["TestDerivedVariableWithKwargs"], expected)

    def test_derived_variable_returns_dataset_different_dims(
        self, sample_derived_dataset
    ):
        """Test derived variable that returns Dataset with different dimensions."""

        class TestDatasetReturnVariable(derived.DerivedVariable):
            required_variables = ["test_variable_1"]

            @classmethod
            def derive_variable(cls, data: xr.Dataset) -> xr.Dataset:
                # Return a dataset with different dimensions
                new_coords = {"new_dim": [1, 2, 3], "other_dim": [10, 20]}
                return xr.Dataset(
                    {
                        "new_variable": xr.DataArray(
                            np.ones((3, 2)),
                            dims=["new_dim", "other_dim"],
                            coords=new_coords,
                        )
                    }
                )

        variables = [TestDatasetReturnVariable()]

        # Logger warnings are not pytest warnings, so just check functionality
        result = derived.maybe_derive_variables(sample_derived_dataset, variables)

        # Should return the new dataset, not merge with original
        assert isinstance(result, xr.Dataset)
        assert "new_variable" in result.data_vars
        # Original dataset variables should NOT be present
        assert "test_variable_1" not in result.data_vars
        assert set(result.dims) == {"new_dim", "other_dim"}

    def test_derived_variable_missing_required_vars(self, sample_derived_dataset):
        """Test derived variable with missing required variables."""

        class TestMissingVarDerived(derived.DerivedVariable):
            required_variables = ["nonexistent_variable"]

            @classmethod
            def derive_variable(cls, data: xr.Dataset) -> xr.DataArray:
                return data[cls.required_variables[0]]

        variables = [TestMissingVarDerived()]

        with pytest.raises(ValueError, match="Input variable nonexistent_variable"):
            derived.maybe_derive_variables(sample_derived_dataset, variables)

    def test_no_derived_variables_in_list(self, sample_derived_dataset):
        """Test when no derived variables are in the variable list."""
        variables = ["var1", "var2", "var3"]  # All strings

        result = derived.maybe_derive_variables(sample_derived_dataset, variables)
>>>>>>> d915a92f

        # Should return original dataset since no derived variables to process
        xr.testing.assert_equal(result, sample_derived_dataset)

    def test_derived_data_dict_handling(self, sample_derived_dataset):
        """Test internal derived_data dictionary logic."""
        # Test that derived_data dict is properly built and merged
        variables = [TestValidDerivedVariable(), TestMinimalDerivedVariable()]

        result = derived.maybe_derive_variables(sample_derived_dataset, variables)

        # Both variables should exist
        assert "TestValidDerivedVariable" in result.data_vars
        assert "TestMinimalDerivedVariable" in result.data_vars

        # Check that the merge preserved all original variables
        original_vars = set(sample_derived_dataset.data_vars.keys())
        result_vars = set(result.data_vars.keys())
        assert original_vars.issubset(result_vars)

    def test_derived_variable_compute_exception_propagates(
        self, sample_derived_dataset
    ):
        """Test that exceptions from derived variable compute methods propagate."""

        class TestExceptionDerived(derived.DerivedVariable):
            required_variables = ["test_variable_1"]

            @classmethod
            def derive_variable(cls, data: xr.Dataset) -> xr.DataArray:
                raise RuntimeError("Test exception from derive_variable")

        variables = [TestExceptionDerived()]

        with pytest.raises(RuntimeError, match="Test exception from derive_variable"):
            derived.maybe_derive_variables(sample_derived_dataset, variables)

    def test_duplicate_derived_variable_names(self, sample_derived_dataset):
        """Test behavior with multiple derived variables with same name."""

        class TestDuplicateName1(derived.DerivedVariable):
            required_variables = ["test_variable_1"]

            @classmethod
            def derive_variable(cls, data: xr.Dataset) -> xr.DataArray:
                return data[cls.required_variables[0]] * 2

        class TestDuplicateName2(derived.DerivedVariable):
            required_variables = ["test_variable_2"]

            @classmethod
            def derive_variable(cls, data: xr.Dataset) -> xr.DataArray:
                return data[cls.required_variables[0]] * 3

        # Rename both to have same name by overriding name property
        TestDuplicateName1.__name__ = "SameName"
        TestDuplicateName2.__name__ = "SameName"

        variables = [TestDuplicateName1(), TestDuplicateName2()]

        result = derived.maybe_derive_variables(sample_derived_dataset, variables)

        # Second variable should overwrite the first due to dict behavior
        assert "SameName" in result.data_vars
        # Should contain the result from the second variable (test_variable_2 * 3)
        expected = sample_derived_dataset["test_variable_2"] * 3
        xr.testing.assert_equal(result["SameName"], expected)

    def test_early_return_from_dataset_with_different_dims(
        self, sample_derived_dataset
    ):
        """Test early return when first derived var returns dataset with diff dims."""

        class TestEarlyReturnDataset(derived.DerivedVariable):
            required_variables = ["test_variable_1"]

            @classmethod
            def derive_variable(cls, data: xr.Dataset) -> xr.Dataset:
                # Return dataset with different dims - should trigger early return
                return xr.Dataset(
                    {"special_var": xr.DataArray([1, 2, 3], dims=["special_dim"])}
                )

        class TestNeverExecuted(derived.DerivedVariable):
            required_variables = ["test_variable_2"]

            @classmethod
            def derive_variable(cls, data: xr.Dataset) -> xr.DataArray:
                # This should never be called due to early return
                return data[cls.required_variables[0]]

        variables = [TestEarlyReturnDataset(), TestNeverExecuted()]

        # Logger warnings are not pytest warnings, so just check functionality
        result = derived.maybe_derive_variables(sample_derived_dataset, variables)

        # Should return the special dataset, not merged
        assert isinstance(result, xr.Dataset)
        assert "special_var" in result.data_vars
        assert "TestNeverExecuted" not in result.data_vars
        assert list(result.dims) == ["special_dim"]

    def test_derived_variable_returns_dataset_matching_dims(
        self, sample_derived_dataset
    ):
        """Test derived variable that returns Dataset with matching dimensions."""

        class TestDatasetMatchingDims(derived.DerivedVariable):
            required_variables = ["test_variable_1"]

            @classmethod
            def derive_variable(cls, data: xr.Dataset) -> xr.Dataset:
                # Return a dataset with same dimensions as input but multiple variables
                return xr.Dataset(
                    {
                        "derived_var_1": data["test_variable_1"] * 2,
                        "derived_var_2": data["test_variable_1"] + 10,
                        "derived_var_3": data["test_variable_1"] ** 2,
                    }
                )

        variables = [TestDatasetMatchingDims()]

        result = derived.maybe_derive_variables(sample_derived_dataset, variables)

        # Should merge the dataset variables, not return early
        assert isinstance(result, xr.Dataset)
        # All three derived variables should be present
        assert "derived_var_1" in result.data_vars
        assert "derived_var_2" in result.data_vars
        assert "derived_var_3" in result.data_vars
        # Original variables should still be present
        for var in sample_derived_dataset.data_vars:
            assert var in result.data_vars
        # Verify the computed values are correct
        expected_var_1 = sample_derived_dataset["test_variable_1"] * 2
        expected_var_2 = sample_derived_dataset["test_variable_1"] + 10
        expected_var_3 = sample_derived_dataset["test_variable_1"] ** 2
        xr.testing.assert_equal(result["derived_var_1"], expected_var_1)
        xr.testing.assert_equal(result["derived_var_2"], expected_var_2)
        xr.testing.assert_equal(result["derived_var_3"], expected_var_3)

    def test_mixed_dataarray_and_dataset_outputs(self, sample_derived_dataset):
        """Test mix of derived variables returning DataArrays and matching Dataset."""

        class TestDataArrayOutput(derived.DerivedVariable):
            required_variables = ["test_variable_1"]

            @classmethod
            def derive_variable(cls, data: xr.Dataset) -> xr.DataArray:
                return data["test_variable_1"] * 3

        class TestDatasetOutput(derived.DerivedVariable):
            required_variables = ["test_variable_2"]

            @classmethod
            def derive_variable(cls, data: xr.Dataset) -> xr.Dataset:
                # Return dataset with matching dimensions
                return xr.Dataset(
                    {
                        "multi_var_1": data["test_variable_2"] / 2,
                        "multi_var_2": data["test_variable_2"] + 5,
                    }
                )

        variables = [TestDataArrayOutput(), TestDatasetOutput()]

        result = derived.maybe_derive_variables(sample_derived_dataset, variables)

        # Should merge all variables from both derived variables
        assert isinstance(result, xr.Dataset)
        # DataArray output should be present
        assert "TestDataArrayOutput" in result.data_vars
        # Dataset outputs should be present
        assert "multi_var_1" in result.data_vars
        assert "multi_var_2" in result.data_vars
        # Original variables should still be present
        for var in sample_derived_dataset.data_vars:
            assert var in result.data_vars
        # Verify computed values
        expected_dataarray = sample_derived_dataset["test_variable_1"] * 3
        expected_multi_1 = sample_derived_dataset["test_variable_2"] / 2
        expected_multi_2 = sample_derived_dataset["test_variable_2"] + 5
        xr.testing.assert_equal(result["TestDataArrayOutput"], expected_dataarray)
        xr.testing.assert_equal(result["multi_var_1"], expected_multi_1)
        xr.testing.assert_equal(result["multi_var_2"], expected_multi_2)


class TestUtilityFunctions:
    """Test utility functions in the derived module."""

    def test_maybe_pull_required_variables_from_derived_input_with_instances(self):
        """Test maybe_pull_required_variables_from_derived_input with instances."""
        incoming_variables = [
            "existing_variable",
            TestValidDerivedVariable(),
            TestMinimalDerivedVariable(),
            "another_existing_variable",
        ]

        result = derived.maybe_pull_required_variables_from_derived_input(
            incoming_variables
        )

        expected = [
            "existing_variable",
            "another_existing_variable",
            "test_variable_1",
            "test_variable_2",
            "single_variable",
        ]

        assert set(result) == set(expected)

    def test_maybe_pull_required_variables_from_derived_input_with_classes(self):
        """Test maybe_pull_required_variables_from_derived_input with classes."""
        incoming_variables = [
            "existing_variable",
            TestValidDerivedVariable,  # Class, not instance
            TestMinimalDerivedVariable,  # Class, not instance
        ]

        result = derived.maybe_pull_required_variables_from_derived_input(
            incoming_variables
        )

        expected = [
            "existing_variable",
            "test_variable_1",
            "test_variable_2",
            "single_variable",
        ]

        assert set(result) == set(expected)

    def test_maybe_pull_required_variables_only_strings(self):
        """Test maybe_pull_required_variables_from_derived_input with only strings."""
        incoming_variables = ["var1", "var2", "var3"]

        result = derived.maybe_pull_required_variables_from_derived_input(
            incoming_variables
        )

        assert result == incoming_variables


class TestEdgeCasesAndErrorConditions:
    """Test edge cases and error conditions across the module."""

    def test_derived_variable_with_empty_dataset(self):
        """Test behavior with empty datasets."""
        empty_dataset = xr.Dataset()

        with pytest.raises(ValueError, match="Input variable .* not found in data"):
            TestValidDerivedVariable.compute(empty_dataset)

    def test_derived_variable_with_wrong_dimensions(self, sample_derived_dataset):
        """Test behavior when variables have unexpected dimensions."""
        # Create dataset with wrong dimensions for test variables
        wrong_dim_dataset = sample_derived_dataset.copy()
        wrong_dim_dataset["test_variable_1"] = xr.DataArray(
            np.ones((5,)),  # Wrong shape
            dims=["wrong_dim"],
            coords={"wrong_dim": range(5)},
        )

        # This should still work because xarray handles broadcasting
        result = TestValidDerivedVariable.compute(wrong_dim_dataset)
        assert isinstance(result, xr.DataArray)

    def test_large_dataset_performance(self):
        """Test performance with larger datasets."""
        # Create a larger dataset to test performance characteristics
        time = pd.date_range("2021-01-01", freq="6h", periods=100)
        latitudes = np.linspace(-90, 90, 181)
        longitudes = np.linspace(0, 359, 360)

        large_dataset = xr.Dataset(
            {
                "test_variable_1": (
                    ["time", "latitude", "longitude"],
                    np.random.normal(
                        0, 1, size=(len(time), len(latitudes), len(longitudes))
                    ),
                ),
                "test_variable_2": (
                    ["time", "latitude", "longitude"],
                    np.random.normal(
                        5, 2, size=(len(time), len(latitudes), len(longitudes))
                    ),
                ),
            },
            coords={"time": time, "latitude": latitudes, "longitude": longitudes},
        )

        # This tests that the computation doesn't crash with larger data
        result = TestValidDerivedVariable.compute(large_dataset)
        assert isinstance(result, xr.DataArray)
        assert result.shape == (len(time), len(latitudes), len(longitudes))


class TestIntegrationWithRealData:
    """Integration tests that simulate real-world usage patterns."""

    def test_pipeline_integration(self, sample_derived_dataset):
        """Test integration of multiple derived variables in a pipeline."""
        # Simulate a pipeline that uses multiple derived variables
        variables_to_derive = [TestValidDerivedVariable(), TestMinimalDerivedVariable()]

        # Step 1: Pull required variables
        required_vars = derived.maybe_pull_required_variables_from_derived_input(
            ["surface_wind_speed"] + variables_to_derive
        )

        # Step 2: Subset dataset to required variables
        available_vars = [
            var for var in required_vars if var in sample_derived_dataset.data_vars
        ]
        subset_dataset = sample_derived_dataset[available_vars]

        # Step 3: Derive variables
        final_dataset = derived.maybe_derive_variables(
            subset_dataset, variables_to_derive
        )

        # Verify results
        assert "TestValidDerivedVariable" in final_dataset.data_vars
        assert "TestMinimalDerivedVariable" in final_dataset.data_vars
        assert len(final_dataset.data_vars) >= 2

    @pytest.mark.parametrize(
        "variable_combination",
        [
            [TestValidDerivedVariable()],
            [TestMinimalDerivedVariable()],
            [TestValidDerivedVariable(), TestMinimalDerivedVariable()],
            [],
        ],
    )
    def test_parametrized_variable_combinations(
        self, sample_derived_dataset, variable_combination
    ):
        """Test different combinations of derived variables."""
        result = derived.maybe_derive_variables(
            sample_derived_dataset, variable_combination
        )

        assert isinstance(result, xr.Dataset)
        # Should have at least the original variables
<<<<<<< HEAD
        for var in sample_dataset.data_vars:
            assert var in result.data_vars


@pytest.fixture
def sample_tc_forecast_dataset():
    """Create a sample forecast dataset for TC testing."""
    time = pd.date_range("2023-09-01", periods=3, freq="12h")
    prediction_timedelta = np.array([0, 12, 24, 36], dtype="timedelta64[h]")
    lat = np.linspace(10, 40, 16)
    lon = np.linspace(-90, -60, 16)

    # Create realistic meteorological data
    data_shape = (len(time), len(lat), len(lon), len(prediction_timedelta))

    dataset = xr.Dataset(
        {
            "air_pressure_at_mean_sea_level": (
                ["time", "latitude", "longitude", "prediction_timedelta"],
                np.random.normal(101325, 1000, data_shape),
            ),
            "surface_eastward_wind": (
                ["time", "latitude", "longitude", "prediction_timedelta"],
                np.random.normal(0, 10, data_shape),
            ),
            "surface_northward_wind": (
                ["time", "latitude", "longitude", "prediction_timedelta"],
                np.random.normal(0, 10, data_shape),
            ),
            "geopotential": (
                ["time", "latitude", "longitude", "prediction_timedelta"],
                np.random.normal(5000, 1000, data_shape) * 9.80665,
            ),
        },
        coords={
            "time": time,
            "latitude": lat,
            "longitude": lon,
            "prediction_timedelta": prediction_timedelta,
        },
    )

    return dataset


@pytest.fixture
def sample_tc_tracks_dataset():
    """Create a sample TC tracks dataset."""
    time = pd.date_range("2023-09-01", periods=3, freq="12h")
    prediction_timedelta = np.array([0, 12, 24, 36], dtype="timedelta64[h]")

    data_shape = (len(time), len(prediction_timedelta))

    dataset = xr.Dataset(
        {
            "tc_slp": (
                ["time", "prediction_timedelta"],
                np.random.normal(101000, 1000, data_shape),
            ),
            "tc_latitude": (
                ["time", "prediction_timedelta"],
                np.random.uniform(15, 35, data_shape),
            ),
            "tc_longitude": (
                ["time", "prediction_timedelta"],
                np.random.uniform(-85, -65, data_shape),
            ),
            "tc_vmax": (
                ["time", "prediction_timedelta"],
                np.random.uniform(20, 60, data_shape),
            ),
            "track_id": (
                ["time", "prediction_timedelta"],
                np.random.randint(1, 5, data_shape),
            ),
        },
        coords={
            "time": time,
            "prediction_timedelta": prediction_timedelta,
        },
    )

    return dataset


=======
        for var in sample_derived_dataset.data_vars:
            assert var in result.data_vars


>>>>>>> d915a92f
class TestTropicalCycloneTrackVariables:
    """Test the base TropicalCycloneTrackVariables class."""

    def setup_method(self):
        """Clear cache before each test."""
        derived.TropicalCycloneTrackVariables.clear_cache()
        tropical_cyclone.clear_ibtracs_registry()

    def test_required_variables(self):
        """Test that required variables are properly defined."""
        expected_vars = [
            "air_pressure_at_mean_sea_level",
            "geopotential",
            "surface_eastward_wind",
            "surface_northward_wind",
        ]

        assert derived.TropicalCycloneTrackVariables.required_variables == expected_vars

    @patch(
        "extremeweatherbench.events.tropical_cyclone.create_tctracks_from_dataset_with_ibtracs_filter"
    )
    @patch("extremeweatherbench.events.tropical_cyclone.generate_tc_variables")
    def test_get_or_compute_tracks_no_cache(
        self,
        mock_generate_tc_vars,
        mock_create_tracks,
        sample_tc_forecast_dataset,
        sample_tc_tracks_dataset,
    ):
        """Test track computation when not cached."""
        # Setup mocks
        mock_generate_tc_vars.return_value = sample_tc_forecast_dataset
        mock_create_tracks.return_value = sample_tc_tracks_dataset

        # Register IBTrACS data
        ibtracs_data = xr.Dataset(
            {
                "latitude": (["time"], [25.0, 26.0]),
                "longitude": (["time"], [-75.0, -74.0]),
            },
            coords={"time": pd.date_range("2023-09-01", periods=2, freq="6h")},
        )

        result = derived.TropicalCycloneTrackVariables._get_or_compute_tracks(
            sample_tc_forecast_dataset, ibtracs_data=ibtracs_data
        )

        # Should call the necessary functions
        mock_generate_tc_vars.assert_called_once()
        mock_create_tracks.assert_called_once()

        # Should return the tracks dataset
        assert result is sample_tc_tracks_dataset

    @patch(
        "extremeweatherbench.events.tropical_cyclone.create_tctracks_from_dataset_with_ibtracs_filter"
    )
    @patch("extremeweatherbench.events.tropical_cyclone.generate_tc_variables")
    def test_get_or_compute_tracks_with_cache(
        self,
        mock_generate_tc_vars,
        mock_create_tracks,
        sample_tc_forecast_dataset,
        sample_tc_tracks_dataset,
    ):
        """Test that cache is used when available."""
        # Manually add to cache
        cache_key = tropical_cyclone._generate_cache_key(sample_tc_forecast_dataset)
        tropical_cyclone._TC_TRACK_CACHE[cache_key] = sample_tc_tracks_dataset

        result = derived.TropicalCycloneTrackVariables._get_or_compute_tracks(
            sample_tc_forecast_dataset,
            ibtracs_data=xr.Dataset(),  # Empty dataset
        )

        # Should not call computation functions
        mock_generate_tc_vars.assert_not_called()
        mock_create_tracks.assert_not_called()

        # Should return cached dataset
        assert result is sample_tc_tracks_dataset

    def test_get_or_compute_tracks_no_ibtracs_error(self, sample_tc_forecast_dataset):
        """Test error when no IBTrACS data is provided."""
        with pytest.raises(ValueError, match="No IBTrACS data provided"):
            derived.TropicalCycloneTrackVariables._get_or_compute_tracks(
                sample_tc_forecast_dataset
            )

    @patch("extremeweatherbench.events.tropical_cyclone.get_ibtracs_data")
    def test_get_or_compute_tracks_from_registry(
        self, mock_get_ibtracs, sample_tc_forecast_dataset
    ):
        """Test getting IBTrACS data from registry using case_id."""
        # Mock registry return
        ibtracs_data = xr.Dataset(
            {
                "latitude": (["time"], [25.0]),
                "longitude": (["time"], [-75.0]),
            },
            coords={"time": [pd.Timestamp("2023-09-01")]},
        )

        mock_get_ibtracs.return_value = ibtracs_data

        with patch(
            "extremeweatherbench.events.tropical_cyclone.create_tctracks_from_dataset_with_ibtracs_filter"
        ) as mock_create:
            mock_create.return_value = xr.Dataset()

            derived.TropicalCycloneTrackVariables._get_or_compute_tracks(
                sample_tc_forecast_dataset, case_id="test_case_123"
            )

            # Should have tried to get from registry
            mock_get_ibtracs.assert_called_once_with("test_case_123")

    def test_clear_cache(self, sample_tc_tracks_dataset):
        """Test cache clearing functionality."""
        # Add something to cache
        tropical_cyclone._TC_TRACK_CACHE["test_key"] = sample_tc_tracks_dataset

        # Verify it's there
        assert len(tropical_cyclone._TC_TRACK_CACHE) == 1

        # Clear cache
        derived.TropicalCycloneTrackVariables.clear_cache()

        # Should be empty
        assert len(tropical_cyclone._TC_TRACK_CACHE) == 0

    @patch.object(derived.TropicalCycloneTrackVariables, "_get_or_compute_tracks")
    def test_derive_variable_base_class(
        self, mock_get_tracks, sample_tc_forecast_dataset, sample_tc_tracks_dataset
    ):
        """Test the base derive_variable method."""
        mock_get_tracks.return_value = sample_tc_tracks_dataset

        result = derived.TropicalCycloneTrackVariables.derive_variable(
            sample_tc_forecast_dataset
        )

        # Should call _get_or_compute_tracks
        mock_get_tracks.assert_called_once()

        # Should return a DataArray (converted from Dataset)
        assert isinstance(result, xr.Dataset)


<<<<<<< HEAD
=======
class TestTCDimensionRegressionTests:
    """Regression tests for TC dimension handling fixes."""

    @patch(
        "extremeweatherbench.events.tropical_cyclone.create_tctracks_from_dataset_with_ibtracs_filter"
    )
    @patch("extremeweatherbench.events.tropical_cyclone.generate_tc_variables")
    def test_tc_variables_with_forecast_dimensions(
        mock_generate_vars, mock_create_tracks, realistic_forecast_dataset
    ):
        """Test TC variable computation with forecast-style dimensions."""
        # Setup mocks to avoid actual expensive computation
        mock_generate_vars.return_value = realistic_forecast_dataset.drop_vars(
            "geopotential"
        )
        mock_tracks = xr.Dataset(
            {
                "track_id": (
                    ["lead_time", "valid_time", "track"],
                    np.full((7, 20, 1), 1),
                ),
                "air_pressure_at_mean_sea_level": (
                    ["lead_time", "valid_time", "track"],
                    np.full((7, 20, 1), 101000.0),
                ),
                "surface_wind_speed": (
                    ["lead_time", "valid_time", "track"],
                    np.full((7, 20, 1), 25.0),
                ),
                "latitude": (
                    ["lead_time", "valid_time", "track"],
                    np.full((7, 20, 1), 25.0),
                ),
                "longitude": (
                    ["lead_time", "valid_time", "track"],
                    np.full((7, 20, 1), -75.0),
                ),
            },
            coords={
                "lead_time": realistic_forecast_dataset.lead_time,
                "valid_time": realistic_forecast_dataset.valid_time,
                "track": [0],
            },
        )
        mock_create_tracks.return_value = mock_tracks

        # Test TrackSeaLevelPressure with IBTrACS data
        ibtracs_data = xr.Dataset(
            {
                "latitude": (["valid_time"], [25.0, 26.0]),
                "longitude": (["valid_time"], [-75.0, -74.0]),
            },
            coords={"valid_time": realistic_forecast_dataset.valid_time[:2]},
        )

        result = derived.TropicalCycloneTrackVariables._get_or_compute_tracks(
            realistic_forecast_dataset, ibtracs_data=ibtracs_data
        )

        # Should complete without dimension errors
        assert isinstance(result, xr.Dataset)
        mock_generate_vars.assert_called_once()
        mock_create_tracks.assert_called_once()

    @patch(
        "extremeweatherbench.events.tropical_cyclone._process_entire_dataset_compact"
    )
    def test_end_to_end_dimension_compatibility(
        mock_process, realistic_forecast_dataset
    ):
        """Test end-to-end compatibility with the dimension fixes."""
        # Mock successful processing with empty results
        mock_process.return_value = (
            np.array([0]),  # n_detections
            np.array([]),  # lt_indices
            np.array([]),  # vt_indices
            np.array([]),  # track_ids
            np.array([]),  # lats
            np.array([]),  # lons
            np.array([]),  # slp_vals
            np.array([]),  # wind_vals
        )

        # Create IBTrACS data
        ibtracs_data = xr.Dataset(
            {
                "latitude": (["valid_time"], [25.0]),
                "longitude": (["valid_time"], [-75.0]),
            },
            coords={"valid_time": [realistic_forecast_dataset.valid_time[0]]},
        )

        # Test the full pipeline - this was failing before the fix
        result = tropical_cyclone.create_tctracks_from_dataset_with_ibtracs_filter(
            realistic_forecast_dataset.isel(lead_time=slice(0, 3)), ibtracs_data
        )

        # Should complete successfully
        assert isinstance(result, xr.Dataset)
        mock_process.assert_called_once()

    def test_dimension_detection_logic(realistic_forecast_dataset):
        """Test the specific dimension detection logic that was fixed."""
        # Extract the data that caused the original issue
        slp = realistic_forecast_dataset["air_pressure_at_mean_sea_level"]
        init_time_coord = slp.init_time

        # Test the fixed logic
        spatial_dims = ["latitude", "longitude"]
        non_spatial_dims = [dim for dim in slp.dims if dim not in spatial_dims]

        # Verify structure matches the problematic case
        assert non_spatial_dims == ["lead_time", "valid_time"]
        assert list(init_time_coord.dims) == ["lead_time", "valid_time"]

        # Test the fix: use actual init_time dims instead of assuming non_spatial_dims
        correct_input_core_dims = list(init_time_coord.dims)
        incorrect_input_core_dims = non_spatial_dims

        # The fix ensures we use the correct dimensions
        assert correct_input_core_dims == ["lead_time", "valid_time"]
        assert (
            correct_input_core_dims == incorrect_input_core_dims
        )  # In this case they're the same

        # But the key fix is using init_time_coord.dims rather than making assumptions


>>>>>>> d915a92f
class TestWindDataPreparation:
    """Test wind data preparation in TC track computation."""

    def test_prepare_wind_data_with_components_only(self):
        """Test preparation when only wind components are available."""
        # Create dataset with only wind components
        time = pd.date_range("2023-09-01", periods=2, freq="6h")
        lat = np.linspace(20, 30, 5)
        lon = np.linspace(-80, -70, 5)

        u_wind = np.random.normal(0, 10, (2, 5, 5))
        v_wind = np.random.normal(0, 10, (2, 5, 5))

        dataset = xr.Dataset(
            {
                "surface_eastward_wind": (["time", "latitude", "longitude"], u_wind),
                "surface_northward_wind": (["time", "latitude", "longitude"], v_wind),
                "air_pressure_at_mean_sea_level": (
                    ["time", "latitude", "longitude"],
                    np.random.normal(101325, 1000, (2, 5, 5)),
                ),
                "geopotential": (
                    ["time", "latitude", "longitude"],
                    np.random.normal(5000, 1000, (2, 5, 5)) * 9.80665,
                ),
            },
            coords={"time": time, "latitude": lat, "longitude": lon},
        )

        # Mock the track computation to test preparation
        with patch(
            "extremeweatherbench.events.tropical_cyclone.generate_tc_variables"
        ) as mock_gen_vars:
            with patch(
                "extremeweatherbench.events.tropical_cyclone.create_tctracks_from_dataset_with_ibtracs_filter"
            ) as mock_create:
                mock_gen_vars.return_value = dataset
                mock_create.return_value = xr.Dataset()

                derived.TropicalCycloneTrackVariables._get_or_compute_tracks(
                    dataset,
                    ibtracs_data=xr.Dataset(
                        {
                            "latitude": (["time"], [25.0]),
                            "longitude": (["time"], [-75.0]),
                        },
                        coords={"time": [pd.Timestamp("2023-09-01")]},
                    ),
                )

                # Check that generate_tc_variables was called with data that has wind speed
                called_dataset = mock_gen_vars.call_args[0][0]
                assert "surface_wind_speed" in called_dataset.data_vars

                # Verify wind speed calculation
                expected_wind_speed = np.sqrt(u_wind**2 + v_wind**2)
                calculated_wind_speed = called_dataset["surface_wind_speed"].values
                np.testing.assert_allclose(calculated_wind_speed, expected_wind_speed)

    def test_prepare_wind_data_with_existing_wind_speed(self):
        """Test preparation when wind speed already exists."""
        # Create dataset with existing wind speed
        time = pd.date_range("2023-09-01", periods=2, freq="6h")
        lat = np.linspace(20, 30, 5)
        lon = np.linspace(-80, -70, 5)

        wind_speed = np.random.uniform(0, 30, (2, 5, 5))

        dataset = xr.Dataset(
            {
                "surface_wind_speed": (["time", "latitude", "longitude"], wind_speed),
                "surface_eastward_wind": (
                    ["time", "latitude", "longitude"],
                    np.random.normal(0, 10, (2, 5, 5)),
                ),
                "surface_northward_wind": (
                    ["time", "latitude", "longitude"],
                    np.random.normal(0, 10, (2, 5, 5)),
                ),
                "air_pressure_at_mean_sea_level": (
                    ["time", "latitude", "longitude"],
                    np.random.normal(101325, 1000, (2, 5, 5)),
                ),
                "geopotential": (
                    ["time", "latitude", "longitude"],
                    np.random.normal(5000, 1000, (2, 5, 5)) * 9.80665,
                ),
            },
            coords={"time": time, "latitude": lat, "longitude": lon},
        )

        # Mock the track computation
        with patch(
            "extremeweatherbench.events.tropical_cyclone.generate_tc_variables"
        ) as mock_gen_vars:
            with patch(
                "extremeweatherbench.events.tropical_cyclone.create_tctracks_from_dataset_with_ibtracs_filter"
            ) as mock_create:
                mock_gen_vars.return_value = dataset
                mock_create.return_value = xr.Dataset()

                derived.TropicalCycloneTrackVariables._get_or_compute_tracks(
                    dataset,
                    ibtracs_data=xr.Dataset(
                        {
                            "latitude": (["time"], [25.0]),
                            "longitude": (["time"], [-75.0]),
                        },
                        coords={"time": [pd.Timestamp("2023-09-01")]},
                    ),
                )

                # Check that the original wind speed was preserved
                called_dataset = mock_gen_vars.call_args[0][0]
                np.testing.assert_array_equal(
                    called_dataset["surface_wind_speed"].values, wind_speed
                )<|MERGE_RESOLUTION|>--- conflicted
+++ resolved
@@ -17,11 +17,6 @@
 
 from extremeweatherbench import derived
 from extremeweatherbench.events import tropical_cyclone
-<<<<<<< HEAD
-
-# flake8: noqa: E501
-=======
->>>>>>> d915a92f
 
 # flake8: noqa: E501
 
@@ -104,10 +99,6 @@
         ]
 
 
-<<<<<<< HEAD
-class TestUtilityFunctions:
-    """Test utility functions in the derived module."""
-=======
 class TestMaybeDeriveVariablesFunction:
     """Comprehensive tests for the maybe_derive_variables function."""
 
@@ -277,7 +268,6 @@
         variables = ["var1", "var2", "var3"]  # All strings
 
         result = derived.maybe_derive_variables(sample_derived_dataset, variables)
->>>>>>> d915a92f
 
         # Should return original dataset since no derived variables to process
         xr.testing.assert_equal(result, sample_derived_dataset)
@@ -627,98 +617,10 @@
 
         assert isinstance(result, xr.Dataset)
         # Should have at least the original variables
-<<<<<<< HEAD
-        for var in sample_dataset.data_vars:
-            assert var in result.data_vars
-
-
-@pytest.fixture
-def sample_tc_forecast_dataset():
-    """Create a sample forecast dataset for TC testing."""
-    time = pd.date_range("2023-09-01", periods=3, freq="12h")
-    prediction_timedelta = np.array([0, 12, 24, 36], dtype="timedelta64[h]")
-    lat = np.linspace(10, 40, 16)
-    lon = np.linspace(-90, -60, 16)
-
-    # Create realistic meteorological data
-    data_shape = (len(time), len(lat), len(lon), len(prediction_timedelta))
-
-    dataset = xr.Dataset(
-        {
-            "air_pressure_at_mean_sea_level": (
-                ["time", "latitude", "longitude", "prediction_timedelta"],
-                np.random.normal(101325, 1000, data_shape),
-            ),
-            "surface_eastward_wind": (
-                ["time", "latitude", "longitude", "prediction_timedelta"],
-                np.random.normal(0, 10, data_shape),
-            ),
-            "surface_northward_wind": (
-                ["time", "latitude", "longitude", "prediction_timedelta"],
-                np.random.normal(0, 10, data_shape),
-            ),
-            "geopotential": (
-                ["time", "latitude", "longitude", "prediction_timedelta"],
-                np.random.normal(5000, 1000, data_shape) * 9.80665,
-            ),
-        },
-        coords={
-            "time": time,
-            "latitude": lat,
-            "longitude": lon,
-            "prediction_timedelta": prediction_timedelta,
-        },
-    )
-
-    return dataset
-
-
-@pytest.fixture
-def sample_tc_tracks_dataset():
-    """Create a sample TC tracks dataset."""
-    time = pd.date_range("2023-09-01", periods=3, freq="12h")
-    prediction_timedelta = np.array([0, 12, 24, 36], dtype="timedelta64[h]")
-
-    data_shape = (len(time), len(prediction_timedelta))
-
-    dataset = xr.Dataset(
-        {
-            "tc_slp": (
-                ["time", "prediction_timedelta"],
-                np.random.normal(101000, 1000, data_shape),
-            ),
-            "tc_latitude": (
-                ["time", "prediction_timedelta"],
-                np.random.uniform(15, 35, data_shape),
-            ),
-            "tc_longitude": (
-                ["time", "prediction_timedelta"],
-                np.random.uniform(-85, -65, data_shape),
-            ),
-            "tc_vmax": (
-                ["time", "prediction_timedelta"],
-                np.random.uniform(20, 60, data_shape),
-            ),
-            "track_id": (
-                ["time", "prediction_timedelta"],
-                np.random.randint(1, 5, data_shape),
-            ),
-        },
-        coords={
-            "time": time,
-            "prediction_timedelta": prediction_timedelta,
-        },
-    )
-
-    return dataset
-
-
-=======
         for var in sample_derived_dataset.data_vars:
             assert var in result.data_vars
 
 
->>>>>>> d915a92f
 class TestTropicalCycloneTrackVariables:
     """Test the base TropicalCycloneTrackVariables class."""
 
@@ -869,8 +771,6 @@
         assert isinstance(result, xr.Dataset)
 
 
-<<<<<<< HEAD
-=======
 class TestTCDimensionRegressionTests:
     """Regression tests for TC dimension handling fixes."""
 
@@ -999,7 +899,6 @@
         # But the key fix is using init_time_coord.dims rather than making assumptions
 
 
->>>>>>> d915a92f
 class TestWindDataPreparation:
     """Test wind data preparation in TC track computation."""
 
