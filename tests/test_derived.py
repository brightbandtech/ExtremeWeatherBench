--- conflicted
+++ resolved
@@ -36,8 +36,6 @@
     return case_operator
 
 
-<<<<<<< HEAD
-=======
 @pytest.fixture
 def sample_dataset():
     """Create a sample xarray Dataset for testing."""
@@ -115,7 +113,6 @@
     return dataset
 
 
->>>>>>> 3f3ceb30
 class TestValidDerivedVariable(derived.DerivedVariable):
     """A valid test implementation of DerivedVariable for testing purposes."""
 
@@ -175,8 +172,6 @@
         )
         xr.testing.assert_equal(result, expected)
 
-<<<<<<< HEAD
-=======
     def test_compute_logs_warning_missing_variables(self, sample_dataset, caplog):
         """Test that compute fails when required variables are missing."""
         # Remove one of the required variables
@@ -188,7 +183,6 @@
         ):  # derive_variable will fail when accessing missing variable
             TestValidDerivedVariable.compute(incomplete_dataset)
 
->>>>>>> 3f3ceb30
     def test_required_variables_class_attribute(self):
         """Test that required_variables is properly defined as class attribute."""
         assert hasattr(TestValidDerivedVariable, "required_variables")
@@ -340,15 +334,9 @@
         # This test was incomplete - adding proper implementation
         result = derived.maybe_derive_variables(sample_derived_dataset, variables)
 
-<<<<<<< HEAD
-        # Should return only the first derived variable as Dataset
-        assert isinstance(result, xr.Dataset)
-        assert "TestValidDerivedVariable" in result.data_vars
-=======
         sample_dataset.attrs["dataset_type"] = "forecast"
         with pytest.raises(KeyError, match="No variable named 'nonexistent_variable'"):
             derived.maybe_derive_variables(sample_dataset, variables)
->>>>>>> 3f3ceb30
 
     def test_no_derived_variables_in_list(self, sample_derived_dataset):
         """Test when no derived variables are in the variable list."""
@@ -572,13 +560,7 @@
         expected_dataarray = sample_derived_dataset["test_variable_1"] * 3
         xr.testing.assert_equal(result[result_var_name], expected_dataarray)
 
-<<<<<<< HEAD
-    def test_derived_variable_returns_invalid_type(
-        self, sample_derived_dataset, caplog
-    ):
-=======
     def test_derived_variable_returns_invalid_type(self, sample_dataset, caplog):
->>>>>>> 3f3ceb30
         """Test derived variable that returns neither DataArray nor Dataset."""
 
         class TestInvalidReturnType(derived.DerivedVariable):
@@ -591,19 +573,11 @@
 
         variables = [TestInvalidReturnType()]
 
-<<<<<<< HEAD
-        sample_derived_dataset.attrs["dataset_type"] = "forecast"
-        result = derived.maybe_derive_variables(sample_derived_dataset, variables)
-
-        # Should return original dataset and log warning
-        xr.testing.assert_equal(result, sample_derived_dataset)
-=======
         sample_dataset.attrs["dataset_type"] = "forecast"
         result = derived.maybe_derive_variables(sample_dataset, variables)
 
         # Should return original dataset and log warning
         xr.testing.assert_equal(result, sample_dataset)
->>>>>>> 3f3ceb30
 
         # Check that warning was logged
         assert "returned neither DataArray nor Dataset" in caplog.text
@@ -681,8 +655,6 @@
         incoming_variables = ["var1", "var2", "var3"]
 
         result = derived.maybe_include_variables_from_derived_input(incoming_variables)
-<<<<<<< HEAD
-=======
 
         assert set(result) == set(incoming_variables)
 
@@ -800,7 +772,6 @@
 
         result = derived.is_derived_variable(NotDerivedVariable)
         assert result is False
->>>>>>> 3f3ceb30
 
     def test_is_derived_variable_with_builtin_type(self):
         """Test is_derived_variable returns False for builtin types."""
@@ -942,14 +913,6 @@
 
         class TestSelfReferencing(derived.DerivedVariable):
             required_variables = ["base_var"]
-<<<<<<< HEAD
-
-            @classmethod
-            def derive_variable(cls, data: xr.Dataset) -> xr.DataArray:
-                return data["base_var"]
-
-        incoming_variables = [TestSelfReferencing]
-=======
 
             @classmethod
             def derive_variable(cls, data: xr.Dataset) -> xr.DataArray:
@@ -971,7 +934,6 @@
             KeyError
         ):  # derive_variable will fail when accessing missing variables
             TestValidDerivedVariable.compute(empty_dataset)
->>>>>>> 3f3ceb30
 
         result = derived.maybe_include_variables_from_derived_input(incoming_variables)
 
@@ -1002,21 +964,13 @@
         large_dataset = xr.Dataset(
             {
                 "test_variable_1": (
-<<<<<<< HEAD
-                    ["valid_time", "latitude", "longitude"],
-=======
                     time_location_variables,
->>>>>>> 3f3ceb30
                     np.random.normal(
                         0, 1, size=(len(time), len(latitudes), len(longitudes))
                     ),
                 ),
                 "test_variable_2": (
-<<<<<<< HEAD
-                    ["valid_time", "latitude", "longitude"],
-=======
                     time_location_variables,
->>>>>>> 3f3ceb30
                     np.random.normal(
                         5, 2, size=(len(time), len(latitudes), len(longitudes))
                     ),
