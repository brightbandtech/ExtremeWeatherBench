--- conflicted
+++ resolved
@@ -875,8 +875,9 @@
     """Test alternative_variables functionality in derived variables."""
 
     def test_alternative_variables_success_same_shape(self, sample_dataset):
-        """Test alternative_variables when all alternatives are present with same shape."""
-        from extremeweatherbench.inputs import safely_pull_variables
+        """Test alternative_variables when all alternatives are present with same
+        shape."""
+        from extremeweatherbench.variable_utils import safely_pull_variables
 
         # Remove the required variable so alternatives will be used
         test_dataset = sample_dataset.drop_vars("specific_humidity", errors="ignore")
@@ -917,7 +918,7 @@
 
     def test_alternative_variables_failure_missing_alternatives(self, sample_dataset):
         """Test alternative_variables when alternatives are not in dataset."""
-        from extremeweatherbench.inputs import safely_pull_variables
+        from extremeweatherbench.variable_utils import safely_pull_variables
 
         # Remove the required variable so alternatives will be needed
         test_dataset = sample_dataset.drop_vars("specific_humidity", errors="ignore")
@@ -941,7 +942,7 @@
 
     def test_alternative_variables_partial_alternatives_failure(self, sample_dataset):
         """Test alternative_variables when only some alternatives are present."""
-        from extremeweatherbench.inputs import safely_pull_variables
+        from extremeweatherbench.variable_utils import safely_pull_variables
 
         # Remove the required variable so alternatives will be needed
         test_dataset = sample_dataset.drop_vars("specific_humidity", errors="ignore")
@@ -979,7 +980,7 @@
         self, sample_dataset
     ):
         """Test that when required variable is present, alternatives are ignored."""
-        from extremeweatherbench.inputs import safely_pull_variables
+        from extremeweatherbench.variable_utils import safely_pull_variables
 
         # Add alternative variables
         level_shape = (
@@ -1017,7 +1018,7 @@
 
     def test_alternative_variables_multiple_required_vars(self, sample_dataset):
         """Test alternative_variables with multiple required variables."""
-        from extremeweatherbench.inputs import safely_pull_variables
+        from extremeweatherbench.variable_utils import safely_pull_variables
 
         # Remove the required variables so alternatives will be used
         test_dataset = sample_dataset.drop_vars(
@@ -1076,7 +1077,7 @@
 
     def test_optional_variables_present_in_dataset(self, sample_dataset):
         """Test optional_variables when they are present in dataset."""
-        from extremeweatherbench.inputs import safely_pull_variables
+        from extremeweatherbench.variable_utils import safely_pull_variables
 
         # Add an optional variable
         sample_dataset["orography"] = (
@@ -1109,7 +1110,7 @@
 
     def test_optional_variables_missing_from_dataset(self, sample_dataset):
         """Test optional_variables when they are missing from dataset."""
-        from extremeweatherbench.inputs import safely_pull_variables
+        from extremeweatherbench.variable_utils import safely_pull_variables
 
         alternative_variables = {}
         optional_variables = ["orography"]
@@ -1128,7 +1129,7 @@
 
     def test_optional_variables_multiple_optional(self, sample_dataset):
         """Test multiple optional_variables."""
-        from extremeweatherbench.inputs import safely_pull_variables
+        from extremeweatherbench.variable_utils import safely_pull_variables
 
         # Add some optional variables
         sample_dataset["orography"] = (
@@ -1177,7 +1178,7 @@
 
     def test_alternative_and_optional_variables_both_present(self, sample_dataset):
         """Test when both alternative and optional variables are present."""
-        from extremeweatherbench.inputs import safely_pull_variables
+        from extremeweatherbench.variable_utils import safely_pull_variables
 
         # Remove the required variable so alternatives will be used
         test_dataset = sample_dataset.drop_vars("specific_humidity", errors="ignore")
@@ -1232,7 +1233,7 @@
 
     def test_alternative_present_optional_missing(self, sample_dataset):
         """Test when alternatives are present but optional variables are missing."""
-        from extremeweatherbench.inputs import safely_pull_variables
+        from extremeweatherbench.variable_utils import safely_pull_variables
 
         # Remove the required variable so alternatives will be used
         test_dataset = sample_dataset.drop_vars("specific_humidity", errors="ignore")
@@ -1274,7 +1275,7 @@
 
     def test_alternative_missing_optional_present(self, sample_dataset):
         """Test when alternatives are missing but optional variables are present."""
-        from extremeweatherbench.inputs import safely_pull_variables
+        from extremeweatherbench.variable_utils import safely_pull_variables
 
         # Remove the required variable so alternatives will be needed
         test_dataset = sample_dataset.drop_vars("specific_humidity", errors="ignore")
@@ -1298,7 +1299,8 @@
         }
         optional_variables = ["orography"]
 
-        # This should fail because required variable is missing and alternatives are not present
+        # This should fail because required variable is missing and alternatives are
+        # not present
         with pytest.raises(
             KeyError,
             match="Required variables specific_humidity nor any of their alternatives",
@@ -1316,7 +1318,7 @@
 
     def test_empty_alternative_variables_dict(self, sample_dataset):
         """Test with empty alternative_variables dictionary."""
-        from extremeweatherbench.inputs import safely_pull_variables
+        from extremeweatherbench.variable_utils import safely_pull_variables
 
         alternative_variables = {}
         optional_variables = []
@@ -1335,7 +1337,7 @@
 
     def test_empty_optional_variables_list(self, sample_dataset):
         """Test with empty optional_variables list."""
-        from extremeweatherbench.inputs import safely_pull_variables
+        from extremeweatherbench.variable_utils import safely_pull_variables
 
         alternative_variables = {}
         optional_variables = []
@@ -1354,7 +1356,7 @@
 
     def test_none_alternative_variables(self, sample_dataset):
         """Test with None alternative_variables."""
-        from extremeweatherbench.inputs import safely_pull_variables
+        from extremeweatherbench.variable_utils import safely_pull_variables
 
         # Test that it works with None alternative variables
         result = safely_pull_variables(
@@ -1370,7 +1372,7 @@
 
     def test_none_optional_variables(self, sample_dataset):
         """Test with None optional_variables."""
-        from extremeweatherbench.inputs import safely_pull_variables
+        from extremeweatherbench.variable_utils import safely_pull_variables
 
         # Test that it works with None optional variables
         result = safely_pull_variables(
@@ -1386,7 +1388,7 @@
 
     def test_duplicate_variables_in_alternatives(self, sample_dataset):
         """Test with duplicate variables in alternative_variables."""
-        from extremeweatherbench.inputs import safely_pull_variables
+        from extremeweatherbench.variable_utils import safely_pull_variables
 
         # Remove the required variable so alternatives will be used
         test_dataset = sample_dataset.drop_vars("specific_humidity", errors="ignore")
@@ -1431,7 +1433,7 @@
 
     def test_shape_mismatch_in_alternatives(self, sample_dataset):
         """Test with shape mismatch in alternative variables."""
-        from extremeweatherbench.inputs import safely_pull_variables
+        from extremeweatherbench.variable_utils import safely_pull_variables
 
         # Remove the required variable so alternatives will be used
         test_dataset = sample_dataset.drop_vars("specific_humidity", errors="ignore")
@@ -1480,7 +1482,7 @@
 
     def test_alternative_variables_with_empty_list(self, sample_dataset):
         """Test alternative_variables with empty list for a required variable."""
-        from extremeweatherbench.inputs import safely_pull_variables
+        from extremeweatherbench.variable_utils import safely_pull_variables
 
         # Remove the required variable so alternatives will be needed
         test_dataset = sample_dataset.drop_vars("specific_humidity", errors="ignore")
@@ -1490,7 +1492,8 @@
         }
         optional_variables = []
 
-        # This should fail because required variable is missing and alternatives list is empty
+        # This should fail because required variable is missing and alternatives list
+        # is empty
         with pytest.raises(
             KeyError,
             match="Required variables specific_humidity nor any of their alternatives",
@@ -1504,7 +1507,7 @@
 
     def test_required_variable_in_optional_variables(self, sample_dataset):
         """Test when a required variable is also listed in optional_variables."""
-        from extremeweatherbench.inputs import safely_pull_variables
+        from extremeweatherbench.variable_utils import safely_pull_variables
 
         alternative_variables = {}
         optional_variables = [
@@ -1596,13 +1599,12 @@
                 )
 
 
-<<<<<<< HEAD
 class TestIntegrationWithSafelyPullVariables:
     """Test integration with the safely_pull_variables function."""
 
     def test_safely_pull_variables_with_alternative_variables(self, sample_dataset):
         """Test safely_pull_variables with alternative_variables."""
-        from extremeweatherbench.inputs import safely_pull_variables
+        from extremeweatherbench.variable_utils import safely_pull_variables
 
         # Remove the required variable so alternatives will be used
         test_dataset = sample_dataset.drop_vars("specific_humidity", errors="ignore")
@@ -1644,7 +1646,7 @@
 
     def test_safely_pull_variables_with_optional_variables(self, sample_dataset):
         """Test safely_pull_variables with optional_variables."""
-        from extremeweatherbench.inputs import safely_pull_variables
+        from extremeweatherbench.variable_utils import safely_pull_variables
 
         # Add optional variable
         sample_dataset["orography"] = (
@@ -1677,7 +1679,7 @@
 
     def test_safely_pull_variables_missing_alternatives_failure(self, sample_dataset):
         """Test safely_pull_variables failure when alternatives are missing."""
-        from extremeweatherbench.inputs import safely_pull_variables
+        from extremeweatherbench.variable_utils import safely_pull_variables
 
         # Remove the required variable so alternatives will be needed
         test_dataset = sample_dataset.drop_vars("specific_humidity", errors="ignore")
@@ -1701,7 +1703,7 @@
 
     def test_safely_pull_variables_mixed_scenario(self, sample_dataset):
         """Test safely_pull_variables with both alternative and optional variables."""
-        from extremeweatherbench.inputs import safely_pull_variables
+        from extremeweatherbench.variable_utils import safely_pull_variables
 
         # Remove the required variable so alternatives will be used
         test_dataset = sample_dataset.drop_vars("specific_humidity", errors="ignore")
@@ -1758,7 +1760,7 @@
         self, sample_dataset
     ):
         """Test that required variables take precedence over alternatives."""
-        from extremeweatherbench.inputs import safely_pull_variables
+        from extremeweatherbench.variable_utils import safely_pull_variables
 
         # Add alternative variables
         level_shape = (
@@ -1795,8 +1797,9 @@
         assert "air_temperature" not in result.data_vars
 
     def test_safely_pull_variables_partial_alternatives_failure(self, sample_dataset):
-        """Test safely_pull_variables failure when only some alternatives are present."""
-        from extremeweatherbench.inputs import safely_pull_variables
+        """Test safely_pull_variables failure when only some alternatives are
+        present."""
+        from extremeweatherbench.variable_utils import safely_pull_variables
 
         # Remove the required variable so alternatives will be needed
         test_dataset = sample_dataset.drop_vars("specific_humidity", errors="ignore")
@@ -1832,7 +1835,7 @@
 
     def test_safely_pull_variables_empty_optional_variables(self, sample_dataset):
         """Test safely_pull_variables with empty optional_variables."""
-        from extremeweatherbench.inputs import safely_pull_variables
+        from extremeweatherbench.variable_utils import safely_pull_variables
 
         alternative_variables = {}
         optional_variables = []
@@ -1851,7 +1854,7 @@
 
     def test_safely_pull_variables_none_parameters(self, sample_dataset):
         """Test safely_pull_variables with None parameters."""
-        from extremeweatherbench.inputs import safely_pull_variables
+        from extremeweatherbench.variable_utils import safely_pull_variables
 
         # Test that it works with None parameters
         result = safely_pull_variables(
@@ -1864,7 +1867,8 @@
         # Should contain only the required variable
         assert "test_variable_1" in result.data_vars
         assert len(result.data_vars) == 1
-=======
+
+
 class TestNormalizeVariable:
     """Test the _maybe_convert_variable_to_string function."""
 
@@ -1910,5 +1914,4 @@
         # Results should be different but both strings
         assert string_result != derived_result
         assert isinstance(string_result, str)
-        assert isinstance(derived_result, str)
->>>>>>> 2a651cd1
+        assert isinstance(derived_result, str)