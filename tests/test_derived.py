--- conflicted
+++ resolved
@@ -293,38 +293,6 @@
                         raise ValueError(f"Input variable {v} not found in data")
                 return cls.derive_variable(data, **kwargs)
 
-<<<<<<< HEAD
-        variables = [TestDerivedVariableWithKwargs()]
-        test_multiplier = 5.0
-=======
-    def test_prepare_wind_data_helper(self, sample_dataset):
-        """Test the prepare_wind_data helper function."""
-        # This tests the helper function within derive_variable
-        # We need to access it indirectly since it's defined within the method
-
-        # Test case 1: Dataset has wind speed
-        result1 = sample_dataset.copy()
-        assert "surface_wind_speed" in result1.data_vars
-
-        # Test case 2: Dataset missing wind speed but has components
-        dataset_no_speed = sample_dataset.drop_vars("surface_wind_speed")
-        assert "surface_wind_speed" not in dataset_no_speed.data_vars
-        assert "surface_eastward_wind" in dataset_no_speed.data_vars
-        assert "surface_northward_wind" in dataset_no_speed.data_vars
->>>>>>> dfed8de9
-
-        # Set dataset type
-        sample_dataset.attrs["dataset_type"] = "forecast"
-
-        result = derived.maybe_derive_variables(
-            sample_dataset, variables, multiplier=test_multiplier
-        )
-
-        # Custom compute method keeps original variable name
-        assert "test_variable_1" in result.data_vars
-        expected = sample_dataset["test_variable_1"] * test_multiplier
-        xr.testing.assert_equal(result["test_variable_1"], expected)
-
     def test_multiple_derived_variables_only_first_processed(self, sample_dataset):
         """Test that only the first derived variable is processed."""
         variables = [TestValidDerivedVariable(), TestMinimalDerivedVariable()]
@@ -714,8 +682,8 @@
 
         assert set(result) == set(expected)
 
-    def test_maybe_include_variables_with_duplicates(self):
-        """Test that function handles duplicate inputs correctly."""
+    def test_maybe_include_variables_removes_duplicates(self):
+        """Test that function preserves order and removes duplicates."""
         incoming_variables = [
             "var1",
             TestValidDerivedVariable,  # Adds test_variable_1, test_variable_2
@@ -727,19 +695,16 @@
 
         result = derived.maybe_include_variables_from_derived_input(incoming_variables)
 
-        # Function includes all variables including duplicates
+        # Should preserve order and remove duplicates
         expected = [
             "var1",
             "var2",
-            "var1",  # Duplicate preserved
             "test_variable_1",
             "test_variable_2",
             "single_variable",
-            "test_variable_1",  # From duplicate derived variable
-            "test_variable_2",  # From duplicate derived variable
-        ]
-
-        assert result == expected
+        ]
+
+        assert set(result) == set(expected)
 
     def test_is_derived_variable_with_string(self):
         """Test is_derived_variable returns False for string inputs."""
@@ -792,35 +757,6 @@
         # The abstract base class should return True since it's still a subclass
         result = derived.is_derived_variable(derived.DerivedVariable)
         assert result is True
-
-    def test_maybe_include_variables_preserves_order_and_includes_duplicates(self):
-        """Test that function preserves order and includes all variables (including
-        duplicates)."""
-        incoming_variables = [
-            "var1",
-            TestValidDerivedVariable(),  # Adds test_variable_1, test_variable_2
-            "var2",
-            TestMinimalDerivedVariable(),  # Adds single_variable
-            "var1",  # Duplicate
-            TestValidDerivedVariable(),  # Duplicate derived variable
-        ]
-
-        result = derived.maybe_include_variables_from_derived_input(incoming_variables)
-
-        # Function preserves order and includes duplicates based on current
-        # implementation
-        expected = [
-            "var1",
-            "var2",
-            "var1",  # Duplicate preserved
-            "test_variable_1",
-            "test_variable_2",
-            "single_variable",
-            "test_variable_1",  # From duplicate derived variable
-            "test_variable_2",  # From duplicate derived variable
-        ]
-
-        assert result == expected  # Order and duplicates matter
 
 
 class TestEdgeCasesAndErrorConditions:
