--- conflicted
+++ resolved
@@ -57,68 +57,31 @@
         {
             # Basic surface variables
             "air_pressure_at_mean_sea_level": (
-<<<<<<< HEAD
-                ["valid_time", "latitude", "longitude"],
-=======
                 time_location_variables,
->>>>>>> b50d46db
                 np.random.normal(
                     101325, 1000, size=(len(time), len(latitudes), len(longitudes))
                 ),
             ),
             "surface_eastward_wind": (
-<<<<<<< HEAD
-                ["valid_time", "latitude", "longitude"],
-=======
                 time_location_variables,
->>>>>>> b50d46db
                 np.random.normal(
                     5, 3, size=(len(time), len(latitudes), len(longitudes))
                 ),
             ),
             "surface_northward_wind": (
-<<<<<<< HEAD
-                ["valid_time", "latitude", "longitude"],
-=======
                 time_location_variables,
->>>>>>> b50d46db
                 np.random.normal(
                     2, 3, size=(len(time), len(latitudes), len(longitudes))
                 ),
             ),
             "surface_wind_speed": (
-<<<<<<< HEAD
-                ["valid_time", "latitude", "longitude"],
-=======
                 time_location_variables,
->>>>>>> b50d46db
                 np.random.uniform(
                     0, 15, size=(len(time), len(latitudes), len(longitudes))
                 ),
             ),
             # 3D atmospheric variables
             "eastward_wind": (
-<<<<<<< HEAD
-                ["valid_time", "level", "latitude", "longitude"],
-                level_data + np.random.normal(10, 5, size=level_data.shape),
-            ),
-            "northward_wind": (
-                ["valid_time", "level", "latitude", "longitude"],
-                level_data + np.random.normal(3, 5, size=level_data.shape),
-            ),
-            "specific_humidity": (
-                ["valid_time", "level", "latitude", "longitude"],
-                np.random.exponential(0.008, size=level_data.shape),
-            ),
-            "geopotential": (
-                ["valid_time", "level", "latitude", "longitude"],
-                level_data * 100 + np.random.normal(50000, 5000, size=level_data.shape),
-            ),
-            # Test variables
-            "test_variable_1": (["valid_time", "latitude", "longitude"], base_data),
-            "test_variable_2": (["valid_time", "latitude", "longitude"], base_data + 5),
-            "single_variable": (["valid_time", "latitude", "longitude"], base_data * 2),
-=======
                 time_level_location_variables,
                 level_data + np.random.normal(10, 5, size=level_data.shape),
             ),
@@ -138,7 +101,6 @@
             "test_variable_1": (time_location_variables, base_data),
             "test_variable_2": (time_location_variables, base_data + 5),
             "single_variable": (time_location_variables, base_data * 2),
->>>>>>> b50d46db
         },
         coords={
             "valid_time": time,
@@ -679,8 +641,6 @@
         incoming_variables = ["var1", "var2", "var3"]
 
         result = derived.maybe_include_variables_from_derived_input(incoming_variables)
-<<<<<<< HEAD
-=======
 
         assert set(result) == set(incoming_variables)
 
@@ -798,7 +758,6 @@
 
         result = derived.is_derived_variable(NotDerivedVariable)
         assert result is False
->>>>>>> b50d46db
 
     def test_is_derived_variable_with_builtin_type(self):
         """Test is_derived_variable returns False for builtin types."""
@@ -834,47 +793,6 @@
         # TestValidDerivedVariable -> ["test_variable_1", "test_variable_2"]
         expected = [
             "base_variable",
-            "test_variable_1",
-            "test_variable_2",
-        ]
-
-        assert set(result) == set(expected)
-
-    def test_maybe_include_variables_with_deeply_nested_derived_classes(self):
-        """Test deeply nested recursive resolution of derived variables."""
-        incoming_variables = [
-            "base_variable",
-            TestDeeplyNestedDerivedVariable,  # Requires TestRecursiveDerivedVariable
-        ]
-
-        result = derived.maybe_include_variables_from_derived_input(incoming_variables)
-
-        # Should recursively resolve:
-        # TestDeeplyNestedDerivedVariable -> TestRecursiveDerivedVariable ->
-        # TestValidDerivedVariable -> ["test_variable_1", "test_variable_2"]
-        expected = [
-            "base_variable",
-            "test_variable_1",
-            "test_variable_2",
-        ]
-
-        assert set(result) == set(expected)
-
-    def test_maybe_include_variables_mixed_instances_and_classes(self):
-        """Test mixed instances and classes with recursive resolution."""
-        incoming_variables = [
-            "base_variable",
-            TestValidDerivedVariable(),  # Instance
-            TestRecursiveDerivedVariable,  # Class requires TestValidDerivedVariable
-            "another_variable",
-        ]
-
-        result = derived.maybe_include_variables_from_derived_input(incoming_variables)
-
-        # Should handle both instance and class, avoiding duplicates
-        expected = [
-            "base_variable",
-            "another_variable",
             "test_variable_1",
             "test_variable_2",
         ]
@@ -956,15 +874,10 @@
         """Test behavior with empty datasets."""
         empty_dataset = xr.Dataset()
 
-<<<<<<< HEAD
-        # Should fail during compute when checking required variables
-        with pytest.raises(KeyError):
-=======
         # Should fail during derive_variable when accessing missing variables
         with pytest.raises(
             KeyError
         ):  # derive_variable will fail when accessing missing variables
->>>>>>> b50d46db
             TestValidDerivedVariable.compute(empty_dataset)
 
     def test_derived_variable_with_wrong_dimensions(self, sample_dataset):
@@ -991,21 +904,13 @@
         large_dataset = xr.Dataset(
             {
                 "test_variable_1": (
-<<<<<<< HEAD
-                    ["valid_time", "latitude", "longitude"],
-=======
                     time_location_variables,
->>>>>>> b50d46db
                     np.random.normal(
                         0, 1, size=(len(time), len(latitudes), len(longitudes))
                     ),
                 ),
                 "test_variable_2": (
-<<<<<<< HEAD
-                    ["valid_time", "latitude", "longitude"],
-=======
                     time_location_variables,
->>>>>>> b50d46db
                     np.random.normal(
                         5, 2, size=(len(time), len(latitudes), len(longitudes))
                     ),
