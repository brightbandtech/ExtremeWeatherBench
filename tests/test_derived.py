"""Comprehensive unit tests for the extremeweatherbench.derived module.

This test suite covers:
- Abstract base class DerivedVariable
- All concrete derived variable implementations
- Utility functions for variable derivation
- Edge cases and error conditions
- Mock implementations for testing
"""

import numpy as np
import pandas as pd
import pytest
import xarray as xr

from extremeweatherbench import derived


def create_mock_case_operator(variables, dataset_type="forecast"):
    """Create a mock case operator with specified variables."""
    from unittest.mock import Mock

    case_operator = Mock()
    case_operator.case_metadata.case_id_number = 123

    if dataset_type == "forecast":
        case_operator.forecast.variables = variables
        case_operator.target.variables = []
    else:
        case_operator.forecast.variables = []
        case_operator.target.variables = variables

    return case_operator


@pytest.fixture
def sample_dataset():
    """Create a sample xarray Dataset for testing."""
    time = pd.date_range("2021-06-20", freq="6h", periods=8)
    latitudes = np.linspace(30, 50, 11)
    longitudes = np.linspace(250, 270, 21)
    level = [1000, 850, 700, 500, 300, 200]

    # Create realistic sample data
    np.random.seed(42)
    base_data = np.random.normal(
        20, 5, size=(len(time), len(latitudes), len(longitudes))
    )
    level_data = np.random.normal(
        0, 10, size=(len(time), len(level), len(latitudes), len(longitudes))
    )

    dataset = xr.Dataset(
        {
            # Basic surface variables
            "air_pressure_at_mean_sea_level": (
                ["time", "latitude", "longitude"],
                np.random.normal(
                    101325, 1000, size=(len(time), len(latitudes), len(longitudes))
                ),
            ),
            "surface_eastward_wind": (
                ["time", "latitude", "longitude"],
                np.random.normal(
                    5, 3, size=(len(time), len(latitudes), len(longitudes))
                ),
            ),
            "surface_northward_wind": (
                ["time", "latitude", "longitude"],
                np.random.normal(
                    2, 3, size=(len(time), len(latitudes), len(longitudes))
                ),
            ),
            "surface_wind_speed": (
                ["time", "latitude", "longitude"],
                np.random.uniform(
                    0, 15, size=(len(time), len(latitudes), len(longitudes))
                ),
            ),
            # 3D atmospheric variables
            "eastward_wind": (
                ["time", "level", "latitude", "longitude"],
                level_data + np.random.normal(10, 5, size=level_data.shape),
            ),
            "northward_wind": (
                ["time", "level", "latitude", "longitude"],
                level_data + np.random.normal(3, 5, size=level_data.shape),
            ),
            "specific_humidity": (
                ["time", "level", "latitude", "longitude"],
                np.random.exponential(0.008, size=level_data.shape),
            ),
            "geopotential": (
                ["time", "level", "latitude", "longitude"],
                level_data * 100 + np.random.normal(50000, 5000, size=level_data.shape),
            ),
            # Test variables
            "test_variable_1": (["time", "latitude", "longitude"], base_data),
            "test_variable_2": (["time", "latitude", "longitude"], base_data + 5),
            "single_variable": (["time", "latitude", "longitude"], base_data * 2),
        },
        coords={
            "time": time,
            "latitude": latitudes,
            "longitude": longitudes,
            "level": level,
        },
    )

    return dataset


class TestValidDerivedVariable(derived.DerivedVariable):
    """A valid test implementation of DerivedVariable for testing purposes."""

    required_variables = ["test_variable_1", "test_variable_2"]

    @classmethod
    def derive_variable(cls, data: xr.Dataset) -> xr.DataArray:
        """Test implementation that sums two variables."""
        return data[cls.required_variables[0]] + data[cls.required_variables[1]]


class TestMinimalDerivedVariable(derived.DerivedVariable):
    """A minimal test implementation with one required variable."""

    required_variables = ["single_variable"]

    @classmethod
    def derive_variable(cls, data: xr.Dataset) -> xr.DataArray:
        """Test implementation that returns the variable unchanged."""
        return data[cls.required_variables[0]]


class TestDerivedVariableWithoutName(derived.DerivedVariable):
    """A test implementation that returns a DataArray without a name."""

    required_variables = ["single_variable"]

    @classmethod
    def derive_variable(cls, data: xr.Dataset) -> xr.DataArray:
        """Test implementation that returns DataArray without name."""
        result = data[cls.required_variables[0]]
        result.name = None
        return result


class TestDerivedVariableAbstractClass:
    """Test the abstract base class DerivedVariable."""

    def test_abstract_class_cannot_be_instantiated(self):
        """Test that DerivedVariable cannot be instantiated directly."""
        with pytest.raises(TypeError, match="Can't instantiate abstract class"):
            derived.DerivedVariable()

    def test_name_property_default(self):
        """Test that the name property defaults to class name."""
        assert TestValidDerivedVariable().name == "TestValidDerivedVariable"

    def test_compute_method_calls_derive_variable(self, sample_dataset):
        """Test that compute method calls derive_variable and validates inputs."""
        result = TestValidDerivedVariable.compute(sample_dataset)

        assert isinstance(result, xr.DataArray)
        # Should be sum of test_variable_1 and test_variable_2
        expected = sample_dataset["test_variable_1"] + sample_dataset["test_variable_2"]
        xr.testing.assert_equal(result, expected)

    def test_compute_raises_error_missing_variables(self, sample_dataset):
        """Test that compute raises error when required variables are missing."""
        # Remove one of the required variables
        incomplete_dataset = sample_dataset.drop_vars("test_variable_2")

        with pytest.raises(
            ValueError, match="Input variable test_variable_2 not found in data"
        ):
            TestValidDerivedVariable.compute(incomplete_dataset)

    def test_required_variables_class_attribute(self):
        """Test that required_variables is properly defined as class attribute."""
        assert hasattr(TestValidDerivedVariable, "required_variables")
        assert TestValidDerivedVariable.required_variables == [
            "test_variable_1",
            "test_variable_2",
        ]


class TestMaybeDeriveVariablesFunction:
    """Comprehensive tests for the maybe_derive_variable function."""

    def test_only_string_variables(self, sample_dataset):
        """Test function with only string variables - should return unchanged."""
        variables = ["air_pressure_at_mean_sea_level", "surface_eastward_wind"]

        sample_dataset.attrs["dataset_type"] = "forecast"
        case_operator = create_mock_case_operator(variables, "forecast")

        result = derived.maybe_derive_variable(sample_dataset, case_operator)

        # Should return the exact same dataset when no derived variables present
        xr.testing.assert_equal(result, sample_dataset)
        assert id(result) == id(
            sample_dataset
        )  # Should be same object when no derived vars

    def test_empty_variable_list(self, sample_dataset):
        """Test function with empty variable list."""
        sample_dataset.attrs["dataset_type"] = "forecast"
        case_operator = create_mock_case_operator([], "forecast")

        result = derived.maybe_derive_variable(sample_dataset, case_operator)

        # Should return original dataset unchanged
        xr.testing.assert_equal(result, sample_dataset)

    def test_single_derived_variable_dataarray(self, sample_dataset):
        """Test with single derived variable that returns DataArray."""
        variables = [TestValidDerivedVariable()]

        sample_dataset.attrs["dataset_type"] = "forecast"
        case_operator = create_mock_case_operator(variables, "forecast")

        result = derived.maybe_derive_variable(sample_dataset, case_operator)

        assert isinstance(result, xr.Dataset)  # Function now returns Dataset
        # Verify the derived variable is in the dataset
        assert "TestValidDerivedVariable" in result.data_vars
        # Verify the computed value is correct
        expected_value = (
            sample_dataset["test_variable_1"] + sample_dataset["test_variable_2"]
        )
        xr.testing.assert_equal(result["TestValidDerivedVariable"], expected_value)

    def test_multiple_derived_variables(self, sample_dataset):
        """Test with multiple derived variables - only first is computed."""
        variables = [TestValidDerivedVariable(), TestMinimalDerivedVariable()]

        sample_dataset.attrs["dataset_type"] = "forecast"
        case_operator = create_mock_case_operator(variables, "forecast")

        result = derived.maybe_derive_variable(sample_dataset, case_operator)

        # Should return only the first derived variable as Dataset
        assert isinstance(result, xr.Dataset)
        assert "TestValidDerivedVariable" in result.data_vars
        # Verify the computed value is correct (from first variable only)
        expected_value = (
            sample_dataset["test_variable_1"] + sample_dataset["test_variable_2"]
        )
        xr.testing.assert_equal(result["TestValidDerivedVariable"], expected_value)

    def test_mixed_string_and_derived_variables(self, sample_dataset):
        """Test with mix of string and derived variables."""
        variables = [
            "air_pressure_at_mean_sea_level",  # String variable
            TestValidDerivedVariable(),  # Derived variable instance
            "surface_eastward_wind",  # Another string variable
            TestMinimalDerivedVariable(),  # Another derived variable
        ]

        sample_dataset.attrs["dataset_type"] = "forecast"
        case_operator = create_mock_case_operator(variables, "forecast")

        result = derived.maybe_derive_variable(sample_dataset, case_operator)

        # Should return only the first derived variable as Dataset
        assert isinstance(result, xr.Dataset)
        assert "TestValidDerivedVariable" in result.data_vars
        # Verify the computed value is correct (from first derived variable only)
        expected_value = (
            sample_dataset["test_variable_1"] + sample_dataset["test_variable_2"]
        )
        xr.testing.assert_equal(result["TestValidDerivedVariable"], expected_value)

    def test_dataarray_without_name_gets_assigned_name(self, sample_dataset):
        """Test DataArray without name gets assigned class name with warning."""
        variables = [TestDerivedVariableWithoutName()]

        sample_dataset.attrs["dataset_type"] = "forecast"
        case_operator = create_mock_case_operator(variables, "forecast")

        # Logger warnings are not pytest warnings, so just check functionality
        result = derived.maybe_derive_variable(sample_dataset, case_operator)

        assert isinstance(result, xr.Dataset)
        # Verify the DataArray got the correct name assigned
        assert "TestDerivedVariableWithoutName" in result.data_vars

    def test_kwargs_passed_to_compute(self, sample_dataset):
        """Test that kwargs are passed to derived variable compute methods."""

        class TestDerivedVariableWithKwargs(derived.DerivedVariable):
            required_variables = ["test_variable_1"]

            @classmethod
            def derive_variable(cls, data: xr.Dataset, **kwargs) -> xr.DataArray:
                multiplier = kwargs.get("multiplier", 1)
                return data[cls.required_variables[0]] * multiplier

            @classmethod
            def compute(cls, data: xr.Dataset, **kwargs) -> xr.DataArray:
                # Override to accept kwargs
                for v in cls.required_variables:
                    if v not in data.data_vars:
                        raise ValueError(f"Input variable {v} not found in data")
                return cls.derive_variable(data, **kwargs)

        variables = [TestDerivedVariableWithKwargs()]
        test_multiplier = 5.0

<<<<<<< HEAD
        sample_dataset.attrs["dataset_type"] = "forecast"
        case_operator = create_mock_case_operator(variables, "forecast")

        result = derived.maybe_derive_variable(
            sample_dataset, case_operator, multiplier=test_multiplier
        )

        assert isinstance(result, xr.Dataset)
        assert "test_variable_1" in result.data_vars  # Derived from test_variable_1
        expected = sample_dataset["test_variable_1"] * test_multiplier
        xr.testing.assert_equal(result["test_variable_1"], expected)

    def test_derived_variable_returns_dataset_different_dims(self, sample_dataset):
        """Test derived variable that returns Dataset with different dimensions."""

        class TestDatasetReturnVariable(derived.DerivedVariable):
            required_variables = ["test_variable_1"]

            @classmethod
            def derive_variable(cls, data: xr.Dataset) -> xr.Dataset:
                # Return a dataset with different dimensions
                new_coords = {"new_dim": [1, 2, 3], "other_dim": [10, 20]}
                return xr.Dataset(
                    {
                        "new_variable": xr.DataArray(
                            np.ones((3, 2)),
                            dims=["new_dim", "other_dim"],
                            coords=new_coords,
                        )
                    }
                )

        variables = [TestDatasetReturnVariable()]

        sample_dataset.attrs["dataset_type"] = "forecast"
        case_operator = create_mock_case_operator(variables, "forecast")

        # Logger warnings are not pytest warnings, so just check functionality
        result = derived.maybe_derive_variable(sample_dataset, case_operator)

        # Should return the new dataset, not merge with original
        assert isinstance(result, xr.Dataset)
        assert "new_variable" in result.data_vars
        # Original dataset variables should NOT be present
        assert "test_variable_1" not in result.data_vars
        assert set(result.dims) == {"new_dim", "other_dim"}

    def test_derived_variable_missing_required_vars(self, sample_dataset):
        """Test derived variable with missing required variables."""
=======
    def test_prepare_wind_data_helper(self, sample_dataset):
        """Test the internal _prepare_wind_data helper function."""
        # This tests the helper function within derive_variable
        # We need to access it indirectly since it's defined within the method
>>>>>>> 39937012

        class TestMissingVarDerived(derived.DerivedVariable):
            required_variables = ["nonexistent_variable"]

            @classmethod
            def derive_variable(cls, data: xr.Dataset) -> xr.DataArray:
                return data[cls.required_variables[0]]

        variables = [TestMissingVarDerived()]

        sample_dataset.attrs["dataset_type"] = "forecast"
        case_operator = create_mock_case_operator(variables, "forecast")

        with pytest.raises(ValueError, match="Input variable nonexistent_variable"):
            derived.maybe_derive_variable(sample_dataset, case_operator)

    def test_no_derived_variables_in_list(self, sample_dataset):
        """Test when no derived variables are in the variable list."""
        variables = ["var1", "var2", "var3"]  # All strings

        sample_dataset.attrs["dataset_type"] = "forecast"
        case_operator = create_mock_case_operator(variables, "forecast")

        result = derived.maybe_derive_variable(sample_dataset, case_operator)

        # Should return original dataset since no derived variables to process
        xr.testing.assert_equal(result, sample_dataset)

    def test_target_dataset_type(self, sample_dataset):
        """Test function with target dataset type."""
        variables = [TestValidDerivedVariable()]

        sample_dataset.attrs["dataset_type"] = "target"
        case_operator = create_mock_case_operator(variables, "target")

        result = derived.maybe_derive_variable(sample_dataset, case_operator)

        assert isinstance(result, xr.Dataset)
        assert "TestValidDerivedVariable" in result.data_vars

    def test_unknown_dataset_type(self, sample_dataset):
        """Test function with unknown dataset type."""
        variables = [TestValidDerivedVariable()]

        sample_dataset.attrs["dataset_type"] = "unknown"
        case_operator = create_mock_case_operator(variables, "forecast")

        result = derived.maybe_derive_variable(sample_dataset, case_operator)

        # Should return original dataset when dataset_type is unknown
        xr.testing.assert_equal(result, sample_dataset)

    def test_derived_data_dict_handling(self, sample_dataset):
        """Test that only first derived variable is processed."""
        # Test with multiple derived variables
        variables = [TestValidDerivedVariable(), TestMinimalDerivedVariable()]

        sample_dataset.attrs["dataset_type"] = "forecast"
        case_operator = create_mock_case_operator(variables, "forecast")

        result = derived.maybe_derive_variable(sample_dataset, case_operator)

        # Should return only the first derived variable as Dataset
        assert isinstance(result, xr.Dataset)
        assert "TestValidDerivedVariable" in result.data_vars
        # Verify the computed value is correct (from first variable only)
        expected_value = (
            sample_dataset["test_variable_1"] + sample_dataset["test_variable_2"]
        )
        xr.testing.assert_equal(result["TestValidDerivedVariable"], expected_value)

    def test_derived_variable_compute_exception_propagates(self, sample_dataset):
        """Test that exceptions from derived variable compute methods propagate."""

        class TestExceptionDerived(derived.DerivedVariable):
            required_variables = ["test_variable_1"]

            @classmethod
            def derive_variable(cls, data: xr.Dataset) -> xr.DataArray:
                raise RuntimeError("Test exception from derive_variable")

        variables = [TestExceptionDerived()]

        sample_dataset.attrs["dataset_type"] = "forecast"
        case_operator = create_mock_case_operator(variables, "forecast")

        with pytest.raises(RuntimeError, match="Test exception from derive_variable"):
            derived.maybe_derive_variable(sample_dataset, case_operator)

    def test_duplicate_derived_variable_names(self, sample_dataset):
        """Test behavior with multiple derived variables - only first is processed."""

        class TestDuplicateName1(derived.DerivedVariable):
            required_variables = ["test_variable_1"]

            @classmethod
            def derive_variable(cls, data: xr.Dataset) -> xr.DataArray:
                return data[cls.required_variables[0]] * 2

        class TestDuplicateName2(derived.DerivedVariable):
            required_variables = ["test_variable_2"]

            @classmethod
            def derive_variable(cls, data: xr.Dataset) -> xr.DataArray:
                return data[cls.required_variables[0]] * 3

        # Rename both to have same name by overriding name property
        TestDuplicateName1.__name__ = "SameName"
        TestDuplicateName2.__name__ = "SameName"

        variables = [TestDuplicateName1(), TestDuplicateName2()]

        sample_dataset.attrs["dataset_type"] = "forecast"
        case_operator = create_mock_case_operator(variables, "forecast")

        result = derived.maybe_derive_variable(sample_dataset, case_operator)

        # Should return only the first derived variable as Dataset
        assert isinstance(result, xr.Dataset)
        # Check what's actually in the result
        data_var_names = list(result.data_vars.keys())
        assert len(data_var_names) == 1  # Should only have one variable
        result_var_name = data_var_names[0]
        expected = sample_dataset["test_variable_1"] * 2
        xr.testing.assert_equal(result[result_var_name], expected)

    def test_early_return_from_dataset_with_different_dims(self, sample_dataset):
        """Test early return when first derived var returns dataset with diff dims."""

        class TestEarlyReturnDataset(derived.DerivedVariable):
            required_variables = ["test_variable_1"]

            @classmethod
            def derive_variable(cls, data: xr.Dataset) -> xr.Dataset:
                # Return dataset with different dims - should trigger early return
                return xr.Dataset(
                    {"special_var": xr.DataArray([1, 2, 3], dims=["special_dim"])}
                )

        class TestNeverExecuted(derived.DerivedVariable):
            required_variables = ["test_variable_2"]

            @classmethod
            def derive_variable(cls, data: xr.Dataset) -> xr.DataArray:
                # This should never be called due to early return
                return data[cls.required_variables[0]]

        variables = [TestEarlyReturnDataset(), TestNeverExecuted()]

        # Logger warnings are not pytest warnings, so just check functionality
        sample_dataset.attrs["dataset_type"] = "forecast"
        case_operator = create_mock_case_operator(variables, "forecast")

        result = derived.maybe_derive_variable(sample_dataset, case_operator)

        # Should return the special dataset, not merged
        assert isinstance(result, xr.Dataset)
        assert "special_var" in result.data_vars
        assert "TestNeverExecuted" not in result.data_vars
        assert list(result.dims) == ["special_dim"]

    def test_derived_variable_returns_dataset_matching_dims(self, sample_dataset):
        """Test derived variable that returns Dataset with matching dimensions."""

        class TestDatasetMatchingDims(derived.DerivedVariable):
            required_variables = ["test_variable_1"]

            @classmethod
            def derive_variable(cls, data: xr.Dataset) -> xr.Dataset:
                # Return a dataset with same dimensions as input but multiple variables
                return xr.Dataset(
                    {
                        "derived_var_1": data["test_variable_1"] * 2,
                        "derived_var_2": data["test_variable_1"] + 10,
                        "derived_var_3": data["test_variable_1"] ** 2,
                    }
                )

        variables = [TestDatasetMatchingDims()]

        sample_dataset.attrs["dataset_type"] = "forecast"
        case_operator = create_mock_case_operator(variables, "forecast")

        result = derived.maybe_derive_variable(sample_dataset, case_operator)

        # Should return the derived dataset directly (no merging with original)
        assert isinstance(result, xr.Dataset)
        # Only the three derived variables should be present
        assert "derived_var_1" in result.data_vars
        assert "derived_var_2" in result.data_vars
        assert "derived_var_3" in result.data_vars
        # Original variables should NOT be present (no longer merged)
        assert len(result.data_vars) == 3
        # Verify the computed values are correct
        expected_var_1 = sample_dataset["test_variable_1"] * 2
        expected_var_2 = sample_dataset["test_variable_1"] + 10
        expected_var_3 = sample_dataset["test_variable_1"] ** 2
        xr.testing.assert_equal(result["derived_var_1"], expected_var_1)
        xr.testing.assert_equal(result["derived_var_2"], expected_var_2)
        xr.testing.assert_equal(result["derived_var_3"], expected_var_3)

    def test_mixed_dataarray_and_dataset_outputs(self, sample_dataset):
        """Test mix of derived variables - only first is processed."""

        class TestDataArrayOutput(derived.DerivedVariable):
            required_variables = ["test_variable_1"]

            @classmethod
            def derive_variable(cls, data: xr.Dataset) -> xr.DataArray:
                return data["test_variable_1"] * 3

        class TestDatasetOutput(derived.DerivedVariable):
            required_variables = ["test_variable_2"]

            @classmethod
            def derive_variable(cls, data: xr.Dataset) -> xr.Dataset:
                # Return dataset with matching dimensions
                return xr.Dataset(
                    {
                        "multi_var_1": data["test_variable_2"] / 2,
                        "multi_var_2": data["test_variable_2"] + 5,
                    }
                )

        variables = [TestDataArrayOutput(), TestDatasetOutput()]

        sample_dataset.attrs["dataset_type"] = "forecast"
        case_operator = create_mock_case_operator(variables, "forecast")

        result = derived.maybe_derive_variable(sample_dataset, case_operator)

        # Should return only the first derived variable (as Dataset)
        assert isinstance(result, xr.Dataset)
        # First derived variable returns DataArray, converted to Dataset
        data_var_names = list(result.data_vars.keys())
        assert len(data_var_names) == 1  # Should only have one variable
        result_var_name = data_var_names[0]
        # Verify computed value (only from first variable)
        expected_dataarray = sample_dataset["test_variable_1"] * 3
        xr.testing.assert_equal(result[result_var_name], expected_dataarray)


class TestUtilityFunctions:
    """Test utility functions in the derived module."""

    def test_maybe_pull_required_variables_from_derived_input_with_instances(self):
        """Test maybe_pull_required_variables_from_derived_input with instances."""
        incoming_variables = [
            "existing_variable",
            TestValidDerivedVariable(),
            TestMinimalDerivedVariable(),
            "another_existing_variable",
        ]

        result = derived.maybe_pull_required_variables_from_derived_input(
            incoming_variables
        )

        expected = [
            "existing_variable",
            "another_existing_variable",
            "test_variable_1",
            "test_variable_2",
            "single_variable",
        ]

        assert set(result) == set(expected)

    def test_maybe_pull_required_variables_from_derived_input_with_classes(self):
        """Test maybe_pull_required_variables_from_derived_input with classes."""
        incoming_variables = [
            "existing_variable",
            TestValidDerivedVariable,  # Class, not instance
            TestMinimalDerivedVariable,  # Class, not instance
        ]

        result = derived.maybe_pull_required_variables_from_derived_input(
            incoming_variables
        )

        expected = [
            "existing_variable",
            "test_variable_1",
            "test_variable_2",
            "single_variable",
        ]

        assert set(result) == set(expected)

    def test_maybe_pull_required_variables_only_strings(self):
        """Test maybe_pull_required_variables_from_derived_input with only strings."""
        incoming_variables = ["var1", "var2", "var3"]

        result = derived.maybe_pull_required_variables_from_derived_input(
            incoming_variables
        )

        assert result == incoming_variables


class TestEdgeCasesAndErrorConditions:
    """Test edge cases and error conditions across the module."""

    def test_derived_variable_with_empty_dataset(self):
        """Test behavior with empty datasets."""
        empty_dataset = xr.Dataset()

        with pytest.raises(ValueError, match="Input variable .* not found in data"):
            TestValidDerivedVariable.compute(empty_dataset)

    def test_derived_variable_with_wrong_dimensions(self, sample_dataset):
        """Test behavior when variables have unexpected dimensions."""
        # Create dataset with wrong dimensions for test variables
        wrong_dim_dataset = sample_dataset.copy()
        wrong_dim_dataset["test_variable_1"] = xr.DataArray(
            np.ones((5,)),  # Wrong shape
            dims=["wrong_dim"],
            coords={"wrong_dim": range(5)},
        )

        # This should still work because xarray handles broadcasting
        result = TestValidDerivedVariable.compute(wrong_dim_dataset)
        assert isinstance(result, xr.DataArray)

    def test_large_dataset_performance(self):
        """Test performance with larger datasets."""
        # Create a larger dataset to test performance characteristics
        time = pd.date_range("2021-01-01", freq="6h", periods=100)
        latitudes = np.linspace(-90, 90, 181)
        longitudes = np.linspace(0, 359, 360)

        large_dataset = xr.Dataset(
            {
                "test_variable_1": (
                    ["time", "latitude", "longitude"],
                    np.random.normal(
                        0, 1, size=(len(time), len(latitudes), len(longitudes))
                    ),
                ),
                "test_variable_2": (
                    ["time", "latitude", "longitude"],
                    np.random.normal(
                        5, 2, size=(len(time), len(latitudes), len(longitudes))
                    ),
                ),
            },
            coords={"time": time, "latitude": latitudes, "longitude": longitudes},
        )

        # This tests that the computation doesn't crash with larger data
        result = TestValidDerivedVariable.compute(large_dataset)
        assert isinstance(result, xr.DataArray)
        assert result.shape == (len(time), len(latitudes), len(longitudes))


class TestIntegrationWithRealData:
    """Integration tests that simulate real-world usage patterns."""

    def test_pipeline_integration(self, sample_dataset):
        """Test integration of pipeline with derived variables."""
        # Simulate a pipeline that uses multiple derived variables
        variables_to_derive = [TestValidDerivedVariable(), TestMinimalDerivedVariable()]

        # Step 1: Pull required variables
        required_vars = derived.maybe_pull_required_variables_from_derived_input(
            ["surface_wind_speed"] + variables_to_derive
        )

        # Step 2: Subset dataset to required variables
        available_vars = [
            var for var in required_vars if var in sample_dataset.data_vars
        ]
        subset_dataset = sample_dataset[available_vars]

        # Step 3: Derive variables (only first one will be processed)
        subset_dataset.attrs["dataset_type"] = "forecast"
        case_operator = create_mock_case_operator(variables_to_derive, "forecast")

        final_result = derived.maybe_derive_variable(subset_dataset, case_operator)

        # Verify results - should return only first derived variable as Dataset
        assert isinstance(final_result, xr.Dataset)
        assert "TestValidDerivedVariable" in final_result.data_vars
        # Verify the computed value is correct
        expected_value = (
            subset_dataset["test_variable_1"] + subset_dataset["test_variable_2"]
        )
        xr.testing.assert_equal(
            final_result["TestValidDerivedVariable"], expected_value
        )

    @pytest.mark.parametrize(
        "variable_combination",
        [
            [TestValidDerivedVariable()],
            [TestMinimalDerivedVariable()],
            [TestValidDerivedVariable(), TestMinimalDerivedVariable()],
            [],
        ],
    )
    def test_parametrized_variable_combinations(
        self, sample_dataset, variable_combination
    ):
        """Test different combinations of derived variables."""
        sample_dataset.attrs["dataset_type"] = "forecast"
        case_operator = create_mock_case_operator(variable_combination, "forecast")

        result = derived.maybe_derive_variable(sample_dataset, case_operator)

        if len(variable_combination) == 0:
            # No derived variables - should return original dataset
            assert isinstance(result, xr.Dataset)
            xr.testing.assert_equal(result, sample_dataset)
        else:
            # Has derived variables - should return first one as Dataset
            assert isinstance(result, xr.Dataset)
            # Check that derived variable was added
            if isinstance(variable_combination[0], TestValidDerivedVariable):
                assert "TestValidDerivedVariable" in result.data_vars
            elif isinstance(variable_combination[0], TestMinimalDerivedVariable):
                # TestMinimalDerivedVariable returns single_variable DataArray
                # which keeps its original name if the DataArray has no name
                assert (
                    "single_variable" in result.data_vars
                    or variable_combination[0].name in result.data_vars
                )<|MERGE_RESOLUTION|>--- conflicted
+++ resolved
@@ -305,65 +305,23 @@
                         raise ValueError(f"Input variable {v} not found in data")
                 return cls.derive_variable(data, **kwargs)
 
-        variables = [TestDerivedVariableWithKwargs()]
-        test_multiplier = 5.0
-
-<<<<<<< HEAD
-        sample_dataset.attrs["dataset_type"] = "forecast"
-        case_operator = create_mock_case_operator(variables, "forecast")
-
-        result = derived.maybe_derive_variable(
-            sample_dataset, case_operator, multiplier=test_multiplier
-        )
-
-        assert isinstance(result, xr.Dataset)
-        assert "test_variable_1" in result.data_vars  # Derived from test_variable_1
-        expected = sample_dataset["test_variable_1"] * test_multiplier
-        xr.testing.assert_equal(result["test_variable_1"], expected)
-
-    def test_derived_variable_returns_dataset_different_dims(self, sample_dataset):
-        """Test derived variable that returns Dataset with different dimensions."""
-
-        class TestDatasetReturnVariable(derived.DerivedVariable):
-            required_variables = ["test_variable_1"]
-
-            @classmethod
-            def derive_variable(cls, data: xr.Dataset) -> xr.Dataset:
-                # Return a dataset with different dimensions
-                new_coords = {"new_dim": [1, 2, 3], "other_dim": [10, 20]}
-                return xr.Dataset(
-                    {
-                        "new_variable": xr.DataArray(
-                            np.ones((3, 2)),
-                            dims=["new_dim", "other_dim"],
-                            coords=new_coords,
-                        )
-                    }
-                )
-
-        variables = [TestDatasetReturnVariable()]
-
-        sample_dataset.attrs["dataset_type"] = "forecast"
-        case_operator = create_mock_case_operator(variables, "forecast")
-
-        # Logger warnings are not pytest warnings, so just check functionality
-        result = derived.maybe_derive_variable(sample_dataset, case_operator)
-
-        # Should return the new dataset, not merge with original
-        assert isinstance(result, xr.Dataset)
-        assert "new_variable" in result.data_vars
-        # Original dataset variables should NOT be present
-        assert "test_variable_1" not in result.data_vars
-        assert set(result.dims) == {"new_dim", "other_dim"}
-
-    def test_derived_variable_missing_required_vars(self, sample_dataset):
-        """Test derived variable with missing required variables."""
-=======
     def test_prepare_wind_data_helper(self, sample_dataset):
         """Test the internal _prepare_wind_data helper function."""
         # This tests the helper function within derive_variable
         # We need to access it indirectly since it's defined within the method
->>>>>>> 39937012
+
+        # Test case 1: Dataset has wind speed
+        result1 = sample_dataset.copy()
+        assert "surface_wind_speed" in result1.data_vars
+
+        # Test case 2: Dataset missing wind speed but has components
+        dataset_no_speed = sample_dataset.drop_vars("surface_wind_speed")
+        assert "surface_wind_speed" not in dataset_no_speed.data_vars
+        assert "surface_eastward_wind" in dataset_no_speed.data_vars
+        assert "surface_northward_wind" in dataset_no_speed.data_vars
+
+    def test_derived_variable_missing_required_vars(self, sample_dataset):
+        """Test derived variable with missing required variables."""
 
         class TestMissingVarDerived(derived.DerivedVariable):
             required_variables = ["nonexistent_variable"]
