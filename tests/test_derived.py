--- conflicted
+++ resolved
@@ -174,11 +174,7 @@
         # Remove one of the required variables
         incomplete_dataset = sample_dataset.drop_vars("test_variable_2")
 
-<<<<<<< HEAD
-        # This should fail during compute when checking required variables
-=======
         # This should fail during derive_variable when accessing missing variable
->>>>>>> d6cd984d
         with pytest.raises(
             KeyError
         ):  # derive_variable will fail when accessing missing variable
@@ -333,13 +329,7 @@
         variables = [TestMissingVarDerived()]
 
         sample_dataset.attrs["dataset_type"] = "forecast"
-<<<<<<< HEAD
-        with pytest.raises(
-            ValueError, match="Input variable nonexistent_variable not found in data"
-        ):
-=======
         with pytest.raises(KeyError, match="No variable named 'nonexistent_variable'"):
->>>>>>> d6cd984d
             derived.maybe_derive_variables(sample_dataset, variables)
 
     def test_no_derived_variables_in_list(self, sample_dataset):
@@ -742,8 +732,6 @@
 class TestEdgeCasesAndErrorConditions:
     """Test edge cases and error conditions across the module."""
 
-<<<<<<< HEAD
-=======
     def test_maybe_include_variables_empty_list(self):
         """Test maybe_include_variables_from_derived_input with empty list."""
         result = derived.maybe_include_variables_from_derived_input([])
@@ -787,22 +775,14 @@
         # Should resolve to the base variable
         assert result == ["base_var"]
 
->>>>>>> d6cd984d
     def test_derived_variable_with_empty_dataset(self, caplog):
         """Test behavior with empty datasets."""
         empty_dataset = xr.Dataset()
 
-<<<<<<< HEAD
-        # Should fail during compute when checking required variables
-        with pytest.raises(
-            ValueError, match="Input variable test_variable_1 not found in data"
-        ):
-=======
         # Should fail during derive_variable when accessing missing variables
         with pytest.raises(
             KeyError
         ):  # derive_variable will fail when accessing missing variables
->>>>>>> d6cd984d
             TestValidDerivedVariable.compute(empty_dataset)
 
     def test_derived_variable_with_wrong_dimensions(self, sample_dataset):
