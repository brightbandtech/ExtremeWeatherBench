--- conflicted
+++ resolved
@@ -581,7 +581,6 @@
             name="test",
             source="test.zarr",
             variables=["surface_air_temperature"],
-<<<<<<< HEAD
             variable_mapping={},
             storage_options={},
         )
@@ -660,98 +659,6 @@
             name="test",
             source="test.zarr",
             variables=["surface_air_temperature"],
-=======
->>>>>>> 49f61f9f
-            variable_mapping={},
-            storage_options={},
-        )
-
-        with (
-            mock.patch(
-                "extremeweatherbench.utils.derive_indices_from_init_time_and_lead_time"
-            ) as mock_derive,
-            mock.patch(
-                "extremeweatherbench.utils.convert_init_time_to_valid_time"
-            ) as mock_convert,
-            mock.patch(
-                "extremeweatherbench.derived.maybe_include_variables_from_derived_input"
-            ) as mock_derived,
-        ):
-<<<<<<< HEAD
-            # Setup mocks to return valid indices
-            mock_derive.return_value = (np.array([0, 1, 2]), np.array([0, 1, 2]))
-
-            # Create expected result after duplicate removal with unique valid_times
-=======
-            # Setup mocks
-            mock_derive.return_value = (np.array([0, 1]), np.array([0, 1]))
-            # Create a result dataset with unique valid_times to avoid slice errors
->>>>>>> 49f61f9f
-            result_data = xr.Dataset(
-                {
-                    "surface_air_temperature": (
-                        ["valid_time", "latitude", "longitude"],
-                        np.random.randn(3, 3, 3),
-                    )
-                },
-                coords={
-                    "valid_time": pd.date_range("2021-06-20", periods=3, freq="6h"),
-                    "latitude": [40, 41, 42],
-                    "longitude": [-100, -101, -102],
-                },
-            )
-            mock_convert.return_value = result_data
-            mock_derived.return_value = ["surface_air_temperature"]
-<<<<<<< HEAD
-
-            result = forecast.subset_data_to_case(test_data, mock_case)
-
-=======
-
-            result = forecast.subset_data_to_case(forecast_with_duplicates, mock_case)
-
-            # The method should handle duplicates and return a valid dataset
-            assert isinstance(result, xr.Dataset)
-
-    def test_forecast_base_duplicate_init_times_detection_and_removal(self):
-        """Test that duplicate init_times are properly detected and removed."""
-        # Create a simple forecast dataset with known duplicate init_times
-        init_times = pd.date_range("2021-06-20", periods=3, freq="12h")
-        lead_times = [0, 6, 12, 18]
-
-        # Create dataset with duplicates by repeating first two init_times
-        duplicate_init_times = np.concatenate([init_times, init_times[:2]])
-
-        data_shape = (len(duplicate_init_times), 3, 3, len(lead_times))
-        test_data = xr.Dataset(
-            {
-                "surface_air_temperature": (
-                    ["init_time", "latitude", "longitude", "lead_time"],
-                    np.random.randn(*data_shape),
-                )
-            },
-            coords={
-                "init_time": duplicate_init_times,
-                "latitude": [40, 41, 42],
-                "longitude": [-100, -101, -102],
-                "lead_time": lead_times,
-            },
-        )
-
-        # Verify we have duplicates
-        assert len(np.unique(test_data.init_time)) == 3  # Original unique count
-        assert len(test_data.init_time) == 5  # Total count with duplicates
-
-        # Create mock case metadata
-        mock_case = mock.Mock()
-        mock_case.start_date = pd.Timestamp("2021-06-20")
-        mock_case.end_date = pd.Timestamp("2021-06-22")
-        mock_case.location.mask.return_value = test_data
-
-        forecast = inputs.ZarrForecast(
-            name="test",
-            source="test.zarr",
-            variables=["surface_air_temperature"],
             variable_mapping={},
             storage_options={},
         )
@@ -789,7 +696,6 @@
 
             result = forecast.subset_data_to_case(test_data, mock_case)
 
->>>>>>> 49f61f9f
             # Verify the result is valid
             assert isinstance(result, xr.Dataset)
 
