--- conflicted
+++ resolved
@@ -782,9 +782,9 @@
         first_time_data = deduplicated_data.sel(init_time="2021-06-20")[
             "surface_air_temperature"
         ]
-        assert np.all(
-            first_time_data.values == 1.0
-        ), "Should preserve first occurrence, not duplicate"
+        assert np.all(first_time_data.values == 1.0), (
+            "Should preserve first occurrence, not duplicate"
+        )
 
         # Verify we have the correct number of unique times
         assert len(deduplicated_data.init_time) == 2
@@ -1192,9 +1192,9 @@
 
         # Collect the result and verify valid_time is sorted
         collected_result = result.collect()
-        assert collected_result[
-            "valid_time"
-        ].is_sorted(), "valid_time column should be sorted"
+        assert collected_result["valid_time"].is_sorted(), (
+            "valid_time column should be sorted"
+        )
 
     def test_ghcn_custom_convert_to_dataset(self, sample_ghcn_dataframe):
         """Test GHCN custom conversion to dataset."""
@@ -1747,96 +1747,4 @@
         assert "LON" in mapping
         assert mapping["ISO_TIME"] == "valid_time"
         assert mapping["LAT"] == "latitude"
-<<<<<<< HEAD
-        assert mapping["LON"] == "longitude"
-=======
-        assert mapping["LON"] == "longitude"
-
-
-@pytest.mark.integration
-class TestInputsIntegration:
-    """Integration tests for inputs module."""
-
-    # zarr throws a consolidated metadata warning that
-    # is inconsequential (as of now)
-    @pytest.mark.filterwarnings("ignore::UserWarning")
-    def test_era5_full_workflow_with_zarr(self, temp_zarr_file):
-        """Test complete ERA5 workflow with zarr file."""
-        era5 = inputs.ERA5(
-            source=temp_zarr_file,
-            variables=["2m_temperature"],
-            variable_mapping={},
-            storage_options={},
-        )
-
-        # Test opening data
-        data = era5._open_data_from_source()
-        assert isinstance(data, xr.Dataset)
-        assert "2m_temperature" in data.data_vars
-
-        # Test conversion
-        dataset = era5.maybe_convert_to_dataset(data)
-        assert isinstance(dataset, xr.Dataset)
-
-    def test_ghcn_full_workflow_with_parquet(self, temp_parquet_file):
-        """Test complete GHCN workflow with parquet file."""
-        ghcn = inputs.GHCN(
-            source=temp_parquet_file,
-            variables=["surface_air_temperature"],
-            variable_mapping={},
-            storage_options={},
-        )
-
-        # Test opening data
-        data = ghcn._open_data_from_source()
-        assert isinstance(data, pl.LazyFrame)
-
-        # Test conversion
-        dataset = ghcn._custom_convert_to_dataset(data)
-        assert isinstance(dataset, xr.Dataset)
-
-    def test_era5_alignment_comprehensive(
-        self, sample_era5_dataset, sample_forecast_with_valid_time
-    ):
-        """Test comprehensive ERA5 alignment scenarios."""
-        era5 = inputs.ERA5(
-            source="test.zarr",
-            variables=["2m_temperature"],
-            variable_mapping={},
-            storage_options={},
-        )
-
-        # Test with matching spatial grids but different time ranges
-        target_subset = sample_era5_dataset.sel(time=slice("2021-06-20", "2021-06-21"))
-        forecast_subset = sample_forecast_with_valid_time.sel(
-            valid_time=slice("2021-06-20 12:00", "2021-06-21 12:00")
-        )
-
-        aligned_forecast, aligned_target = era5.maybe_align_forecast_to_target(
-            forecast_subset, target_subset
-        )
-
-        # Should find overlapping times
-        # Note: dimensions keep their original names after alignment
-        assert len(aligned_target.time) > 0  # Target uses 'time'
-        assert len(aligned_forecast.valid_time) > 0  # Forecast uses 'valid_time'
-
-        # Should have overlapping time periods - but lengths may differ due to
-        # different time ranges. This is expected when target and forecast
-        # have different time coverage
-
-
-def test_default_preprocess():
-    """Test default preprocess function."""
-    # Import the function from inputs module since it was moved there
-
-    # Test with xarray Dataset
-    ds = xr.Dataset({"temp": (["x"], [1, 2, 3])})
-    result = inputs._default_preprocess(ds)
-    assert result is ds  # Should return the same object unchanged
-
-    # Test with pandas DataFrame
-    df = pd.DataFrame({"a": [1, 2, 3]})
-    result_df = inputs._default_preprocess(df)
-    assert result_df is df
->>>>>>> 17895be4
+        assert mapping["LON"] == "longitude"