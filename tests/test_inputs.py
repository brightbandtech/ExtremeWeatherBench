--- conflicted
+++ resolved
@@ -1196,23 +1196,14 @@
     def test_ghcn_subset_data_to_case(self, sample_ghcn_dataframe):
         """Test GHCN subset_data_to_case."""
         # Create mock case operator
-<<<<<<< HEAD
         mock_case = mock.Mock()
         mock_case.start_date = pd.Timestamp("2021-06-20")
         mock_case.end_date = pd.Timestamp("2021-06-22")
-        mock_case.location.geopandas.total_bounds = [-120, 30, -90, 50]
-=======
-        mock_case = Mock()
-        mock_case.case_metadata.start_date = pd.Timestamp("2021-06-20")
-        mock_case.case_metadata.end_date = pd.Timestamp("2021-06-22")
-        mock_case.case_metadata.location.as_geopandas().total_bounds = [
-            -120,
-            30,
-            -90,
-            50,
-        ]
-        mock_case.target.variables = ["surface_air_temperature"]
->>>>>>> 55a62ef0
+
+        # Mock the as_geopandas() method to return an object with total_bounds
+        mock_geopandas = mock.Mock()
+        mock_geopandas.total_bounds = [-120, 30, -90, 50]
+        mock_case.location.as_geopandas.return_value = mock_geopandas
 
         ghcn = inputs.GHCN(
             source="test.parquet",
@@ -1220,7 +1211,7 @@
             variable_mapping={},
             storage_options={},
         )
-
+        mock_case.target.variables = ["surface_air_temperature"]
         result = ghcn.subset_data_to_case(sample_ghcn_dataframe.lazy(), mock_case)
 
         assert isinstance(result, pl.LazyFrame)
@@ -1251,25 +1242,15 @@
             # Reverse the order to ensure it's unsorted
             unsorted_data = sample_ghcn_dataframe.reverse()
 
-<<<<<<< HEAD
         # Create mock case metadata (not case operator)
         mock_case_metadata = mock.Mock()
         mock_case_metadata.start_date = pd.Timestamp("2021-06-20")
         mock_case_metadata.end_date = pd.Timestamp("2021-06-22")
-        mock_case_metadata.location.geopandas.total_bounds = [-120, 30, -90, 50]
-=======
-        # Create mock case operator
-        mock_case = Mock()
-        mock_case.case_metadata.start_date = pd.Timestamp("2021-06-20")
-        mock_case.case_metadata.end_date = pd.Timestamp("2021-06-22")
-        mock_case.case_metadata.location.as_geopandas().total_bounds = [
-            -120,
-            30,
-            -90,
-            50,
-        ]
-        mock_case.target.variables = ["surface_air_temperature"]
->>>>>>> 55a62ef0
+
+        # Mock the as_geopandas() method to return an object with total_bounds
+        mock_geopandas = mock.Mock()
+        mock_geopandas.total_bounds = [-120, 30, -90, 50]
+        mock_case_metadata.location.as_geopandas.return_value = mock_geopandas
 
         ghcn = inputs.GHCN(
             source="test.parquet",
@@ -1277,7 +1258,7 @@
             variable_mapping={},
             storage_options={},
         )
-
+        mock_case_metadata.target.variables = ["surface_air_temperature"]
         # Call subset_data_to_case with unsorted data
         result = ghcn.subset_data_to_case(unsorted_data.lazy(), mock_case_metadata)
 
