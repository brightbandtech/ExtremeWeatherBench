--- conflicted
+++ resolved
@@ -1771,12 +1771,11 @@
         mock_case_metadata.start_date = pd.Timestamp("2021-06-20")
         mock_case_metadata.end_date = pd.Timestamp("2021-06-22")
 
-<<<<<<< HEAD
         with pytest.raises(ValueError, match="No suitable time dimension found"):
             inputs.zarr_target_subsetter(data_no_time, mock_case_metadata)
-=======
-    @patch(
-        "extremeweatherbench.derived.maybe_pull_required_variables_from_derived_input"
+
+    @mock.patch(
+        "extremeweatherbench.derived.maybe_include_variables_from_derived_input"
     )
     def test_zarr_target_subsetter_chunks_unchunked_data(
         self, mock_derived, sample_era5_dataset
@@ -1785,7 +1784,7 @@
         mock_derived.return_value = ["2m_temperature"]
 
         # Create mock case operator
-        mock_case = Mock()
+        mock_case = mock.Mock()
         mock_case.case_metadata.start_date = pd.Timestamp("2021-06-20")
         mock_case.case_metadata.end_date = pd.Timestamp("2021-06-22")
         mock_case.target.variables = ["2m_temperature"]
@@ -1798,18 +1797,11 @@
         # Mock the mask method to return unchunked data
         mock_case.case_metadata.location.mask.return_value = unchunked_data
 
-        result = inputs.zarr_target_subsetter(unchunked_data, mock_case)
+        result = inputs.zarr_target_subsetter(unchunked_data, mock_case.case_metadata)
 
         # Verify that the result has chunks (was chunked by the function)
         assert result.chunks is not None
         assert isinstance(result, xr.Dataset)
-
-    def test_align_forecast_to_point_obs_target(self):
-        """Test align_forecast_to_point_obs_target function."""
-        # Create simple test data with overlapping times
-        target_times = pd.date_range("2021-06-20", periods=3, freq="6h")
-        forecast_times = pd.date_range("2021-06-20", periods=5, freq="6h")
->>>>>>> aa829585
 
     def test_zarr_target_subsetter_with_valid_time_dimension(self, sample_era5_dataset):
         """Test zarr_target_subsetter with valid_time dimension."""
