"""Comprehensive tests for extremeweatherbench.inputs module."""

from unittest.mock import Mock, patch

import numpy as np
import pandas as pd
import polars as pl
import pytest
import xarray as xr

from extremeweatherbench import inputs


class TestInputBase:
    """Test the abstract InputBase class."""

    def test_input_base_is_abstract(self):
        """Test that InputBase cannot be instantiated directly."""
        with pytest.raises(TypeError):
            inputs.InputBase(
                name="test",
                source="test",
                variables=["test"],
                variable_mapping={},
                storage_options={},
            )

    def test_maybe_convert_to_dataset_with_dataset(self, sample_era5_dataset):
        """Test maybe_convert_to_dataset with xarray Dataset input."""

        class TestInput(inputs.InputBase):
            def _open_data_from_source(self):
                return None

            def subset_data_to_case(self, data, case_operator):
                return data

        test_input = TestInput(
            name="test",
            source="test",
            variables=["test"],
            variable_mapping={},
            storage_options={},
        )
        result = test_input.maybe_convert_to_dataset(sample_era5_dataset)
        assert isinstance(result, xr.Dataset)
        assert result is sample_era5_dataset

    def test_maybe_convert_to_dataset_with_dataarray(
        self, sample_gridded_obs_dataarray
    ):
        """Test maybe_convert_to_dataset with xarray DataArray input."""

        class TestInput(inputs.InputBase):
            def _open_data_from_source(self):
                return None

            def subset_data_to_case(self, data, case_operator):
                return data

        test_input = TestInput(
            name="test",
            source="test",
            variables=["test"],
            variable_mapping={},
            storage_options={},
        )
        result = test_input.maybe_convert_to_dataset(sample_gridded_obs_dataarray)
        assert isinstance(result, xr.Dataset)

    def test_maybe_convert_to_dataset_custom_conversion(self):
        """Test maybe_convert_to_dataset with custom data type."""

        class TestInput(inputs.InputBase):
            def _open_data_from_source(self):
                return None

            def subset_data_to_case(self, data, case_operator):
                return data

        test_input = TestInput(
            name="test",
            source="test",
            variables=["test"],
            variable_mapping={},
            storage_options={},
        )

        with pytest.raises(NotImplementedError):
            test_input.maybe_convert_to_dataset("invalid_data_type")

    def test_add_source_to_dataset_attrs(self, sample_era5_dataset):
        """Test adding source to dataset attributes."""

        class TestInput(inputs.InputBase):
            def _open_data_from_source(self):
                return None

            def subset_data_to_case(self, data, case_operator):
                return data

        test_input = TestInput(
            name="test",
            source="test",
            variables=["test"],
            variable_mapping={},
            storage_options={},
        )

        result = test_input.add_source_to_dataset_attrs(sample_era5_dataset)
        assert result.attrs["source"] == "test"
<<<<<<< HEAD
=======

    def test_set_name(self):
        """Test setting the name using the set_name method."""

        class TestInput(inputs.InputBase):
            def _open_data_from_source(self):
                return None

            def subset_data_to_case(self, data, case_operator):
                return data

        test_input = TestInput(
            name="original_name",
            source="test",
            variables=["test"],
            variable_mapping={},
            storage_options={},
        )

        # Verify original name
        assert test_input.name == "original_name"

        # Change the name using set_name method
        test_input.set_name("new_name")

        # Verify the name was changed
        assert test_input.name == "new_name"

        # Test with different name types
        test_input.set_name("forecast_v2")
        assert test_input.name == "forecast_v2"
>>>>>>> 2f8c71cd


class TestMaybeMapVariableNames:
    """Test the maybe_map_variable_names method across different data types."""

    @pytest.fixture
    def test_input_base(self):
        """Create a concrete test class for InputBase."""

        class TestInput(inputs.InputBase):
            def _open_data_from_source(self):
                return None

            def subset_data_to_case(self, data, case_operator):
                return data

        return TestInput

    def test_maybe_map_variable_names_xarray_dataset_with_mapping(
        self, test_input_base, sample_era5_dataset
    ):
        """Test variable mapping with xarray Dataset."""
        # Create a dataset with original variable names
        test_data = sample_era5_dataset.copy()
        test_data = test_data.rename(
            {
                "2m_temperature": "original_temp",
                "mean_sea_level_pressure": "original_pressure",
            }
        )

        # Test input with variable mapping
        test_input = test_input_base(
            name="test",
            source="test",
            variables=["mapped_temp", "mapped_pressure"],
            variable_mapping={
                "original_temp": "mapped_temp",
                "original_pressure": "mapped_pressure",
            },
            storage_options={},
        )

        result = test_input.maybe_map_variable_names(test_data)

        # Check that variables were renamed according to mapping
        assert "mapped_temp" in result.data_vars
        assert "mapped_pressure" in result.data_vars
        assert "original_temp" not in result.data_vars
        assert "original_pressure" not in result.data_vars

    def test_maybe_map_variable_names_xarray_dataset_no_mapping(
        self, test_input_base, sample_era5_dataset
    ):
        """Test no variable mapping returns data unchanged with xarray Dataset."""
        test_input = test_input_base(
            name="test",
            source="test",
            variables=["2m_temperature"],
            variable_mapping={},
            storage_options={},
        )

        result = test_input.maybe_map_variable_names(sample_era5_dataset)

        # Should return data unchanged when no variable mapping is provided
        xr.testing.assert_identical(result, sample_era5_dataset)

    def test_maybe_map_variable_names_xarray_dataarray(
        self, test_input_base, sample_gridded_obs_dataarray
    ):
        """Test variable mapping with xarray DataArray."""
        test_input = test_input_base(
            name="test",
            source="test",
            variables=["temp"],
            variable_mapping={"2m_temperature": "temp"},
            storage_options={},
        )

        result = test_input.maybe_map_variable_names(sample_gridded_obs_dataarray)

        # DataArray should be renamed
        assert isinstance(result, xr.DataArray)
        assert result.name == "temp"

    @patch(
        "extremeweatherbench.derived.maybe_pull_required_variables_from_derived_input"
    )
    def test_maybe_map_variable_names_polars_lazyframe(
        self, mock_derived, test_input_base, sample_ghcn_dataframe
    ):
        """Test variable mapping with polars LazyFrame."""
        import polars as pl

        mock_derived.return_value = ["surface_air_temperature", "latitude"]

        test_input = test_input_base(
            name="test",
            source="test",
            variables=["temp"],
            variable_mapping={"surface_air_temperature": "temp"},
            storage_options={},
        )

        lazy_data = sample_ghcn_dataframe.lazy()
        result = test_input.maybe_map_variable_names(lazy_data)

        # Check that LazyFrame columns were renamed
        assert isinstance(result, pl.LazyFrame)
        schema = result.collect_schema()
        assert "temp" in schema.names()
        assert "surface_air_temperature" not in schema.names()
        assert "latitude" in schema.names()

    @patch(
        "extremeweatherbench.derived.maybe_pull_required_variables_from_derived_input"
    )
    def test_maybe_map_variable_names_pandas_dataframe(
        self, mock_derived, test_input_base, sample_lsr_dataframe
    ):
        """Test variable mapping with pandas DataFrame."""
        mock_derived.return_value = ["report_type", "magnitude"]

        test_input = test_input_base(
            name="test",
            source="test",
            variables=["event_type"],
            variable_mapping={"report_type": "event_type"},
            storage_options={},
        )

        result = test_input.maybe_map_variable_names(sample_lsr_dataframe)

        # Check that DataFrame columns were renamed
        assert isinstance(result, pd.DataFrame)
        assert "event_type" in result.columns
        assert "report_type" not in result.columns
        assert "magnitude" in result.columns

    def test_maybe_map_variable_names_partial_mapping(
        self, test_input_base, sample_era5_dataset
    ):
        """Test variable mapping when only some variables in mapping exist in data."""
        test_input = test_input_base(
            name="test",
            source="test",
            variables=["temp"],
            variable_mapping={
                "2m_temperature": "temp",
                "nonexistent_var": "missing_var",
            },
            storage_options={},
        )

        # Should only map variables that exist, ignoring nonexistent ones
        result = test_input.maybe_map_variable_names(sample_era5_dataset)

        # Should have renamed 2m_temperature but left other variables unchanged
        assert "temp" in result.data_vars
        assert "2m_temperature" not in result.data_vars
        assert "mean_sea_level_pressure" in result.data_vars

    def test_maybe_map_variable_names_no_variables_defined(
        self, test_input_base, sample_era5_dataset
    ):
        """Test when no variables are defined."""
        test_input = test_input_base(
            name="test",
            source="test",
            variables=[],
            variable_mapping={},
            storage_options={},
        )

        result = test_input.maybe_map_variable_names(sample_era5_dataset)
        xr.testing.assert_identical(result, sample_era5_dataset)

    def test_maybe_map_variable_names_unsupported_data_type(self, test_input_base):
        """Test error with unsupported data type."""
        test_input = test_input_base(
            name="test",
            source="test",
            variables=["test_var"],
            variable_mapping={},
            storage_options={},
        )

        # Create mock data that doesn't have .variables attribute
        class MockData:
            def __init__(self):
                self.variables = ["test_var"]

            def __getitem__(self, key):
                return self

        mock_data = MockData()

        with pytest.raises(ValueError, match="Data type .* not supported"):
            test_input.maybe_map_variable_names(mock_data)

    def test_maybe_map_variable_names_empty_variable_mapping(
        self, test_input_base, sample_era5_dataset
    ):
        """Test when variable_mapping is empty dict."""
        test_input = test_input_base(
            name="test",
            source="test",
            variables=["2m_temperature"],
            variable_mapping={},
            storage_options={},
        )

        result = test_input.maybe_map_variable_names(sample_era5_dataset)

        # Should return data unchanged when variable mapping is empty
        xr.testing.assert_identical(result, sample_era5_dataset)

    @patch(
        "extremeweatherbench.derived.maybe_pull_required_variables_from_derived_input"
    )
    def test_maybe_map_variable_names_with_derived_variables(
        self, mock_derived, test_input_base, sample_era5_dataset
    ):
        """Test variable mapping with derived variables involved."""
        # Mock derived variables that require multiple base variables
        mock_derived.return_value = [
            "2m_temperature",
            "mean_sea_level_pressure",
            "extra_derived_var",
        ]

        # Add the extra variable that would be required by derived variable
        test_data = sample_era5_dataset.copy()
        test_data["extra_derived_var"] = test_data["2m_temperature"] * 2

        test_input = test_input_base(
            name="test",
            source="test",
            variables=["temp"],
            variable_mapping={
                "2m_temperature": "temp",
                "mean_sea_level_pressure": "pressure",
            },
            storage_options={},
        )

        result = test_input.maybe_map_variable_names(test_data)

        # Should include derived variable requirements and apply mapping
        assert "temp" in result.data_vars
        assert "pressure" in result.data_vars
        assert "extra_derived_var" in result.data_vars
        assert "2m_temperature" not in result.data_vars
        assert "mean_sea_level_pressure" not in result.data_vars


class TestForecastBase:
    """Test the ForecastBase class."""

    def test_forecast_base_subset_data_to_case_invalid_input(self):
        """Test subset_data_to_case with invalid input type."""
        forecast = inputs.ZarrForecast(
            name="test",
            source="test.zarr",
            variables=["temperature"],
            variable_mapping={},
            storage_options={},
        )

        with pytest.raises(ValueError, match="Expected xarray Dataset"):
            forecast.subset_data_to_case("invalid_data", Mock())

    @patch("extremeweatherbench.utils.derive_indices_from_init_time_and_lead_time")
    @patch("extremeweatherbench.utils.convert_init_time_to_valid_time")
    @patch(
        "extremeweatherbench.derived.maybe_pull_required_variables_from_derived_input"
    )
    def test_forecast_base_subset_data_to_case(
        self, mock_derived, mock_convert, mock_derive, sample_forecast_dataset
    ):
        """Test subset_data_to_case with valid input."""
        # Setup mocks
        mock_derive.return_value = np.array([[0, 1], [0, 1]])
        mock_convert.return_value = sample_forecast_dataset
        mock_derived.return_value = ["surface_air_temperature"]

        # Create mock case operator
        mock_case = Mock()
        mock_case.case_metadata.start_date = pd.Timestamp("2021-06-20")
        mock_case.case_metadata.end_date = pd.Timestamp("2021-06-22")
        mock_case.case_metadata.location.mask.return_value = sample_forecast_dataset
        mock_case.forecast.variables = ["surface_air_temperature"]

        forecast = inputs.ZarrForecast(
            name="test",
            source="test.zarr",
            variables=["surface_air_temperature"],
            variable_mapping={},
            storage_options={},
        )

        result = forecast.subset_data_to_case(sample_forecast_dataset, mock_case)
        assert isinstance(result, xr.Dataset)

    def test_forecast_base_set_name_inheritance(self):
        """Test that ForecastBase inherits set_name method from InputBase."""
        forecast = inputs.ZarrForecast(
            name="original_forecast",
            source="test.zarr",
            variables=["temperature"],
            variable_mapping={},
            storage_options={},
        )

        # Verify original name
        assert forecast.name == "original_forecast"

        # Use inherited set_name method
        forecast.set_name("updated_forecast")

        # Verify the name was changed
        assert forecast.name == "updated_forecast"


class TestTargetBase:
    """Test the TargetBase class."""

    def test_target_base_maybe_align_forecast_to_target_default(
        self, sample_forecast_dataset, sample_era5_dataset
    ):
        """Test default implementation of maybe_align_forecast_to_target."""

        class TestTarget(inputs.TargetBase):
            def _open_data_from_source(self):
                return None

            def subset_data_to_case(self, data, case_operator):
                return data

        target = TestTarget(
            name="test",
            source="test",
            variables=["test"],
            variable_mapping={},
            storage_options={},
        )

        forecast_result, target_result = target.maybe_align_forecast_to_target(
            sample_forecast_dataset, sample_era5_dataset
        )

        # Default implementation should return inputs unchanged
        assert forecast_result is sample_forecast_dataset
        assert target_result is sample_era5_dataset

    def test_target_base_set_name_inheritance(self):
        """Test that TargetBase inherits set_name method from InputBase."""
        target = inputs.ERA5(
            name="original_era5",
            source="gs://test-bucket/era5.zarr",
            variables=["2m_temperature"],
            variable_mapping={},
            storage_options={},
        )

        # Verify original name
        assert target.name == "original_era5"

        # Use inherited set_name method
        target.set_name("updated_era5")

        # Verify the name was changed
        assert target.name == "updated_era5"


class TestEvaluationObject:
    """Test the EvaluationObject dataclass."""

    def test_evaluation_object_creation(self):
        """Test creating an EvaluationObject."""
        mock_metric = Mock()
        mock_target = Mock()
        mock_forecast = Mock()

        eval_obj = inputs.EvaluationObject(
            event_type="test_event",
            metric=[mock_metric],
            target=mock_target,
            forecast=mock_forecast,
        )

        assert eval_obj.event_type == "test_event"
        assert eval_obj.metric == [mock_metric]
        assert eval_obj.target == mock_target
        assert eval_obj.forecast == mock_forecast


class TestZarrForecast:
    """Test the ZarrForecast class."""

    @patch("xarray.open_zarr")
    def test_zarr_forecast_open_data_from_source(
        self, mock_open_zarr, sample_forecast_dataset
    ):
        """Test opening data from zarr source."""
        mock_open_zarr.return_value = sample_forecast_dataset

        forecast = inputs.ZarrForecast(
            name="test",
            source="test.zarr",
            variables=["temperature"],
            variable_mapping={},
            storage_options={},
        )

        result = forecast._open_data_from_source()

        mock_open_zarr.assert_called_once_with(
            "test.zarr",
            storage_options={},
            chunks="auto",
            decode_timedelta=True,
        )
        assert result == sample_forecast_dataset

    def test_zarr_forecast_custom_chunks(self):
        """Test ZarrForecast with custom chunks."""
        custom_chunks = {"time": 24, "latitude": 361, "longitude": 720}

        forecast = inputs.ZarrForecast(
            name="test",
            source="test.zarr",
            variables=["temperature"],
            variable_mapping={},
            storage_options={},
            chunks=custom_chunks,
        )

        assert forecast.chunks == custom_chunks


class TestKerchunkForecast:
    """Test the KerchunkForecast class."""

    @patch("extremeweatherbench.inputs.open_kerchunk_reference")
    def test_kerchunk_forecast_open_data_from_source(
        self, mock_open_kerchunk, sample_forecast_dataset
    ):
        """Test opening data from kerchunk source."""
        mock_open_kerchunk.return_value = sample_forecast_dataset

        forecast = inputs.KerchunkForecast(
            name="test",
            source="test.parq",
            variables=["temperature"],
            variable_mapping={},
            storage_options={},
        )

        result = forecast._open_data_from_source()

        mock_open_kerchunk.assert_called_once_with(
            "test.parq",
            storage_options={},
            chunks="auto",
        )
        assert result == sample_forecast_dataset


class TestERA5:
    """Test the ERA5 target class."""

    @patch("xarray.open_zarr")
    def test_era5_open_data_from_source(self, mock_open_zarr, sample_era5_dataset):
        """Test opening ERA5 data from source."""
        mock_open_zarr.return_value = sample_era5_dataset

        era5 = inputs.ERA5(
            name="test",
            source="gs://test-bucket/era5.zarr",
            variables=["2m_temperature"],
            variable_mapping={},
            storage_options={},
            chunks={"time": 48, "latitude": "auto", "longitude": "auto"},
        )

        result = era5._open_data_from_source()

        mock_open_zarr.assert_called_once_with(
            "gs://test-bucket/era5.zarr",
            storage_options={},
            chunks={"time": 48, "latitude": "auto", "longitude": "auto"},
        )
        xr.testing.assert_identical(result, sample_era5_dataset)

    @patch("extremeweatherbench.inputs.zarr_target_subsetter")
    def test_era5_subset_data_to_case(self, mock_subsetter, sample_era5_dataset):
        """Test ERA5 subset_data_to_case."""
        mock_subsetter.return_value = sample_era5_dataset
        mock_case = Mock()

        era5 = inputs.ERA5(
            name="test",
            source="test.zarr",
            variables=["2m_temperature"],
            variable_mapping={},
            storage_options={},
        )

        result = era5.subset_data_to_case(sample_era5_dataset, mock_case)

        mock_subsetter.assert_called_once_with(sample_era5_dataset, mock_case)
        assert result == sample_era5_dataset

    def test_era5_maybe_align_forecast_to_target_same_grid(
        self, sample_era5_dataset, sample_forecast_with_valid_time
    ):
        """Test ERA5 alignment when grids are identical."""
        # Make forecast and target have same spatial grid
        target_data = sample_era5_dataset.copy()
        forecast_data = sample_forecast_with_valid_time.copy()

        # Ensure same spatial coordinates
        forecast_data = forecast_data.interp(
            latitude=target_data.latitude, longitude=target_data.longitude
        )

        era5 = inputs.ERA5(
            name="test",
            source="test.zarr",
            variables=["2m_temperature"],
            variable_mapping={},
            storage_options={},
        )

        aligned_forecast, aligned_target = era5.maybe_align_forecast_to_target(
            forecast_data, target_data
        )

        # Should align in time but not regrid spatially
        assert isinstance(aligned_target, xr.Dataset)
        assert isinstance(aligned_forecast, xr.Dataset)

        # Check that datasets are aligned - both should have overlapping times
        # Original dimension names are preserved
        assert "time" in aligned_target.dims  # ERA5 uses 'time'
        assert "valid_time" in aligned_forecast.dims  # Forecast uses 'valid_time'

        # Should have overlapping time values
        assert len(aligned_target.time) > 0
        assert len(aligned_forecast.valid_time) > 0

    def test_era5_maybe_align_forecast_to_target_different_grid(
        self, sample_era5_dataset
    ):
        """Test ERA5 alignment when grids are different."""
        # Create forecast with different spatial grid
        forecast_data = xr.Dataset(
            {
                "surface_air_temperature": (
                    ["valid_time", "latitude", "longitude"],
                    np.random.randn(20, 45, 90),
                ),
            },
            coords={
                "valid_time": pd.date_range("2021-06-20", periods=20, freq="6h"),
                "latitude": np.linspace(-90, 90, 45),  # Different resolution
                "longitude": np.linspace(0, 359, 90),  # Different resolution
            },
        )

        era5 = inputs.ERA5(
            source="test.zarr",
            variables=["2m_temperature"],
            variable_mapping={},
            storage_options={},
        )

        aligned_forecast, aligned_target = era5.maybe_align_forecast_to_target(
            forecast_data, sample_era5_dataset
        )

        # Should regrid forecast to target grid
        assert np.array_equal(
            aligned_target.latitude.values, aligned_forecast.latitude.values
        )
        assert np.array_equal(
            aligned_target.longitude.values, aligned_forecast.longitude.values
        )

    def test_era5_maybe_align_forecast_to_target_time_dimension_mismatch(self):
        """Test ERA5 alignment when time dimensions have different names."""
        # Target with 'time' dimension
        target_data = xr.Dataset(
            {
                "2m_temperature": (
                    ["time", "latitude", "longitude"],
                    np.random.randn(30, 91, 180),
                ),
            },
            coords={
                "time": pd.date_range("2021-06-20", periods=30, freq="6h"),
                "latitude": np.linspace(-90, 90, 91),
                "longitude": np.linspace(0, 359, 180),
            },
        )

        # Forecast with 'valid_time' dimension
        forecast_data = xr.Dataset(
            {
                "surface_air_temperature": (
                    ["valid_time", "latitude", "longitude"],
                    np.random.randn(25, 91, 180),
                ),
            },
            coords={
                "valid_time": pd.date_range("2021-06-21", periods=25, freq="6h"),
                "latitude": np.linspace(-90, 90, 91),
                "longitude": np.linspace(0, 359, 180),
            },
        )

        era5 = inputs.ERA5(
            source="test.zarr",
            variables=["2m_temperature"],
            variable_mapping={},
            storage_options={},
        )

        aligned_forecast, aligned_target = era5.maybe_align_forecast_to_target(
            forecast_data, target_data
        )

        # Should preserve original dimension names but align the data
        assert "time" in aligned_target.dims  # Target keeps 'time'
        assert "valid_time" in aligned_forecast.dims  # Forecast keeps 'valid_time'

        # Should have overlapping time periods
        assert len(aligned_target.time) > 0
        assert len(aligned_forecast.valid_time) > 0


class TestGHCN:
    """Test the GHCN target class."""

    @patch("polars.scan_parquet")
    def test_ghcn_open_data_from_source(self, mock_scan_parquet, sample_ghcn_dataframe):
        """Test opening GHCN data from source."""
        mock_scan_parquet.return_value = sample_ghcn_dataframe.lazy()

        ghcn = inputs.GHCN(
            source="test.parquet",
            variables=["surface_air_temperature"],
            variable_mapping={},
            storage_options={},
        )

        result = ghcn._open_data_from_source()

        mock_scan_parquet.assert_called_once_with("test.parquet", storage_options={})
        assert isinstance(result, pl.LazyFrame)

    def test_ghcn_subset_data_to_case(self, sample_ghcn_dataframe):
        """Test GHCN subset_data_to_case."""
        # Create mock case operator
        mock_case = Mock()
        mock_case.case_metadata.start_date = pd.Timestamp("2021-06-20")
        mock_case.case_metadata.end_date = pd.Timestamp("2021-06-22")
        mock_case.case_metadata.location.geopandas.total_bounds = [-120, 30, -90, 50]
        mock_case.target.variables = ["surface_air_temperature"]

        ghcn = inputs.GHCN(
            source="test.parquet",
            variables=["surface_air_temperature"],
            variable_mapping={},
            storage_options={},
        )

        result = ghcn.subset_data_to_case(sample_ghcn_dataframe.lazy(), mock_case)

        assert isinstance(result, pl.LazyFrame)

    def test_ghcn_subset_data_to_case_invalid_input(self):
        """Test GHCN subset_data_to_case with invalid input."""
        ghcn = inputs.GHCN(
            source="test.parquet",
            variables=["surface_air_temperature"],
            variable_mapping={},
            storage_options={},
        )

        with pytest.raises(ValueError, match="Expected polars LazyFrame"):
            ghcn.subset_data_to_case("invalid_data", Mock())

    def test_ghcn_custom_convert_to_dataset(self, sample_ghcn_dataframe):
        """Test GHCN custom conversion to dataset."""
        ghcn = inputs.GHCN(
            source="test.parquet",
            variables=["surface_air_temperature"],
            variable_mapping={},
            storage_options={},
        )

        result = ghcn._custom_convert_to_dataset(sample_ghcn_dataframe.lazy())

        assert isinstance(result, xr.Dataset)
        assert "valid_time" in result.dims
        assert "latitude" in result.dims
        assert "longitude" in result.dims

    def test_ghcn_custom_convert_to_dataset_invalid_input(self):
        """Test GHCN custom conversion with invalid input."""
        ghcn = inputs.GHCN(
            source="test.parquet",
            variables=["surface_air_temperature"],
            variable_mapping={},
            storage_options={},
        )

        with pytest.raises(ValueError, match="Data is not a polars LazyFrame"):
            ghcn._custom_convert_to_dataset("invalid_data")

    @patch("extremeweatherbench.inputs.align_forecast_to_target")
    def test_ghcn_maybe_align_forecast_to_target(
        self, mock_align, sample_forecast_dataset, sample_era5_dataset
    ):
        """Test GHCN alignment method."""
        mock_align.return_value = (sample_forecast_dataset, sample_era5_dataset)

        ghcn = inputs.GHCN(
            source="test.parquet",
            variables=["surface_air_temperature"],
            variable_mapping={},
            storage_options={},
        )

        result = ghcn.maybe_align_forecast_to_target(
            sample_forecast_dataset, sample_era5_dataset
        )

        mock_align.assert_called_once_with(sample_forecast_dataset, sample_era5_dataset)
        assert result == (sample_forecast_dataset, sample_era5_dataset)


class TestLSR:
    """Test the LSR (Local Storm Report) target class."""

    @patch("pandas.read_parquet")
    def test_lsr_open_data_from_source(self, mock_read_parquet, sample_lsr_dataframe):
        """Test opening LSR data from source."""
        mock_read_parquet.return_value = sample_lsr_dataframe

        lsr = inputs.LSR(
            source="test.parquet",
            variables=["report"],
            variable_mapping={},
            storage_options={},
        )

        result = lsr._open_data_from_source()

        mock_read_parquet.assert_called_once_with("test.parquet", storage_options={})
        assert result.equals(sample_lsr_dataframe)

    def test_lsr_subset_data_to_case(self, sample_lsr_dataframe):
        """Test LSR subset_data_to_case."""
        # Create mock case operator
        mock_case = Mock()
        mock_case.case_metadata.start_date = pd.Timestamp("2021-06-20")
        mock_case.case_metadata.end_date = pd.Timestamp("2021-06-21")
        mock_case.case_metadata.location.latitude_min = 30
        mock_case.case_metadata.location.latitude_max = 50
        mock_case.case_metadata.location.longitude_min = -110
        mock_case.case_metadata.location.longitude_max = -90

        lsr = inputs.LSR(
            source="test.parquet",
            variables=["report"],
            variable_mapping={},
            storage_options={},
        )

        result = lsr.subset_data_to_case(sample_lsr_dataframe, mock_case)

        assert isinstance(result, pd.DataFrame)
        assert len(result) <= len(sample_lsr_dataframe)

    def test_lsr_subset_data_to_case_invalid_input(self):
        """Test LSR subset_data_to_case with invalid input."""
        lsr = inputs.LSR(
            source="test.parquet",
            variables=["report"],
            variable_mapping={},
            storage_options={},
        )

        with pytest.raises(ValueError, match="Expected pandas DataFrame"):
            lsr.subset_data_to_case("invalid_data", Mock())

    def test_lsr_custom_convert_to_dataset(self, sample_lsr_dataframe):
        """Test LSR custom conversion to dataset."""
        lsr = inputs.LSR(
            source="test.parquet",
            variables=["report"],
            variable_mapping={},
            storage_options={},
        )

        result = lsr._custom_convert_to_dataset(sample_lsr_dataframe)

        assert isinstance(result, xr.Dataset)

    def test_lsr_custom_convert_to_dataset_invalid_input(self):
        """Test LSR custom conversion with invalid input."""
        lsr = inputs.LSR(
            source="test.parquet",
            variables=["report"],
            variable_mapping={},
            storage_options={},
        )

        with pytest.raises(ValueError, match="Data is not a pandas DataFrame"):
            lsr._custom_convert_to_dataset("invalid_data")

    @patch("extremeweatherbench.inputs.align_forecast_to_target")
    def test_lsr_maybe_align_forecast_to_target(
        self, mock_align, sample_forecast_dataset, sample_era5_dataset
    ):
        """Test LSR alignment method."""
        mock_align.return_value = (sample_forecast_dataset, sample_era5_dataset)

        lsr = inputs.LSR(
            source="test.parquet",
            variables=["report"],
            variable_mapping={},
            storage_options={},
        )

        result = lsr.maybe_align_forecast_to_target(
            sample_forecast_dataset, sample_era5_dataset
        )

        mock_align.assert_called_once_with(sample_forecast_dataset, sample_era5_dataset)
        assert result == (sample_forecast_dataset, sample_era5_dataset)


class TestPPH:
    """Test the PPH (Practically Perfect Hindcast) target class."""

    @patch("xarray.open_zarr")
    def test_pph_open_data_from_source(self, mock_open_zarr, sample_era5_dataset):
        """Test opening PPH data from source."""
        mock_open_zarr.return_value = sample_era5_dataset

        pph = inputs.PPH(
            source="test.zarr",
            variables=["precipitation"],
            variable_mapping={},
            storage_options={},
        )

        result = pph._open_data_from_source()

        mock_open_zarr.assert_called_once_with("test.zarr", storage_options={})
        assert result == sample_era5_dataset

    @patch("extremeweatherbench.inputs.zarr_target_subsetter")
    def test_pph_subset_data_to_case(self, mock_subsetter, sample_era5_dataset):
        """Test PPH subset_data_to_case."""
        mock_subsetter.return_value = sample_era5_dataset
        mock_case = Mock()

        pph = inputs.PPH(
            source="test.zarr",
            variables=["precipitation"],
            variable_mapping={},
            storage_options={},
        )

        result = pph.subset_data_to_case(sample_era5_dataset, mock_case)

        mock_subsetter.assert_called_once_with(sample_era5_dataset, mock_case)
        assert result == sample_era5_dataset

    def test_pph_custom_convert_to_dataset(self, sample_era5_dataset):
        """Test PPH custom conversion (should return data unchanged)."""
        pph = inputs.PPH(
            source="test.zarr",
            variables=["precipitation"],
            variable_mapping={},
            storage_options={},
        )

        result = pph._custom_convert_to_dataset(sample_era5_dataset)

        assert result is sample_era5_dataset


class TestIBTrACS:
    """Test the IBTrACS target class."""

    @patch("polars.scan_csv")
    def test_ibtracs_open_data_from_source(
        self, mock_scan_csv, sample_ibtracs_dataframe
    ):
        """Test opening IBTrACS data from source."""
        mock_scan_csv.return_value = sample_ibtracs_dataframe.lazy()

        ibtracs = inputs.IBTrACS(
            source="test.csv",
            variables=["surface_wind_speed"],
            variable_mapping={},
            storage_options={},
        )

        result = ibtracs._open_data_from_source()

        mock_scan_csv.assert_called_once_with(
            "test.csv",
            storage_options={},
            skip_rows_after_header=1,
        )
        assert isinstance(result, pl.LazyFrame)

    def test_ibtracs_custom_convert_to_dataset(self, sample_ibtracs_dataframe):
        """Test IBTrACS custom conversion to dataset."""
        ibtracs = inputs.IBTrACS(
            source="test.csv",
            variables=["surface_wind_speed"],
            variable_mapping={},
            storage_options={},
        )

        result = ibtracs._custom_convert_to_dataset(sample_ibtracs_dataframe.lazy())

        assert isinstance(result, xr.Dataset)

    def test_ibtracs_custom_convert_to_dataset_invalid_input(self):
        """Test IBTrACS custom conversion with invalid input."""
        ibtracs = inputs.IBTrACS(
            source="test.csv",
            variables=["surface_wind_speed"],
            variable_mapping={},
            storage_options={},
        )

        with pytest.raises(ValueError, match="Data is not a polars LazyFrame"):
            ibtracs._custom_convert_to_dataset("invalid_data")


class TestStandaloneFunctions:
    """Test standalone functions in inputs module."""

    @patch("xarray.open_dataset")
    def test_open_kerchunk_reference_parquet(
        self, mock_open_dataset, sample_forecast_dataset
    ):
        """Test opening kerchunk reference from parquet file."""
        mock_open_dataset.return_value = sample_forecast_dataset

        storage_options = {"remote_protocol": "s3", "remote_options": {"anon": True}}
        chunks = {"time": 24}

        result = inputs.open_kerchunk_reference(
            "test.parq", storage_options=storage_options, chunks=chunks
        )

        mock_open_dataset.assert_called_once_with(
            "test.parq",
            engine="kerchunk",
            storage_options=storage_options,
            chunks=chunks,
        )
        assert result == sample_forecast_dataset

    @patch("xarray.open_dataset")
    def test_open_kerchunk_reference_json(
        self, mock_open_dataset, sample_forecast_dataset
    ):
        """Test opening kerchunk reference from JSON file."""
        mock_open_dataset.return_value = sample_forecast_dataset

        storage_options = {"remote_protocol": "s3", "remote_options": {"anon": True}}

        result = inputs.open_kerchunk_reference(
            "test.json", storage_options=storage_options
        )

        expected_storage_options = storage_options.copy()
        expected_storage_options["fo"] = "test.json"

        mock_open_dataset.assert_called_once_with(
            "reference://",
            engine="zarr",
            backend_kwargs={
                "storage_options": expected_storage_options,
                "consolidated": False,
            },
            chunks="auto",
        )
        assert result == sample_forecast_dataset

    def test_open_kerchunk_reference_unsupported_format(self):
        """Test opening kerchunk reference with unsupported file format."""
        with pytest.raises(TypeError, match="Unknown kerchunk file type"):
            inputs.open_kerchunk_reference("test.txt")

    @patch(
        "extremeweatherbench.derived.maybe_pull_required_variables_from_derived_input"
    )
    def test_zarr_target_subsetter(self, mock_derived, sample_era5_dataset):
        """Test zarr_target_subsetter function."""
        mock_derived.return_value = ["2m_temperature"]

        # Create mock case operator
        mock_case = Mock()
        mock_case.case_metadata.start_date = pd.Timestamp("2021-06-20")
        mock_case.case_metadata.end_date = pd.Timestamp("2021-06-22")
        mock_case.case_metadata.location.mask.return_value = sample_era5_dataset
        mock_case.target.variables = ["2m_temperature"]

        result = inputs.zarr_target_subsetter(sample_era5_dataset, mock_case)

        mock_derived.assert_called_once_with(["2m_temperature"])
        mock_case.case_metadata.location.mask.assert_called_once()
        assert isinstance(result, xr.Dataset)

    @patch(
        "extremeweatherbench.derived.maybe_pull_required_variables_from_derived_input"
    )
    def test_zarr_target_subsetter_missing_variables(
        self, mock_derived, sample_era5_dataset
    ):
        """Test zarr_target_subsetter with missing variables."""
        mock_derived.return_value = ["nonexistent_variable"]

        mock_case = Mock()
        mock_case.case_metadata.start_date = pd.Timestamp("2021-06-20")
        mock_case.case_metadata.end_date = pd.Timestamp("2021-06-22")
        mock_case.target.variables = ["nonexistent_variable"]

        with pytest.raises(ValueError, match="Variables .* not found in target data"):
            inputs.zarr_target_subsetter(sample_era5_dataset, mock_case)

    @patch(
        "extremeweatherbench.derived.maybe_pull_required_variables_from_derived_input"
    )
    def test_zarr_target_subsetter_no_variables(
        self, mock_derived, sample_era5_dataset
    ):
        """Test zarr_target_subsetter with no variables defined."""
        mock_derived.return_value = None

        mock_case = Mock()
        mock_case.case_metadata.start_date = pd.Timestamp("2021-06-20")
        mock_case.case_metadata.end_date = pd.Timestamp("2021-06-22")
        mock_case.target.variables = None

        with pytest.raises(ValueError, match="Variables not defined"):
            inputs.zarr_target_subsetter(sample_era5_dataset, mock_case)

    def test_align_forecast_to_point_obs_target(self):
        """Test align_forecast_to_point_obs_target function."""
        # Create simple test data with overlapping times
        target_times = pd.date_range("2021-06-20", periods=3, freq="6h")
        forecast_times = pd.date_range("2021-06-20", periods=5, freq="6h")

        # Create target dataset with location stacked properly
        target_ds = xr.Dataset(
            {
                "temperature": (["valid_time", "location"], np.random.randn(3, 2)),
                "longitude": (["location"], [-100, -101]),
                "latitude": (["location"], [40, 41]),
            },
            coords={"valid_time": target_times, "location": ["A", "B"]},
        )

        # Create forecast dataset
        forecast_ds = xr.Dataset(
            {
                "surface_air_temperature": (
                    ["valid_time", "latitude", "longitude"],
                    np.random.randn(5, 91, 180),
                ),
            },
            coords={
                "valid_time": forecast_times,
                "latitude": np.linspace(-90, 90, 91),
                "longitude": np.linspace(0, 359, 180),
            },
        )

        aligned_forecast, aligned_target = inputs.align_forecast_to_point_obs_target(
            forecast_ds, target_ds
        )

        assert isinstance(aligned_target, xr.Dataset)
        assert isinstance(aligned_forecast, xr.Dataset)

        # Check that both datasets have the same time dimension
        assert len(aligned_target.valid_time) == len(aligned_forecast.valid_time)
        assert len(aligned_target.valid_time) > 0  # Should have overlapping times

        # Check that forecast has been interpolated to observation locations
        assert "latitude" in aligned_forecast.dims
        assert "longitude" in aligned_forecast.dims

    def test_align_forecast_to_point_obs_target_time_alignment(self):
        """Test time alignment in align_forecast_to_point_obs_target."""
        # Create simple target and forecast datasets with overlapping times
        target_times = pd.date_range("2021-06-20", periods=5, freq="6h")
        forecast_times = pd.date_range("2021-06-20 06:00", periods=3, freq="6h")

        target_ds = xr.Dataset(
            {
                "temperature": (["valid_time", "location"], np.random.randn(5, 2)),
                "longitude": (["location"], [-100, -101]),
                "latitude": (["location"], [40, 41]),
            },
            coords={"valid_time": target_times, "location": ["A", "B"]},
        )

        forecast_ds = xr.Dataset(
            {
                "surface_air_temperature": (
                    ["valid_time", "latitude", "longitude"],
                    np.random.randn(3, 91, 180),
                ),
            },
            coords={
                "valid_time": forecast_times,
                "latitude": np.linspace(-90, 90, 91),
                "longitude": np.linspace(0, 359, 180),
            },
        )

        aligned_forecast, aligned_target = inputs.align_forecast_to_point_obs_target(
            forecast_ds, target_ds
        )

        # Should have overlapping times only
        assert len(aligned_target.valid_time) == len(aligned_forecast.valid_time)
        assert len(aligned_target.valid_time) <= min(
            len(target_times), len(forecast_times)
        )


class TestConstants:
    """Test module constants."""

    def test_arco_era5_uri(self):
        """Test ARCO ERA5 URI constant."""
        assert inputs.ARCO_ERA5_FULL_URI.startswith("gs://")
        assert "era5" in inputs.ARCO_ERA5_FULL_URI.lower()

    def test_ghcn_uri(self):
        """Test GHCN URI constant."""
        assert inputs.DEFAULT_GHCN_URI.startswith("gs://")
        assert "ghcn" in inputs.DEFAULT_GHCN_URI.lower()

    def test_lsr_uri(self):
        """Test LSR URI constant."""
        assert inputs.LSR_URI.startswith("gs://")
        assert "lsr" in inputs.LSR_URI.lower()

    def test_pph_uri(self):
        """Test PPH URI constant."""
        assert inputs.PPH_URI.startswith("gs://")

    def test_ibtracs_uri(self):
        """Test IBTrACS URI constant."""
        assert inputs.IBTRACS_URI.startswith("https://")
        assert "ibtracs" in inputs.IBTRACS_URI.lower()

    def test_ibtracs_variable_mapping(self):
        """Test IBTrACS variable mapping."""
        mapping = inputs.IBTrACS_metadata_variable_mapping

        assert isinstance(mapping, dict)
        assert "ISO_TIME" in mapping
        assert "LAT" in mapping
        assert "LON" in mapping
        assert mapping["ISO_TIME"] == "valid_time"
        assert mapping["LAT"] == "latitude"
        assert mapping["LON"] == "longitude"


@pytest.mark.integration
class TestInputsIntegration:
    """Integration tests for inputs module."""

    # zarr throws a consolidated metadata warning that
    # is inconsequential (as of now)
    @pytest.mark.filterwarnings("ignore::UserWarning")
    def test_era5_full_workflow_with_zarr(self, temp_zarr_file):
        """Test complete ERA5 workflow with zarr file."""
        era5 = inputs.ERA5(
            source=temp_zarr_file,
            variables=["2m_temperature"],
            variable_mapping={},
            storage_options={},
        )

        # Test opening data
        data = era5._open_data_from_source()
        assert isinstance(data, xr.Dataset)
        assert "2m_temperature" in data.data_vars

        # Test conversion
        dataset = era5.maybe_convert_to_dataset(data)
        assert isinstance(dataset, xr.Dataset)

    def test_ghcn_full_workflow_with_parquet(self, temp_parquet_file):
        """Test complete GHCN workflow with parquet file."""
        ghcn = inputs.GHCN(
            source=temp_parquet_file,
            variables=["surface_air_temperature"],
            variable_mapping={},
            storage_options={},
        )

        # Test opening data
        data = ghcn._open_data_from_source()
        assert isinstance(data, pl.LazyFrame)

        # Test conversion
        dataset = ghcn._custom_convert_to_dataset(data)
        assert isinstance(dataset, xr.Dataset)

    def test_era5_alignment_comprehensive(
        self, sample_era5_dataset, sample_forecast_with_valid_time
    ):
        """Test comprehensive ERA5 alignment scenarios."""
        era5 = inputs.ERA5(
            source="test.zarr",
            variables=["2m_temperature"],
            variable_mapping={},
            storage_options={},
        )

        # Test with matching spatial grids but different time ranges
        target_subset = sample_era5_dataset.sel(time=slice("2021-06-20", "2021-06-21"))
        forecast_subset = sample_forecast_with_valid_time.sel(
            valid_time=slice("2021-06-20 12:00", "2021-06-21 12:00")
        )

        aligned_forecast, aligned_target = era5.maybe_align_forecast_to_target(
            forecast_subset, target_subset
        )

        # Should find overlapping times
        # Note: dimensions keep their original names after alignment
        assert len(aligned_target.time) > 0  # Target uses 'time'
        assert len(aligned_forecast.valid_time) > 0  # Forecast uses 'valid_time'

        # Should have overlapping time periods - but lengths may differ due to
        # different time ranges. This is expected when target and forecast
        # have different time coverage<|MERGE_RESOLUTION|>--- conflicted
+++ resolved
@@ -109,8 +109,6 @@
 
         result = test_input.add_source_to_dataset_attrs(sample_era5_dataset)
         assert result.attrs["source"] == "test"
-<<<<<<< HEAD
-=======
 
     def test_set_name(self):
         """Test setting the name using the set_name method."""
@@ -142,7 +140,6 @@
         # Test with different name types
         test_input.set_name("forecast_v2")
         assert test_input.name == "forecast_v2"
->>>>>>> 2f8c71cd
 
 
 class TestMaybeMapVariableNames:
