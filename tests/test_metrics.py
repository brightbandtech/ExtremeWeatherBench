--- conflicted
+++ resolved
@@ -84,9 +84,21 @@
         assert len(set(docs)) == len(docs), "All docstrings should be unique"
 
     def test_onset_and_duration_me_have_distinct_docstrings(self):
-        """Test that OnsetME and DurationME have their own distinct docstrings."""
-        onset_metric = metrics.OnsetME()
-        duration_metric = metrics.DurationME()
+        """Test that OnsetME and DurationME have their own
+        distinct docstrings."""
+        # Create minimal climatology for instantiation
+        climatology = xr.DataArray(
+            np.full((1, 10, 2, 2), 300.0),
+            dims=["dayofyear", "hour", "latitude", "longitude"],
+            coords={
+                "dayofyear": [1],
+                "hour": np.arange(0, 60, 6),
+                "latitude": [40.0, 41.0],
+                "longitude": [50.0, 51.0],
+            },
+        )
+        onset_metric = metrics.OnsetME(climatology=climatology)
+        duration_metric = metrics.DurationME(climatology=climatology)
 
         onset_doc = onset_metric.compute_metric.__doc__
         duration_doc = duration_metric.compute_metric.__doc__
@@ -500,7 +512,6 @@
             assert isinstance(metric, metrics.MaxMinMAE)
 
 
-<<<<<<< HEAD
 class TestDurationME:
     """Tests for the DurationME applied metric.
 
@@ -585,39 +596,20 @@
         """Test that DurationME can be instantiated with climatology."""
         climatology = self.create_climatology()
         metric = metrics.DurationME(climatology=climatology)
-        assert isinstance(metric, metrics.AppliedMetric)
+        assert isinstance(metric, metrics.ME)
         assert metric.name == "heatwave_duration_me"
 
-    def test_base_metric_property(self):
-        """Test that base_metric property returns ME instance."""
+    def test_base_metric_inheritance(self):
+        """Test that DurationME inherits from ME."""
         climatology = self.create_climatology()
         metric = metrics.DurationME(climatology=climatology)
-        assert isinstance(metric.base_metric, metrics.ME)
+        assert isinstance(metric, metrics.ME)
+        assert isinstance(metric, metrics.BaseMetric)
 
     def test_compute_applied_metric_structure(self):
         """Test that _compute_applied_metric returns expected structure."""
         climatology = self.create_climatology()
         metric = metrics.DurationME(climatology=climatology)
-=======
-class TestOnsetME:
-    """Tests for the OnsetME metric."""
-
-    def test_instantiation(self):
-        """Test that OnsetME can be instantiated."""
-        metric = metrics.OnsetME()
-        assert isinstance(metric, metrics.BaseMetric)
-        assert metric.name == "OnsetME"
-
-    def test_onset_method_exists(self):
-        """Test that onset method exists and is callable."""
-        metric = metrics.OnsetME()
-        assert hasattr(metric, "onset")
-        assert callable(metric.onset)
-
-    def test_compute_metric_structure(self):
-        """Test that _compute_metric returns expected structure."""
-        metric = metrics.OnsetME()
->>>>>>> 3a62d1d0
 
         forecast_vals = np.full(10, 305.0)
         target_vals = np.full(10, 295.0)
@@ -642,7 +634,6 @@
         forecast_vals = np.full(10, 305.0)  # All exceed 300K
         target_vals = np.full(10, 295.0)  # All below 300K
 
-<<<<<<< HEAD
         forecast, target = self.create_test_case(
             forecast_vals, target_vals, climatology
         )
@@ -1095,7 +1086,7 @@
         """Test that OnsetME can be instantiated with climatology."""
         climatology = self.create_climatology()
         metric = metrics.OnsetME(climatology=climatology)
-        assert isinstance(metric, metrics.AppliedMetric)
+        assert isinstance(metric, metrics.ME)
         assert metric.name == "onset_me"
         assert metric.min_consecutive_timesteps == 1
 
@@ -1104,33 +1095,18 @@
         climatology = self.create_climatology()
         metric = metrics.OnsetME(climatology=climatology, min_consecutive_timesteps=3)
         assert metric.min_consecutive_timesteps == 3
-=======
-class TestDurationME:
-    """Tests for the DurationME metric."""
-
-    def test_instantiation(self):
-        """Test that DurationME can be instantiated."""
-        metric = metrics.DurationME()
+
+    def test_base_metric_inheritance(self):
+        """Test that OnsetME inherits from ME."""
+        climatology = self.create_climatology()
+        metric = metrics.OnsetME(climatology=climatology)
+        assert isinstance(metric, metrics.ME)
         assert isinstance(metric, metrics.BaseMetric)
-        assert metric.name == "DurationME"
->>>>>>> 3a62d1d0
-
-    def test_base_metric_property(self):
-        """Test that base_metric property returns ME instance."""
+
+    def test_compute_metric_structure(self):
+        """Test that _compute_applied_metric returns expected structure."""
         climatology = self.create_climatology()
         metric = metrics.OnsetME(climatology=climatology)
-        assert isinstance(metric.base_metric, metrics.ME)
-
-<<<<<<< HEAD
-    def test_compute_applied_metric_structure(self):
-        """Test that _compute_applied_metric returns expected structure."""
-        climatology = self.create_climatology()
-        metric = metrics.OnsetME(climatology=climatology)
-=======
-    def test_compute_metric_structure(self):
-        """Test that _compute_metric returns expected structure."""
-        metric = metrics.DurationME()
->>>>>>> 3a62d1d0
 
         forecast_vals = np.concatenate([np.full(3, 295.0), np.full(7, 305.0)])
         target_vals = np.concatenate([np.full(5, 295.0), np.full(5, 305.0)])
@@ -1139,14 +1115,13 @@
             forecast_vals, target_vals, climatology
         )
 
-<<<<<<< HEAD
-        result = metric._compute_applied_metric(forecast, target)
-
-        # Should return a dictionary with required keys
-        assert isinstance(result, dict)
-        assert "forecast" in result
-        assert "target" in result
-        assert "preserve_dims" in result
+        result = metric._compute_metric(forecast, target)
+
+        # Should return a DataArray with expected structure
+        assert isinstance(result, xr.DataArray)
+        assert result.dims == ("init_time",)
+        assert len(result) == 1
+        assert result.values[0] == -12.0
 
     def test_onset_forecast_earlier_than_target(self):
         """Test ME when forecast onset is earlier than target.
@@ -1453,104 +1428,4 @@
         # All init_times should show forecast earlier (negative values)
         valid_results = result.values[~np.isnan(result.values)]
         assert len(valid_results) > 0
-        assert np.all(valid_results < 0)
-=======
-        # Test should not crash - actual computation might be complex
-        try:
-            result = metric._compute_metric(forecast, target)
-            # If it succeeds, check it returns something
-            assert result is not None
-        except Exception:
-            # If computation fails due to data structure issues,
-            # at least test instantiation works
-            assert isinstance(metric, metrics.DurationME)
-
-
-class TestIncompleteMetrics:
-    """Tests for metrics that are marked as TODO/incomplete
-    implementations."""
-
-    def test_all_incomplete_metrics_can_be_instantiated(self):
-        """Test that all incomplete metric classes can be instantiated."""
-        incomplete_metrics = [
-            metrics.LandfallDisplacement,
-            metrics.LandfallTimeME,
-            metrics.LandfallIntensityMAE,
-            metrics.SpatialDisplacement,
-            metrics.FAR,
-            metrics.CSI,
-            metrics.LeadTimeDetection,
-            metrics.RegionalHitsMisses,
-            metrics.HitsMisses,
-            metrics.EarlySignal,
-        ]
-
-        for metric_class in incomplete_metrics:
-            metric = metric_class()
-            assert isinstance(metric, metrics.BaseMetric)
-            assert hasattr(metric, "_compute_metric")
-
-
-class TestMetricIntegration:
-    """Integration tests for metric classes."""
-
-    def test_all_metrics_have_required_methods(self):
-        """Test that all metric classes have required methods."""
-        all_metrics = [
-            metrics.MAE,
-            metrics.ME,
-            metrics.RMSE,
-            metrics.EarlySignal,
-            metrics.MaximumMAE,
-            metrics.MinimumMAE,
-            metrics.MaxMinMAE,
-            metrics.OnsetME,
-            metrics.DurationME,
-            metrics.LandfallDisplacement,
-            metrics.LandfallTimeME,
-            metrics.LandfallIntensityMAE,
-            metrics.SpatialDisplacement,
-            metrics.FAR,
-            metrics.CSI,
-            metrics.LeadTimeDetection,
-            metrics.RegionalHitsMisses,
-            metrics.HitsMisses,
-        ]
-
-        for metric_class in all_metrics:
-            metric = metric_class()
-            assert hasattr(metric, "_compute_metric")
-            assert hasattr(metric, "compute_metric")
-            assert hasattr(metric, "name")
-
-    def test_metrics_module_structure(self):
-        """Test the overall structure of the metrics module."""
-        # Test that required classes exist
-        assert hasattr(metrics, "BaseMetric")
-
-        # Test that all expected metric classes exist
-        expected_classes = [
-            "MAE",
-            "ME",
-            "RMSE",
-            "MaximumMAE",
-            "MinimumMAE",
-            "MaxMinMAE",
-            "OnsetME",
-            "DurationME",
-            "EarlySignal",
-            "LandfallDisplacement",
-            "LandfallTimeME",
-            "LandfallIntensityMAE",
-            "SpatialDisplacement",
-            "FAR",
-            "CSI",
-            "LeadTimeDetection",
-            "RegionalHitsMisses",
-            "HitsMisses",
-        ]
-
-        for class_name in expected_classes:
-            assert hasattr(metrics, class_name)
-            assert callable(getattr(metrics, class_name))
->>>>>>> 3a62d1d0
+        assert np.all(valid_results < 0)