--- conflicted
+++ resolved
@@ -146,28 +146,36 @@
         assert hasattr(metric, "compute_metric")
         assert callable(metric.compute_metric)
 
-<<<<<<< HEAD
-
-class TestAppliedMetric:
-    """Tests for the AppliedMetric abstract base class."""
-
-    def test_cannot_instantiate_abstract_base(self):
-        """Test that AppliedMetric cannot be instantiated directly."""
-        with pytest.raises(TypeError):
-            metrics.AppliedMetric()
-
-    def test_name_property(self):
-        """Test that the name property returns the class name."""
-
-        class TestConcreteAppliedMetric(metrics.AppliedMetric):
-            base_metric = metrics.MAE
-            name = "TestConcreteAppliedMetric"
-
-            def _compute_applied_metric(self, forecast, target, **kwargs):
-                return {"forecast": forecast, "target": target}
-
-        metric = TestConcreteAppliedMetric()
-        assert metric.name == "TestConcreteAppliedMetric"
+    def test_compute_metric_filters_kwargs(self):
+        """Test that compute_metric handles extra kwargs gracefully
+        when _compute_metric accepts **kwargs.
+        """
+
+        class TestMetricWithParams(metrics.BaseMetric):
+            name = "TestMetricWithParams"
+
+            def _compute_metric(
+                self,
+                forecast,
+                target,
+                preserve_dims="lead_time",
+                custom_param=10,
+                **kwargs,
+            ):
+                return forecast - target + custom_param
+
+        metric = TestMetricWithParams()
+        forecast = xr.DataArray([1, 2, 3])
+        target = xr.DataArray([0, 1, 2])
+        # Should handle extra kwargs without error
+        result = metric.compute_metric(
+            forecast,
+            target,
+            custom_param=5,
+            preserve_dims="init_time",
+            invalid_param=999,
+        )
+        assert result is not None
 
 
 class TestThresholdMetrics:
@@ -242,9 +250,9 @@
         csi_class_result = metrics.CSI.compute_metric(
             forecast,
             target,
-            forecast_threshold=0.5,
-            target_threshold=0.5,
-            preserve_dims="x",
+            custom_param=5,
+            preserve_dims="init_time",
+            invalid_param=999,
         )
 
         # Test instance callable usage
@@ -265,40 +273,13 @@
 
         # Call with different thresholds (should override instance values)
         result = csi_instance(
-=======
-    def test_compute_metric_filters_kwargs(self):
-        """Test that compute_metric handles extra kwargs gracefully
-        when _compute_metric accepts **kwargs.
-        """
-
-        class TestMetricWithParams(metrics.BaseMetric):
-            name = "TestMetricWithParams"
-
-            def _compute_metric(
-                self,
-                forecast,
-                target,
-                preserve_dims="lead_time",
-                custom_param=10,
-                **kwargs,
-            ):
-                return forecast - target + custom_param
-
-        metric = TestMetricWithParams()
-        forecast = xr.DataArray([1, 2, 3])
-        target = xr.DataArray([0, 1, 2])
-
-        # Should handle extra kwargs without error
-        result = metric.compute_metric(
->>>>>>> 4995aa95
             forecast,
             target,
-            custom_param=5,
-            preserve_dims="init_time",
-            invalid_param=999,
-        )
-
-<<<<<<< HEAD
+            forecast_threshold=0.5,
+            target_threshold=0.5,
+            preserve_dims="x",
+        )
+
         # Should not raise an exception
         assert isinstance(result, xr.DataArray)
 
@@ -403,10 +384,6 @@
         # FAR should be between 0 and 1
         assert np.all(far_result.values >= 0)
         assert np.all(far_result.values <= 1)
-=======
-        # Just verify it runs without error
-        assert result is not None
->>>>>>> 4995aa95
 
 
 class TestMAE:
