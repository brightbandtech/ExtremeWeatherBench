--- conflicted
+++ resolved
@@ -1,6 +1,4 @@
 """Tests for the metrics module."""
-
-import inspect
 
 import numpy as np
 import pandas as pd
@@ -633,7 +631,6 @@
         assert intensity.target_variable == "surface_wind_speed"
         assert isinstance(intensity, metrics.BaseMetric)
 
-<<<<<<< HEAD
     def test_landfall_metrics_with_mocked_data(self):
         """Test landfall metrics with mocked landfall detection."""
         from unittest.mock import patch
@@ -738,50 +735,4 @@
                 assert isinstance(result, xr.DataArray)
 
             # Verify mocking was used
-            assert mock_find.call_count > 0
-=======
-        for metric_class in incomplete_metrics:
-            metric = metric_class()
-            assert isinstance(metric, metrics.BaseMetric)
-            assert hasattr(metric, "_compute_metric")
-
-
-class TestMetricIntegration:
-    """Integration tests for metric classes."""
-
-    def test_all_metrics_have_required_methods(self):
-        """Test that all metric classes have required methods."""
-        # Auto-discover all BaseMetric subclasses, excluding abstract ones
-        all_metric_classes = [
-            cls
-            for name, cls in inspect.getmembers(metrics, inspect.isclass)
-            if issubclass(cls, metrics.BaseMetric)
-            and cls not in (metrics.BaseMetric, metrics.ThresholdMetric)
-            and not inspect.isabstract(cls)
-        ]
-
-        for metric_class in all_metric_classes:
-            metric = metric_class()
-            assert hasattr(metric, "_compute_metric")
-            assert hasattr(metric, "compute_metric")
-            assert hasattr(metric, "name")
-
-    def test_metrics_module_structure(self):
-        """Test the overall structure of the metrics module."""
-        # Test that required classes exist
-        assert hasattr(metrics, "BaseMetric")
-
-        # Auto-discover all metric classes (including abstract ones)
-        all_metric_classes = [
-            (name, cls)
-            for name, cls in inspect.getmembers(metrics, inspect.isclass)
-            if issubclass(cls, metrics.BaseMetric) and cls != metrics.BaseMetric
-        ]
-
-        # Should have at least some metrics
-        assert len(all_metric_classes) > 0
-
-        for class_name, cls in all_metric_classes:
-            assert hasattr(metrics, class_name)
-            assert callable(getattr(metrics, class_name))
->>>>>>> 4dd3ee74
+            assert mock_find.call_count > 0