--- conflicted
+++ resolved
@@ -722,56 +722,6 @@
             # If computation fails due to data structure issues,
             # at least test instantiation works
             assert isinstance(metric, metrics.MaximumMeanAbsoluteError)
-<<<<<<< HEAD
-
-    @pytest.mark.parametrize("use_sparse", [False, True])
-    def test_empty_tolerance_window_returns_nan(self, use_sparse):
-        """Test that empty tolerance window returns NaN instead of raising error.
-
-        When forecast valid_times don't overlap with the tolerance window around
-        target's maximum timestep, should return NaN gracefully.
-        """
-        metric = metrics.MaximumMeanAbsoluteError(tolerance_range_hours=2)
-
-        # Target times: Jan 1, 00:00 - 07:00 (peak at 02:00)
-        target_times = pd.date_range("2020-01-01 00:00", periods=8, freq="h")
-        # Forecast times: Jan 2, 00:00 - 07:00 (completely different day)
-        forecast_times = pd.date_range("2020-01-02 00:00", periods=8, freq="h")
-
-        temp_data = np.array([15, 16, 20, 18, 16, 15, 14, 13])  # Peak at index 2
-
-        forecast_data = temp_data + 1.0
-        target_data = temp_data.astype(float)
-
-        if use_sparse:
-            forecast_data = sparse.COO.from_numpy(forecast_data.reshape(8, 1, 1))
-            target_data = sparse.COO.from_numpy(target_data.reshape(8, 1, 1))
-            forecast = xr.DataArray(
-                forecast_data,
-                dims=["valid_time", "latitude", "longitude"],
-                coords={"valid_time": forecast_times},
-            )
-            target = xr.DataArray(
-                target_data,
-                dims=["valid_time", "latitude", "longitude"],
-                coords={"valid_time": target_times},
-            )
-        else:
-            forecast = xr.DataArray(
-                forecast_data,
-                dims=["valid_time"],
-                coords={"valid_time": forecast_times},
-            ).expand_dims(["latitude", "longitude"])
-            target = xr.DataArray(
-                target_data, dims=["valid_time"], coords={"valid_time": target_times}
-            ).expand_dims(["latitude", "longitude"])
-
-        # Should not raise an error, but return NaN
-        result = metric._compute_metric(forecast, target)
-        assert result is not None
-        assert np.isnan(result.values).all()
-=======
->>>>>>> 49f61f9f
 
 
 class TestMinimumMeanAbsoluteError:
@@ -807,56 +757,6 @@
             # If computation fails due to data structure issues,
             # at least test instantiation works
             assert isinstance(metric, metrics.MinimumMeanAbsoluteError)
-<<<<<<< HEAD
-
-    @pytest.mark.parametrize("use_sparse", [False, True])
-    def test_empty_tolerance_window_returns_nan(self, use_sparse):
-        """Test that empty tolerance window returns NaN instead of raising error.
-
-        When forecast valid_times don't overlap with the tolerance window around
-        target's minimum timestep, should return NaN gracefully.
-        """
-        metric = metrics.MinimumMeanAbsoluteError(tolerance_range_hours=2)
-
-        # Target times: Jan 1, 00:00 - 07:00 (min at 01:00)
-        target_times = pd.date_range("2020-01-01 00:00", periods=8, freq="h")
-        # Forecast times: Jan 2, 00:00 - 07:00 (completely different day)
-        forecast_times = pd.date_range("2020-01-02 00:00", periods=8, freq="h")
-
-        temp_data = np.array([15, 10, 20, 18, 16, 15, 14, 13])  # Min at index 1
-
-        forecast_data = temp_data + 1.0
-        target_data = temp_data.astype(float)
-
-        if use_sparse:
-            forecast_data = sparse.COO.from_numpy(forecast_data.reshape(8, 1, 1))
-            target_data = sparse.COO.from_numpy(target_data.reshape(8, 1, 1))
-            forecast = xr.DataArray(
-                forecast_data,
-                dims=["valid_time", "latitude", "longitude"],
-                coords={"valid_time": forecast_times},
-            )
-            target = xr.DataArray(
-                target_data,
-                dims=["valid_time", "latitude", "longitude"],
-                coords={"valid_time": target_times},
-            )
-        else:
-            forecast = xr.DataArray(
-                forecast_data,
-                dims=["valid_time"],
-                coords={"valid_time": forecast_times},
-            ).expand_dims(["latitude", "longitude"])
-            target = xr.DataArray(
-                target_data, dims=["valid_time"], coords={"valid_time": target_times}
-            ).expand_dims(["latitude", "longitude"])
-
-        # Should not raise an error, but return NaN
-        result = metric._compute_metric(forecast, target)
-        assert result is not None
-        assert np.isnan(result.values).all()
-=======
->>>>>>> 49f61f9f
 
 
 class TestMaximumLowestMeanAbsoluteError:
@@ -1198,7 +1098,6 @@
         forecast, target = self.create_test_case(
             forecast_vals, target_vals, climatology
         )
-<<<<<<< HEAD
 
         metric = metrics.DurationMeanError(threshold_criteria=climatology)
         result = metric.compute_metric(forecast=forecast, target=target)
@@ -2494,1303 +2393,6 @@
             name="surface_wind_speed",
         )
 
-=======
-
-        metric = metrics.DurationMeanError(threshold_criteria=climatology)
-        result = metric.compute_metric(forecast=forecast, target=target)
-
-        # Should be 0.0: forecast and target masks both all 1s
-        assert np.isclose(result.values[0], 0.0)
-
-    def test_me_0_3_three_timesteps_differ(self):
-        """Test MeanError= 0.3 when 3/10 timesteps differ."""
-        climatology = self.create_climatology()
-        # First 3 exceed, rest below
-        forecast_vals = np.concatenate([np.full(3, 305.0), np.full(7, 295.0)])
-        target_vals = np.full(10, 295.0)  # All below 300K
-
-        forecast, target = self.create_test_case(
-            forecast_vals, target_vals, climatology
-        )
-
-        metric = metrics.DurationMeanError(threshold_criteria=climatology)
-        result = metric.compute_metric(forecast=forecast, target=target)
-
-        # Should be 0.3: forecast mask: 3 ones, 7 zeros; target: all zeros
-        assert np.isclose(result.values[0], 0.3)
-
-    def test_me_with_lead_time_dimension(self):
-        """Test MeanErrorwith forecast having lead_time dimension.
-
-        This tests the alternative forecast structure where:
-        - dims are (lead_time, valid_time, latitude, longitude)
-        - init_time is a coordinate computed from valid_time - lead_time
-
-        With this structure, the metric groups by init_time, and each
-        init_time may appear multiple times (from different lead_time/
-        valid_time combinations). The sum over these groups reflects
-        the overlap pattern.
-        """
-        climatology = self.create_climatology()
-
-        # Create test data with lead_time dimension
-        n_lead_times = 5
-        n_valid_times = 10
-        lats = climatology.latitude.values
-        lons = climatology.longitude.values
-
-        # Create valid_time and lead_time coordinates
-        valid_times = pd.date_range("2020-01-01", periods=n_valid_times, freq="6h")
-        lead_times = pd.timedelta_range(start="0h", periods=n_lead_times, freq="6h")
-
-        # Create init_time as 2D coordinate: init_time = valid_time - lead_time
-        init_time_2d = np.array([[vt - lt for vt in valid_times] for lt in lead_times])
-
-        # Create forecast: all values exceed threshold (305K > 300K)
-        forecast_values = np.full(
-            (n_lead_times, n_valid_times, len(lats), len(lons)), 305.0
-        )
-
-        forecast = xr.DataArray(
-            forecast_values,
-            dims=["lead_time", "valid_time", "latitude", "longitude"],
-            coords={
-                "lead_time": lead_times,
-                "valid_time": valid_times,
-                "latitude": lats,
-                "longitude": lons,
-                "init_time": (["lead_time", "valid_time"], init_time_2d),
-            },
-        )
-
-        # Create target: all values below threshold (295K < 300K)
-        target_values = np.full((n_valid_times, len(lats), len(lons)), 295.0)
-
-        target = xr.DataArray(
-            target_values,
-            dims=["valid_time", "latitude", "longitude"],
-            coords={
-                "valid_time": valid_times,
-                "latitude": lats,
-                "longitude": lons,
-            },
-        )
-
-        # Compute metric
-        metric = metrics.DurationMeanError(threshold_criteria=climatology)
-        result = metric.compute_metric(forecast=forecast, target=target)
-
-        # Result will have init_time dimension from preserve_dims
-        assert result.dims == ("init_time",)
-
-        # With lead_time structure, each init_time has different overlap:
-        # - Early/late init_times appear fewer times (edge effects)
-        # - Middle init_times appear more times (up to n_lead_times)
-        # Expected pattern: [1, 2, 3, 4, 5, 5, 5, 5, 5, 5, 4, 3, 2, 1]
-        # This reflects the number of (lead_time, valid_time) combos per init
-
-        # All values should be positive (forecast exceeds, target doesn't)
-        assert np.all(result.values > 0)
-
-        # Middle init_times should have the maximum value (n_lead_times)
-        max_value = np.max(result.values)
-        assert max_value == n_lead_times
-
-        # Edge init_times should have value 1 (only one combination)
-        assert result.values[0] == 1
-        assert result.values[-1] == 1
-
-    def test_me_with_lead_time_partial_target_exceedance(self):
-        """Test MeanErrorwith lead_time dims where target partially exceeds.
-
-        This tests the alternative forecast structure with:
-        - dims are (lead_time, valid_time, latitude, longitude)
-        - init_time is a coordinate computed from valid_time - lead_time
-        - Both forecast and target have some exceedances
-
-        If forecast exceeds at all times and target exceeds at 1/10 times,
-        the difference per point is:
-        - 9 timesteps: forecast=1, target=0, diff=1
-        - 1 timestep: forecast=1, target=1, diff=0
-        With groupby, this gets summed across overlapping init_times.
-        """
-        climatology = self.create_climatology()
-
-        # Create test data with lead_time dimension
-        n_lead_times = 5
-        n_valid_times = 10
-        lats = climatology.latitude.values
-        lons = climatology.longitude.values
-
-        # Create valid_time and lead_time coordinates
-        valid_times = pd.date_range("2020-01-01", periods=n_valid_times, freq="6h")
-        lead_times = pd.timedelta_range(start="0h", periods=n_lead_times, freq="6h")
-
-        # Create init_time as 2D coordinate: init_time = valid_time - lead_time
-        init_time_2d = np.array([[vt - lt for vt in valid_times] for lt in lead_times])
-
-        # Create forecast: all values exceed threshold (305K > 300K)
-        forecast_values = np.full(
-            (n_lead_times, n_valid_times, len(lats), len(lons)), 305.0
-        )
-
-        forecast = xr.DataArray(
-            forecast_values,
-            dims=["lead_time", "valid_time", "latitude", "longitude"],
-            coords={
-                "lead_time": lead_times,
-                "valid_time": valid_times,
-                "latitude": lats,
-                "longitude": lons,
-                "init_time": (["lead_time", "valid_time"], init_time_2d),
-            },
-        )
-
-        # Create target: first timestep exceeds (305K), rest below (295K)
-        target_values = np.full((n_valid_times, len(lats), len(lons)), 295.0)
-        target_values[0, :, :] = 305.0  # First timestep exceeds threshold
-
-        target = xr.DataArray(
-            target_values,
-            dims=["valid_time", "latitude", "longitude"],
-            coords={
-                "valid_time": valid_times,
-                "latitude": lats,
-                "longitude": lons,
-            },
-        )
-
-        # Compute metric
-        metric = metrics.DurationMeanError(threshold_criteria=climatology)
-        result = metric.compute_metric(forecast=forecast, target=target)
-
-        # Result will have init_time dimension from preserve_dims
-        assert result.dims == ("init_time",)
-
-        # First init_time (2020-01-01) should have lower ME
-        # because target also exceeds at that time (diff=0)
-        # Later init_times should have higher MeanError(only forecast exceeds)
-        first_init_me = result.values[0]
-        middle_init_me = result.values[len(result) // 2]
-
-        # First init should be 0 (both forecast and target exceed at that time)
-        # It only has one valid_time (2020-01-01), which is when target exceeds
-        assert first_init_me == 0.0
-
-        # Middle init_times should have positive ME
-        # They have multiple valid_times where forecast=1, target=0
-        assert middle_init_me > 0
-
-        # All values should be non-negative (forecast always >= target in mask)
-        assert np.all(result.values >= 0)
-
-    def test_me_with_nans_no_target_exceedance(self):
-        """Test MeanErrorwith NaNs when no target values exceed threshold.
-
-        Forecast has NaNs at specific timesteps (all locations), and
-        target never exceeds. NaNs should be excluded from calculation.
-        """
-        climatology = self.create_climatology()
-
-        # All forecast values exceed threshold (305K)
-        forecast_vals = np.full(10, 305.0)
-        target_vals = np.full(10, 295.0)  # No exceedance
-
-        forecast, target = self.create_test_case(
-            forecast_vals, target_vals, climatology
-        )
-
-        # Add NaNs to forecast at specific timesteps (all locations)
-        # This ensures NaNs affect spatially averaged result
-        forecast_with_nans = forecast.copy()
-        forecast_with_nans.values[0, 2:4, :, :] = np.nan  # timesteps 2-3
-
-        metric = metrics.DurationMeanError(threshold_criteria=climatology)
-        result = metric.compute_metric(forecast=forecast_with_nans, target=target)
-
-        # Should still be positive (forecast exceeds where not NaN)
-        # Result is reduced to scalar per init_time
-        mean_result = float(result.values[0])
-        assert mean_result > 0
-        # 8 out of 10 timesteps exceed (2 are NaN), target never exceeds
-        # So result should be 0.8 (8 timesteps where forecast=1, target=0)
-        assert np.isclose(mean_result, 0.8)
-
-    def test_me_with_nans_one_target_exceedance(self):
-        """Test MeanErrorwith NaNs when one target value exceeds threshold.
-
-        Forecast has NaNs and all non-NaN values exceed.
-        Target has one timestep that exceeds.
-        """
-        climatology = self.create_climatology()
-
-        # All forecast values exceed threshold (305K)
-        forecast_vals = np.full(10, 305.0)
-        # First target value exceeds, rest below
-        target_vals = np.full(10, 295.0)
-        target_vals[0] = 305.0
-
-        forecast, target = self.create_test_case(
-            forecast_vals, target_vals, climatology
-        )
-
-        # Add NaNs to forecast at later timesteps
-        forecast_with_nans = forecast.copy()
-        forecast_with_nans.values[0, 5:7, 0, 0] = np.nan  # timesteps 5-6, first loc
-
-        metric = metrics.DurationMeanError(threshold_criteria=climatology)
-        result = metric.compute_metric(forecast=forecast_with_nans, target=target)
-
-        # Should be less than 1.0 because:
-        # - timestep 0: both exceed (diff=0)
-        # - timesteps 1-4, 7-9: forecast exceeds, target doesn't (diff=1)
-        # - timesteps 5-6: NaN positions excluded
-        assert result.values[0] < 1.0
-        assert result.values[0] > 0
-
-    def test_me_with_nans_all_but_nan_exceed(self):
-        """Test MeanErrorwhen all non-NaN forecast/target values exceed threshold.
-
-        Both forecast and target exceed at all non-NaN positions.
-        Should result in MeanErrorclose to 0.
-        """
-        climatology = self.create_climatology()
-
-        # All values exceed threshold (305K)
-        forecast_vals = np.full(10, 305.0)
-        target_vals = np.full(10, 305.0)
-
-        forecast, target = self.create_test_case(
-            forecast_vals, target_vals, climatology
-        )
-
-        # Add NaNs to forecast at specific positions
-        forecast_with_nans = forecast.copy()
-        forecast_with_nans.values[0, 3:5, :, :] = np.nan  # timesteps 3-4, all locs
-
-        metric = metrics.DurationMeanError(threshold_criteria=climatology)
-        result = metric.compute_metric(forecast=forecast_with_nans, target=target)
-
-        # Should be 0 because wherever both have valid data, both exceed
-        # NaN positions are excluded from both forecast and target comparison
-        assert np.isclose(result.values[0], 0.0)
-
-    def test_me_with_nans_mixed_pattern(self):
-        """Test MeanErrorwith NaNs and mixed exceedance pattern.
-
-        Complex scenario with NaNs at different locations and varying
-        exceedance patterns across timesteps and spatial points.
-        """
-        climatology = self.create_climatology()
-
-        # Forecast: first 6 exceed, last 4 below
-        forecast_vals = np.concatenate([np.full(6, 305.0), np.full(4, 295.0)])
-        # Target: first 3 exceed, rest below
-        target_vals = np.concatenate([np.full(3, 305.0), np.full(7, 295.0)])
-
-        forecast, target = self.create_test_case(
-            forecast_vals, target_vals, climatology
-        )
-
-        # Add NaNs to forecast at various positions
-        forecast_with_nans = forecast.copy()
-        # NaN at timestep 1 (both would exceed)
-        forecast_with_nans.values[0, 1, 0, 0] = np.nan
-        # NaN at timestep 4 (forecast exceeds, target doesn't)
-        forecast_with_nans.values[0, 4, 1, 1] = np.nan
-        # NaN at timestep 8 (neither exceeds)
-        forecast_with_nans.values[0, 8, 0, 1] = np.nan
-
-        metric = metrics.DurationMeanError(threshold_criteria=climatology)
-        result = metric.compute_metric(forecast=forecast_with_nans, target=target)
-
-        # Result should be positive but less than previous tests
-        # because some positions where forecast>target are NaN
-        assert result.values[0] > 0
-        assert result.values[0] < 1.0
-
-        # Verify that the computation completed without errors
-        assert not np.isnan(result.values[0])
-
-    def test_instantiation_with_float_threshold_criteria(self):
-        """Test that DurationMeanError can be instantiated with float threshold
-        criteria."""
-        metric = metrics.DurationMeanError(threshold_criteria=300.0)
-        assert isinstance(metric, metrics.MeanError)
-        assert metric.name == "duration_me"
-        assert metric.threshold_criteria == 300.0
-
-    def test_me_with_float_threshold_all_forecast_exceeds(self):
-        """Test MeanErrorwith float threshold when all forecast exceeds."""
-        climatology = self.create_climatology()
-        forecast_vals = np.full(10, 305.0)  # All exceed 300.0
-        target_vals = np.full(10, 295.0)  # All below 300.0
-
-        forecast, target = self.create_test_case(
-            forecast_vals, target_vals, climatology
-        )
-
-        metric = metrics.DurationMeanError(threshold_criteria=300.0)
-        result = metric.compute_metric(forecast=forecast, target=target)
-
-        # Should be 1.0: forecast mask all 1s, target mask all 0s
-        assert np.isclose(result.values[0], 1.0)
-
-    def test_me_with_float_threshold_mixed(self):
-        """Test MeanErrorwith float threshold and mixed exceedance."""
-        climatology = self.create_climatology()
-        # First 6 exceed 300.0, last 4 below
-        forecast_vals = np.concatenate([np.full(6, 305.0), np.full(4, 295.0)])
-        # First 3 exceed 300.0, rest below
-        target_vals = np.concatenate([np.full(3, 305.0), np.full(7, 295.0)])
-
-        forecast, target = self.create_test_case(
-            forecast_vals, target_vals, climatology
-        )
-
-        metric = metrics.DurationMeanError(threshold_criteria=300.0)
-        result = metric.compute_metric(forecast=forecast, target=target)
-
-        # Forecast: 6 timesteps exceed, Target: 3 timesteps exceed
-        # MeanError= (6 - 3) / 10 = 0.3
-        assert np.isclose(result.values[0], 0.3)
-
-    def test_float_and_climatology_produce_same_result(self):
-        """Test that float threshold and equivalent climatology give same result."""
-        climatology = self.create_climatology()
-        forecast_vals = np.full(10, 305.0)
-        target_vals = np.full(10, 295.0)
-
-        forecast, target = self.create_test_case(
-            forecast_vals, target_vals, climatology
-        )
-
-        # Test with climatology (constant 300K)
-        metric_clim = metrics.DurationMeanError(threshold_criteria=climatology)
-        result_clim = metric_clim.compute_metric(forecast=forecast, target=target)
-
-        # Test with float threshold (300.0)
-        metric_float = metrics.DurationMeanError(threshold_criteria=300.0)
-        result_float = metric_float.compute_metric(forecast=forecast, target=target)
-
-        # Results should be the same
-        assert np.isclose(result_clim.values[0], result_float.values[0])
-
-    def test_sparse_array_handling(self):
-        """Test that sparse arrays are properly densified to avoid mixing errors."""
-        import sparse
-
-        climatology = self.create_climatology()
-        forecast_vals = np.full(10, 305.0)
-        target_vals = np.full(10, 295.0)
-
-        forecast, target = self.create_test_case(
-            forecast_vals, target_vals, climatology
-        )
-
-        # Convert forecast data to sparse array
-        forecast_sparse = forecast.copy()
-        forecast_sparse.data = sparse.COO.from_numpy(forecast.values)
-
-        # Convert target data to sparse array
-        target_sparse = target.copy()
-        target_sparse.data = sparse.COO.from_numpy(target.values)
-
-        # Test with sparse data - should not raise "All arrays must be instances of
-        # SparseArray"
-        metric = metrics.DurationMeanError(threshold_criteria=300.0)
-        result = metric.compute_metric(forecast=forecast_sparse, target=target_sparse)
-
-        # Result should be valid (not NaN) and correct
-        assert not np.isnan(result.values[0])
-        assert np.isclose(
-            result.values[0], 1.0
-        )  # All forecast exceeds, all target below
-
-    def test_sparse_array_with_climatology(self):
-        """Test sparse arrays with climatology threshold criteria."""
-        import sparse
-
-        climatology = self.create_climatology()
-        forecast_vals = np.concatenate([np.full(6, 305.0), np.full(4, 295.0)])
-        target_vals = np.concatenate([np.full(3, 305.0), np.full(7, 295.0)])
-
-        forecast, target = self.create_test_case(
-            forecast_vals, target_vals, climatology
-        )
-
-        # Convert to sparse arrays
-        forecast_sparse = forecast.copy()
-        forecast_sparse.data = sparse.COO.from_numpy(forecast.values)
-
-        target_sparse = target.copy()
-        target_sparse.data = sparse.COO.from_numpy(target.values)
-
-        # Test with climatology and sparse data
-        metric = metrics.DurationMeanError(threshold_criteria=climatology)
-        result = metric.compute_metric(forecast=forecast_sparse, target=target_sparse)
-
-        # Result should be valid
-        assert not np.isnan(result.values[0])
-        # Forecast: 6 timesteps exceed, Target: 3 timesteps exceed
-        assert np.isclose(result.values[0], 0.3)
-
-
-class TestThresholdMetric:
-    """Tests for the ThresholdMetric parent class."""
-
-    def test_instantiation(self):
-        """Test that ThresholdMetric can be instantiated via subclass."""
-        metric = metrics.CriticalSuccessIndex()
-        assert isinstance(metric, metrics.ThresholdMetric)
-        assert isinstance(metric, metrics.BaseMetric)
-
-    def test_threshold_parameters(self):
-        """Test that threshold parameters are set correctly."""
-        metric = metrics.CriticalSuccessIndex(
-            forecast_threshold=0.7, target_threshold=0.3, preserve_dims="time"
-        )
-        assert metric.forecast_threshold == 0.7
-        assert metric.target_threshold == 0.3
-        assert metric.preserve_dims == "time"
-
-    def test_callable_interface(self):
-        """Test that ThresholdMetric instances are callable."""
-        metric = metrics.CriticalSuccessIndex(
-            forecast_threshold=0.6, target_threshold=0.4
-        )
-
-        # Create simple binary-like test data
-        forecast = xr.DataArray(
-            data=[0.8, 0.3, 0.7, 0.2],
-            dims=["lead_time"],
-            coords={"lead_time": [0, 1, 2, 3]},
-        )
-        target = xr.DataArray(
-            data=[0.9, 0.1, 0.8, 0.1],
-            dims=["lead_time"],
-            coords={"lead_time": [0, 1, 2, 3]},
-        )
-
-        # Should be callable
-        result = metric(forecast, target)
-        assert result is not None
-        assert isinstance(result, xr.DataArray)
-
-    def test_transformed_contingency_manager_method(self):
-        """Test the transformed_contingency_manager method."""
-        metric = metrics.CriticalSuccessIndex()
-
-        # Create test data
-        forecast = xr.DataArray(
-            data=[0.8, 0.3, 0.7, 0.2],
-            dims=["lead_time"],
-            coords={"lead_time": [0, 1, 2, 3]},
-        )
-        target = xr.DataArray(
-            data=[0.9, 0.1, 0.8, 0.1],
-            dims=["lead_time"],
-            coords={"lead_time": [0, 1, 2, 3]},
-        )
-
-        # Call the method directly
-        manager = metric.transformed_contingency_manager(
-            forecast=forecast,
-            target=target,
-            forecast_threshold=0.5,
-            target_threshold=0.5,
-            preserve_dims="lead_time",
-        )
-
-        # Should return a BasicContingencyManager
-        assert manager is not None
-        assert hasattr(manager, "critical_success_index")
-        assert hasattr(manager, "false_alarm_ratio")
-
-    def test_transformed_contingency_manager_with_sparse(self):
-        """Test transformed_contingency_manager with sparse arrays."""
-
-        metric = metrics.CriticalSuccessIndex()
-
-        # Create dense test data first
-        forecast_dense = np.array([[0.8, 0.3, 0.0], [0.7, 0.0, 0.2]])
-        target_dense = np.array([[0.9, 0.0, 0.1], [0.8, 0.1, 0.0]])
-
-        # Convert to sparse arrays
-        forecast_sparse = sparse.COO.from_numpy(forecast_dense)
-        target_sparse = sparse.COO.from_numpy(target_dense)
-
-        # Create DataArrays with sparse data
-        forecast = xr.DataArray(
-            data=forecast_sparse,
-            dims=["lead_time", "location"],
-            coords={"lead_time": [0, 1], "location": [0, 1, 2]},
-        )
-        target = xr.DataArray(
-            data=target_sparse,
-            dims=["lead_time", "location"],
-            coords={"lead_time": [0, 1], "location": [0, 1, 2]},
-        )
-
-        # Verify input is sparse
-        assert isinstance(forecast.data, sparse.SparseArray)
-        assert isinstance(target.data, sparse.SparseArray)
-
-        # Call the method
-        manager = metric.transformed_contingency_manager(
-            forecast=forecast,
-            target=target,
-            forecast_threshold=0.5,
-            target_threshold=0.5,
-            preserve_dims="lead_time",
-        )
-
-        # Should return a BasicContingencyManager without errors
-        assert manager is not None
-        assert hasattr(manager, "critical_success_index")
-        assert hasattr(manager, "false_alarm_ratio")
-
-        # Verify results are reasonable
-        csi = manager.critical_success_index()
-        assert csi is not None
-        assert len(csi) == 2  # Should have 2 lead times
-
-    def test_transformed_contingency_manager_mixed_sparse_dense(self):
-        """Test with dense forecast and sparse target."""
-        import sparse
-
-        metric = metrics.FalseAlarmRatio()
-
-        # Create dense forecast
-        forecast = xr.DataArray(
-            data=np.array([[0.8, 0.3, 0.6], [0.7, 0.4, 0.2]]),
-            dims=["lead_time", "location"],
-            coords={"lead_time": [0, 1], "location": [0, 1, 2]},
-        )
-
-        # Create sparse target (typical for PPH/LSR data)
-        target_dense = np.array([[0.9, 0.0, 0.1], [0.8, 0.0, 0.0]])
-        target_sparse = sparse.COO.from_numpy(target_dense)
-        target = xr.DataArray(
-            data=target_sparse,
-            dims=["lead_time", "location"],
-            coords={"lead_time": [0, 1], "location": [0, 1, 2]},
-        )
-
-        # Verify input types
-        assert isinstance(forecast.data, np.ndarray)
-        assert isinstance(target.data, sparse.SparseArray)
-
-        # Call the method - should handle mixed types gracefully
-        manager = metric.transformed_contingency_manager(
-            forecast=forecast,
-            target=target,
-            forecast_threshold=0.5,
-            target_threshold=0.5,
-            preserve_dims="lead_time",
-        )
-
-        # Should work without errors
-        assert manager is not None
-        far = manager.false_alarm_ratio()
-        assert far is not None
-        assert len(far) == 2
-
-    def test_composite_with_metric_classes(self):
-        """Test ThresholdMetric as composite with metric classes."""
-        # Create composite metric
-        composite = metrics.ThresholdMetric(
-            metrics=[
-                metrics.CriticalSuccessIndex,
-                metrics.FalseAlarmRatio,
-                metrics.Accuracy,
-            ],
-            forecast_threshold=0.6,
-            target_threshold=0.4,
-        )
-
-        # Test is_composite
-        assert composite.is_composite()
-
-        # Expand into individual metrics
-        expanded_metrics = composite.maybe_expand_composite()
-
-        # Should return list of 3 metrics
-        assert isinstance(expanded_metrics, list)
-        assert len(expanded_metrics) == 3
-
-        # Each should be a ThresholdMetric instance
-        for metric in expanded_metrics:
-            assert isinstance(metric, metrics.ThresholdMetric)
-
-    def test_composite_empty_raises_error(self):
-        """Test that composite without metrics raises error."""
-        composite = metrics.ThresholdMetric()
-
-        forecast = xr.DataArray(
-            data=[0.8, 0.3, 0.7, 0.2],
-            dims=["lead_time"],
-            coords={"lead_time": [0, 1, 2, 3]},
-        )
-        target = xr.DataArray(
-            data=[0.9, 0.1, 0.8, 0.1],
-            dims=["lead_time"],
-            coords={"lead_time": [0, 1, 2, 3]},
-        )
-
-        # Should raise NotImplementedError
-        with pytest.raises(NotImplementedError):
-            composite.compute_metric(forecast, target)
-
-    def test_composite_with_all_threshold_metrics(self):
-        """Test composite with all threshold metrics."""
-        composite = metrics.ThresholdMetric(
-            metrics=[
-                metrics.CriticalSuccessIndex,
-                metrics.FalseAlarmRatio,
-                metrics.TruePositives,
-                metrics.FalsePositives,
-                metrics.TrueNegatives,
-                metrics.FalseNegatives,
-                metrics.Accuracy,
-            ],
-            forecast_threshold=0.5,
-            target_threshold=0.5,
-        )
-
-        # Test expansion
-        expanded_metrics = composite.maybe_expand_composite()
-
-        # Should have all 7 metrics
-        assert len(expanded_metrics) == 7
-
-    def test_composite_is_composite_method(self):
-        """Test is_composite method."""
-        # Regular metric is not composite
-        single = metrics.CriticalSuccessIndex()
-        assert not single.is_composite()
-
-        # Composite metric is composite
-        composite = metrics.ThresholdMetric(
-            metrics=[metrics.CriticalSuccessIndex, metrics.FalseAlarmRatio],
-            forecast_threshold=0.7,
-            target_threshold=0.3,
-        )
-        assert composite.is_composite()
-
-        # Can expand composite
-        expanded = composite.maybe_expand_composite()
-        assert len(expanded) == 2
-
-
-class TestCriticalSuccessIndex:
-    """Tests for the CriticalSuccessIndex (Critical Success Index) metric."""
-
-    def test_instantiation(self):
-        """Test that CriticalSuccessIndex can be instantiated."""
-        metric = metrics.CriticalSuccessIndex()
-        assert isinstance(metric, metrics.ThresholdMetric)
-
-    def test_compute_metric(self):
-        """Test CriticalSuccessIndex computation with simple data."""
-        metric = metrics.CriticalSuccessIndex(
-            forecast_threshold=0.5, target_threshold=0.5
-        )
-
-        # Test data: TP=2, FP=1, FN=1, TN=0
-        # CriticalSuccessIndex = TP/(TP+FP+FN) = 2/4 = 0.5
-        forecast = xr.DataArray(
-            data=[0.8, 0.3, 0.7, 0.2],
-            dims=["lead_time"],
-            coords={"lead_time": [0, 1, 2, 3]},
-        )
-        target = xr.DataArray(
-            data=[0.9, 0.1, 0.8, 0.6],
-            dims=["lead_time"],
-            coords={"lead_time": [0, 1, 2, 3]},
-        )
-
-        result = metric._compute_metric(forecast, target)
-        assert isinstance(result, xr.DataArray)
-
-
-class TestFalseAlarmRatio:
-    """Tests for the FalseAlarmRatio (False Alarm Ratio) metric."""
-
-    def test_instantiation(self):
-        """Test that FalseAlarmRatio can be instantiated."""
-        metric = metrics.FalseAlarmRatio()
-        assert isinstance(metric, metrics.ThresholdMetric)
-
-    def test_compute_metric(self):
-        """Test FalseAlarmRatio computation with simple data."""
-        metric = metrics.FalseAlarmRatio(forecast_threshold=0.5, target_threshold=0.5)
-
-        forecast = xr.DataArray(
-            data=[0.8, 0.3, 0.7, 0.2],
-            dims=["lead_time"],
-            coords={"lead_time": [0, 1, 2, 3]},
-        )
-        target = xr.DataArray(
-            data=[0.9, 0.1, 0.8, 0.6],
-            dims=["lead_time"],
-            coords={"lead_time": [0, 1, 2, 3]},
-        )
-
-        result = metric._compute_metric(forecast, target)
-        assert isinstance(result, xr.DataArray)
-
-
-class TestTP:
-    """Tests for the TP (True Positive) metric."""
-
-    def test_instantiation(self):
-        """Test that TP can be instantiated."""
-        metric = metrics.TruePositives()
-        assert isinstance(metric, metrics.ThresholdMetric)
-
-    def test_compute_metric(self):
-        """Test TP computation."""
-        metric = metrics.TruePositives(forecast_threshold=0.5, target_threshold=0.5)
-
-        forecast = xr.DataArray(
-            data=[0.8, 0.3, 0.7, 0.2],
-            dims=["lead_time"],
-            coords={"lead_time": [0, 1, 2, 3]},
-        )
-        target = xr.DataArray(
-            data=[0.9, 0.1, 0.8, 0.6],
-            dims=["lead_time"],
-            coords={"lead_time": [0, 1, 2, 3]},
-        )
-
-        result = metric._compute_metric(forecast, target)
-        assert isinstance(result, xr.DataArray)
-
-
-class TestFP:
-    """Tests for the FP (False Positive) metric."""
-
-    def test_instantiation(self):
-        """Test that FP can be instantiated."""
-        metric = metrics.FalsePositives()
-        assert isinstance(metric, metrics.ThresholdMetric)
-
-    def test_compute_metric(self):
-        """Test FP computation."""
-        metric = metrics.FalsePositives(forecast_threshold=0.5, target_threshold=0.5)
-
-        forecast = xr.DataArray(
-            data=[0.8, 0.3, 0.7, 0.2],
-            dims=["lead_time"],
-            coords={"lead_time": [0, 1, 2, 3]},
-        )
-        target = xr.DataArray(
-            data=[0.9, 0.1, 0.8, 0.6],
-            dims=["lead_time"],
-            coords={"lead_time": [0, 1, 2, 3]},
-        )
-
-        result = metric._compute_metric(forecast, target)
-        assert isinstance(result, xr.DataArray)
-
-
-class TestTN:
-    """Tests for the TN (True Negative) metric."""
-
-    def test_instantiation(self):
-        """Test that TN can be instantiated."""
-        metric = metrics.TrueNegatives()
-        assert isinstance(metric, metrics.ThresholdMetric)
-
-    def test_compute_metric(self):
-        """Test TN computation."""
-        metric = metrics.TrueNegatives(forecast_threshold=0.5, target_threshold=0.5)
-
-        forecast = xr.DataArray(
-            data=[0.8, 0.3, 0.7, 0.2],
-            dims=["lead_time"],
-            coords={"lead_time": [0, 1, 2, 3]},
-        )
-        target = xr.DataArray(
-            data=[0.9, 0.1, 0.8, 0.6],
-            dims=["lead_time"],
-            coords={"lead_time": [0, 1, 2, 3]},
-        )
-
-        result = metric._compute_metric(forecast, target)
-        assert isinstance(result, xr.DataArray)
-
-
-class TestFN:
-    """Tests for the FN (False Negative) metric."""
-
-    def test_instantiation(self):
-        """Test that FN can be instantiated."""
-        metric = metrics.FalseNegatives()
-        assert isinstance(metric, metrics.ThresholdMetric)
-
-    def test_compute_metric(self):
-        """Test FN computation."""
-        metric = metrics.FalseNegatives(forecast_threshold=0.5, target_threshold=0.5)
-
-        forecast = xr.DataArray(
-            data=[0.8, 0.3, 0.7, 0.2],
-            dims=["lead_time"],
-            coords={"lead_time": [0, 1, 2, 3]},
-        )
-        target = xr.DataArray(
-            data=[0.9, 0.1, 0.8, 0.6],
-            dims=["lead_time"],
-            coords={"lead_time": [0, 1, 2, 3]},
-        )
-
-        result = metric._compute_metric(forecast, target)
-        assert isinstance(result, xr.DataArray)
-
-
-class TestAccuracy:
-    """Tests for the Accuracy metric."""
-
-    def test_instantiation(self):
-        """Test that Accuracy can be instantiated."""
-        metric = metrics.Accuracy()
-        assert isinstance(metric, metrics.ThresholdMetric)
-
-    def test_compute_metric(self):
-        """Test Accuracy computation."""
-        metric = metrics.Accuracy(forecast_threshold=0.5, target_threshold=0.5)
-
-        forecast = xr.DataArray(
-            data=[0.8, 0.3, 0.7, 0.2],
-            dims=["lead_time"],
-            coords={"lead_time": [0, 1, 2, 3]},
-        )
-        target = xr.DataArray(
-            data=[0.9, 0.1, 0.8, 0.6],
-            dims=["lead_time"],
-            coords={"lead_time": [0, 1, 2, 3]},
-        )
-
-        result = metric._compute_metric(forecast, target)
-        assert isinstance(result, xr.DataArray)
-
-
-class TestMetricIntegration:
-    """Integration tests for metric classes."""
-
-    def test_all_metrics_have_required_methods(self):
-        """Test that all metric classes have required methods."""
-        # Auto-discover all BaseMetric subclasses, excluding abstract ones
-        all_metric_classes = [
-            cls
-            for name, cls in inspect.getmembers(metrics, inspect.isclass)
-            if issubclass(cls, metrics.BaseMetric)
-            and cls not in (metrics.BaseMetric, metrics.ThresholdMetric)
-            and not inspect.isabstract(cls)
-        ]
-
-        for metric_class in all_metric_classes:
-            # DurationMeanError requires threshold criteria parameter
-            if metric_class.__name__ == "DurationMeanError":
-                metric = metric_class(threshold_criteria=300.0)
-            else:
-                metric = metric_class()
-            assert hasattr(metric, "_compute_metric")
-            assert hasattr(metric, "compute_metric")
-            assert hasattr(metric, "name")
-
-    def test_metrics_module_structure(self):
-        """Test the overall structure of the metrics module."""
-        # Test that required classes exist
-        assert hasattr(metrics, "BaseMetric")
-
-        # Auto-discover all metric classes (including abstract ones)
-        all_metric_classes = [
-            (name, cls)
-            for name, cls in inspect.getmembers(metrics, inspect.isclass)
-            if issubclass(cls, metrics.BaseMetric) and cls != metrics.BaseMetric
-        ]
-
-        # Should have at least some metrics
-        assert len(all_metric_classes) > 0
-
-        for class_name, cls in all_metric_classes:
-            assert hasattr(metrics, class_name)
-            assert callable(getattr(metrics, class_name))
-
-
-class TestLandfallMetrics:
-    """Tests for landfall-related metrics."""
-
-    def test_landfall_metrics_exist(self):
-        """Test that consolidated landfall metrics exist."""
-        assert hasattr(metrics, "LandfallDisplacement")
-        assert hasattr(metrics, "LandfallTimeMeanError")
-        assert hasattr(metrics, "LandfallIntensityMeanAbsoluteError")
-
-    def test_landfall_displacement_instantiation(self):
-        """Test LandfallDisplacement can be instantiated."""
-        displacement_first = metrics.LandfallDisplacement(approach="first")
-        displacement_next = metrics.LandfallDisplacement(approach="next")
-
-        assert displacement_first.approach == "first"
-        assert displacement_next.approach == "next"
-        assert isinstance(displacement_first, metrics.BaseMetric)
-
-    def test_landfall_time_me_instantiation(self):
-        """Test LandfallTimeMeanError can be instantiated."""
-        timing_first = metrics.LandfallTimeMeanError(approach="first")
-        timing_next = metrics.LandfallTimeMeanError(approach="next")
-
-        assert timing_first.approach == "first"
-        assert timing_next.approach == "next"
-
-    def test_landfall_intensity_mae_instantiation(self):
-        """Test LandfallIntensityMeanAbsoluteError can be instantiated."""
-        intensity = metrics.LandfallIntensityMeanAbsoluteError(
-            approach="first",
-            forecast_variable="surface_wind_speed",
-            target_variable="surface_wind_speed",
-        )
-        assert intensity.approach == "first"
-        assert intensity.forecast_variable == "surface_wind_speed"
-        assert intensity.target_variable == "surface_wind_speed"
-        assert isinstance(intensity, metrics.BaseMetric)
-
-    def test_landfall_metrics_with_mocked_data(self):
-        """Test landfall metrics with mocked landfall detection."""
-        # Create simple test data
-        target = xr.Dataset(
-            {
-                "latitude": (["valid_time"], [25.0]),
-                "longitude": (["valid_time"], [-80.0]),
-                "surface_wind_speed": (["valid_time"], [40.0]),
-                "air_pressure_at_mean_sea_level": (["valid_time"], [97000.0]),
-            },
-            coords={"valid_time": [pd.Timestamp("2023-09-15")]},
-        )
-
-        forecast = xr.Dataset(
-            {
-                "latitude": (["lead_time", "valid_time"], [[25.1]]),
-                "longitude": (["lead_time", "valid_time"], [[-80.1]]),
-                "surface_wind_speed": (["lead_time", "valid_time"], [[38.0]]),
-                "air_pressure_at_mean_sea_level": (
-                    ["lead_time", "valid_time"],
-                    [[97500.0]],
-                ),
-            },
-            coords={
-                "lead_time": [12],
-                "valid_time": [pd.Timestamp("2023-09-15")],
-            },
-        )
-
-        # Mock landfall data (now DataArrays instead of Datasets)
-        mock_target_landfall = xr.DataArray(
-            [40.0],
-            dims=["init_time"],
-            coords={
-                "init_time": [pd.Timestamp("2023-09-15")],
-                "latitude": (["init_time"], [25.0]),
-                "longitude": (["init_time"], [-80.0]),
-                "valid_time": (["init_time"], [pd.Timestamp("2023-09-15 06:00")]),
-            },
-            name="surface_wind_speed",
-        )
-
-        mock_forecast_landfall = xr.DataArray(
-            [38.0],
-            dims=["init_time"],
-            coords={
-                "latitude": (["init_time"], [25.1]),
-                "longitude": (["init_time"], [-80.1]),
-                "valid_time": (["init_time"], [pd.Timestamp("2023-09-15 06:00")]),
-                "init_time": [pd.Timestamp("2023-09-15")],
-            },
-            name="surface_wind_speed",
-        )
-
-        # Mock expensive find_landfalls calls
-        with mock.patch.object(calc, "find_landfalls") as mock_find:
-
-            def mock_find_func(track_data, return_next_landfall=False):
-                if return_next_landfall:
-                    return xr.DataArray(
-                        [40.0],
-                        dims=["landfall"],
-                        coords={
-                            "latitude": (["landfall"], [25.0]),
-                            "longitude": (["landfall"], [-80.0]),
-                            "valid_time": (
-                                ["landfall"],
-                                [pd.Timestamp("2023-09-15 06:00")],
-                            ),
-                            "landfall": [0],
-                        },
-                        name="surface_wind_speed",
-                    )
-                else:
-                    return (
-                        mock_target_landfall
-                        if "lead_time" not in track_data.dims
-                        else mock_forecast_landfall
-                    )
-
-            mock_find.side_effect = mock_find_func
-
-            # Test all metric types with DataArrays
-            # Extract DataArrays from datasets for the new API
-            forecast_da = forecast["surface_wind_speed"]
-            target_da = target["surface_wind_speed"]
-
-            metrics_to_test = [
-                metrics.LandfallDisplacement(approach="first"),
-                metrics.LandfallTimeMeanError(approach="first"),
-                metrics.LandfallIntensityMeanAbsoluteError(
-                    approach="first",
-                    forecast_variable="surface_wind_speed",
-                    target_variable="surface_wind_speed",
-                ),
-            ]
-
-            for metric in metrics_to_test:
-                result = metric._compute_metric(forecast_da, target_da)
-                assert isinstance(result, xr.DataArray)
-
-            # Verify mocking was used
-            assert mock_find.call_count > 0
-
-    def test_landfall_displacement_with_known_values(self):
-        """Test LandfallDisplacement with manually calculated expected values."""
-        # Create test data with known coordinates
-        # Target landfall at Miami: (25.7617° N, 80.1918° W)
-        # Forecast landfall at Fort Lauderdale: (26.1224° N, 80.1373° W)
-        # Expected distance: ~40 km (calculated using haversine formula)
-
-        target = xr.Dataset(
-            {
-                "latitude": (["valid_time"], [25.7617]),
-                "longitude": (["valid_time"], [-80.1918]),
-                "surface_wind_speed": (["valid_time"], [45.0]),
-            },
-            coords={"valid_time": [pd.Timestamp("2023-09-15 12:00")]},
-        )
-
-        forecast = xr.Dataset(
-            {
-                "latitude": (["lead_time", "valid_time"], [[26.1224]]),
-                "longitude": (["lead_time", "valid_time"], [[-80.1373]]),
-                "surface_wind_speed": (["lead_time", "valid_time"], [[42.0]]),
-            },
-            coords={
-                "lead_time": [24],
-                "valid_time": [pd.Timestamp("2023-09-15 12:00")],
-            },
-        )
-
-        # Mock landfall data
-        mock_target_landfall = xr.DataArray(
-            [45.0],
-            dims=["init_time"],
-            coords={
-                "init_time": [pd.Timestamp("2023-09-15")],
-                "latitude": (["init_time"], [25.7617]),
-                "longitude": (["init_time"], [-80.1918]),
-                "valid_time": (["init_time"], [pd.Timestamp("2023-09-15 12:00")]),
-            },
-            name="surface_wind_speed",
-        )
-
-        mock_forecast_landfall = xr.DataArray(
-            [42.0],
-            dims=["init_time"],
-            coords={
-                "latitude": (["init_time"], [26.1224]),
-                "longitude": (["init_time"], [-80.1373]),
-                "valid_time": (["init_time"], [pd.Timestamp("2023-09-15 12:00")]),
-                "init_time": [pd.Timestamp("2023-09-15")],
-            },
-            name="surface_wind_speed",
-        )
-
-        with mock.patch.object(calc, "find_landfalls") as mock_find:
-
-            def mock_find_func(track_data, return_next_landfall=False):
-                if "lead_time" not in track_data.dims:
-                    return mock_target_landfall
-                else:
-                    return mock_forecast_landfall
-
-            mock_find.side_effect = mock_find_func
-
-            # Test displacement metric
-            metric = metrics.LandfallDisplacement(approach="first")
-            result = metric._compute_metric(
-                forecast["surface_wind_speed"], target["surface_wind_speed"]
-            )
-
-            # Expected distance is approximately 40 km
-            # (haversine distance between the two coordinates)
-            assert isinstance(result, xr.DataArray)
-            assert result.dims == ("init_time",)
-            assert len(result) == 1
-            # Allow some tolerance for floating point calculations
-            assert 39.0 < result.values[0] < 41.0
-
-    def test_landfall_intensity_mae_with_known_values(self):
-        """Test LandfallIntensityMeanAbsoluteError with manually calculated expected
-        values."""
-        # Create test data with known intensity values
-        # Target intensity: 50 m/s
-        # Forecast intensities: 53 m/s and 48 m/s for two init_times
-        # Expected MAEs: 3.0 and 2.0
-
-        target = xr.Dataset(
-            {
-                "latitude": (["valid_time"], [25.0]),
-                "longitude": (["valid_time"], [-80.0]),
-                "surface_wind_speed": (["valid_time"], [50.0]),
-            },
-            coords={"valid_time": [pd.Timestamp("2023-09-15 12:00")]},
-        )
-
-        forecast = xr.Dataset(
-            {
-                "latitude": (["lead_time", "valid_time"], [[25.1, 25.2]]),
-                "longitude": (["lead_time", "valid_time"], [[-80.1, -80.2]]),
-                "surface_wind_speed": (["lead_time", "valid_time"], [[53.0, 48.0]]),
-            },
-            coords={
-                "lead_time": [24],
-                "valid_time": [
-                    pd.Timestamp("2023-09-15 12:00"),
-                    pd.Timestamp("2023-09-15 12:00"),
-                ],
-            },
-        )
-
-        # Mock landfall data
-        mock_target_landfall = xr.DataArray(
-            50.0,
-            coords={
-                "latitude": 25.0,
-                "longitude": -80.0,
-                "valid_time": pd.Timestamp("2023-09-15 12:00"),
-            },
-            name="surface_wind_speed",
-        )
-
-        mock_forecast_landfall = xr.DataArray(
-            [53.0, 48.0],
-            dims=["init_time"],
-            coords={
-                "latitude": (["init_time"], [25.1, 25.2]),
-                "longitude": (["init_time"], [-80.1, -80.2]),
-                "valid_time": (
-                    ["init_time"],
-                    [
-                        pd.Timestamp("2023-09-15 12:00"),
-                        pd.Timestamp("2023-09-15 12:00"),
-                    ],
-                ),
-                "init_time": [
-                    pd.Timestamp("2023-09-14 12:00"),
-                    pd.Timestamp("2023-09-14 12:00"),
-                ],
-            },
-            name="surface_wind_speed",
-        )
-
-        with mock.patch.object(calc, "find_landfalls") as mock_find:
-
-            def mock_find_func(track_data, return_next_landfall=False):
-                if "lead_time" not in track_data.dims:
-                    return mock_target_landfall
-                else:
-                    return mock_forecast_landfall
-
-            mock_find.side_effect = mock_find_func
-
-            # Test intensity MAE metric
-            metric = metrics.LandfallIntensityMeanAbsoluteError(
-                approach="first",
-                forecast_variable="surface_wind_speed",
-                target_variable="surface_wind_speed",
-            )
-            result = metric._compute_metric(
-                forecast["surface_wind_speed"], target["surface_wind_speed"]
-            )
-
-            # Expected MAEs: [3.0, 2.0]
-            assert isinstance(result, xr.DataArray)
-            assert result.dims == ("init_time",)
-            assert len(result) == 2
-            np.testing.assert_allclose(result.values, [3.0, 2.0], rtol=1e-10)
-
-    def test_landfall_time_me_with_timing_errors(self):
-        """Test LandfallTimeMeanError with various timing error scenarios."""
-        # Test different timing scenarios:
-        # 1. Early forecast (landfall 3 hours early): error = -3 hours
-        # 2. Late forecast (landfall 2 hours late): error = +2 hours
-        # 3. Perfect timing: error = 0 hours
-
-        target = xr.Dataset(
-            {
-                "latitude": (["valid_time"], [25.0]),
-                "longitude": (["valid_time"], [-80.0]),
-                "surface_wind_speed": (["valid_time"], [50.0]),
-            },
-            coords={"valid_time": [pd.Timestamp("2023-09-15 12:00")]},
-        )
-
-        forecast = xr.Dataset(
-            {
-                "latitude": (["lead_time", "valid_time"], [[25.0, 25.0, 25.0]]),
-                "longitude": (["lead_time", "valid_time"], [[-80.0, -80.0, -80.0]]),
-                "surface_wind_speed": (
-                    ["lead_time", "valid_time"],
-                    [[50.0, 50.0, 50.0]],
-                ),
-            },
-            coords={
-                "lead_time": [24],
-                "valid_time": [
-                    pd.Timestamp("2023-09-15 12:00"),
-                    pd.Timestamp("2023-09-15 12:00"),
-                    pd.Timestamp("2023-09-15 12:00"),
-                ],
-            },
-        )
-
-        # Mock landfall data with different timing
-        # Use matching init_times so they can be compared
-        common_init_times = [
-            pd.Timestamp("2023-09-14 09:00"),
-            pd.Timestamp("2023-09-14 14:00"),
-            pd.Timestamp("2023-09-14 12:00"),
-        ]
-        mock_target_landfall = xr.DataArray(
-            [50.0, 50.0, 50.0],
-            dims=["init_time"],
-            coords={
-                "init_time": common_init_times,
-                "latitude": (["init_time"], [25.0, 25.0, 25.0]),
-                "longitude": (["init_time"], [-80.0, -80.0, -80.0]),
-                "valid_time": (
-                    ["init_time"],
-                    [
-                        pd.Timestamp("2023-09-15 12:00"),
-                        pd.Timestamp("2023-09-15 12:00"),
-                        pd.Timestamp("2023-09-15 12:00"),
-                    ],
-                ),
-            },
-            name="surface_wind_speed",
-        )
-
->>>>>>> 49f61f9f
         # Forecasts with early, late, and correct timing
         mock_forecast_landfall = xr.DataArray(
             [50.0, 50.0, 50.0],
