"""Tests for the cases module."""

import datetime
from unittest import mock

import pytest
import yaml

from extremeweatherbench import cases, regions


class TestIndividualCase:
    """Test the IndividualCase dataclass."""

    def test_individual_case_creation(self):
        """Test IndividualCase creation with valid parameters."""
        region = regions.CenteredRegion.create_region(
            latitude=40.0, longitude=-100.0, bounding_box_degrees=5.0
        )

        case = cases.IndividualCase(
            case_id_number=10,
            title="Test Case",
            start_date=datetime.datetime(2000, 1, 1),
            end_date=datetime.datetime(2000, 1, 14),
            location=region,
            event_type="heat_wave",
        )

        assert case.case_id_number == 10
        assert case.title == "Test Case"
        assert case.start_date == datetime.datetime(2000, 1, 1)
        assert case.end_date == datetime.datetime(2000, 1, 14)
        assert case.location == region
        assert case.event_type == "heat_wave"

    def test_individual_case_with_different_region_types(self):
        """Test IndividualCase with different region types."""
<<<<<<< HEAD
        # Test with CenteredRegion
=======
        # Test with regions.CenteredRegion
>>>>>>> c6d47252
        centered_region = regions.CenteredRegion.create_region(
            latitude=45.0, longitude=-120.0, bounding_box_degrees=10.0
        )

        case1 = cases.IndividualCase(
            case_id_number=1,
            title="Centered Case",
            start_date=datetime.datetime(2021, 6, 1),
            end_date=datetime.datetime(2021, 6, 15),
            location=centered_region,
            event_type="heat_wave",
        )

        assert isinstance(case1.location, regions.CenteredRegion)

<<<<<<< HEAD
        # Test with BoundingBoxRegion
=======
        # Test with regions.BoundingBoxRegion
>>>>>>> c6d47252
        bbox_region = regions.BoundingBoxRegion.create_region(
            latitude_min=40.0,
            latitude_max=50.0,
            longitude_min=-125.0,
            longitude_max=-115.0,
        )

        case2 = cases.IndividualCase(
            case_id_number=2,
            title="Bbox Case",
            start_date=datetime.datetime(2021, 7, 1),
            end_date=datetime.datetime(2021, 7, 15),
            location=bbox_region,
            event_type="drought",
        )

        assert isinstance(case2.location, regions.BoundingBoxRegion)

    def test_individual_case_validation(self):
        """Test IndividualCase with various edge cases."""
        region = regions.CenteredRegion.create_region(
            latitude=40.0, longitude=-100.0, bounding_box_degrees=5.0
        )

        # Test with very short time period
        short_case = cases.IndividualCase(
            case_id_number=999,
            title="Short Case",
            start_date=datetime.datetime(2021, 1, 1, 12, 0),
            end_date=datetime.datetime(2021, 1, 1, 18, 0),
            location=region,
            event_type="storm",
        )

        assert short_case.end_date > short_case.start_date


class TestIndividualCaseCollection:
    """Test the IndividualCaseCollection dataclass."""

    def test_case_collection_creation(self):
        """Test IndividualCaseCollection creation."""
        region1 = regions.CenteredRegion.create_region(
            latitude=40.0, longitude=-100.0, bounding_box_degrees=5.0
        )
        region2 = regions.CenteredRegion.create_region(
            latitude=45.0, longitude=-120.0, bounding_box_degrees=8.0
        )

        case1 = cases.IndividualCase(
            case_id_number=1,
            title="Case 1",
            start_date=datetime.datetime(2021, 1, 1),
            end_date=datetime.datetime(2021, 1, 15),
            location=region1,
            event_type="heat_wave",
        )

        case2 = cases.IndividualCase(
            case_id_number=2,
            title="Case 2",
            start_date=datetime.datetime(2021, 6, 1),
            end_date=datetime.datetime(2021, 6, 15),
            location=region2,
            event_type="drought",
        )

        collection = cases.IndividualCaseCollection(cases=[case1, case2])

        assert len(collection.cases) == 2
        assert collection.cases[0] == case1
        assert collection.cases[1] == case2

    def test_empty_case_collection(self):
        """Test IndividualCaseCollection with no cases."""
        empty_collection = cases.IndividualCaseCollection(cases=[])
        assert len(empty_collection.cases) == 0


class TestCaseOperator:
    """Test the CaseOperator dataclass."""

    def test_case_operator_creation(self):
        """Test CaseOperator creation with mock objects."""
        region = regions.CenteredRegion.create_region(
            latitude=40.0, longitude=-100.0, bounding_box_degrees=5.0
        )

        case = cases.IndividualCase(
            case_id_number=1,
            title="Test Case",
            start_date=datetime.datetime(2021, 1, 1),
            end_date=datetime.datetime(2021, 1, 15),
            location=region,
            event_type="heat_wave",
        )

        # Create mock objects for metric, target, and forecast
        mock_metric = mock.Mock()
        mock_target = mock.Mock()
        mock_forecast = mock.Mock()

        operator = cases.CaseOperator(
            case_metadata=case,
            metric_list=[mock_metric],
            target=mock_target,
            forecast=mock_forecast,
        )

        assert operator.case_metadata == case
        assert operator.metric_list == [mock_metric]
        assert operator.target == mock_target
        assert operator.forecast == mock_forecast


class TestLoadIndividualCases:
    """Test the load_individual_cases function."""

    def test_load_individual_cases_basic(self):
        """Test loading individual cases from dictionary."""
        cases_dict = {
            "cases": [
                {
                    "case_id_number": 1,
                    "title": "Test Case 1",
                    "start_date": datetime.datetime(2021, 1, 1),
                    "end_date": datetime.datetime(2021, 1, 15),
                    "location": {
                        "type": "centered_region",
                        "parameters": {
                            "latitude": 40.0,
                            "longitude": -100.0,
                            "bounding_box_degrees": 5.0,
                        },
                    },
                    "event_type": "heat_wave",
                },
                {
                    "case_id_number": 2,
                    "title": "Test Case 2",
                    "start_date": datetime.datetime(2021, 6, 1),
                    "end_date": datetime.datetime(2021, 6, 15),
                    "location": {
                        "type": "bounded_region",
                        "parameters": {
                            "latitude_min": 35.0,
                            "latitude_max": 45.0,
                            "longitude_min": -110.0,
                            "longitude_max": -95.0,
                        },
                    },
                    "event_type": "drought",
                },
            ]
        }

        collection = cases.load_individual_cases(cases_dict)

        assert isinstance(collection, cases.IndividualCaseCollection)
        assert len(collection.cases) == 2

        # Check first case
        case1 = collection.cases[0]
        assert case1.case_id_number == 1
        assert case1.title == "Test Case 1"
        assert case1.event_type == "heat_wave"
        assert isinstance(case1.location, regions.CenteredRegion)

        # Check second case
        case2 = collection.cases[1]
        assert case2.case_id_number == 2
        assert case2.title == "Test Case 2"
        assert case2.event_type == "drought"
        assert isinstance(case2.location, regions.BoundingBoxRegion)

    def test_load_individual_cases_empty(self):
        """Test loading empty cases list."""
        empty_cases_dict = {"cases": []}

        collection = cases.load_individual_cases(empty_cases_dict)

        assert isinstance(collection, cases.IndividualCaseCollection)
        assert len(collection.cases) == 0


class TestBuildCaseOperators:
    """Test the build_case_operators function."""

    def test_build_case_operators_basic(self):
        """Test building case operators from cases and evaluation objects."""
        cases_dict = {
            "cases": [
                {
                    "case_id_number": 1,
                    "title": "Heat Wave Case",
                    "start_date": datetime.datetime(2021, 1, 1),
                    "end_date": datetime.datetime(2021, 1, 15),
                    "location": {
                        "type": "centered_region",
                        "parameters": {
                            "latitude": 40.0,
                            "longitude": -100.0,
                            "bounding_box_degrees": 5.0,
                        },
                    },
                    "event_type": "heat_wave",
                },
                {
                    "case_id_number": 2,
                    "title": "Drought Case",
                    "start_date": datetime.datetime(2021, 6, 1),
                    "end_date": datetime.datetime(2021, 6, 15),
                    "location": {
                        "type": "centered_region",
                        "parameters": {
                            "latitude": 35.0,
                            "longitude": -105.0,
                            "bounding_box_degrees": 8.0,
                        },
                    },
                    "event_type": "drought",
                },
            ]
        }

        # Create mock evaluation objects
        mock_eval_obj1 = mock.Mock()
        mock_eval_obj1.event_type = ["heat_wave"]
        mock_eval_obj1.metric_list = mock.Mock()
        mock_eval_obj1.target = mock.Mock()
        mock_eval_obj1.forecast = mock.Mock()

        mock_eval_obj2 = mock.Mock()
        mock_eval_obj2.event_type = ["drought", "heat_wave"]
        mock_eval_obj2.metric_list = mock.Mock()
        mock_eval_obj2.target = mock.Mock()
        mock_eval_obj2.forecast = mock.Mock()

        evaluation_objects = [mock_eval_obj1, mock_eval_obj2]

        operators = cases.build_case_operators(cases_dict, evaluation_objects)

        # Should create 3 operators:
        # - Heat wave case with eval_obj1 (matches heat_wave)
        # - Heat wave case with eval_obj2 (matches heat_wave)
        # - Drought case with eval_obj2 (matches drought)
        assert len(operators) == 3

        # Check that all operators are CaseOperator instances
        for operator in operators:
            assert isinstance(operator, cases.CaseOperator)
            assert hasattr(operator, "case_metadata")
            assert hasattr(operator, "metric_list")
            assert hasattr(operator, "target")
            assert hasattr(operator, "forecast")

    def test_build_case_operators_no_matches(self):
        """Test building case operators when no event types match."""
        cases_dict = {
            "cases": [
                {
                    "case_id_number": 1,
                    "title": "Storm Case",
                    "start_date": datetime.datetime(2021, 1, 1),
                    "end_date": datetime.datetime(2021, 1, 15),
                    "location": {
                        "type": "centered_region",
                        "parameters": {
                            "latitude": 40.0,
                            "longitude": -100.0,
                            "bounding_box_degrees": 5.0,
                        },
                    },
                    "event_type": "storm",
                },
            ]
        }

        # Create evaluation object that doesn't match storm
        mock_eval_obj = mock.Mock()
        mock_eval_obj.event_type = ["heat_wave", "drought"]
        mock_eval_obj.metric_list = mock.Mock()
        mock_eval_obj.target = mock.Mock()
        mock_eval_obj.forecast = mock.Mock()

        evaluation_objects = [mock_eval_obj]

        operators = cases.build_case_operators(cases_dict, evaluation_objects)

        # Should create no operators since no event types match
        assert len(operators) == 0

    def test_build_case_operators_invalid_cases_dict(self):
        """Test build_case_operators with invalid cases_dict."""
        import dacite

        invalid_cases_dict = {"cases": "not_a_list"}
        mock_eval_obj = mock.Mock()

        with pytest.raises(
            dacite.exceptions.WrongTypeError,
            match="wrong value type",
        ):
            cases.build_case_operators(invalid_cases_dict, [mock_eval_obj])

    def test_build_case_operators_with_individual_case_collection_passthrough(self):
        """Test build_case_operators with IndividualCaseCollection passthrough."""
        # Create individual cases directly
        region1 = regions.CenteredRegion.create_region(
            latitude=40.0, longitude=-100.0, bounding_box_degrees=5.0
        )
        region2 = regions.CenteredRegion.create_region(
            latitude=35.0, longitude=-105.0, bounding_box_degrees=8.0
        )

        case1 = cases.IndividualCase(
            case_id_number=1,
            title="Heat Wave Case",
            start_date=datetime.datetime(2021, 1, 1),
            end_date=datetime.datetime(2021, 1, 15),
            location=region1,
            event_type="heat_wave",
        )

        case2 = cases.IndividualCase(
            case_id_number=2,
            title="Drought Case",
            start_date=datetime.datetime(2021, 6, 1),
            end_date=datetime.datetime(2021, 6, 15),
            location=region2,
            event_type="drought",
        )

        # Create IndividualCaseCollection directly
        case_collection = cases.IndividualCaseCollection(cases=[case1, case2])

        # Create mock evaluation objects
        mock_eval_obj1 = mock.Mock()
        mock_eval_obj1.event_type = ["heat_wave"]
        mock_eval_obj1.metric_list = mock.Mock()
        mock_eval_obj1.target = mock.Mock()
        mock_eval_obj1.forecast = mock.Mock()

        mock_eval_obj2 = mock.Mock()
        mock_eval_obj2.event_type = ["drought", "heat_wave"]
        mock_eval_obj2.metric_list = mock.Mock()
        mock_eval_obj2.target = mock.Mock()
        mock_eval_obj2.forecast = mock.Mock()

        evaluation_objects = [mock_eval_obj1, mock_eval_obj2]

        # Test passthrough functionality - pass IndividualCaseCollection directly
        operators = cases.build_case_operators(case_collection, evaluation_objects)

        # Should create 3 operators:
        # - Heat wave case with eval_obj1 (matches heat_wave)
        # - Heat wave case with eval_obj2 (matches heat_wave)
        # - Drought case with eval_obj2 (matches drought)
        assert len(operators) == 3

        # Check that all operators are CaseOperator instances
        for operator in operators:
            assert isinstance(operator, cases.CaseOperator)
            assert hasattr(operator, "case_metadata")
            assert hasattr(operator, "metric_list")
            assert hasattr(operator, "target")
            assert hasattr(operator, "forecast")

        # Verify the correct cases were matched
        heat_wave_operators = [
            op for op in operators if op.case_metadata.case_id_number == 1
        ]
        drought_operators = [
            op for op in operators if op.case_metadata.case_id_number == 2
        ]

        assert len(heat_wave_operators) == 2  # Both eval objects match heat_wave
        assert len(drought_operators) == 1  # Only eval_obj2 matches drought

    def test_build_case_operators_dict_vs_collection_equivalence(self):
        """Test dict and IndividualCaseCollection inputs produce same results."""
        # Define cases as dictionary (traditional way)
        cases_dict = {
            "cases": [
                {
                    "case_id_number": 1,
                    "title": "Test Heat Wave",
                    "start_date": datetime.datetime(2021, 7, 1),
                    "end_date": datetime.datetime(2021, 7, 10),
                    "location": {
                        "type": "centered_region",
                        "parameters": {
                            "latitude": 42.0,
                            "longitude": -95.0,
                            "bounding_box_degrees": 6.0,
                        },
                    },
                    "event_type": "heat_wave",
                },
                {
                    "case_id_number": 2,
                    "title": "Test Storm",
                    "start_date": datetime.datetime(2021, 8, 1),
                    "end_date": datetime.datetime(2021, 8, 5),
                    "location": {
                        "type": "bounded_region",
                        "parameters": {
                            "latitude_min": 30.0,
                            "latitude_max": 40.0,
                            "longitude_min": -100.0,
                            "longitude_max": -85.0,
                        },
                    },
                    "event_type": "storm",
                },
            ]
        }

        # Create equivalent IndividualCaseCollection
        region1 = regions.CenteredRegion.create_region(
            latitude=42.0, longitude=-95.0, bounding_box_degrees=6.0
        )
        region2 = regions.BoundingBoxRegion.create_region(
            latitude_min=30.0,
            latitude_max=40.0,
            longitude_min=-100.0,
            longitude_max=-85.0,
        )

        case1 = cases.IndividualCase(
            case_id_number=1,
            title="Test Heat Wave",
            start_date=datetime.datetime(2021, 7, 1),
            end_date=datetime.datetime(2021, 7, 10),
            location=region1,
            event_type="heat_wave",
        )

        case2 = cases.IndividualCase(
            case_id_number=2,
            title="Test Storm",
            start_date=datetime.datetime(2021, 8, 1),
            end_date=datetime.datetime(2021, 8, 5),
            location=region2,
            event_type="storm",
        )

        case_collection = cases.IndividualCaseCollection(cases=[case1, case2])

        # Create evaluation objects
        heat_wave_eval = mock.Mock()
        heat_wave_eval.event_type = ["heat_wave"]
        heat_wave_eval.metric_list = mock.Mock()
        heat_wave_eval.target = mock.Mock()
        heat_wave_eval.forecast = mock.Mock()

        storm_eval = mock.Mock()
        storm_eval.event_type = ["storm"]
        storm_eval.metric_list = mock.Mock()
        storm_eval.target = mock.Mock()
        storm_eval.forecast = mock.Mock()

        evaluation_objects = [heat_wave_eval, storm_eval]

        # Build operators using dictionary
        operators_from_dict = cases.build_case_operators(cases_dict, evaluation_objects)

        # Build operators using IndividualCaseCollection (passthrough)
        operators_from_collection = cases.build_case_operators(
            case_collection, evaluation_objects
        )

        # Results should be equivalent
        assert len(operators_from_dict) == len(operators_from_collection)
        assert len(operators_from_dict) == 2  # One for each event type

        # Sort operators by case_id_number for comparison
        dict_ops_sorted = sorted(
            operators_from_dict, key=lambda x: x.case_metadata.case_id_number
        )
        collection_ops_sorted = sorted(
            operators_from_collection, key=lambda x: x.case_metadata.case_id_number
        )

        # Compare each operator pair
        for dict_op, collection_op in zip(dict_ops_sorted, collection_ops_sorted):
            # Case metadata should be equivalent
            assert (
                dict_op.case_metadata.case_id_number
                == collection_op.case_metadata.case_id_number
            )
            assert dict_op.case_metadata.title == collection_op.case_metadata.title
            assert (
                dict_op.case_metadata.start_date
                == collection_op.case_metadata.start_date
            )
            assert (
                dict_op.case_metadata.end_date == collection_op.case_metadata.end_date
            )
            assert (
                dict_op.case_metadata.event_type
                == collection_op.case_metadata.event_type
            )

            # Location types should be the same
            assert isinstance(
                dict_op.case_metadata.location,
                type(collection_op.case_metadata.location),
            )

            # Other attributes should reference the same mock objects
            assert dict_op.metric_list is collection_op.metric_list
            assert dict_op.target is collection_op.target
            assert dict_op.forecast is collection_op.forecast

    def test_build_case_operators_empty_individual_case_collection(self):
        """Test build_case_operators with empty IndividualCaseCollection."""
        empty_collection = cases.IndividualCaseCollection(cases=[])

        mock_eval_obj = mock.Mock()
        mock_eval_obj.event_type = ["heat_wave"]
        mock_eval_obj.metric_list = mock.Mock()
        mock_eval_obj.target = mock.Mock()
        mock_eval_obj.forecast = mock.Mock()

        operators = cases.build_case_operators(empty_collection, [mock_eval_obj])

        # Should create no operators from empty collection
        assert len(operators) == 0

    def test_build_case_operators_collection_with_no_matching_events(self):
        """Test IndividualCaseCollection passthrough with no matching event types."""
        region = regions.CenteredRegion.create_region(
            latitude=40.0, longitude=-100.0, bounding_box_degrees=5.0
        )

        flood_case = cases.IndividualCase(
            case_id_number=1,
            title="Flood Case",
            start_date=datetime.datetime(2021, 9, 1),
            end_date=datetime.datetime(2021, 9, 10),
            location=region,
            event_type="flood",
        )

        case_collection = cases.IndividualCaseCollection(cases=[flood_case])

        # Evaluation object that doesn't match flood
        mock_eval_obj = mock.Mock()
        mock_eval_obj.event_type = ["heat_wave", "drought"]
        mock_eval_obj.metric_list = mock.Mock()
        mock_eval_obj.target = mock.Mock()
        mock_eval_obj.forecast = mock.Mock()

        operators = cases.build_case_operators(case_collection, [mock_eval_obj])

        # Should create no operators since event types don't match
        assert len(operators) == 0


class TestLoadIndividualCasesFromYaml:
    """Test the load_individual_cases_from_yaml function."""

    def test_load_from_yaml_file(self, tmp_path):
        """Test loading individual cases from YAML file."""
        yaml_content = {
            "cases": [
                {
                    "case_id_number": 42,
                    "title": "YAML Test Case",
                    "start_date": datetime.datetime(2022, 5, 1),
                    "end_date": datetime.datetime(2022, 5, 15),
                    "location": {
                        "type": "centered_region",
                        "parameters": {
                            "latitude": 38.0,
                            "longitude": -95.0,
                            "bounding_box_degrees": 7.5,
                        },
                    },
                    "event_type": "severe_storm",
                }
            ]
        }

        yaml_file = tmp_path / "test_cases.yaml"
        with open(yaml_file, "w") as f:
            yaml.dump(yaml_content, f)

        collection = cases.load_individual_cases_from_yaml(yaml_file)

        assert isinstance(collection, cases.IndividualCaseCollection)
        assert len(collection.cases) == 1

        case = collection.cases[0]
        assert case.case_id_number == 42
        assert case.title == "YAML Test Case"
        assert case.event_type == "severe_storm"
        assert isinstance(case.location, regions.CenteredRegion)

    def test_load_from_yaml_string_path(self, tmp_path):
        """Test loading with string path instead of Path object."""
        yaml_content = {
            "cases": [
                {
                    "case_id_number": 1,
                    "title": "String Path Test",
                    "start_date": datetime.datetime(2023, 1, 1),
                    "end_date": datetime.datetime(2023, 1, 10),
                    "location": {
                        "type": "bounded_region",
                        "parameters": {
                            "latitude_min": 30.0,
                            "latitude_max": 40.0,
                            "longitude_min": -110.0,
                            "longitude_max": -100.0,
                        },
                    },
                    "event_type": "wildfire",
                }
            ]
        }

        yaml_file = tmp_path / "test_string_path.yaml"
        with open(yaml_file, "w") as f:
            yaml.dump(yaml_content, f)

        # Pass as string, not Path object
        collection = cases.load_individual_cases_from_yaml(str(yaml_file))

        assert len(collection.cases) == 1
        assert collection.cases[0].title == "String Path Test"
        assert isinstance(collection.cases[0].location, regions.BoundingBoxRegion)

    def test_load_from_yaml_malformed_file(self, tmp_path):
        """Test error handling with malformed YAML."""
        malformed_yaml = "cases:\n  - invalid: [unclosed"

        yaml_file = tmp_path / "malformed.yaml"
        with open(yaml_file, "w") as f:
            f.write(malformed_yaml)

        with pytest.raises(yaml.YAMLError):
            cases.load_individual_cases_from_yaml(yaml_file)

    def test_load_from_yaml_missing_file(self):
        """Test error handling with non-existent file."""
        with pytest.raises(FileNotFoundError):
            cases.load_individual_cases_from_yaml("nonexistent.yaml")


class TestLoadEventsYaml:
    """Test the load_ewb_events_yaml_into_case_collection function."""

<<<<<<< HEAD
    @mock.patch("importlib.resources")
=======
    @mock.patch("extremeweatherbench.cases.resources")
>>>>>>> c6d47252
    def test_load_ewb_events_yaml_into_case_collection_success(self, mock_resources):
        """Test successful loading of events YAML."""
        # Mock the resource access
        mock_files = mock.Mock()
        mock_resources.files.return_value = mock_files
        mock_files.joinpath.return_value = "/mock/path/events.yaml"

        # Mock the file content
        mock_yaml_content = {
            "cases": [
                {
                    "case_id_number": 999,
                    "title": "Mock Event",
                    "start_date": datetime.datetime(2021, 1, 1),
                    "end_date": datetime.datetime(2021, 1, 5),
                    "location": {
                        "type": "centered_region",
                        "parameters": {
                            "latitude": 0.0,
                            "longitude": 0.0,
                            "bounding_box_degrees": 1.0,
                        },
                    },
                    "event_type": "test_event",
                }
            ]
        }

<<<<<<< HEAD
        with mock.patch("importlib.resources.as_file") as mock_as_file:
=======
        with mock.patch("extremeweatherbench.cases.resources.as_file") as mock_as_file:
>>>>>>> c6d47252
            with mock.patch(
                "extremeweatherbench.cases.read_incoming_yaml"
            ) as mock_read:
                mock_read.return_value = mock_yaml_content
                mock_as_file.return_value.__enter__.return_value = "/mock/file"

                result = cases.load_ewb_events_yaml_into_case_collection()

                # Should return an IndividualCaseCollection, not the raw dict
                assert isinstance(result, cases.IndividualCaseCollection)
                assert len(result.cases) == 1

                # Verify the case was loaded correctly
                case = result.cases[0]
                assert case.case_id_number == 999
                assert case.title == "Mock Event"
                assert case.event_type == "test_event"

                mock_read.assert_called_once()


class TestReadIncomingYaml:
    """Test the read_incoming_yaml function."""

    def test_read_incoming_yaml_success(self, tmp_path):
        """Test successful reading of YAML file."""
        test_data = {
            "test_key": "test_value",
            "cases": [{"case_id_number": 1, "title": "Test"}],
        }

        yaml_file = tmp_path / "test_input.yaml"
        with open(yaml_file, "w") as f:
            yaml.dump(test_data, f)

        result = cases.read_incoming_yaml(yaml_file)

        assert result == test_data
        assert isinstance(result, dict)
        assert "test_key" in result
        assert result["test_key"] == "test_value"

    def test_read_incoming_yaml_with_string_path(self, tmp_path):
        """Test reading YAML with string path."""
        test_data = {"simple": "data"}

        yaml_file = tmp_path / "string_test.yaml"
        with open(yaml_file, "w") as f:
            yaml.dump(test_data, f)

        result = cases.read_incoming_yaml(str(yaml_file))
        assert result == test_data

    def test_read_incoming_yaml_file_not_found(self):
        """Test error handling for non-existent file."""
        with pytest.raises(FileNotFoundError):
            cases.read_incoming_yaml("does_not_exist.yaml")

    def test_read_incoming_yaml_empty_file(self, tmp_path):
        """Test handling of empty YAML file."""
        empty_file = tmp_path / "empty.yaml"
        empty_file.touch()

        result = cases.read_incoming_yaml(empty_file)
        assert result is None


class TestCasesEdgeCases:
    """Test edge cases and error conditions."""

    def test_individual_case_date_validation(self):
        """Test cases with edge case dates."""
        region = regions.CenteredRegion.create_region(
            latitude=0.0, longitude=0.0, bounding_box_degrees=1.0
        )

        # Test with same start and end date
        case = cases.IndividualCase(
            case_id_number=1,
            title="Same Date Case",
            start_date=datetime.datetime(2021, 1, 1, 12, 0),
            end_date=datetime.datetime(2021, 1, 1, 12, 0),
            location=region,
            event_type="instantaneous",
        )

        assert case.start_date == case.end_date

    def test_case_operator_with_list_metrics(self):
        """Test CaseOperator with list of metrics."""
        region = regions.CenteredRegion.create_region(
            latitude=40.0, longitude=-100.0, bounding_box_degrees=5.0
        )

        case = cases.IndividualCase(
            case_id_number=1,
            title="Multi-Metric Case",
            start_date=datetime.datetime(2021, 1, 1),
            end_date=datetime.datetime(2021, 1, 15),
            location=region,
            event_type="multi_metric_event",
        )

        # Test with list of metrics
        metric_list = [mock.Mock(), mock.Mock(), mock.Mock()]
        mock_target = mock.Mock()
        mock_forecast = mock.Mock()

        operator = cases.CaseOperator(
            case_metadata=case,
            metric_list=metric_list,
            target=mock_target,
            forecast=mock_forecast,
        )

        assert operator.metric_list == metric_list
        assert len(operator.metric_list) == 3

    def test_build_case_operators_empty_evaluation_objects(self):
        """Test building case operators with empty evaluation objects."""
        cases_dict = {
            "cases": [
                {
                    "case_id_number": 1,
                    "title": "Lonely Case",
                    "start_date": datetime.datetime(2021, 1, 1),
                    "end_date": datetime.datetime(2021, 1, 15),
                    "location": {
                        "type": "centered_region",
                        "parameters": {
                            "latitude": 40.0,
                            "longitude": -100.0,
                            "bounding_box_degrees": 5.0,
                        },
                    },
                    "event_type": "lonely_event",
                }
            ]
        }

        operators = cases.build_case_operators(cases_dict, [])
        assert len(operators) == 0

    def test_build_case_operators_partial_event_matches(self):
        """Test case operators with complex event type matching."""
        cases_dict = {
            "cases": [
                {
                    "case_id_number": 1,
                    "title": "Heat Wave",
                    "start_date": datetime.datetime(2021, 6, 1),
                    "end_date": datetime.datetime(2021, 6, 15),
                    "location": {
                        "type": "centered_region",
                        "parameters": {
                            "latitude": 40.0,
                            "longitude": -100.0,
                            "bounding_box_degrees": 5.0,
                        },
                    },
                    "event_type": "heat_wave",
                },
                {
                    "case_id_number": 2,
                    "title": "Drought",
                    "start_date": datetime.datetime(2021, 7, 1),
                    "end_date": datetime.datetime(2021, 7, 31),
                    "location": {
                        "type": "centered_region",
                        "parameters": {
                            "latitude": 35.0,
                            "longitude": -105.0,
                            "bounding_box_degrees": 8.0,
                        },
                    },
                    "event_type": "drought",
                },
                {
                    "case_id_number": 3,
                    "title": "Flood",
                    "start_date": datetime.datetime(2021, 8, 1),
                    "end_date": datetime.datetime(2021, 8, 10),
                    "location": {
                        "type": "centered_region",
                        "parameters": {
                            "latitude": 45.0,
                            "longitude": -90.0,
                            "bounding_box_degrees": 3.0,
                        },
                    },
                    "event_type": "flood",
                },
            ]
        }

        # Evaluation object that only matches heat_wave and drought
        eval_obj = mock.Mock()
        eval_obj.event_type = ["heat_wave", "drought"]
        eval_obj.metric = mock.Mock()
        eval_obj.target = mock.Mock()
        eval_obj.forecast = mock.Mock()

        operators = cases.build_case_operators(cases_dict, [eval_obj])

        # Should create 2 operators (heat_wave and drought, but not flood)
        assert len(operators) == 2

        created_case_ids = [op.case_metadata.case_id_number for op in operators]
        assert 1 in created_case_ids  # heat_wave case
        assert 2 in created_case_ids  # drought case
        assert 3 not in created_case_ids  # flood case should be excluded


class TestCasesIntegration:
    """Integration tests for the cases module."""

    def test_full_workflow(self):
        """Test the full workflow from dictionary to case operators."""
        # Define cases dictionary as might come from YAML
        cases_dict = {
            "cases": [
                {
                    "case_id_number": 100,
                    "title": "California Heat Wave 2021",
                    "start_date": datetime.datetime(2021, 6, 15),
                    "end_date": datetime.datetime(2021, 6, 25),
                    "location": {
                        "type": "centered_region",
                        "parameters": {
                            "latitude": 37.7749,
                            "longitude": -122.4194,
                            "bounding_box_degrees": 5.0,
                        },
                    },
                    "event_type": "heat_wave",
                },
                {
                    "case_id_number": 101,
                    "title": "Texas Drought 2021",
                    "start_date": datetime.datetime(2021, 7, 1),
                    "end_date": datetime.datetime(2021, 8, 31),
                    "location": {
                        "type": "bounded_region",
                        "parameters": {
                            "latitude_min": 29.0,
                            "latitude_max": 34.0,
                            "longitude_min": -104.0,
                            "longitude_max": -94.0,
                        },
                    },
                    "event_type": "drought",
                },
            ]
        }

        # Load individual cases
        collection = cases.load_individual_cases(cases_dict)
        assert len(collection.cases) == 2

        # Create mock evaluation objects
        heat_wave_eval = mock.Mock()
        heat_wave_eval.event_type = ["heat_wave"]
        heat_wave_eval.metric_list = mock.Mock()
        heat_wave_eval.target = mock.Mock()
        heat_wave_eval.forecast = mock.Mock()

        multi_event_eval = mock.Mock()
        multi_event_eval.event_type = ["heat_wave", "drought", "storm"]
        multi_event_eval.metric_list = mock.Mock()
        multi_event_eval.target = mock.Mock()
        multi_event_eval.forecast = mock.Mock()

        evaluation_objects = [heat_wave_eval, multi_event_eval]

        # Build case operators
        operators = cases.build_case_operators(cases_dict, evaluation_objects)

        # Should create 3 operators:
        # - Heat wave case with heat_wave_eval
        # - Heat wave case with multi_event_eval
        # - Drought case with multi_event_eval
        assert len(operators) == 3

        # Verify the operators contain the correct cases
        heat_wave_operators = [
            op for op in operators if op.case_metadata.case_id_number == 100
        ]
        drought_operators = [
            op for op in operators if op.case_metadata.case_id_number == 101
        ]

        assert len(heat_wave_operators) == 2  # Both eval objects match heat_wave
        assert len(drought_operators) == 1  # Only multi_event_eval matches drought

        # Verify case metadata is preserved correctly
        for operator in operators:
            if operator.case_metadata.case_id_number == 100:
                assert operator.case_metadata.title == "California Heat Wave 2021"
                assert operator.case_metadata.event_type == "heat_wave"
                assert isinstance(
                    operator.case_metadata.location, regions.CenteredRegion
                )
            elif operator.case_metadata.case_id_number == 101:
                assert operator.case_metadata.title == "Texas Drought 2021"
                assert operator.case_metadata.event_type == "drought"
                assert isinstance(
                    operator.case_metadata.location, regions.BoundingBoxRegion
                )


class TestSelectCases:
    """Test the select_cases method of IndividualCaseCollection."""

    def create_test_collection(self):
        """Helper to create a test case collection."""
        region1 = regions.BoundingBoxRegion.create_region(
            latitude_min=30.0,
            latitude_max=40.0,
            longitude_min=-110.0,
            longitude_max=-100.0,
        )
        region2 = regions.BoundingBoxRegion.create_region(
            latitude_min=35.0,
            latitude_max=45.0,
            longitude_min=-105.0,
            longitude_max=-95.0,
        )
        region3 = regions.CenteredRegion.create_region(
            latitude=50.0, longitude=-120.0, bounding_box_degrees=5.0
        )

        case1 = cases.IndividualCase(
            case_id_number=1,
            title="Southern Heat Wave",
            start_date=datetime.datetime(2021, 6, 1),
            end_date=datetime.datetime(2021, 6, 15),
            location=region1,
            event_type="heat_wave",
        )

        case2 = cases.IndividualCase(
            case_id_number=2,
            title="Central Drought",
            start_date=datetime.datetime(2021, 7, 1),
            end_date=datetime.datetime(2021, 7, 31),
            location=region2,
            event_type="drought",
        )

        case3 = cases.IndividualCase(
            case_id_number=3,
            title="Northern Storm",
            start_date=datetime.datetime(2021, 8, 1),
            end_date=datetime.datetime(2021, 8, 10),
            location=region3,
            event_type="storm",
        )

        return cases.IndividualCaseCollection(cases=[case1, case2, case3])

    def test_select_by_event_type(self):
        """Test selecting cases by event type."""
        collection = self.create_test_collection()

        selected = collection.select_cases(by="event_type", value="heat_wave")

        assert isinstance(selected, cases.IndividualCaseCollection)
        assert len(selected.cases) == 1
        assert selected.cases[0].case_id_number == 1
        assert selected.cases[0].event_type == "heat_wave"

    def test_select_by_case_id_number(self):
        """Test selecting cases by case ID number."""
        collection = self.create_test_collection()

        selected = collection.select_cases(by="case_id_number", value=2)

        assert isinstance(selected, cases.IndividualCaseCollection)
        assert len(selected.cases) == 1
        assert selected.cases[0].case_id_number == 2
        assert selected.cases[0].title == "Central Drought"

    def test_select_by_multiple_case_id_numbers(self):
        """Test selecting cases by list of case ID numbers."""
        collection = self.create_test_collection()

        selected = collection.select_cases(by="case_id_number", value=[1, 3])

        assert isinstance(selected, cases.IndividualCaseCollection)
        assert len(selected.cases) == 2
        case_ids = [case.case_id_number for case in selected.cases]
        assert 1 in case_ids
        assert 3 in case_ids
        assert 2 not in case_ids

    def test_select_by_case_id_number_list_all_cases(self):
        """Test selecting all cases by providing list of all IDs."""
        collection = self.create_test_collection()

        selected = collection.select_cases(by="case_id_number", value=[1, 2, 3])

        assert isinstance(selected, cases.IndividualCaseCollection)
        assert len(selected.cases) == 3
        case_ids = [case.case_id_number for case in selected.cases]
        assert 1 in case_ids
        assert 2 in case_ids
        assert 3 in case_ids

    def test_select_by_case_id_number_list_single_id(self):
        """Test selecting by list with single case ID number."""
        collection = self.create_test_collection()

        selected = collection.select_cases(by="case_id_number", value=[2])

        assert isinstance(selected, cases.IndividualCaseCollection)
        assert len(selected.cases) == 1
        assert selected.cases[0].case_id_number == 2

    def test_select_by_case_id_number_list_no_matches(self):
        """Test selecting by list with no matching case IDs."""
        collection = self.create_test_collection()

        selected = collection.select_cases(by="case_id_number", value=[99, 100])

        assert isinstance(selected, cases.IndividualCaseCollection)
        assert len(selected.cases) == 0

    def test_select_by_case_id_number_list_partial_matches(self):
        """Test selecting by list with partial matches."""
        collection = self.create_test_collection()

        # List includes both existing (1, 2) and non-existing (99) IDs
        selected = collection.select_cases(by="case_id_number", value=[1, 2, 99])

        assert isinstance(selected, cases.IndividualCaseCollection)
        assert len(selected.cases) == 2
        case_ids = [case.case_id_number for case in selected.cases]
        assert 1 in case_ids
        assert 2 in case_ids
        assert 99 not in case_ids

    def test_select_by_case_id_number_list_empty(self):
        """Test selecting by empty list of case IDs."""
        collection = self.create_test_collection()

        selected = collection.select_cases(by="case_id_number", value=[])

        assert isinstance(selected, cases.IndividualCaseCollection)
        assert len(selected.cases) == 0

    def test_select_by_case_id_number_list_with_duplicates(self):
        """Test selecting by list with duplicate case IDs."""
        collection = self.create_test_collection()

        # List with duplicate ID 1
        selected = collection.select_cases(by="case_id_number", value=[1, 1, 2])

        assert isinstance(selected, cases.IndividualCaseCollection)
        # Should still return 2 unique cases
        assert len(selected.cases) == 2
        case_ids = [case.case_id_number for case in selected.cases]
        assert 1 in case_ids
        assert 2 in case_ids

    def test_select_by_case_id_number_list_inplace_false(self):
        """Test list selection doesn't modify original collection."""
        collection = self.create_test_collection()
        original_length = len(collection.cases)

        selected = collection.select_cases(
            by="case_id_number", value=[1, 3], inplace=False
        )

        # Collection should be unchanged
        assert len(collection.cases) == original_length
        # Returned collection should be filtered
        assert len(selected.cases) == 2

    def test_select_by_case_id_number_list_inplace_true(self):
        """Test list selection modifies collection in place."""
        collection = self.create_test_collection()

        selected = collection.select_cases(
            by="case_id_number", value=[2, 3], inplace=True
        )

        # Collection should be modified
        assert len(collection.cases) == 2
        case_ids = [case.case_id_number for case in collection.cases]
        assert 2 in case_ids
        assert 3 in case_ids
        assert 1 not in case_ids
        # Returned collection should match
        assert len(selected.cases) == 2

    def test_select_by_title(self):
        """Test selecting cases by title."""
        collection = self.create_test_collection()

        selected = collection.select_cases(by="title", value="Northern Storm")

        assert isinstance(selected, cases.IndividualCaseCollection)
        assert len(selected.cases) == 1
        assert selected.cases[0].case_id_number == 3
        assert selected.cases[0].title == "Northern Storm"

    def test_select_by_region_object_overlapping(self):
        """Test selecting cases by Region that overlaps with cases."""
        collection = self.create_test_collection()

        # Create a region that overlaps with case1 and case2
        search_region = regions.BoundingBoxRegion.create_region(
            latitude_min=32.0,
            latitude_max=38.0,
            longitude_min=-108.0,
            longitude_max=-98.0,
        )

        selected = collection.select_cases(by="location", value=search_region)

        # Should select cases 1 and 2 (both overlap with search_region)
        assert len(selected.cases) == 2
        case_ids = [case.case_id_number for case in selected.cases]
        assert 1 in case_ids
        assert 2 in case_ids

    def test_select_by_region_object_no_overlap(self):
        """Test selecting cases by Region that doesn't overlap."""
        collection = self.create_test_collection()

        # Create a region that doesn't overlap with any cases
        search_region = regions.BoundingBoxRegion.create_region(
            latitude_min=10.0,
            latitude_max=20.0,
            longitude_min=-80.0,
            longitude_max=-70.0,
        )

        selected = collection.select_cases(by="location", value=search_region)

        assert len(selected.cases) == 0

    def test_select_by_region_object_single_match(self):
        """Test selecting cases by Region matching single case."""
        collection = self.create_test_collection()

        # Create a region that only overlaps with case3
        search_region = regions.CenteredRegion.create_region(
            latitude=50.0, longitude=-120.0, bounding_box_degrees=3.0
        )

        selected = collection.select_cases(by="location", value=search_region)

        assert len(selected.cases) == 1
        assert selected.cases[0].case_id_number == 3

    def test_select_by_tuple_coordinates_overlapping(self):
        """Test selecting cases by tuple of coordinates."""
        collection = self.create_test_collection()

        # Tuple format: longitude_min, lat_min, lon_max, lat_max
        search_coords = (-108.0, 32.0, -98.0, 38.0)

        selected = collection.select_cases(by="location", value=search_coords)

        # Should select cases 1 and 2
        assert len(selected.cases) == 2
        case_ids = [case.case_id_number for case in selected.cases]
        assert 1 in case_ids
        assert 2 in case_ids

    def test_select_by_list_coordinates_overlapping(self):
        """Test selecting cases by list of coordinates."""
        collection = self.create_test_collection()

        # List format: longitude_min, lat_min, lon_max, lat_max
        search_coords = [-108.0, 32.0, -98.0, 38.0]

        selected = collection.select_cases(by="location", value=search_coords)

        # Should select cases 1 and 2
        assert len(selected.cases) == 2
        case_ids = [case.case_id_number for case in selected.cases]
        assert 1 in case_ids
        assert 2 in case_ids

    def test_select_by_coordinates_no_overlap(self):
        """Test selecting cases by coordinates that don't overlap."""
        collection = self.create_test_collection()

        # Coordinates far from any cases
        search_coords = (-80.0, 10.0, -70.0, 20.0)

        selected = collection.select_cases(by="location", value=search_coords)

        assert len(selected.cases) == 0

    def test_select_by_coordinates_contains_case(self):
        """Test selecting when search region contains a case."""
        collection = self.create_test_collection()

        # Large region that contains case1
        search_coords = (-115.0, 25.0, -95.0, 45.0)

        selected = collection.select_cases(by="location", value=search_coords)

        # Should select cases 1 and 2 (both within or overlapping)
        assert len(selected.cases) >= 1
        case_ids = [case.case_id_number for case in selected.cases]
        assert 1 in case_ids

    def test_select_by_coordinates_contained_by_case(self):
        """Test selecting when search region is contained by a case."""
        collection = self.create_test_collection()

        # Small region inside case1's bounds
        search_coords = (-107.0, 32.0, -103.0, 36.0)

        selected = collection.select_cases(by="location", value=search_coords)

        # Should select case1 (contains the search region)
        assert len(selected.cases) >= 1
        case_ids = [case.case_id_number for case in selected.cases]
        assert 1 in case_ids

    def test_select_inplace_false(self):
        """Test select_cases without modifying original collection."""
        collection = self.create_test_collection()
        original_length = len(collection.cases)

        selected = collection.select_cases(
            by="event_type", value="heat_wave", inplace=False
        )

        # Collection should be unchanged
        assert len(collection.cases) == original_length
        # But returned list should be filtered
        assert len(selected.cases) == 1

    def test_select_inplace_true(self):
        """Test select_cases modifying collection in place."""
        collection = self.create_test_collection()

        selected = collection.select_cases(
            by="event_type", value="drought", inplace=True
        )

        # Collection should be modified
        assert len(collection.cases) == 1
        assert collection.cases[0].event_type == "drought"
        # Returned list should match
        assert len(selected.cases) == 1
        assert selected.cases[0].event_type == "drought"

    def test_select_invalid_field_raises_error(self):
        """Test that selecting by invalid field raises ValueError."""
        collection = self.create_test_collection()

        with pytest.raises(ValueError, match="Invalid field to select"):
            collection.select_cases(by="invalid_field", value="something")

    def test_select_empty_result_set(self):
        """Test selecting with criteria that match nothing."""
        collection = self.create_test_collection()

        selected = collection.select_cases(by="event_type", value="nonexistent_type")

        assert len(selected.cases) == 0
        assert isinstance(selected, cases.IndividualCaseCollection)

    def test_select_all_cases_by_large_region(self):
        """Test selecting all cases with very large region."""
        collection = self.create_test_collection()

        # Very large region that encompasses everything
        large_region = regions.BoundingBoxRegion.create_region(
            latitude_min=0.0,
            latitude_max=90.0,
            longitude_min=-180.0,
            longitude_max=-50.0,
        )

        selected = collection.select_cases(by="location", value=large_region)

        # Should select all 3 cases
        assert len(selected.cases) == 3
        assert isinstance(selected, cases.IndividualCaseCollection)

    def test_select_by_region_edge_touching(self):
        """Test selection when regions share an edge."""
        region1 = regions.BoundingBoxRegion.create_region(
            latitude_min=30.0,
            latitude_max=40.0,
            longitude_min=-110.0,
            longitude_max=-100.0,
        )

        case1 = cases.IndividualCase(
            case_id_number=1,
            title="Edge Case",
            start_date=datetime.datetime(2021, 6, 1),
            end_date=datetime.datetime(2021, 6, 15),
            location=region1,
            event_type="test",
        )

        collection = cases.IndividualCaseCollection(cases=[case1])

        # Region sharing an edge (touches at longitude=-100.0)
        edge_region = regions.BoundingBoxRegion.create_region(
            latitude_min=30.0,
            latitude_max=40.0,
            longitude_min=-100.0,
            longitude_max=-90.0,
        )

        selected = collection.select_cases(by="location", value=edge_region)

        # Should select the case (edges touching count as intersecting)
        assert len(selected.cases) == 1<|MERGE_RESOLUTION|>--- conflicted
+++ resolved
@@ -36,11 +36,7 @@
 
     def test_individual_case_with_different_region_types(self):
         """Test IndividualCase with different region types."""
-<<<<<<< HEAD
-        # Test with CenteredRegion
-=======
         # Test with regions.CenteredRegion
->>>>>>> c6d47252
         centered_region = regions.CenteredRegion.create_region(
             latitude=45.0, longitude=-120.0, bounding_box_degrees=10.0
         )
@@ -56,11 +52,7 @@
 
         assert isinstance(case1.location, regions.CenteredRegion)
 
-<<<<<<< HEAD
-        # Test with BoundingBoxRegion
-=======
         # Test with regions.BoundingBoxRegion
->>>>>>> c6d47252
         bbox_region = regions.BoundingBoxRegion.create_region(
             latitude_min=40.0,
             latitude_max=50.0,
@@ -715,11 +707,7 @@
 class TestLoadEventsYaml:
     """Test the load_ewb_events_yaml_into_case_collection function."""
 
-<<<<<<< HEAD
     @mock.patch("importlib.resources")
-=======
-    @mock.patch("extremeweatherbench.cases.resources")
->>>>>>> c6d47252
     def test_load_ewb_events_yaml_into_case_collection_success(self, mock_resources):
         """Test successful loading of events YAML."""
         # Mock the resource access
@@ -748,11 +736,7 @@
             ]
         }
 
-<<<<<<< HEAD
         with mock.patch("importlib.resources.as_file") as mock_as_file:
-=======
-        with mock.patch("extremeweatherbench.cases.resources.as_file") as mock_as_file:
->>>>>>> c6d47252
             with mock.patch(
                 "extremeweatherbench.cases.read_incoming_yaml"
             ) as mock_read:
