--- conflicted
+++ resolved
@@ -2495,7 +2495,6 @@
 ]
 
 [[package]]
-<<<<<<< HEAD
 name = "tblib"
 version = "3.0.0"
 source = { registry = "https://pypi.org/simple" }
@@ -2505,8 +2504,6 @@
 ]
 
 [[package]]
-=======
->>>>>>> 9a1d1a3a
 name = "threadpoolctl"
 version = "3.5.0"
 source = { registry = "https://pypi.org/simple" }
