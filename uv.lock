version = 1
requires-python = ">=3.12"
resolution-markers = [
    "python_full_version < '3.13'",
    "python_full_version >= '3.13'",
]

[[package]]
name = "affine"
version = "2.4.0"
source = { registry = "https://pypi.org/simple" }
sdist = { url = "https://files.pythonhosted.org/packages/69/98/d2f0bb06385069e799fc7d2870d9e078cfa0fa396dc8a2b81227d0da08b9/affine-2.4.0.tar.gz", hash = "sha256:a24d818d6a836c131976d22f8c27b8d3ca32d0af64c1d8d29deb7bafa4da1eea", size = 17132 }
wheels = [
    { url = "https://files.pythonhosted.org/packages/0b/f7/85273299ab57117850cc0a936c64151171fac4da49bc6fba0dad984a7c5f/affine-2.4.0-py3-none-any.whl", hash = "sha256:8a3df80e2b2378aef598a83c1392efd47967afec4242021a0b06b4c7cbc61a92", size = 15662 },
]

[[package]]
name = "aiobotocore"
version = "2.19.0"
source = { registry = "https://pypi.org/simple" }
dependencies = [
    { name = "aiohttp" },
    { name = "aioitertools" },
    { name = "botocore" },
    { name = "jmespath" },
    { name = "multidict" },
    { name = "python-dateutil" },
    { name = "urllib3" },
    { name = "wrapt" },
]
sdist = { url = "https://files.pythonhosted.org/packages/a0/46/86a52025bb356bc38bfba9fa11f754b8411f400265094c3448148a931280/aiobotocore-2.19.0.tar.gz", hash = "sha256:552d5756989621b5274f1b4a4840cd76ae83dd930d0b1839af6443743a893faf", size = 107828 }
wheels = [
    { url = "https://files.pythonhosted.org/packages/8c/43/8a1bdf8dd7f0d7eca7be0d64bacdd96c593cf3f3aea6c452f90e052cf9e8/aiobotocore-2.19.0-py3-none-any.whl", hash = "sha256:12c2960a21472b8eb3452cde5eb31d541ca1464d236f4221556320fa8aed2ee8", size = 77659 },
]

[[package]]
name = "aiohappyeyeballs"
version = "2.4.4"
source = { registry = "https://pypi.org/simple" }
sdist = { url = "https://files.pythonhosted.org/packages/7f/55/e4373e888fdacb15563ef6fa9fa8c8252476ea071e96fb46defac9f18bf2/aiohappyeyeballs-2.4.4.tar.gz", hash = "sha256:5fdd7d87889c63183afc18ce9271f9b0a7d32c2303e394468dd45d514a757745", size = 21977 }
wheels = [
    { url = "https://files.pythonhosted.org/packages/b9/74/fbb6559de3607b3300b9be3cc64e97548d55678e44623db17820dbd20002/aiohappyeyeballs-2.4.4-py3-none-any.whl", hash = "sha256:a980909d50efcd44795c4afeca523296716d50cd756ddca6af8c65b996e27de8", size = 14756 },
]

[[package]]
name = "aiohttp"
version = "3.11.11"
source = { registry = "https://pypi.org/simple" }
dependencies = [
    { name = "aiohappyeyeballs" },
    { name = "aiosignal" },
    { name = "attrs" },
    { name = "frozenlist" },
    { name = "multidict" },
    { name = "propcache" },
    { name = "yarl" },
]
sdist = { url = "https://files.pythonhosted.org/packages/fe/ed/f26db39d29cd3cb2f5a3374304c713fe5ab5a0e4c8ee25a0c45cc6adf844/aiohttp-3.11.11.tar.gz", hash = "sha256:bb49c7f1e6ebf3821a42d81d494f538107610c3a705987f53068546b0e90303e", size = 7669618 }
wheels = [
    { url = "https://files.pythonhosted.org/packages/69/cf/4bda538c502f9738d6b95ada11603c05ec260807246e15e869fc3ec5de97/aiohttp-3.11.11-cp312-cp312-macosx_10_13_universal2.whl", hash = "sha256:e595c591a48bbc295ebf47cb91aebf9bd32f3ff76749ecf282ea7f9f6bb73886", size = 704666 },
    { url = "https://files.pythonhosted.org/packages/46/7b/87fcef2cad2fad420ca77bef981e815df6904047d0a1bd6aeded1b0d1d66/aiohttp-3.11.11-cp312-cp312-macosx_10_13_x86_64.whl", hash = "sha256:3ea1b59dc06396b0b424740a10a0a63974c725b1c64736ff788a3689d36c02d2", size = 464057 },
    { url = "https://files.pythonhosted.org/packages/5a/a6/789e1f17a1b6f4a38939fbc39d29e1d960d5f89f73d0629a939410171bc0/aiohttp-3.11.11-cp312-cp312-macosx_11_0_arm64.whl", hash = "sha256:8811f3f098a78ffa16e0ea36dffd577eb031aea797cbdba81be039a4169e242c", size = 455996 },
    { url = "https://files.pythonhosted.org/packages/b7/dd/485061fbfef33165ce7320db36e530cd7116ee1098e9c3774d15a732b3fd/aiohttp-3.11.11-cp312-cp312-manylinux_2_17_aarch64.manylinux2014_aarch64.whl", hash = "sha256:bd7227b87a355ce1f4bf83bfae4399b1f5bb42e0259cb9405824bd03d2f4336a", size = 1682367 },
    { url = "https://files.pythonhosted.org/packages/e9/d7/9ec5b3ea9ae215c311d88b2093e8da17e67b8856673e4166c994e117ee3e/aiohttp-3.11.11-cp312-cp312-manylinux_2_17_ppc64le.manylinux2014_ppc64le.whl", hash = "sha256:d40f9da8cabbf295d3a9dae1295c69975b86d941bc20f0a087f0477fa0a66231", size = 1736989 },
    { url = "https://files.pythonhosted.org/packages/d6/fb/ea94927f7bfe1d86178c9d3e0a8c54f651a0a655214cce930b3c679b8f64/aiohttp-3.11.11-cp312-cp312-manylinux_2_17_s390x.manylinux2014_s390x.whl", hash = "sha256:ffb3dc385f6bb1568aa974fe65da84723210e5d9707e360e9ecb51f59406cd2e", size = 1793265 },
    { url = "https://files.pythonhosted.org/packages/40/7f/6de218084f9b653026bd7063cd8045123a7ba90c25176465f266976d8c82/aiohttp-3.11.11-cp312-cp312-manylinux_2_17_x86_64.manylinux2014_x86_64.whl", hash = "sha256:a8f5f7515f3552d899c61202d99dcb17d6e3b0de777900405611cd747cecd1b8", size = 1691841 },
    { url = "https://files.pythonhosted.org/packages/77/e2/992f43d87831cbddb6b09c57ab55499332f60ad6fdbf438ff4419c2925fc/aiohttp-3.11.11-cp312-cp312-manylinux_2_5_i686.manylinux1_i686.manylinux_2_17_i686.manylinux2014_i686.whl", hash = "sha256:3499c7ffbfd9c6a3d8d6a2b01c26639da7e43d47c7b4f788016226b1e711caa8", size = 1619317 },
    { url = "https://files.pythonhosted.org/packages/96/74/879b23cdd816db4133325a201287c95bef4ce669acde37f8f1b8669e1755/aiohttp-3.11.11-cp312-cp312-musllinux_1_2_aarch64.whl", hash = "sha256:8e2bf8029dbf0810c7bfbc3e594b51c4cc9101fbffb583a3923aea184724203c", size = 1641416 },
    { url = "https://files.pythonhosted.org/packages/30/98/b123f6b15d87c54e58fd7ae3558ff594f898d7f30a90899718f3215ad328/aiohttp-3.11.11-cp312-cp312-musllinux_1_2_i686.whl", hash = "sha256:b6212a60e5c482ef90f2d788835387070a88d52cf6241d3916733c9176d39eab", size = 1646514 },
    { url = "https://files.pythonhosted.org/packages/d7/38/257fda3dc99d6978ab943141d5165ec74fd4b4164baa15e9c66fa21da86b/aiohttp-3.11.11-cp312-cp312-musllinux_1_2_ppc64le.whl", hash = "sha256:d119fafe7b634dbfa25a8c597718e69a930e4847f0b88e172744be24515140da", size = 1702095 },
    { url = "https://files.pythonhosted.org/packages/0c/f4/ddab089053f9fb96654df5505c0a69bde093214b3c3454f6bfdb1845f558/aiohttp-3.11.11-cp312-cp312-musllinux_1_2_s390x.whl", hash = "sha256:6fba278063559acc730abf49845d0e9a9e1ba74f85f0ee6efd5803f08b285853", size = 1734611 },
    { url = "https://files.pythonhosted.org/packages/c3/d6/f30b2bc520c38c8aa4657ed953186e535ae84abe55c08d0f70acd72ff577/aiohttp-3.11.11-cp312-cp312-musllinux_1_2_x86_64.whl", hash = "sha256:92fc484e34b733704ad77210c7957679c5c3877bd1e6b6d74b185e9320cc716e", size = 1694576 },
    { url = "https://files.pythonhosted.org/packages/bc/97/b0a88c3f4c6d0020b34045ee6d954058abc870814f6e310c4c9b74254116/aiohttp-3.11.11-cp312-cp312-win32.whl", hash = "sha256:9f5b3c1ed63c8fa937a920b6c1bec78b74ee09593b3f5b979ab2ae5ef60d7600", size = 411363 },
    { url = "https://files.pythonhosted.org/packages/7f/23/cc36d9c398980acaeeb443100f0216f50a7cfe20c67a9fd0a2f1a5a846de/aiohttp-3.11.11-cp312-cp312-win_amd64.whl", hash = "sha256:1e69966ea6ef0c14ee53ef7a3d68b564cc408121ea56c0caa2dc918c1b2f553d", size = 437666 },
    { url = "https://files.pythonhosted.org/packages/49/d1/d8af164f400bad432b63e1ac857d74a09311a8334b0481f2f64b158b50eb/aiohttp-3.11.11-cp313-cp313-macosx_10_13_universal2.whl", hash = "sha256:541d823548ab69d13d23730a06f97460f4238ad2e5ed966aaf850d7c369782d9", size = 697982 },
    { url = "https://files.pythonhosted.org/packages/92/d1/faad3bf9fa4bfd26b95c69fc2e98937d52b1ff44f7e28131855a98d23a17/aiohttp-3.11.11-cp313-cp313-macosx_10_13_x86_64.whl", hash = "sha256:929f3ed33743a49ab127c58c3e0a827de0664bfcda566108989a14068f820194", size = 460662 },
    { url = "https://files.pythonhosted.org/packages/db/61/0d71cc66d63909dabc4590f74eba71f91873a77ea52424401c2498d47536/aiohttp-3.11.11-cp313-cp313-macosx_11_0_arm64.whl", hash = "sha256:0882c2820fd0132240edbb4a51eb8ceb6eef8181db9ad5291ab3332e0d71df5f", size = 452950 },
    { url = "https://files.pythonhosted.org/packages/07/db/6d04bc7fd92784900704e16b745484ef45b77bd04e25f58f6febaadf7983/aiohttp-3.11.11-cp313-cp313-manylinux_2_17_aarch64.manylinux2014_aarch64.whl", hash = "sha256:b63de12e44935d5aca7ed7ed98a255a11e5cb47f83a9fded7a5e41c40277d104", size = 1665178 },
    { url = "https://files.pythonhosted.org/packages/54/5c/e95ade9ae29f375411884d9fd98e50535bf9fe316c9feb0f30cd2ac8f508/aiohttp-3.11.11-cp313-cp313-manylinux_2_17_ppc64le.manylinux2014_ppc64le.whl", hash = "sha256:aa54f8ef31d23c506910c21163f22b124facb573bff73930735cf9fe38bf7dff", size = 1717939 },
    { url = "https://files.pythonhosted.org/packages/6f/1c/1e7d5c5daea9e409ed70f7986001b8c9e3a49a50b28404498d30860edab6/aiohttp-3.11.11-cp313-cp313-manylinux_2_17_s390x.manylinux2014_s390x.whl", hash = "sha256:a344d5dc18074e3872777b62f5f7d584ae4344cd6006c17ba12103759d407af3", size = 1775125 },
    { url = "https://files.pythonhosted.org/packages/5d/66/890987e44f7d2f33a130e37e01a164168e6aff06fce15217b6eaf14df4f6/aiohttp-3.11.11-cp313-cp313-manylinux_2_17_x86_64.manylinux2014_x86_64.whl", hash = "sha256:0b7fb429ab1aafa1f48578eb315ca45bd46e9c37de11fe45c7f5f4138091e2f1", size = 1677176 },
    { url = "https://files.pythonhosted.org/packages/8f/dc/e2ba57d7a52df6cdf1072fd5fa9c6301a68e1cd67415f189805d3eeb031d/aiohttp-3.11.11-cp313-cp313-manylinux_2_5_i686.manylinux1_i686.manylinux_2_17_i686.manylinux2014_i686.whl", hash = "sha256:c341c7d868750e31961d6d8e60ff040fb9d3d3a46d77fd85e1ab8e76c3e9a5c4", size = 1603192 },
    { url = "https://files.pythonhosted.org/packages/6c/9e/8d08a57de79ca3a358da449405555e668f2c8871a7777ecd2f0e3912c272/aiohttp-3.11.11-cp313-cp313-musllinux_1_2_aarch64.whl", hash = "sha256:ed9ee95614a71e87f1a70bc81603f6c6760128b140bc4030abe6abaa988f1c3d", size = 1618296 },
    { url = "https://files.pythonhosted.org/packages/56/51/89822e3ec72db352c32e7fc1c690370e24e231837d9abd056490f3a49886/aiohttp-3.11.11-cp313-cp313-musllinux_1_2_i686.whl", hash = "sha256:de8d38f1c2810fa2a4f1d995a2e9c70bb8737b18da04ac2afbf3971f65781d87", size = 1616524 },
    { url = "https://files.pythonhosted.org/packages/2c/fa/e2e6d9398f462ffaa095e84717c1732916a57f1814502929ed67dd7568ef/aiohttp-3.11.11-cp313-cp313-musllinux_1_2_ppc64le.whl", hash = "sha256:a9b7371665d4f00deb8f32208c7c5e652059b0fda41cf6dbcac6114a041f1cc2", size = 1685471 },
    { url = "https://files.pythonhosted.org/packages/ae/5f/6bb976e619ca28a052e2c0ca7b0251ccd893f93d7c24a96abea38e332bf6/aiohttp-3.11.11-cp313-cp313-musllinux_1_2_s390x.whl", hash = "sha256:620598717fce1b3bd14dd09947ea53e1ad510317c85dda2c9c65b622edc96b12", size = 1715312 },
    { url = "https://files.pythonhosted.org/packages/79/c1/756a7e65aa087c7fac724d6c4c038f2faaa2a42fe56dbc1dd62a33ca7213/aiohttp-3.11.11-cp313-cp313-musllinux_1_2_x86_64.whl", hash = "sha256:bf8d9bfee991d8acc72d060d53860f356e07a50f0e0d09a8dfedea1c554dd0d5", size = 1672783 },
    { url = "https://files.pythonhosted.org/packages/73/ba/a6190ebb02176c7f75e6308da31f5d49f6477b651a3dcfaaaca865a298e2/aiohttp-3.11.11-cp313-cp313-win32.whl", hash = "sha256:9d73ee3725b7a737ad86c2eac5c57a4a97793d9f442599bea5ec67ac9f4bdc3d", size = 410229 },
    { url = "https://files.pythonhosted.org/packages/b8/62/c9fa5bafe03186a0e4699150a7fed9b1e73240996d0d2f0e5f70f3fdf471/aiohttp-3.11.11-cp313-cp313-win_amd64.whl", hash = "sha256:c7a06301c2fb096bdb0bd25fe2011531c1453b9f2c163c8031600ec73af1cc99", size = 436081 },
]

[[package]]
name = "aioitertools"
version = "0.12.0"
source = { registry = "https://pypi.org/simple" }
sdist = { url = "https://files.pythonhosted.org/packages/06/de/38491a84ab323b47c7f86e94d2830e748780525f7a10c8600b67ead7e9ea/aioitertools-0.12.0.tar.gz", hash = "sha256:c2a9055b4fbb7705f561b9d86053e8af5d10cc845d22c32008c43490b2d8dd6b", size = 19369 }
wheels = [
    { url = "https://files.pythonhosted.org/packages/85/13/58b70a580de00893223d61de8fea167877a3aed97d4a5e1405c9159ef925/aioitertools-0.12.0-py3-none-any.whl", hash = "sha256:fc1f5fac3d737354de8831cbba3eb04f79dd649d8f3afb4c5b114925e662a796", size = 24345 },
]

[[package]]
name = "aiosignal"
version = "1.3.2"
source = { registry = "https://pypi.org/simple" }
dependencies = [
    { name = "frozenlist" },
]
sdist = { url = "https://files.pythonhosted.org/packages/ba/b5/6d55e80f6d8a08ce22b982eafa278d823b541c925f11ee774b0b9c43473d/aiosignal-1.3.2.tar.gz", hash = "sha256:a8c255c66fafb1e499c9351d0bf32ff2d8a0321595ebac3b93713656d2436f54", size = 19424 }
wheels = [
    { url = "https://files.pythonhosted.org/packages/ec/6a/bc7e17a3e87a2985d3e8f4da4cd0f481060eb78fb08596c42be62c90a4d9/aiosignal-1.3.2-py2.py3-none-any.whl", hash = "sha256:45cde58e409a301715980c2b01d0c28bdde3770d8290b5eb2173759d9acb31a5", size = 7597 },
]

[[package]]
name = "appnope"
version = "0.1.4"
source = { registry = "https://pypi.org/simple" }
sdist = { url = "https://files.pythonhosted.org/packages/35/5d/752690df9ef5b76e169e68d6a129fa6d08a7100ca7f754c89495db3c6019/appnope-0.1.4.tar.gz", hash = "sha256:1de3860566df9caf38f01f86f65e0e13e379af54f9e4bee1e66b48f2efffd1ee", size = 4170 }
wheels = [
    { url = "https://files.pythonhosted.org/packages/81/29/5ecc3a15d5a33e31b26c11426c45c501e439cb865d0bff96315d86443b78/appnope-0.1.4-py2.py3-none-any.whl", hash = "sha256:502575ee11cd7a28c0205f379b525beefebab9d161b7c964670864014ed7213c", size = 4321 },
]

[[package]]
name = "asttokens"
version = "3.0.0"
source = { registry = "https://pypi.org/simple" }
sdist = { url = "https://files.pythonhosted.org/packages/4a/e7/82da0a03e7ba5141f05cce0d302e6eed121ae055e0456ca228bf693984bc/asttokens-3.0.0.tar.gz", hash = "sha256:0dcd8baa8d62b0c1d118b399b2ddba3c4aff271d0d7a9e0d4c1681c79035bbc7", size = 61978 }
wheels = [
    { url = "https://files.pythonhosted.org/packages/25/8a/c46dcc25341b5bce5472c718902eb3d38600a903b14fa6aeecef3f21a46f/asttokens-3.0.0-py3-none-any.whl", hash = "sha256:e3078351a059199dd5138cb1c706e6430c05eff2ff136af5eb4790f9d28932e2", size = 26918 },
]

[[package]]
name = "attrs"
version = "24.3.0"
source = { registry = "https://pypi.org/simple" }
sdist = { url = "https://files.pythonhosted.org/packages/48/c8/6260f8ccc11f0917360fc0da435c5c9c7504e3db174d5a12a1494887b045/attrs-24.3.0.tar.gz", hash = "sha256:8f5c07333d543103541ba7be0e2ce16eeee8130cb0b3f9238ab904ce1e85baff", size = 805984 }
wheels = [
    { url = "https://files.pythonhosted.org/packages/89/aa/ab0f7891a01eeb2d2e338ae8fecbe57fcebea1a24dbb64d45801bfab481d/attrs-24.3.0-py3-none-any.whl", hash = "sha256:ac96cd038792094f438ad1f6ff80837353805ac950cd2aa0e0625ef19850c308", size = 63397 },
]

[[package]]
name = "bokeh"
version = "3.6.3"
source = { registry = "https://pypi.org/simple" }
dependencies = [
    { name = "contourpy" },
    { name = "jinja2" },
    { name = "numpy" },
    { name = "packaging" },
    { name = "pandas" },
    { name = "pillow" },
    { name = "pyyaml" },
    { name = "tornado" },
    { name = "xyzservices" },
]
sdist = { url = "https://files.pythonhosted.org/packages/2f/a1/32d07573bce3afb3339e165c08ea0c6fc41da7ccdac28488a56403cf2dc7/bokeh-3.6.3.tar.gz", hash = "sha256:9b81d6a9ea62e75a04a1a9d9f931942016890beec9ab5d129a2a4432cf595c0a", size = 6249575 }
wheels = [
    { url = "https://files.pythonhosted.org/packages/c5/15/be88ca93d191f07df76cce217b3b44d5ed3038fa58dd33b4fcb12ea8fe5e/bokeh-3.6.3-py3-none-any.whl", hash = "sha256:1c219e2afe1405e6ada212071ac3bee91c95acfd1aa6d620eb6f61a751407747", size = 6868324 },
]

[[package]]
name = "botocore"
version = "1.36.3"
source = { registry = "https://pypi.org/simple" }
dependencies = [
    { name = "jmespath" },
    { name = "python-dateutil" },
    { name = "urllib3" },
]
sdist = { url = "https://files.pythonhosted.org/packages/3a/61/69eb06a803c83e0da733b60b2bc65880c18ef2dee19ee10cf8732794a3c1/botocore-1.36.3.tar.gz", hash = "sha256:775b835e979da5c96548ed1a0b798101a145aec3cd46541d62e27dda5a94d7f8", size = 13507880 }
wheels = [
    { url = "https://files.pythonhosted.org/packages/9f/14/f952fed35b9c04aa66453b5fb5d1262a5a9f5dfdcb396d387c1ff0c6da41/botocore-1.36.3-py3-none-any.whl", hash = "sha256:536ab828e6f90dbb000e3702ac45fd76642113ae2db1b7b1373ad24104e89255", size = 13304681 },
]

[[package]]
name = "bottleneck"
version = "1.4.2"
source = { registry = "https://pypi.org/simple" }
dependencies = [
    { name = "numpy" },
]
sdist = { url = "https://files.pythonhosted.org/packages/2e/61/9fb34409d58f04e1929da41666a055c36f9495903ff669b80c893bdee65f/bottleneck-1.4.2.tar.gz", hash = "sha256:fa8e8e1799dea5483ce6669462660f9d9a95649f6f98a80d315b84ec89f449f4", size = 103563 }
wheels = [
    { url = "https://files.pythonhosted.org/packages/d2/26/6f5124e31a67f75e2a3b9239cc382145326e91fc45e7d7bc9ebffa05fdfa/Bottleneck-1.4.2-cp312-cp312-macosx_11_0_arm64.whl", hash = "sha256:a74ddd0417f42eeaba37375f0fc065b28451e0fba45cb2f99e88880b10b3fa43", size = 98681 },
    { url = "https://files.pythonhosted.org/packages/c4/93/e100b6eda77f2aecf5f16157b8c04dd3463913ba188b582650cd77ccf42b/Bottleneck-1.4.2-cp312-cp312-manylinux_2_5_i686.manylinux1_i686.manylinux_2_17_i686.manylinux2014_i686.whl", hash = "sha256:070d22f2f62ab81297380a89492cca931e4d9443fa4b84c2baeb52db09c3b1b4", size = 365422 },
    { url = "https://files.pythonhosted.org/packages/82/2b/c6fea2bb048d04c13b8564052818a198d50ce58d5f439ec69c2b0c458703/Bottleneck-1.4.2-cp312-cp312-manylinux_2_5_x86_64.manylinux1_x86_64.manylinux_2_17_x86_64.manylinux2014_x86_64.whl", hash = "sha256:1fc4e7645bd425c05e05acd5541e9e09cb4179e71164e862f082561bf4509eac", size = 361844 },
    { url = "https://files.pythonhosted.org/packages/8f/4c/811475885bd60cf0cb28822568d0c0c3c7d7de4fbccd2ebb66863e7dc726/Bottleneck-1.4.2-cp312-cp312-musllinux_1_2_i686.whl", hash = "sha256:037315c56605128a39f77d19af6a6019dc8c21a63694a4bfef3c026ed963be2e", size = 370369 },
    { url = "https://files.pythonhosted.org/packages/fd/ee/0a8157e6bbd2168bf6171811534a5a73a35f54c453dd7d86a323773b5bd7/Bottleneck-1.4.2-cp312-cp312-musllinux_1_2_x86_64.whl", hash = "sha256:99778329331d5fae8df19772a019e8b73ba4d9d1650f110cd995ab7657114db0", size = 361786 },
    { url = "https://files.pythonhosted.org/packages/fa/6b/e8fda0510b8fa0f3f9a3586efc941abe9d546198e95ae5690c3c83370b36/Bottleneck-1.4.2-cp312-cp312-win32.whl", hash = "sha256:7363b3c8ce6ca433779cd7e96bcb94c0e516dcacadff0011adcbf0b3ac86bc9d", size = 107149 },
    { url = "https://files.pythonhosted.org/packages/22/25/908b75a329a05b82d717661aa95a1968d9dae0e68c654d5e16bfe0d6fbb6/Bottleneck-1.4.2-cp312-cp312-win_amd64.whl", hash = "sha256:48c6b9d9287c4102b803fcb01ae66ae7ef6b310b711b4b7b7e23bf952894dc05", size = 111766 },
    { url = "https://files.pythonhosted.org/packages/2e/65/148e146ca8c16af9881a0db1d8d1849d49a5186fc9f065c79a8d25d6fc0c/Bottleneck-1.4.2-cp313-cp313-macosx_11_0_arm64.whl", hash = "sha256:c1c885ad02a6a8fa1f7ee9099f29b9d4c03eb1da2c7ab25839482d5cce739021", size = 98701 },
    { url = "https://files.pythonhosted.org/packages/80/96/6540ac9a9943b0d6f0199eddbde55e878f970d2bdda31207dc3e7a195c2b/Bottleneck-1.4.2-cp313-cp313-manylinux_2_5_i686.manylinux1_i686.manylinux_2_17_i686.manylinux2014_i686.whl", hash = "sha256:e7a1b023de1de3d84b18826462718fba548fed41870df44354f9ab6a414ea82f", size = 365443 },
    { url = "https://files.pythonhosted.org/packages/d0/aa/ccae264aac3b2621fa8a98c7afe033f22a352467cbf85fa2799d176ec31b/Bottleneck-1.4.2-cp313-cp313-manylinux_2_5_x86_64.manylinux1_x86_64.manylinux_2_17_x86_64.manylinux2014_x86_64.whl", hash = "sha256:2c9dbaf737b605b30c81611f2c1d197c2fd2e46c33f605876c1d332d3360c4fc", size = 361849 },
    { url = "https://files.pythonhosted.org/packages/f3/b3/5f96d7bb23a291b835bf0a34eec359c55613f6c4262ad1bb161d897499c0/Bottleneck-1.4.2-cp313-cp313-musllinux_1_2_i686.whl", hash = "sha256:7ebbcbe5d4062e37507b9a81e2aacdb1fcccc6193f7feff124ef2b5a6a5eb740", size = 370654 },
    { url = "https://files.pythonhosted.org/packages/51/05/9d1ababa3fd34014b708351270307320c0bc595d2d66c2ba2b9b92f0d618/Bottleneck-1.4.2-cp313-cp313-musllinux_1_2_x86_64.whl", hash = "sha256:964f6ac4118ddab3bbbac79d4f726b093459be751baba73ee0aa364666e8068e", size = 362054 },
    { url = "https://files.pythonhosted.org/packages/92/e3/123488804830604432f84a2c43e611b8e1971e230b9466a7315850d22a58/Bottleneck-1.4.2-cp313-cp313-win32.whl", hash = "sha256:2db287f6ecdbb1c998085eca9b717fec2bfc48a4ab6ae070a9820ba8ab59c90b", size = 107160 },
    { url = "https://files.pythonhosted.org/packages/54/f0/e1640ccd8468c61693092f38f835ef35a68a1ea72c3388683148b3800aa6/Bottleneck-1.4.2-cp313-cp313-win_amd64.whl", hash = "sha256:26b5f0531f7044befaad95c20365dd666372e66bdacbfaf009ff65d60285534d", size = 111774 },
]

[[package]]
name = "cachetools"
version = "5.5.1"
source = { registry = "https://pypi.org/simple" }
sdist = { url = "https://files.pythonhosted.org/packages/d9/74/57df1ab0ce6bc5f6fa868e08de20df8ac58f9c44330c7671ad922d2bbeae/cachetools-5.5.1.tar.gz", hash = "sha256:70f238fbba50383ef62e55c6aff6d9673175fe59f7c6782c7a0b9e38f4a9df95", size = 28044 }
wheels = [
    { url = "https://files.pythonhosted.org/packages/ec/4e/de4ff18bcf55857ba18d3a4bd48c8a9fde6bb0980c9d20b263f05387fd88/cachetools-5.5.1-py3-none-any.whl", hash = "sha256:b76651fdc3b24ead3c648bbdeeb940c1b04d365b38b4af66788f9ec4a81d42bb", size = 9530 },
]

[[package]]
name = "cartopy"
version = "0.24.1"
source = { registry = "https://pypi.org/simple" }
dependencies = [
    { name = "matplotlib" },
    { name = "numpy" },
    { name = "packaging" },
    { name = "pyproj" },
    { name = "pyshp" },
    { name = "shapely" },
]
sdist = { url = "https://files.pythonhosted.org/packages/e0/75/94aff4fef338887641aa780d13795609861e6e9f9593bd66d4917ab7954b/cartopy-0.24.1.tar.gz", hash = "sha256:01c910d5634c69a7efdec46e0a17d473d2328767f001d4dc0b5c4b48e585c8bd", size = 10741277 }
wheels = [
    { url = "https://files.pythonhosted.org/packages/6e/76/774a4f808c6a4fc19b87c2cc38dd8731d413aad606689451c017ff93ad12/Cartopy-0.24.1-cp312-cp312-macosx_10_13_x86_64.whl", hash = "sha256:a984e33977daed8f760c09c331c8368a6af060db1190af89d74a027c272e39c3", size = 10983939 },
    { url = "https://files.pythonhosted.org/packages/2f/48/8517d5d1cc56ce5c4abda1de6454593474a23412115a543f7981aa7e4377/Cartopy-0.24.1-cp312-cp312-macosx_11_0_arm64.whl", hash = "sha256:71d8a6d061d0764aba3baf357a68f3d73796a8a46d34b8c9fb241171b273c69e", size = 10972374 },
    { url = "https://files.pythonhosted.org/packages/c8/84/cb1577d5ac2f0deb002001c6e25b291735151c8c3033c97f212dc482ef72/Cartopy-0.24.1-cp312-cp312-manylinux_2_17_x86_64.manylinux2014_x86_64.whl", hash = "sha256:2f354a1d902a8d6ee33b099acc86ac2e1af528bbc0ea718b834111c97e604981", size = 11715215 },
    { url = "https://files.pythonhosted.org/packages/11/95/40c7abae8789aae22ad2a5da3974d3270dc3526b46cee253f680f72ee6cc/Cartopy-0.24.1-cp312-cp312-win_amd64.whl", hash = "sha256:b1bb2d02b31884ee1d4f14e5b436bbf95745eac39c6fc0d6c67c83bb907b55b3", size = 10959875 },
    { url = "https://files.pythonhosted.org/packages/e6/e8/38e00eb35743f22d4ee9bcb131ab273fb47ec39cc03ce5144686a3142756/Cartopy-0.24.1-cp313-cp313-macosx_10_13_x86_64.whl", hash = "sha256:d279968b845f72e3423e454b2b0b985fb2389e6ccd18fb73324abeca4e43f516", size = 10982533 },
    { url = "https://files.pythonhosted.org/packages/66/60/cc852a0835a053db18085dec1d1dd6f9cedc764d1524bfe30fd8be5ee3a7/Cartopy-0.24.1-cp313-cp313-macosx_11_0_arm64.whl", hash = "sha256:f0963b80a048252815c56fbd21bc4e5d163618a9eaa36c8898ce2c60b6c03979", size = 10971183 },
    { url = "https://files.pythonhosted.org/packages/a3/5b/476c8f3a277d7c78e5a5318bd32f234b994bfdc5d7731ae84218f2fa8a8f/Cartopy-0.24.1-cp313-cp313-manylinux_2_17_x86_64.manylinux2014_x86_64.whl", hash = "sha256:dfdde0a6e0e56c5fc46f4e7d332237eb31bbd9908417f0f190fda5d322754184", size = 11709060 },
    { url = "https://files.pythonhosted.org/packages/93/31/50bf07ba820c5aa5d4e674d72cdb5da90bbd012ba1b9c6c95c3f96afe233/Cartopy-0.24.1-cp313-cp313-win_amd64.whl", hash = "sha256:b17cf23dd74d0a922c2a5682dacef3c0bf89fa8c0bd0eae96b87fb684f966b15", size = 10959830 },
]

[[package]]
name = "certifi"
version = "2024.12.14"
source = { registry = "https://pypi.org/simple" }
sdist = { url = "https://files.pythonhosted.org/packages/0f/bd/1d41ee578ce09523c81a15426705dd20969f5abf006d1afe8aeff0dd776a/certifi-2024.12.14.tar.gz", hash = "sha256:b650d30f370c2b724812bee08008be0c4163b163ddaec3f2546c1caf65f191db", size = 166010 }
wheels = [
    { url = "https://files.pythonhosted.org/packages/a5/32/8f6669fc4798494966bf446c8c4a162e0b5d893dff088afddf76414f70e1/certifi-2024.12.14-py3-none-any.whl", hash = "sha256:1275f7a45be9464efc1173084eaa30f866fe2e47d389406136d332ed4967ec56", size = 164927 },
]

[[package]]
name = "cffi"
version = "1.17.1"
source = { registry = "https://pypi.org/simple" }
dependencies = [
    { name = "pycparser" },
]
sdist = { url = "https://files.pythonhosted.org/packages/fc/97/c783634659c2920c3fc70419e3af40972dbaf758daa229a7d6ea6135c90d/cffi-1.17.1.tar.gz", hash = "sha256:1c39c6016c32bc48dd54561950ebd6836e1670f2ae46128f67cf49e789c52824", size = 516621 }
wheels = [
    { url = "https://files.pythonhosted.org/packages/5a/84/e94227139ee5fb4d600a7a4927f322e1d4aea6fdc50bd3fca8493caba23f/cffi-1.17.1-cp312-cp312-macosx_10_9_x86_64.whl", hash = "sha256:805b4371bf7197c329fcb3ead37e710d1bca9da5d583f5073b799d5c5bd1eee4", size = 183178 },
    { url = "https://files.pythonhosted.org/packages/da/ee/fb72c2b48656111c4ef27f0f91da355e130a923473bf5ee75c5643d00cca/cffi-1.17.1-cp312-cp312-macosx_11_0_arm64.whl", hash = "sha256:733e99bc2df47476e3848417c5a4540522f234dfd4ef3ab7fafdf555b082ec0c", size = 178840 },
    { url = "https://files.pythonhosted.org/packages/cc/b6/db007700f67d151abadf508cbfd6a1884f57eab90b1bb985c4c8c02b0f28/cffi-1.17.1-cp312-cp312-manylinux_2_12_i686.manylinux2010_i686.manylinux_2_17_i686.manylinux2014_i686.whl", hash = "sha256:1257bdabf294dceb59f5e70c64a3e2f462c30c7ad68092d01bbbfb1c16b1ba36", size = 454803 },
    { url = "https://files.pythonhosted.org/packages/1a/df/f8d151540d8c200eb1c6fba8cd0dfd40904f1b0682ea705c36e6c2e97ab3/cffi-1.17.1-cp312-cp312-manylinux_2_17_aarch64.manylinux2014_aarch64.whl", hash = "sha256:da95af8214998d77a98cc14e3a3bd00aa191526343078b530ceb0bd710fb48a5", size = 478850 },
    { url = "https://files.pythonhosted.org/packages/28/c0/b31116332a547fd2677ae5b78a2ef662dfc8023d67f41b2a83f7c2aa78b1/cffi-1.17.1-cp312-cp312-manylinux_2_17_ppc64le.manylinux2014_ppc64le.whl", hash = "sha256:d63afe322132c194cf832bfec0dc69a99fb9bb6bbd550f161a49e9e855cc78ff", size = 485729 },
    { url = "https://files.pythonhosted.org/packages/91/2b/9a1ddfa5c7f13cab007a2c9cc295b70fbbda7cb10a286aa6810338e60ea1/cffi-1.17.1-cp312-cp312-manylinux_2_17_s390x.manylinux2014_s390x.whl", hash = "sha256:f79fc4fc25f1c8698ff97788206bb3c2598949bfe0fef03d299eb1b5356ada99", size = 471256 },
    { url = "https://files.pythonhosted.org/packages/b2/d5/da47df7004cb17e4955df6a43d14b3b4ae77737dff8bf7f8f333196717bf/cffi-1.17.1-cp312-cp312-manylinux_2_17_x86_64.manylinux2014_x86_64.whl", hash = "sha256:b62ce867176a75d03a665bad002af8e6d54644fad99a3c70905c543130e39d93", size = 479424 },
    { url = "https://files.pythonhosted.org/packages/0b/ac/2a28bcf513e93a219c8a4e8e125534f4f6db03e3179ba1c45e949b76212c/cffi-1.17.1-cp312-cp312-musllinux_1_1_aarch64.whl", hash = "sha256:386c8bf53c502fff58903061338ce4f4950cbdcb23e2902d86c0f722b786bbe3", size = 484568 },
    { url = "https://files.pythonhosted.org/packages/d4/38/ca8a4f639065f14ae0f1d9751e70447a261f1a30fa7547a828ae08142465/cffi-1.17.1-cp312-cp312-musllinux_1_1_x86_64.whl", hash = "sha256:4ceb10419a9adf4460ea14cfd6bc43d08701f0835e979bf821052f1805850fe8", size = 488736 },
    { url = "https://files.pythonhosted.org/packages/86/c5/28b2d6f799ec0bdecf44dced2ec5ed43e0eb63097b0f58c293583b406582/cffi-1.17.1-cp312-cp312-win32.whl", hash = "sha256:a08d7e755f8ed21095a310a693525137cfe756ce62d066e53f502a83dc550f65", size = 172448 },
    { url = "https://files.pythonhosted.org/packages/50/b9/db34c4755a7bd1cb2d1603ac3863f22bcecbd1ba29e5ee841a4bc510b294/cffi-1.17.1-cp312-cp312-win_amd64.whl", hash = "sha256:51392eae71afec0d0c8fb1a53b204dbb3bcabcb3c9b807eedf3e1e6ccf2de903", size = 181976 },
    { url = "https://files.pythonhosted.org/packages/8d/f8/dd6c246b148639254dad4d6803eb6a54e8c85c6e11ec9df2cffa87571dbe/cffi-1.17.1-cp313-cp313-macosx_10_13_x86_64.whl", hash = "sha256:f3a2b4222ce6b60e2e8b337bb9596923045681d71e5a082783484d845390938e", size = 182989 },
    { url = "https://files.pythonhosted.org/packages/8b/f1/672d303ddf17c24fc83afd712316fda78dc6fce1cd53011b839483e1ecc8/cffi-1.17.1-cp313-cp313-macosx_11_0_arm64.whl", hash = "sha256:0984a4925a435b1da406122d4d7968dd861c1385afe3b45ba82b750f229811e2", size = 178802 },
    { url = "https://files.pythonhosted.org/packages/0e/2d/eab2e858a91fdff70533cab61dcff4a1f55ec60425832ddfdc9cd36bc8af/cffi-1.17.1-cp313-cp313-manylinux_2_12_i686.manylinux2010_i686.manylinux_2_17_i686.manylinux2014_i686.whl", hash = "sha256:d01b12eeeb4427d3110de311e1774046ad344f5b1a7403101878976ecd7a10f3", size = 454792 },
    { url = "https://files.pythonhosted.org/packages/75/b2/fbaec7c4455c604e29388d55599b99ebcc250a60050610fadde58932b7ee/cffi-1.17.1-cp313-cp313-manylinux_2_17_aarch64.manylinux2014_aarch64.whl", hash = "sha256:706510fe141c86a69c8ddc029c7910003a17353970cff3b904ff0686a5927683", size = 478893 },
    { url = "https://files.pythonhosted.org/packages/4f/b7/6e4a2162178bf1935c336d4da8a9352cccab4d3a5d7914065490f08c0690/cffi-1.17.1-cp313-cp313-manylinux_2_17_ppc64le.manylinux2014_ppc64le.whl", hash = "sha256:de55b766c7aa2e2a3092c51e0483d700341182f08e67c63630d5b6f200bb28e5", size = 485810 },
    { url = "https://files.pythonhosted.org/packages/c7/8a/1d0e4a9c26e54746dc08c2c6c037889124d4f59dffd853a659fa545f1b40/cffi-1.17.1-cp313-cp313-manylinux_2_17_s390x.manylinux2014_s390x.whl", hash = "sha256:c59d6e989d07460165cc5ad3c61f9fd8f1b4796eacbd81cee78957842b834af4", size = 471200 },
    { url = "https://files.pythonhosted.org/packages/26/9f/1aab65a6c0db35f43c4d1b4f580e8df53914310afc10ae0397d29d697af4/cffi-1.17.1-cp313-cp313-manylinux_2_17_x86_64.manylinux2014_x86_64.whl", hash = "sha256:dd398dbc6773384a17fe0d3e7eeb8d1a21c2200473ee6806bb5e6a8e62bb73dd", size = 479447 },
    { url = "https://files.pythonhosted.org/packages/5f/e4/fb8b3dd8dc0e98edf1135ff067ae070bb32ef9d509d6cb0f538cd6f7483f/cffi-1.17.1-cp313-cp313-musllinux_1_1_aarch64.whl", hash = "sha256:3edc8d958eb099c634dace3c7e16560ae474aa3803a5df240542b305d14e14ed", size = 484358 },
    { url = "https://files.pythonhosted.org/packages/f1/47/d7145bf2dc04684935d57d67dff9d6d795b2ba2796806bb109864be3a151/cffi-1.17.1-cp313-cp313-musllinux_1_1_x86_64.whl", hash = "sha256:72e72408cad3d5419375fc87d289076ee319835bdfa2caad331e377589aebba9", size = 488469 },
    { url = "https://files.pythonhosted.org/packages/bf/ee/f94057fa6426481d663b88637a9a10e859e492c73d0384514a17d78ee205/cffi-1.17.1-cp313-cp313-win32.whl", hash = "sha256:e03eab0a8677fa80d646b5ddece1cbeaf556c313dcfac435ba11f107ba117b5d", size = 172475 },
    { url = "https://files.pythonhosted.org/packages/7c/fc/6a8cb64e5f0324877d503c854da15d76c1e50eb722e320b15345c4d0c6de/cffi-1.17.1-cp313-cp313-win_amd64.whl", hash = "sha256:f6a16c31041f09ead72d69f583767292f750d24913dadacf5756b966aacb3f1a", size = 182009 },
]

[[package]]
name = "cfgrib"
version = "0.9.15.0"
source = { registry = "https://pypi.org/simple" }
dependencies = [
    { name = "attrs" },
    { name = "click" },
    { name = "eccodes" },
    { name = "numpy" },
]
sdist = { url = "https://files.pythonhosted.org/packages/3e/3b/0ccbbc67866a4a2df570d6bf0f53d6d22220c44e1f3684455b5eae298936/cfgrib-0.9.15.0.tar.gz", hash = "sha256:d455034e19b9560a75d008ba9d09b2d4e65762adfb2e911f28b841f4b9c6b47f", size = 6511752 }
wheels = [
    { url = "https://files.pythonhosted.org/packages/7d/d7/96b4209c99f1fd6c19f502cebe8c91983c23331c380f3f521250f268ae8c/cfgrib-0.9.15.0-py3-none-any.whl", hash = "sha256:469cfd25dc173863795e596263b3b6b5ea1402b1715f2b7b1d4b995b40b32c18", size = 48908 },
]

[[package]]
name = "cfgv"
version = "3.4.0"
source = { registry = "https://pypi.org/simple" }
sdist = { url = "https://files.pythonhosted.org/packages/11/74/539e56497d9bd1d484fd863dd69cbbfa653cd2aa27abfe35653494d85e94/cfgv-3.4.0.tar.gz", hash = "sha256:e52591d4c5f5dead8e0f673fb16db7949d2cfb3f7da4582893288f0ded8fe560", size = 7114 }
wheels = [
    { url = "https://files.pythonhosted.org/packages/c5/55/51844dd50c4fc7a33b653bfaba4c2456f06955289ca770a5dbd5fd267374/cfgv-3.4.0-py2.py3-none-any.whl", hash = "sha256:b7265b1f29fd3316bfcd2b330d63d024f2bfd8bcb8b0272f8e19a504856c48f9", size = 7249 },
]

[[package]]
name = "cftime"
version = "1.6.4.post1"
source = { registry = "https://pypi.org/simple" }
dependencies = [
    { name = "numpy" },
]
sdist = { url = "https://files.pythonhosted.org/packages/ab/c8/1155d1d58003105307c7e5985f422ae5bcb2ca0cbc553cc828f3c5a934a7/cftime-1.6.4.post1.tar.gz", hash = "sha256:50ac76cc9f10ab7bd46e44a71c51a6927051b499b4407df4f29ab13d741b942f", size = 54631 }
wheels = [
    { url = "https://files.pythonhosted.org/packages/50/81/0bb28d54088a61592f61a11e7fcabcea6d261c47af79e18d0f9cbcd940ae/cftime-1.6.4.post1-cp312-cp312-macosx_10_13_x86_64.whl", hash = "sha256:a590f73506f4704ba5e154ef55bfbaed5e1b4ac170f3caeb8c58e4f2c619ee4e", size = 226615 },
    { url = "https://files.pythonhosted.org/packages/f3/1e/38dbbf8a828dfb5e0e6e5c912818b77aacf2e7bcb97b262ac6126beeb29f/cftime-1.6.4.post1-cp312-cp312-macosx_11_0_arm64.whl", hash = "sha256:933cb10e1af4e362e77f513e3eb92b34a688729ddbf938bbdfa5ac20a7f44ba0", size = 209193 },
    { url = "https://files.pythonhosted.org/packages/9b/60/0db884c76311ecaaf31f628aa9358beae5fcb0fbbdc2eb0b790a93aa258f/cftime-1.6.4.post1-cp312-cp312-manylinux_2_17_aarch64.manylinux2014_aarch64.whl", hash = "sha256:cf17a1b36f62e9e73c4c9363dd811e1bbf1170f5ac26d343fb26012ccf482908", size = 1320215 },
    { url = "https://files.pythonhosted.org/packages/8d/7d/2d5fc7af06da4f3bdea59a204f741bf7a30bc5019355991b2f083e557e4e/cftime-1.6.4.post1-cp312-cp312-manylinux_2_17_x86_64.manylinux2014_x86_64.whl", hash = "sha256:8e18021f421aa26527bad8688c1acf0c85fa72730beb6efce969c316743294f2", size = 1367426 },
    { url = "https://files.pythonhosted.org/packages/5d/ab/e8b26d05323fc5629356c82a7f64026248f121ea1361b49df441bbc8f2d7/cftime-1.6.4.post1-cp312-cp312-musllinux_1_2_x86_64.whl", hash = "sha256:5835b9d622f9304d1c23a35603a0f068739f428d902860f25e6e7e5a1b7cd8ea", size = 1385593 },
    { url = "https://files.pythonhosted.org/packages/af/7b/ca72a075a3f660315b031d62d39a3e9cfef71f7929da2621d5120077a75f/cftime-1.6.4.post1-cp312-cp312-win_amd64.whl", hash = "sha256:7f50bf0d1b664924aaee636eb2933746b942417d1f8b82ab6c1f6e8ba0da6885", size = 178918 },
    { url = "https://files.pythonhosted.org/packages/da/d8/81f086dbdc6f5a4e0bb068263471f1d12861b72562fe8c18df38268e4e29/cftime-1.6.4.post1-cp313-cp313-macosx_10_13_x86_64.whl", hash = "sha256:5c89766ebf088c097832ea618c24ed5075331f0b7bf8e9c2d4144aefbf2f1850", size = 223418 },
    { url = "https://files.pythonhosted.org/packages/4a/cc/60a825d92a4023655e330470758280a31e7b82665ef77d0e2a0fe71ea958/cftime-1.6.4.post1-cp313-cp313-macosx_11_0_arm64.whl", hash = "sha256:7f27113f7ccd1ca32881fdcb9a4bec806a5f54ae621fc1c374f1171f3ed98ef2", size = 207395 },
    { url = "https://files.pythonhosted.org/packages/ca/90/f5b26949899decce262fc76a1e64915b92050473114e0160cd6f7297f854/cftime-1.6.4.post1-cp313-cp313-manylinux_2_17_aarch64.manylinux2014_aarch64.whl", hash = "sha256:da367b23eea7cf4df071c88e014a1600d6c5bbf22e3393a4af409903fa397e28", size = 1318113 },
    { url = "https://files.pythonhosted.org/packages/c3/f8/6f13d37abb7ade46e65a08acc31af776a96dde0eb569e05d4c4b01422ba6/cftime-1.6.4.post1-cp313-cp313-manylinux_2_17_x86_64.manylinux2014_x86_64.whl", hash = "sha256:6579c5c83cdf09d73aa94c7bc34925edd93c5f2c7dd28e074f568f7e376271a0", size = 1366034 },
    { url = "https://files.pythonhosted.org/packages/fa/08/335cb17f3b708f9a24f96ca4abb00889c7aa20b0ae273313e7c11faf1f97/cftime-1.6.4.post1-cp313-cp313-musllinux_1_2_x86_64.whl", hash = "sha256:6b731c7133d17b479ca0c3c46a7a04f96197f0a4d753f4c2284c3ff0447279b4", size = 1390156 },
    { url = "https://files.pythonhosted.org/packages/f3/2d/980323fb5ec1ef369604b61ba259a41d0336cc1a85b639ed7bd210bd1290/cftime-1.6.4.post1-cp313-cp313-win_amd64.whl", hash = "sha256:d2a8c223faea7f1248ab469cc0d7795dd46f2a423789038f439fee7190bae259", size = 178496 },
]

[[package]]
name = "charset-normalizer"
version = "3.4.1"
source = { registry = "https://pypi.org/simple" }
sdist = { url = "https://files.pythonhosted.org/packages/16/b0/572805e227f01586461c80e0fd25d65a2115599cc9dad142fee4b747c357/charset_normalizer-3.4.1.tar.gz", hash = "sha256:44251f18cd68a75b56585dd00dae26183e102cd5e0f9f1466e6df5da2ed64ea3", size = 123188 }
wheels = [
    { url = "https://files.pythonhosted.org/packages/0a/9a/dd1e1cdceb841925b7798369a09279bd1cf183cef0f9ddf15a3a6502ee45/charset_normalizer-3.4.1-cp312-cp312-macosx_10_13_universal2.whl", hash = "sha256:73d94b58ec7fecbc7366247d3b0b10a21681004153238750bb67bd9012414545", size = 196105 },
    { url = "https://files.pythonhosted.org/packages/d3/8c/90bfabf8c4809ecb648f39794cf2a84ff2e7d2a6cf159fe68d9a26160467/charset_normalizer-3.4.1-cp312-cp312-manylinux_2_17_aarch64.manylinux2014_aarch64.whl", hash = "sha256:dad3e487649f498dd991eeb901125411559b22e8d7ab25d3aeb1af367df5efd7", size = 140404 },
    { url = "https://files.pythonhosted.org/packages/ad/8f/e410d57c721945ea3b4f1a04b74f70ce8fa800d393d72899f0a40526401f/charset_normalizer-3.4.1-cp312-cp312-manylinux_2_17_ppc64le.manylinux2014_ppc64le.whl", hash = "sha256:c30197aa96e8eed02200a83fba2657b4c3acd0f0aa4bdc9f6c1af8e8962e0757", size = 150423 },
    { url = "https://files.pythonhosted.org/packages/f0/b8/e6825e25deb691ff98cf5c9072ee0605dc2acfca98af70c2d1b1bc75190d/charset_normalizer-3.4.1-cp312-cp312-manylinux_2_17_s390x.manylinux2014_s390x.whl", hash = "sha256:2369eea1ee4a7610a860d88f268eb39b95cb588acd7235e02fd5a5601773d4fa", size = 143184 },
    { url = "https://files.pythonhosted.org/packages/3e/a2/513f6cbe752421f16d969e32f3583762bfd583848b763913ddab8d9bfd4f/charset_normalizer-3.4.1-cp312-cp312-manylinux_2_17_x86_64.manylinux2014_x86_64.whl", hash = "sha256:bc2722592d8998c870fa4e290c2eec2c1569b87fe58618e67d38b4665dfa680d", size = 145268 },
    { url = "https://files.pythonhosted.org/packages/74/94/8a5277664f27c3c438546f3eb53b33f5b19568eb7424736bdc440a88a31f/charset_normalizer-3.4.1-cp312-cp312-manylinux_2_5_i686.manylinux1_i686.manylinux_2_17_i686.manylinux2014_i686.whl", hash = "sha256:ffc9202a29ab3920fa812879e95a9e78b2465fd10be7fcbd042899695d75e616", size = 147601 },
    { url = "https://files.pythonhosted.org/packages/7c/5f/6d352c51ee763623a98e31194823518e09bfa48be2a7e8383cf691bbb3d0/charset_normalizer-3.4.1-cp312-cp312-musllinux_1_2_aarch64.whl", hash = "sha256:804a4d582ba6e5b747c625bf1255e6b1507465494a40a2130978bda7b932c90b", size = 141098 },
    { url = "https://files.pythonhosted.org/packages/78/d4/f5704cb629ba5ab16d1d3d741396aec6dc3ca2b67757c45b0599bb010478/charset_normalizer-3.4.1-cp312-cp312-musllinux_1_2_i686.whl", hash = "sha256:0f55e69f030f7163dffe9fd0752b32f070566451afe180f99dbeeb81f511ad8d", size = 149520 },
    { url = "https://files.pythonhosted.org/packages/c5/96/64120b1d02b81785f222b976c0fb79a35875457fa9bb40827678e54d1bc8/charset_normalizer-3.4.1-cp312-cp312-musllinux_1_2_ppc64le.whl", hash = "sha256:c4c3e6da02df6fa1410a7680bd3f63d4f710232d3139089536310d027950696a", size = 152852 },
    { url = "https://files.pythonhosted.org/packages/84/c9/98e3732278a99f47d487fd3468bc60b882920cef29d1fa6ca460a1fdf4e6/charset_normalizer-3.4.1-cp312-cp312-musllinux_1_2_s390x.whl", hash = "sha256:5df196eb874dae23dcfb968c83d4f8fdccb333330fe1fc278ac5ceeb101003a9", size = 150488 },
    { url = "https://files.pythonhosted.org/packages/13/0e/9c8d4cb99c98c1007cc11eda969ebfe837bbbd0acdb4736d228ccaabcd22/charset_normalizer-3.4.1-cp312-cp312-musllinux_1_2_x86_64.whl", hash = "sha256:e358e64305fe12299a08e08978f51fc21fac060dcfcddd95453eabe5b93ed0e1", size = 146192 },
    { url = "https://files.pythonhosted.org/packages/b2/21/2b6b5b860781a0b49427309cb8670785aa543fb2178de875b87b9cc97746/charset_normalizer-3.4.1-cp312-cp312-win32.whl", hash = "sha256:9b23ca7ef998bc739bf6ffc077c2116917eabcc901f88da1b9856b210ef63f35", size = 95550 },
    { url = "https://files.pythonhosted.org/packages/21/5b/1b390b03b1d16c7e382b561c5329f83cc06623916aab983e8ab9239c7d5c/charset_normalizer-3.4.1-cp312-cp312-win_amd64.whl", hash = "sha256:6ff8a4a60c227ad87030d76e99cd1698345d4491638dfa6673027c48b3cd395f", size = 102785 },
    { url = "https://files.pythonhosted.org/packages/38/94/ce8e6f63d18049672c76d07d119304e1e2d7c6098f0841b51c666e9f44a0/charset_normalizer-3.4.1-cp313-cp313-macosx_10_13_universal2.whl", hash = "sha256:aabfa34badd18f1da5ec1bc2715cadc8dca465868a4e73a0173466b688f29dda", size = 195698 },
    { url = "https://files.pythonhosted.org/packages/24/2e/dfdd9770664aae179a96561cc6952ff08f9a8cd09a908f259a9dfa063568/charset_normalizer-3.4.1-cp313-cp313-manylinux_2_17_aarch64.manylinux2014_aarch64.whl", hash = "sha256:22e14b5d70560b8dd51ec22863f370d1e595ac3d024cb8ad7d308b4cd95f8313", size = 140162 },
    { url = "https://files.pythonhosted.org/packages/24/4e/f646b9093cff8fc86f2d60af2de4dc17c759de9d554f130b140ea4738ca6/charset_normalizer-3.4.1-cp313-cp313-manylinux_2_17_ppc64le.manylinux2014_ppc64le.whl", hash = "sha256:8436c508b408b82d87dc5f62496973a1805cd46727c34440b0d29d8a2f50a6c9", size = 150263 },
    { url = "https://files.pythonhosted.org/packages/5e/67/2937f8d548c3ef6e2f9aab0f6e21001056f692d43282b165e7c56023e6dd/charset_normalizer-3.4.1-cp313-cp313-manylinux_2_17_s390x.manylinux2014_s390x.whl", hash = "sha256:2d074908e1aecee37a7635990b2c6d504cd4766c7bc9fc86d63f9c09af3fa11b", size = 142966 },
    { url = "https://files.pythonhosted.org/packages/52/ed/b7f4f07de100bdb95c1756d3a4d17b90c1a3c53715c1a476f8738058e0fa/charset_normalizer-3.4.1-cp313-cp313-manylinux_2_17_x86_64.manylinux2014_x86_64.whl", hash = "sha256:955f8851919303c92343d2f66165294848d57e9bba6cf6e3625485a70a038d11", size = 144992 },
    { url = "https://files.pythonhosted.org/packages/96/2c/d49710a6dbcd3776265f4c923bb73ebe83933dfbaa841c5da850fe0fd20b/charset_normalizer-3.4.1-cp313-cp313-manylinux_2_5_i686.manylinux1_i686.manylinux_2_17_i686.manylinux2014_i686.whl", hash = "sha256:44ecbf16649486d4aebafeaa7ec4c9fed8b88101f4dd612dcaf65d5e815f837f", size = 147162 },
    { url = "https://files.pythonhosted.org/packages/b4/41/35ff1f9a6bd380303dea55e44c4933b4cc3c4850988927d4082ada230273/charset_normalizer-3.4.1-cp313-cp313-musllinux_1_2_aarch64.whl", hash = "sha256:0924e81d3d5e70f8126529951dac65c1010cdf117bb75eb02dd12339b57749dd", size = 140972 },
    { url = "https://files.pythonhosted.org/packages/fb/43/c6a0b685fe6910d08ba971f62cd9c3e862a85770395ba5d9cad4fede33ab/charset_normalizer-3.4.1-cp313-cp313-musllinux_1_2_i686.whl", hash = "sha256:2967f74ad52c3b98de4c3b32e1a44e32975e008a9cd2a8cc8966d6a5218c5cb2", size = 149095 },
    { url = "https://files.pythonhosted.org/packages/4c/ff/a9a504662452e2d2878512115638966e75633519ec11f25fca3d2049a94a/charset_normalizer-3.4.1-cp313-cp313-musllinux_1_2_ppc64le.whl", hash = "sha256:c75cb2a3e389853835e84a2d8fb2b81a10645b503eca9bcb98df6b5a43eb8886", size = 152668 },
    { url = "https://files.pythonhosted.org/packages/6c/71/189996b6d9a4b932564701628af5cee6716733e9165af1d5e1b285c530ed/charset_normalizer-3.4.1-cp313-cp313-musllinux_1_2_s390x.whl", hash = "sha256:09b26ae6b1abf0d27570633b2b078a2a20419c99d66fb2823173d73f188ce601", size = 150073 },
    { url = "https://files.pythonhosted.org/packages/e4/93/946a86ce20790e11312c87c75ba68d5f6ad2208cfb52b2d6a2c32840d922/charset_normalizer-3.4.1-cp313-cp313-musllinux_1_2_x86_64.whl", hash = "sha256:fa88b843d6e211393a37219e6a1c1df99d35e8fd90446f1118f4216e307e48cd", size = 145732 },
    { url = "https://files.pythonhosted.org/packages/cd/e5/131d2fb1b0dddafc37be4f3a2fa79aa4c037368be9423061dccadfd90091/charset_normalizer-3.4.1-cp313-cp313-win32.whl", hash = "sha256:eb8178fe3dba6450a3e024e95ac49ed3400e506fd4e9e5c32d30adda88cbd407", size = 95391 },
    { url = "https://files.pythonhosted.org/packages/27/f2/4f9a69cc7712b9b5ad8fdb87039fd89abba997ad5cbe690d1835d40405b0/charset_normalizer-3.4.1-cp313-cp313-win_amd64.whl", hash = "sha256:b1ac5992a838106edb89654e0aebfc24f5848ae2547d22c2c3f66454daa11971", size = 102702 },
    { url = "https://files.pythonhosted.org/packages/0e/f6/65ecc6878a89bb1c23a086ea335ad4bf21a588990c3f535a227b9eea9108/charset_normalizer-3.4.1-py3-none-any.whl", hash = "sha256:d98b1668f06378c6dbefec3b92299716b931cd4e6061f3c875a71ced1780ab85", size = 49767 },
]

[[package]]
name = "click"
version = "8.1.8"
source = { registry = "https://pypi.org/simple" }
dependencies = [
    { name = "colorama", marker = "sys_platform == 'win32'" },
]
sdist = { url = "https://files.pythonhosted.org/packages/b9/2e/0090cbf739cee7d23781ad4b89a9894a41538e4fcf4c31dcdd705b78eb8b/click-8.1.8.tar.gz", hash = "sha256:ed53c9d8990d83c2a27deae68e4ee337473f6330c040a31d4225c9574d16096a", size = 226593 }
wheels = [
    { url = "https://files.pythonhosted.org/packages/7e/d4/7ebdbd03970677812aac39c869717059dbb71a4cfc033ca6e5221787892c/click-8.1.8-py3-none-any.whl", hash = "sha256:63c132bbbed01578a06712a2d1f497bb62d9c1c0d329b7903a866228027263b2", size = 98188 },
]

[[package]]
name = "click-plugins"
version = "1.1.1"
source = { registry = "https://pypi.org/simple" }
dependencies = [
    { name = "click" },
]
sdist = { url = "https://files.pythonhosted.org/packages/5f/1d/45434f64ed749540af821fd7e42b8e4d23ac04b1eda7c26613288d6cd8a8/click-plugins-1.1.1.tar.gz", hash = "sha256:46ab999744a9d831159c3411bb0c79346d94a444df9a3a3742e9ed63645f264b", size = 8164 }
wheels = [
    { url = "https://files.pythonhosted.org/packages/e9/da/824b92d9942f4e472702488857914bdd50f73021efea15b4cad9aca8ecef/click_plugins-1.1.1-py2.py3-none-any.whl", hash = "sha256:5d262006d3222f5057fd81e1623d4443e41dcda5dc815c06b442aa3c02889fc8", size = 7497 },
]

[[package]]
name = "cligj"
version = "0.7.2"
source = { registry = "https://pypi.org/simple" }
dependencies = [
    { name = "click" },
]
sdist = { url = "https://files.pythonhosted.org/packages/ea/0d/837dbd5d8430fd0f01ed72c4cfb2f548180f4c68c635df84ce87956cff32/cligj-0.7.2.tar.gz", hash = "sha256:a4bc13d623356b373c2c27c53dbd9c68cae5d526270bfa71f6c6fa69669c6b27", size = 9803 }
wheels = [
    { url = "https://files.pythonhosted.org/packages/73/86/43fa9f15c5b9fb6e82620428827cd3c284aa933431405d1bcf5231ae3d3e/cligj-0.7.2-py3-none-any.whl", hash = "sha256:c1ca117dbce1fe20a5809dc96f01e1c2840f6dcc939b3ddbb1111bf330ba82df", size = 7069 },
]

[[package]]
name = "cloudpickle"
version = "3.1.1"
source = { registry = "https://pypi.org/simple" }
sdist = { url = "https://files.pythonhosted.org/packages/52/39/069100b84d7418bc358d81669d5748efb14b9cceacd2f9c75f550424132f/cloudpickle-3.1.1.tar.gz", hash = "sha256:b216fa8ae4019d5482a8ac3c95d8f6346115d8835911fd4aefd1a445e4242c64", size = 22113 }
wheels = [
    { url = "https://files.pythonhosted.org/packages/7e/e8/64c37fadfc2816a7701fa8a6ed8d87327c7d54eacfbfb6edab14a2f2be75/cloudpickle-3.1.1-py3-none-any.whl", hash = "sha256:c8c5a44295039331ee9dad40ba100a9c7297b6f988e50e87ccdf3765a668350e", size = 20992 },
]

[[package]]
name = "colorama"
version = "0.4.6"
source = { registry = "https://pypi.org/simple" }
sdist = { url = "https://files.pythonhosted.org/packages/d8/53/6f443c9a4a8358a93a6792e2acffb9d9d5cb0a5cfd8802644b7b1c9a02e4/colorama-0.4.6.tar.gz", hash = "sha256:08695f5cb7ed6e0531a20572697297273c47b8cae5a63ffc6d6ed5c201be6e44", size = 27697 }
wheels = [
    { url = "https://files.pythonhosted.org/packages/d1/d6/3965ed04c63042e047cb6a3e6ed1a63a35087b6a609aa3a15ed8ac56c221/colorama-0.4.6-py2.py3-none-any.whl", hash = "sha256:4f1d9991f5acc0ca119f9d443620b77f9d6b33703e51011c16baf57afb285fc6", size = 25335 },
]

[[package]]
name = "comm"
version = "0.2.2"
source = { registry = "https://pypi.org/simple" }
dependencies = [
    { name = "traitlets" },
]
sdist = { url = "https://files.pythonhosted.org/packages/e9/a8/fb783cb0abe2b5fded9f55e5703015cdf1c9c85b3669087c538dd15a6a86/comm-0.2.2.tar.gz", hash = "sha256:3fd7a84065306e07bea1773df6eb8282de51ba82f77c72f9c85716ab11fe980e", size = 6210 }
wheels = [
    { url = "https://files.pythonhosted.org/packages/e6/75/49e5bfe642f71f272236b5b2d2691cf915a7283cc0ceda56357b61daa538/comm-0.2.2-py3-none-any.whl", hash = "sha256:e6fb86cb70ff661ee8c9c14e7d36d6de3b4066f1441be4063df9c5009f0a64d3", size = 7180 },
]

[[package]]
name = "contourpy"
version = "1.3.1"
source = { registry = "https://pypi.org/simple" }
dependencies = [
    { name = "numpy" },
]
sdist = { url = "https://files.pythonhosted.org/packages/25/c2/fc7193cc5383637ff390a712e88e4ded0452c9fbcf84abe3de5ea3df1866/contourpy-1.3.1.tar.gz", hash = "sha256:dfd97abd83335045a913e3bcc4a09c0ceadbe66580cf573fe961f4a825efa699", size = 13465753 }
wheels = [
    { url = "https://files.pythonhosted.org/packages/37/6b/175f60227d3e7f5f1549fcb374592be311293132207e451c3d7c654c25fb/contourpy-1.3.1-cp312-cp312-macosx_10_13_x86_64.whl", hash = "sha256:0ffa84be8e0bd33410b17189f7164c3589c229ce5db85798076a3fa136d0e509", size = 271494 },
    { url = "https://files.pythonhosted.org/packages/6b/6a/7833cfae2c1e63d1d8875a50fd23371394f540ce809d7383550681a1fa64/contourpy-1.3.1-cp312-cp312-macosx_11_0_arm64.whl", hash = "sha256:805617228ba7e2cbbfb6c503858e626ab528ac2a32a04a2fe88ffaf6b02c32bc", size = 255444 },
    { url = "https://files.pythonhosted.org/packages/7f/b3/7859efce66eaca5c14ba7619791b084ed02d868d76b928ff56890d2d059d/contourpy-1.3.1-cp312-cp312-manylinux_2_17_aarch64.manylinux2014_aarch64.whl", hash = "sha256:ade08d343436a94e633db932e7e8407fe7de8083967962b46bdfc1b0ced39454", size = 307628 },
    { url = "https://files.pythonhosted.org/packages/48/b2/011415f5e3f0a50b1e285a0bf78eb5d92a4df000553570f0851b6e309076/contourpy-1.3.1-cp312-cp312-manylinux_2_17_ppc64le.manylinux2014_ppc64le.whl", hash = "sha256:47734d7073fb4590b4a40122b35917cd77be5722d80683b249dac1de266aac80", size = 347271 },
    { url = "https://files.pythonhosted.org/packages/84/7d/ef19b1db0f45b151ac78c65127235239a8cf21a59d1ce8507ce03e89a30b/contourpy-1.3.1-cp312-cp312-manylinux_2_17_s390x.manylinux2014_s390x.whl", hash = "sha256:2ba94a401342fc0f8b948e57d977557fbf4d515f03c67682dd5c6191cb2d16ec", size = 318906 },
    { url = "https://files.pythonhosted.org/packages/ba/99/6794142b90b853a9155316c8f470d2e4821fe6f086b03e372aca848227dd/contourpy-1.3.1-cp312-cp312-manylinux_2_17_x86_64.manylinux2014_x86_64.whl", hash = "sha256:efa874e87e4a647fd2e4f514d5e91c7d493697127beb95e77d2f7561f6905bd9", size = 323622 },
    { url = "https://files.pythonhosted.org/packages/3c/0f/37d2c84a900cd8eb54e105f4fa9aebd275e14e266736778bb5dccbf3bbbb/contourpy-1.3.1-cp312-cp312-musllinux_1_2_aarch64.whl", hash = "sha256:1bf98051f1045b15c87868dbaea84f92408337d4f81d0e449ee41920ea121d3b", size = 1266699 },
    { url = "https://files.pythonhosted.org/packages/3a/8a/deb5e11dc7d9cc8f0f9c8b29d4f062203f3af230ba83c30a6b161a6effc9/contourpy-1.3.1-cp312-cp312-musllinux_1_2_x86_64.whl", hash = "sha256:61332c87493b00091423e747ea78200659dc09bdf7fd69edd5e98cef5d3e9a8d", size = 1326395 },
    { url = "https://files.pythonhosted.org/packages/1a/35/7e267ae7c13aaf12322ccc493531f1e7f2eb8fba2927b9d7a05ff615df7a/contourpy-1.3.1-cp312-cp312-win32.whl", hash = "sha256:e914a8cb05ce5c809dd0fe350cfbb4e881bde5e2a38dc04e3afe1b3e58bd158e", size = 175354 },
    { url = "https://files.pythonhosted.org/packages/a1/35/c2de8823211d07e8a79ab018ef03960716c5dff6f4d5bff5af87fd682992/contourpy-1.3.1-cp312-cp312-win_amd64.whl", hash = "sha256:08d9d449a61cf53033612cb368f3a1b26cd7835d9b8cd326647efe43bca7568d", size = 220971 },
    { url = "https://files.pythonhosted.org/packages/9a/e7/de62050dce687c5e96f946a93546910bc67e483fe05324439e329ff36105/contourpy-1.3.1-cp313-cp313-macosx_10_13_x86_64.whl", hash = "sha256:a761d9ccfc5e2ecd1bf05534eda382aa14c3e4f9205ba5b1684ecfe400716ef2", size = 271548 },
    { url = "https://files.pythonhosted.org/packages/78/4d/c2a09ae014ae984c6bdd29c11e74d3121b25eaa117eca0bb76340efd7e1c/contourpy-1.3.1-cp313-cp313-macosx_11_0_arm64.whl", hash = "sha256:523a8ee12edfa36f6d2a49407f705a6ef4c5098de4f498619787e272de93f2d5", size = 255576 },
    { url = "https://files.pythonhosted.org/packages/ab/8a/915380ee96a5638bda80cd061ccb8e666bfdccea38d5741cb69e6dbd61fc/contourpy-1.3.1-cp313-cp313-manylinux_2_17_aarch64.manylinux2014_aarch64.whl", hash = "sha256:ece6df05e2c41bd46776fbc712e0996f7c94e0d0543af1656956d150c4ca7c81", size = 306635 },
    { url = "https://files.pythonhosted.org/packages/29/5c/c83ce09375428298acd4e6582aeb68b1e0d1447f877fa993d9bf6cd3b0a0/contourpy-1.3.1-cp313-cp313-manylinux_2_17_ppc64le.manylinux2014_ppc64le.whl", hash = "sha256:573abb30e0e05bf31ed067d2f82500ecfdaec15627a59d63ea2d95714790f5c2", size = 345925 },
    { url = "https://files.pythonhosted.org/packages/29/63/5b52f4a15e80c66c8078a641a3bfacd6e07106835682454647aca1afc852/contourpy-1.3.1-cp313-cp313-manylinux_2_17_s390x.manylinux2014_s390x.whl", hash = "sha256:a9fa36448e6a3a1a9a2ba23c02012c43ed88905ec80163f2ffe2421c7192a5d7", size = 318000 },
    { url = "https://files.pythonhosted.org/packages/9a/e2/30ca086c692691129849198659bf0556d72a757fe2769eb9620a27169296/contourpy-1.3.1-cp313-cp313-manylinux_2_17_x86_64.manylinux2014_x86_64.whl", hash = "sha256:3ea9924d28fc5586bf0b42d15f590b10c224117e74409dd7a0be3b62b74a501c", size = 322689 },
    { url = "https://files.pythonhosted.org/packages/6b/77/f37812ef700f1f185d348394debf33f22d531e714cf6a35d13d68a7003c7/contourpy-1.3.1-cp313-cp313-musllinux_1_2_aarch64.whl", hash = "sha256:5b75aa69cb4d6f137b36f7eb2ace9280cfb60c55dc5f61c731fdf6f037f958a3", size = 1268413 },
    { url = "https://files.pythonhosted.org/packages/3f/6d/ce84e79cdd128542ebeb268f84abb4b093af78e7f8ec504676673d2675bc/contourpy-1.3.1-cp313-cp313-musllinux_1_2_x86_64.whl", hash = "sha256:041b640d4ec01922083645a94bb3b2e777e6b626788f4095cf21abbe266413c1", size = 1326530 },
    { url = "https://files.pythonhosted.org/packages/72/22/8282f4eae20c73c89bee7a82a19c4e27af9b57bb602ecaa00713d5bdb54d/contourpy-1.3.1-cp313-cp313-win32.whl", hash = "sha256:36987a15e8ace5f58d4d5da9dca82d498c2bbb28dff6e5d04fbfcc35a9cb3a82", size = 175315 },
    { url = "https://files.pythonhosted.org/packages/e3/d5/28bca491f65312b438fbf076589dcde7f6f966b196d900777f5811b9c4e2/contourpy-1.3.1-cp313-cp313-win_amd64.whl", hash = "sha256:a7895f46d47671fa7ceec40f31fae721da51ad34bdca0bee83e38870b1f47ffd", size = 220987 },
    { url = "https://files.pythonhosted.org/packages/2f/24/a4b285d6adaaf9746e4700932f579f1a7b6f9681109f694cfa233ae75c4e/contourpy-1.3.1-cp313-cp313t-macosx_10_13_x86_64.whl", hash = "sha256:9ddeb796389dadcd884c7eb07bd14ef12408aaae358f0e2ae24114d797eede30", size = 285001 },
    { url = "https://files.pythonhosted.org/packages/48/1d/fb49a401b5ca4f06ccf467cd6c4f1fd65767e63c21322b29b04ec40b40b9/contourpy-1.3.1-cp313-cp313t-macosx_11_0_arm64.whl", hash = "sha256:19c1555a6801c2f084c7ddc1c6e11f02eb6a6016ca1318dd5452ba3f613a1751", size = 268553 },
    { url = "https://files.pythonhosted.org/packages/79/1e/4aef9470d13fd029087388fae750dccb49a50c012a6c8d1d634295caa644/contourpy-1.3.1-cp313-cp313t-manylinux_2_17_aarch64.manylinux2014_aarch64.whl", hash = "sha256:841ad858cff65c2c04bf93875e384ccb82b654574a6d7f30453a04f04af71342", size = 310386 },
    { url = "https://files.pythonhosted.org/packages/b0/34/910dc706ed70153b60392b5305c708c9810d425bde12499c9184a1100888/contourpy-1.3.1-cp313-cp313t-manylinux_2_17_ppc64le.manylinux2014_ppc64le.whl", hash = "sha256:4318af1c925fb9a4fb190559ef3eec206845f63e80fb603d47f2d6d67683901c", size = 349806 },
    { url = "https://files.pythonhosted.org/packages/31/3c/faee6a40d66d7f2a87f7102236bf4780c57990dd7f98e5ff29881b1b1344/contourpy-1.3.1-cp313-cp313t-manylinux_2_17_s390x.manylinux2014_s390x.whl", hash = "sha256:14c102b0eab282427b662cb590f2e9340a9d91a1c297f48729431f2dcd16e14f", size = 321108 },
    { url = "https://files.pythonhosted.org/packages/17/69/390dc9b20dd4bb20585651d7316cc3054b7d4a7b4f8b710b2b698e08968d/contourpy-1.3.1-cp313-cp313t-manylinux_2_17_x86_64.manylinux2014_x86_64.whl", hash = "sha256:05e806338bfeaa006acbdeba0ad681a10be63b26e1b17317bfac3c5d98f36cda", size = 327291 },
    { url = "https://files.pythonhosted.org/packages/ef/74/7030b67c4e941fe1e5424a3d988080e83568030ce0355f7c9fc556455b01/contourpy-1.3.1-cp313-cp313t-musllinux_1_2_aarch64.whl", hash = "sha256:4d76d5993a34ef3df5181ba3c92fabb93f1eaa5729504fb03423fcd9f3177242", size = 1263752 },
    { url = "https://files.pythonhosted.org/packages/f0/ed/92d86f183a8615f13f6b9cbfc5d4298a509d6ce433432e21da838b4b63f4/contourpy-1.3.1-cp313-cp313t-musllinux_1_2_x86_64.whl", hash = "sha256:89785bb2a1980c1bd87f0cb1517a71cde374776a5f150936b82580ae6ead44a1", size = 1318403 },
    { url = "https://files.pythonhosted.org/packages/b3/0e/c8e4950c77dcfc897c71d61e56690a0a9df39543d2164040301b5df8e67b/contourpy-1.3.1-cp313-cp313t-win32.whl", hash = "sha256:8eb96e79b9f3dcadbad2a3891672f81cdcab7f95b27f28f1c67d75f045b6b4f1", size = 185117 },
    { url = "https://files.pythonhosted.org/packages/c1/31/1ae946f11dfbd229222e6d6ad8e7bd1891d3d48bde5fbf7a0beb9491f8e3/contourpy-1.3.1-cp313-cp313t-win_amd64.whl", hash = "sha256:287ccc248c9e0d0566934e7d606201abd74761b5703d804ff3df8935f523d546", size = 236668 },
]

[[package]]
name = "coverage"
version = "7.6.10"
source = { registry = "https://pypi.org/simple" }
sdist = { url = "https://files.pythonhosted.org/packages/84/ba/ac14d281f80aab516275012e8875991bb06203957aa1e19950139238d658/coverage-7.6.10.tar.gz", hash = "sha256:7fb105327c8f8f0682e29843e2ff96af9dcbe5bab8eeb4b398c6a33a16d80a23", size = 803868 }
wheels = [
    { url = "https://files.pythonhosted.org/packages/86/77/19d09ea06f92fdf0487499283b1b7af06bc422ea94534c8fe3a4cd023641/coverage-7.6.10-cp312-cp312-macosx_10_13_x86_64.whl", hash = "sha256:27c6e64726b307782fa5cbe531e7647aee385a29b2107cd87ba7c0105a5d3853", size = 208281 },
    { url = "https://files.pythonhosted.org/packages/b6/67/5479b9f2f99fcfb49c0d5cf61912a5255ef80b6e80a3cddba39c38146cf4/coverage-7.6.10-cp312-cp312-macosx_11_0_arm64.whl", hash = "sha256:c56e097019e72c373bae32d946ecf9858fda841e48d82df7e81c63ac25554078", size = 208514 },
    { url = "https://files.pythonhosted.org/packages/15/d1/febf59030ce1c83b7331c3546d7317e5120c5966471727aa7ac157729c4b/coverage-7.6.10-cp312-cp312-manylinux_2_17_aarch64.manylinux2014_aarch64.whl", hash = "sha256:c7827a5bc7bdb197b9e066cdf650b2887597ad124dd99777332776f7b7c7d0d0", size = 241537 },
    { url = "https://files.pythonhosted.org/packages/4b/7e/5ac4c90192130e7cf8b63153fe620c8bfd9068f89a6d9b5f26f1550f7a26/coverage-7.6.10-cp312-cp312-manylinux_2_5_i686.manylinux1_i686.manylinux_2_17_i686.manylinux2014_i686.whl", hash = "sha256:204a8238afe787323a8b47d8be4df89772d5c1e4651b9ffa808552bdf20e1d50", size = 238572 },
    { url = "https://files.pythonhosted.org/packages/dc/03/0334a79b26ecf59958f2fe9dd1f5ab3e2f88db876f5071933de39af09647/coverage-7.6.10-cp312-cp312-manylinux_2_5_x86_64.manylinux1_x86_64.manylinux_2_17_x86_64.manylinux2014_x86_64.whl", hash = "sha256:e67926f51821b8e9deb6426ff3164870976fe414d033ad90ea75e7ed0c2e5022", size = 240639 },
    { url = "https://files.pythonhosted.org/packages/d7/45/8a707f23c202208d7b286d78ad6233f50dcf929319b664b6cc18a03c1aae/coverage-7.6.10-cp312-cp312-musllinux_1_2_aarch64.whl", hash = "sha256:e78b270eadb5702938c3dbe9367f878249b5ef9a2fcc5360ac7bff694310d17b", size = 240072 },
    { url = "https://files.pythonhosted.org/packages/66/02/603ce0ac2d02bc7b393279ef618940b4a0535b0868ee791140bda9ecfa40/coverage-7.6.10-cp312-cp312-musllinux_1_2_i686.whl", hash = "sha256:714f942b9c15c3a7a5fe6876ce30af831c2ad4ce902410b7466b662358c852c0", size = 238386 },
    { url = "https://files.pythonhosted.org/packages/04/62/4e6887e9be060f5d18f1dd58c2838b2d9646faf353232dec4e2d4b1c8644/coverage-7.6.10-cp312-cp312-musllinux_1_2_x86_64.whl", hash = "sha256:abb02e2f5a3187b2ac4cd46b8ced85a0858230b577ccb2c62c81482ca7d18852", size = 240054 },
    { url = "https://files.pythonhosted.org/packages/5c/74/83ae4151c170d8bd071924f212add22a0e62a7fe2b149edf016aeecad17c/coverage-7.6.10-cp312-cp312-win32.whl", hash = "sha256:55b201b97286cf61f5e76063f9e2a1d8d2972fc2fcfd2c1272530172fd28c359", size = 210904 },
    { url = "https://files.pythonhosted.org/packages/c3/54/de0893186a221478f5880283119fc40483bc460b27c4c71d1b8bba3474b9/coverage-7.6.10-cp312-cp312-win_amd64.whl", hash = "sha256:e4ae5ac5e0d1e4edfc9b4b57b4cbecd5bc266a6915c500f358817a8496739247", size = 211692 },
    { url = "https://files.pythonhosted.org/packages/25/6d/31883d78865529257bf847df5789e2ae80e99de8a460c3453dbfbe0db069/coverage-7.6.10-cp313-cp313-macosx_10_13_x86_64.whl", hash = "sha256:05fca8ba6a87aabdd2d30d0b6c838b50510b56cdcfc604d40760dae7153b73d9", size = 208308 },
    { url = "https://files.pythonhosted.org/packages/70/22/3f2b129cc08de00c83b0ad6252e034320946abfc3e4235c009e57cfeee05/coverage-7.6.10-cp313-cp313-macosx_11_0_arm64.whl", hash = "sha256:9e80eba8801c386f72e0712a0453431259c45c3249f0009aff537a517b52942b", size = 208565 },
    { url = "https://files.pythonhosted.org/packages/97/0a/d89bc2d1cc61d3a8dfe9e9d75217b2be85f6c73ebf1b9e3c2f4e797f4531/coverage-7.6.10-cp313-cp313-manylinux_2_17_aarch64.manylinux2014_aarch64.whl", hash = "sha256:a372c89c939d57abe09e08c0578c1d212e7a678135d53aa16eec4430adc5e690", size = 241083 },
    { url = "https://files.pythonhosted.org/packages/4c/81/6d64b88a00c7a7aaed3a657b8eaa0931f37a6395fcef61e53ff742b49c97/coverage-7.6.10-cp313-cp313-manylinux_2_5_i686.manylinux1_i686.manylinux_2_17_i686.manylinux2014_i686.whl", hash = "sha256:ec22b5e7fe7a0fa8509181c4aac1db48f3dd4d3a566131b313d1efc102892c18", size = 238235 },
    { url = "https://files.pythonhosted.org/packages/9a/0b/7797d4193f5adb4b837207ed87fecf5fc38f7cc612b369a8e8e12d9fa114/coverage-7.6.10-cp313-cp313-manylinux_2_5_x86_64.manylinux1_x86_64.manylinux_2_17_x86_64.manylinux2014_x86_64.whl", hash = "sha256:26bcf5c4df41cad1b19c84af71c22cbc9ea9a547fc973f1f2cc9a290002c8b3c", size = 240220 },
    { url = "https://files.pythonhosted.org/packages/65/4d/6f83ca1bddcf8e51bf8ff71572f39a1c73c34cf50e752a952c34f24d0a60/coverage-7.6.10-cp313-cp313-musllinux_1_2_aarch64.whl", hash = "sha256:4e4630c26b6084c9b3cb53b15bd488f30ceb50b73c35c5ad7871b869cb7365fd", size = 239847 },
    { url = "https://files.pythonhosted.org/packages/30/9d/2470df6aa146aff4c65fee0f87f58d2164a67533c771c9cc12ffcdb865d5/coverage-7.6.10-cp313-cp313-musllinux_1_2_i686.whl", hash = "sha256:2396e8116db77789f819d2bc8a7e200232b7a282c66e0ae2d2cd84581a89757e", size = 237922 },
    { url = "https://files.pythonhosted.org/packages/08/dd/723fef5d901e6a89f2507094db66c091449c8ba03272861eaefa773ad95c/coverage-7.6.10-cp313-cp313-musllinux_1_2_x86_64.whl", hash = "sha256:79109c70cc0882e4d2d002fe69a24aa504dec0cc17169b3c7f41a1d341a73694", size = 239783 },
    { url = "https://files.pythonhosted.org/packages/3d/f7/64d3298b2baf261cb35466000628706ce20a82d42faf9b771af447cd2b76/coverage-7.6.10-cp313-cp313-win32.whl", hash = "sha256:9e1747bab246d6ff2c4f28b4d186b205adced9f7bd9dc362051cc37c4a0c7bd6", size = 210965 },
    { url = "https://files.pythonhosted.org/packages/d5/58/ec43499a7fc681212fe7742fe90b2bc361cdb72e3181ace1604247a5b24d/coverage-7.6.10-cp313-cp313-win_amd64.whl", hash = "sha256:254f1a3b1eef5f7ed23ef265eaa89c65c8c5b6b257327c149db1ca9d4a35f25e", size = 211719 },
    { url = "https://files.pythonhosted.org/packages/ab/c9/f2857a135bcff4330c1e90e7d03446b036b2363d4ad37eb5e3a47bbac8a6/coverage-7.6.10-cp313-cp313t-macosx_10_13_x86_64.whl", hash = "sha256:2ccf240eb719789cedbb9fd1338055de2761088202a9a0b73032857e53f612fe", size = 209050 },
    { url = "https://files.pythonhosted.org/packages/aa/b3/f840e5bd777d8433caa9e4a1eb20503495709f697341ac1a8ee6a3c906ad/coverage-7.6.10-cp313-cp313t-macosx_11_0_arm64.whl", hash = "sha256:0c807ca74d5a5e64427c8805de15b9ca140bba13572d6d74e262f46f50b13273", size = 209321 },
    { url = "https://files.pythonhosted.org/packages/85/7d/125a5362180fcc1c03d91850fc020f3831d5cda09319522bcfa6b2b70be7/coverage-7.6.10-cp313-cp313t-manylinux_2_17_aarch64.manylinux2014_aarch64.whl", hash = "sha256:2bcfa46d7709b5a7ffe089075799b902020b62e7ee56ebaed2f4bdac04c508d8", size = 252039 },
    { url = "https://files.pythonhosted.org/packages/a9/9c/4358bf3c74baf1f9bddd2baf3756b54c07f2cfd2535f0a47f1e7757e54b3/coverage-7.6.10-cp313-cp313t-manylinux_2_5_i686.manylinux1_i686.manylinux_2_17_i686.manylinux2014_i686.whl", hash = "sha256:4e0de1e902669dccbf80b0415fb6b43d27edca2fbd48c74da378923b05316098", size = 247758 },
    { url = "https://files.pythonhosted.org/packages/cf/c7/de3eb6fc5263b26fab5cda3de7a0f80e317597a4bad4781859f72885f300/coverage-7.6.10-cp313-cp313t-manylinux_2_5_x86_64.manylinux1_x86_64.manylinux_2_17_x86_64.manylinux2014_x86_64.whl", hash = "sha256:3f7b444c42bbc533aaae6b5a2166fd1a797cdb5eb58ee51a92bee1eb94a1e1cb", size = 250119 },
    { url = "https://files.pythonhosted.org/packages/3e/e6/43de91f8ba2ec9140c6a4af1102141712949903dc732cf739167cfa7a3bc/coverage-7.6.10-cp313-cp313t-musllinux_1_2_aarch64.whl", hash = "sha256:b330368cb99ef72fcd2dc3ed260adf67b31499584dc8a20225e85bfe6f6cfed0", size = 249597 },
    { url = "https://files.pythonhosted.org/packages/08/40/61158b5499aa2adf9e37bc6d0117e8f6788625b283d51e7e0c53cf340530/coverage-7.6.10-cp313-cp313t-musllinux_1_2_i686.whl", hash = "sha256:9a7cfb50515f87f7ed30bc882f68812fd98bc2852957df69f3003d22a2aa0abf", size = 247473 },
    { url = "https://files.pythonhosted.org/packages/50/69/b3f2416725621e9f112e74e8470793d5b5995f146f596f133678a633b77e/coverage-7.6.10-cp313-cp313t-musllinux_1_2_x86_64.whl", hash = "sha256:6f93531882a5f68c28090f901b1d135de61b56331bba82028489bc51bdd818d2", size = 248737 },
    { url = "https://files.pythonhosted.org/packages/3c/6e/fe899fb937657db6df31cc3e61c6968cb56d36d7326361847440a430152e/coverage-7.6.10-cp313-cp313t-win32.whl", hash = "sha256:89d76815a26197c858f53c7f6a656686ec392b25991f9e409bcef020cd532312", size = 211611 },
    { url = "https://files.pythonhosted.org/packages/1c/55/52f5e66142a9d7bc93a15192eba7a78513d2abf6b3558d77b4ca32f5f424/coverage-7.6.10-cp313-cp313t-win_amd64.whl", hash = "sha256:54a5f0f43950a36312155dae55c505a76cd7f2b12d26abeebbe7a0b36dbc868d", size = 212781 },
]

[[package]]
name = "cramjam"
version = "2.9.1"
source = { registry = "https://pypi.org/simple" }
sdist = { url = "https://files.pythonhosted.org/packages/c9/68/09b6b5603d21a0c7d4362d513217a5079c47b1b7a88967c52dbef13db183/cramjam-2.9.1.tar.gz", hash = "sha256:336cc591d86cbd225d256813779f46624f857bc9c779db126271eff9ddc524ae", size = 47892 }
wheels = [
    { url = "https://files.pythonhosted.org/packages/56/66/69a1c17331e38b02c78c923262fc315272de7c2618ef7eac8b3358969d90/cramjam-2.9.1-cp312-cp312-macosx_10_12_x86_64.whl", hash = "sha256:79417957972553502b217a0093532e48893c8b4ca30ccc941cefe9c72379df7c", size = 2132273 },
    { url = "https://files.pythonhosted.org/packages/3d/17/23d0b1d3301480e924545cdd27f2b949c50438949f64c74e800a09c12c37/cramjam-2.9.1-cp312-cp312-macosx_11_0_arm64.whl", hash = "sha256:ce2b94117f373defc876f88e74e44049a9969223dbca3240415b71752d0422fb", size = 1926919 },
    { url = "https://files.pythonhosted.org/packages/8e/da/e9565f4abbbaa14645ccd7ce83f9631e90955454b87dc3ef9208aebc72e6/cramjam-2.9.1-cp312-cp312-manylinux_2_12_i686.manylinux2010_i686.whl", hash = "sha256:67040e0fd84404885ec716a806bee6110f9960c3647e0ef1670aab3b7375a70a", size = 2271776 },
    { url = "https://files.pythonhosted.org/packages/88/ac/e6e0794ac01deb52e7a6a3e59720699abdee08d9b9c63a8d8874201d8155/cramjam-2.9.1-cp312-cp312-manylinux_2_17_aarch64.manylinux2014_aarch64.whl", hash = "sha256:0bedb84e068b53c944bd08dcb501fd00d67daa8a917922356dd559b484ce7eab", size = 2109248 },
    { url = "https://files.pythonhosted.org/packages/22/0f/c3724b2dcdfbe7e07917803cf7a6db4a874818a6f8d2b95ca1ceaf177170/cramjam-2.9.1-cp312-cp312-manylinux_2_17_armv7l.manylinux2014_armv7l.whl", hash = "sha256:06e3f97a379386d97debf08638a78b3d3850fdf6124755eb270b54905a169930", size = 2088611 },
    { url = "https://files.pythonhosted.org/packages/ce/16/929a5ae899ad6298f58e66622dc223476fe8e1d4e8dae608f4e1a34bfd09/cramjam-2.9.1-cp312-cp312-manylinux_2_17_ppc64le.manylinux2014_ppc64le.whl", hash = "sha256:11118675e9c7952ececabc62f023290ee4f8ecf0bee0d2c7eb8d1c402ee9769d", size = 2438373 },
    { url = "https://files.pythonhosted.org/packages/2a/2a/ad473f1ca65d3285e8c1d99fc0289f5856224c0d452dabcf856fd4dcdd77/cramjam-2.9.1-cp312-cp312-manylinux_2_17_s390x.manylinux2014_s390x.whl", hash = "sha256:6b7de6b61b11545570e4d6033713f3599525efc615ee353a822be8f6b0c65b77", size = 2836669 },
    { url = "https://files.pythonhosted.org/packages/9b/5a/e9b4868ee27099a2a21646cf5ea5cf08c660eae90b55a395ada974dcf3fb/cramjam-2.9.1-cp312-cp312-manylinux_2_17_x86_64.manylinux2014_x86_64.whl", hash = "sha256:57ca8f3775324a9de3ee6f05ca172687ba258c0dea79f7e3a6b4112834982f2a", size = 2343995 },
    { url = "https://files.pythonhosted.org/packages/5f/c4/870a9b4524107bf85a207b82a42613318881238b20f2d237e62815af646a/cramjam-2.9.1-cp312-cp312-musllinux_1_1_aarch64.whl", hash = "sha256:9847dd6f288f1c56359f52acb48ff2df848ff3e3bff34d23855bbcf7016427cc", size = 2374270 },
    { url = "https://files.pythonhosted.org/packages/70/4b/b69e8e3951b7cec5e7da2539b7573bb396bed66af07d760b1878b00fd120/cramjam-2.9.1-cp312-cp312-musllinux_1_1_armv7l.whl", hash = "sha256:8d1248dfa7f151e893ce819670f00879e4b7650b8d4c01279ce4f12140d68dd2", size = 2388789 },
    { url = "https://files.pythonhosted.org/packages/05/1a/af02f6192060413314735c0db61259d7279b0d8d99eee29eff2af09c5892/cramjam-2.9.1-cp312-cp312-musllinux_1_1_i686.whl", hash = "sha256:9da6d970281083bae91b914362de325414aa03c01fc806f6bb2cc006322ec834", size = 2402459 },
    { url = "https://files.pythonhosted.org/packages/20/9a/a4ab3e90d72eb4f2c1b983fa32b4050ba676f533ba15bd78158f0632295a/cramjam-2.9.1-cp312-cp312-musllinux_1_1_x86_64.whl", hash = "sha256:1c33bc095db5733c841a102b8693062be5db8cdac17b9782ebc00577c6a94480", size = 2518440 },
    { url = "https://files.pythonhosted.org/packages/35/3b/e632dd7e2c5c8a2af2d83144b00d6840f1afcf9c6959ed59ec5b0f925288/cramjam-2.9.1-cp312-cp312-win32.whl", hash = "sha256:9e9193cd4bb57e7acd3af24891526299244bfed88168945efdaa09af4e50720f", size = 1822630 },
    { url = "https://files.pythonhosted.org/packages/0e/a2/d1c46618b81b83578d58a62f3709046c4f3b4ddba10df4b9797cfe096b98/cramjam-2.9.1-cp312-cp312-win_amd64.whl", hash = "sha256:15955dd75e80f66c1ea271167a5347661d9bdc365f894a57698c383c9b7d465c", size = 2094684 },
    { url = "https://files.pythonhosted.org/packages/85/45/f1d1e6ffdceb3b0c18511df2f8e779e03972459fb71d7c1ab0f6a5c063a3/cramjam-2.9.1-cp313-cp313-macosx_10_12_x86_64.whl", hash = "sha256:5a7797a2fff994fc5e323f7a967a35a3e37e3006ed21d64dcded086502f482af", size = 2131814 },
    { url = "https://files.pythonhosted.org/packages/3a/96/36bbd431fbf0fa2ff51fd2db4c3bead66e9e373693a8455d411d45125a68/cramjam-2.9.1-cp313-cp313-macosx_11_0_arm64.whl", hash = "sha256:d51b9b140b1df39a44bff7896d98a10da345b7d5f5ce92368d328c1c2c829167", size = 1926380 },
    { url = "https://files.pythonhosted.org/packages/67/c4/99b6507ec697d5f56d32c9c04614775004b05b7fa870725a492dc6b639eb/cramjam-2.9.1-cp313-cp313-manylinux_2_12_i686.manylinux2010_i686.whl", hash = "sha256:07ac76b7f992556e7aa910244be11ece578cdf84f4d5d5297461f9a895e18312", size = 2271581 },
    { url = "https://files.pythonhosted.org/packages/cb/1b/6d55dff244fb22c0b686dd5a96a754c0638f8a94056beb27c457c6035cc5/cramjam-2.9.1-cp313-cp313-manylinux_2_17_aarch64.manylinux2014_aarch64.whl", hash = "sha256:d90a72608c7550cd7eba914668f6277bfb0b24f074d1f1bd9d061fcb6f2adbd6", size = 2109255 },
    { url = "https://files.pythonhosted.org/packages/ca/fb/b9fcf492a21a8d978c6f999025fce2c6656399448c017ed2fc859425f37f/cramjam-2.9.1-cp313-cp313-manylinux_2_17_armv7l.manylinux2014_armv7l.whl", hash = "sha256:56495975401b1821dbe1f29cf222e23556232209a2fdb809fe8156d120ca9c7f", size = 2088323 },
    { url = "https://files.pythonhosted.org/packages/88/1f/69b523395aeaa201dbd53d203453288205a0c651e7c910161892d694eb4d/cramjam-2.9.1-cp313-cp313-manylinux_2_17_ppc64le.manylinux2014_ppc64le.whl", hash = "sha256:3b695259e71fde6d5be66b77a4474523ced9ffe9fe8a34cb9b520ec1241a14d3", size = 2437930 },
    { url = "https://files.pythonhosted.org/packages/b0/2c/d07e802f1786c4082e8286db1087563e4fab31cd6534ed31523f1f9584d1/cramjam-2.9.1-cp313-cp313-manylinux_2_17_s390x.manylinux2014_s390x.whl", hash = "sha256:ab1e69dc4831bbb79b6d547077aae89074c83e8ad94eba1a3d80e94d2424fd02", size = 2836655 },
    { url = "https://files.pythonhosted.org/packages/1f/f5/6b425e82395c078bc95a7437b685e6bdba39d28c2b2986d79374fc1681aa/cramjam-2.9.1-cp313-cp313-manylinux_2_17_x86_64.manylinux2014_x86_64.whl", hash = "sha256:440b489902bfb7a26d3fec1ca888007615336ff763d2a32a2fc40586548a0dbf", size = 2387107 },
    { url = "https://files.pythonhosted.org/packages/33/65/7bf97d89ba7607aaea5464af6f249e3d94c291acf73d72768367a3e361c0/cramjam-2.9.1-cp313-cp313-musllinux_1_1_aarch64.whl", hash = "sha256:217fe22b41f8c3dce03852f828b059abfad11d1344a1df2f43d3eb8634b18d75", size = 2374006 },
    { url = "https://files.pythonhosted.org/packages/29/11/8b6c82eda6d0affbc15d7ab4dc758856eb4308e8ddae73300c1648f5aa0f/cramjam-2.9.1-cp313-cp313-musllinux_1_1_armv7l.whl", hash = "sha256:95f3646ddc98af25af25d5692ae65966488a283813336ea9cf41b22e542e7c0d", size = 2388731 },
    { url = "https://files.pythonhosted.org/packages/48/25/6cdd57c0b1a83c98aec9029310d09a6c1a31e9e9fb8efd9001bd0cbea992/cramjam-2.9.1-cp313-cp313-musllinux_1_1_i686.whl", hash = "sha256:6b19fc60ead1cae9795a5b359599da3a1c95d38f869bdfb51c441fd76b04e926", size = 2402131 },
    { url = "https://files.pythonhosted.org/packages/b4/e7/cbf80c9647fa582432aa833c4bdd20cf437917c8066ce653e3b78deff658/cramjam-2.9.1-cp313-cp313-musllinux_1_1_x86_64.whl", hash = "sha256:8dc5207567459d049696f62a1fdfb220f3fe6aa0d722285d44753e12504dac6c", size = 2555296 },
    { url = "https://files.pythonhosted.org/packages/18/a6/fabe1959a980f5d2783a6c138311509dd168bd76e62018624a91cd1cbb41/cramjam-2.9.1-cp313-cp313-win32.whl", hash = "sha256:fbfe35929a61b914de9e5dbacde0cfbba86cbf5122f9285a24c14ed0b645490b", size = 1822484 },
    { url = "https://files.pythonhosted.org/packages/55/d5/24e4562771711711c466768c92097640ed97b0283abe9043ffb6c6d4cf04/cramjam-2.9.1-cp313-cp313-win_amd64.whl", hash = "sha256:06068bd191a82ad4fc1ac23d6f8627fb5e37ec4be0431711b9a2dbacaccfeddb", size = 2094445 },
]

[[package]]
name = "crc32c"
version = "2.7.1"
source = { registry = "https://pypi.org/simple" }
sdist = { url = "https://files.pythonhosted.org/packages/7f/4c/4e40cc26347ac8254d3f25b9f94710b8e8df24ee4dddc1ba41907a88a94d/crc32c-2.7.1.tar.gz", hash = "sha256:f91b144a21eef834d64178e01982bb9179c354b3e9e5f4c803b0e5096384968c", size = 45712 }
wheels = [
    { url = "https://files.pythonhosted.org/packages/1d/02/998dc21333413ce63fe4c1ca70eafe61ca26afc7eb353f20cecdb77d614e/crc32c-2.7.1-cp312-cp312-macosx_10_13_universal2.whl", hash = "sha256:f7d1c4e761fe42bf856130daf8b2658df33fe0ced3c43dadafdfeaa42b57b950", size = 49568 },
    { url = "https://files.pythonhosted.org/packages/9c/3e/e3656bfa76e50ef87b7136fef2dbf3c46e225629432fc9184fdd7fd187ff/crc32c-2.7.1-cp312-cp312-macosx_10_13_x86_64.whl", hash = "sha256:73361c79a6e4605204457f19fda18b042a94508a52e53d10a4239da5fb0f6a34", size = 37019 },
    { url = "https://files.pythonhosted.org/packages/0b/7d/5ff9904046ad15a08772515db19df43107bf5e3901a89c36a577b5f40ba0/crc32c-2.7.1-cp312-cp312-macosx_11_0_arm64.whl", hash = "sha256:afd778fc8ac0ed2ffbfb122a9aa6a0e409a8019b894a1799cda12c01534493e0", size = 35373 },
    { url = "https://files.pythonhosted.org/packages/4d/41/4aedc961893f26858ab89fc772d0eaba91f9870f19eaa933999dcacb94ec/crc32c-2.7.1-cp312-cp312-manylinux_2_17_aarch64.manylinux2014_aarch64.whl", hash = "sha256:56ef661b34e9f25991fface7f9ad85e81bbc1b3fe3b916fd58c893eabe2fa0b8", size = 54675 },
    { url = "https://files.pythonhosted.org/packages/d6/63/8cabf09b7e39b9fec8f7010646c8b33057fc8d67e6093b3cc15563d23533/crc32c-2.7.1-cp312-cp312-manylinux_2_5_i686.manylinux1_i686.manylinux_2_17_i686.manylinux2014_i686.whl", hash = "sha256:571aa4429444b5d7f588e4377663592145d2d25eb1635abb530f1281794fc7c9", size = 52386 },
    { url = "https://files.pythonhosted.org/packages/79/13/13576941bf7cf95026abae43d8427c812c0054408212bf8ed490eda846b0/crc32c-2.7.1-cp312-cp312-manylinux_2_5_x86_64.manylinux1_x86_64.manylinux_2_17_x86_64.manylinux2014_x86_64.whl", hash = "sha256:c02a3bd67dea95cdb25844aaf44ca2e1b0c1fd70b287ad08c874a95ef4bb38db", size = 53495 },
    { url = "https://files.pythonhosted.org/packages/3d/b6/55ffb26d0517d2d6c6f430ce2ad36ae7647c995c5bfd7abce7f32bb2bad1/crc32c-2.7.1-cp312-cp312-musllinux_1_2_aarch64.whl", hash = "sha256:99d17637c4867672cb8adeea007294e3c3df9d43964369516cfe2c1f47ce500a", size = 54456 },
    { url = "https://files.pythonhosted.org/packages/c2/1a/5562e54cb629ecc5543d3604dba86ddfc7c7b7bf31d64005b38a00d31d31/crc32c-2.7.1-cp312-cp312-musllinux_1_2_i686.whl", hash = "sha256:f4a400ac3c69a32e180d8753fd7ec7bccb80ade7ab0812855dce8a208e72495f", size = 52647 },
    { url = "https://files.pythonhosted.org/packages/48/ec/ce4138eaf356cd9aae60bbe931755e5e0151b3eca5f491fce6c01b97fd59/crc32c-2.7.1-cp312-cp312-musllinux_1_2_x86_64.whl", hash = "sha256:588587772e55624dd9c7a906ec9e8773ae0b6ac5e270fc0bc84ee2758eba90d5", size = 53332 },
    { url = "https://files.pythonhosted.org/packages/5e/b5/144b42cd838a901175a916078781cb2c3c9f977151c9ba085aebd6d15b22/crc32c-2.7.1-cp312-cp312-win32.whl", hash = "sha256:9f14b60e5a14206e8173dd617fa0c4df35e098a305594082f930dae5488da428", size = 38371 },
    { url = "https://files.pythonhosted.org/packages/ae/c4/7929dcd5d9b57db0cce4fe6f6c191049380fc6d8c9b9f5581967f4ec018e/crc32c-2.7.1-cp312-cp312-win_amd64.whl", hash = "sha256:7c810a246660a24dc818047dc5f89c7ce7b2814e1e08a8e99993f4103f7219e8", size = 39805 },
    { url = "https://files.pythonhosted.org/packages/bf/98/1a6d60d5b3b5edc8382777b64100343cb4aa6a7e172fae4a6cfcb8ebbbd9/crc32c-2.7.1-cp313-cp313-macosx_10_13_universal2.whl", hash = "sha256:24949bffb06fc411cc18188d33357923cb935273642164d0bb37a5f375654169", size = 49567 },
    { url = "https://files.pythonhosted.org/packages/4f/56/0dd652d4e950e6348bbf16b964b3325e4ad8220470774128fc0b0dd069cb/crc32c-2.7.1-cp313-cp313-macosx_10_13_x86_64.whl", hash = "sha256:2d5d326e7e118d4fa60187770d86b66af2fdfc63ce9eeb265f0d3e7d49bebe0b", size = 37018 },
    { url = "https://files.pythonhosted.org/packages/47/02/2bd65fdef10139b6a802d83a7f966b7750fe5ffb1042f7cbe5dbb6403869/crc32c-2.7.1-cp313-cp313-macosx_11_0_arm64.whl", hash = "sha256:ba110df60c64c8e2d77a9425b982a520ccdb7abe42f06604f4d98a45bb1fff62", size = 35374 },
    { url = "https://files.pythonhosted.org/packages/a9/0d/3e797d1ed92d357a6a4c5b41cea15a538b27a8fdf18c7863747eb50b73ad/crc32c-2.7.1-cp313-cp313-manylinux_2_17_aarch64.manylinux2014_aarch64.whl", hash = "sha256:c277f9d16a3283e064d54854af0976b72abaa89824955579b2b3f37444f89aae", size = 54641 },
    { url = "https://files.pythonhosted.org/packages/a7/d3/4ddeef755caaa75680c559562b6c71f5910fee4c4f3a2eb5ea8b57f0e48c/crc32c-2.7.1-cp313-cp313-manylinux_2_5_i686.manylinux1_i686.manylinux_2_17_i686.manylinux2014_i686.whl", hash = "sha256:881af0478a01331244e27197356929edbdeaef6a9f81b5c6bacfea18d2139289", size = 52338 },
    { url = "https://files.pythonhosted.org/packages/01/cf/32f019be5de9f6e180926a50ee5f08648e686c7d9a59f2c5d0806a77b1c7/crc32c-2.7.1-cp313-cp313-manylinux_2_5_x86_64.manylinux1_x86_64.manylinux_2_17_x86_64.manylinux2014_x86_64.whl", hash = "sha256:724d5ff4d29ff093a983ae656be3307093706d850ea2a233bf29fcacc335d945", size = 53447 },
    { url = "https://files.pythonhosted.org/packages/b2/8b/92f3f62f3bafe8f7ab4af7bfb7246dc683fd11ec0d6dfb73f91e09079f69/crc32c-2.7.1-cp313-cp313-musllinux_1_2_aarch64.whl", hash = "sha256:b2416c4d88696ac322632555c0f81ab35e15f154bc96055da6cf110d642dbc10", size = 54484 },
    { url = "https://files.pythonhosted.org/packages/98/b2/113a50f8781f76af5ac65ffdb907e72bddbe974de8e02247f0d58bc48040/crc32c-2.7.1-cp313-cp313-musllinux_1_2_i686.whl", hash = "sha256:60254251b88ec9b9795215f0f9ec015a6b5eef8b2c5fba1267c672d83c78fc02", size = 52703 },
    { url = "https://files.pythonhosted.org/packages/b4/6c/309229e9acda8cf36a8ff4061d70b54d905f79b7037e16883ce6590a24ab/crc32c-2.7.1-cp313-cp313-musllinux_1_2_x86_64.whl", hash = "sha256:edefc0e46f3c37372183f70338e5bdee42f6789b62fcd36ec53aa933e9dfbeaf", size = 53367 },
    { url = "https://files.pythonhosted.org/packages/b5/2a/6c6324d920396e1bd9f3efbe8753da071be0ca52bd22d6c82d446b8d6975/crc32c-2.7.1-cp313-cp313-win32.whl", hash = "sha256:813af8111218970fe2adb833c5e5239f091b9c9e76f03b4dd91aaba86e99b499", size = 38377 },
    { url = "https://files.pythonhosted.org/packages/db/a0/f01ccfab538db07ef3f6b4ede46357ff147a81dd4f3c59ca6a34c791a549/crc32c-2.7.1-cp313-cp313-win_amd64.whl", hash = "sha256:7d9ede7be8e4ec1c9e90aaf6884decbeef10e3473e6ddac032706d710cab5888", size = 39803 },
    { url = "https://files.pythonhosted.org/packages/1b/80/61dcae7568b33acfde70c9d651c7d891c0c578c39cc049107c1cf61f1367/crc32c-2.7.1-cp313-cp313t-macosx_10_13_universal2.whl", hash = "sha256:db9ac92294284b22521356715784b91cc9094eee42a5282ab281b872510d1831", size = 49386 },
    { url = "https://files.pythonhosted.org/packages/1e/f1/80f17c089799ab2b4c247443bdd101d6ceda30c46d7f193e16b5ca29c5a0/crc32c-2.7.1-cp313-cp313t-macosx_10_13_x86_64.whl", hash = "sha256:8fcd7f2f29a30dc92af64a9ee3d38bde0c82bd20ad939999427aac94bbd87373", size = 36937 },
    { url = "https://files.pythonhosted.org/packages/63/42/5fcfc71a3de493d920fd2590843762a2749981ea56b802b380e5df82309d/crc32c-2.7.1-cp313-cp313t-macosx_11_0_arm64.whl", hash = "sha256:5c056ef043393085523e149276a7ce0cb534b872e04f3e20d74d9a94a75c0ad7", size = 35292 },
    { url = "https://files.pythonhosted.org/packages/03/de/fef962e898a953558fe1c55141644553e84ef4190693a31244c59a0856c7/crc32c-2.7.1-cp313-cp313t-manylinux_2_17_aarch64.manylinux2014_aarch64.whl", hash = "sha256:03a92551a343702629af91f78d205801219692b6909f8fa126b830e332bfb0e0", size = 54223 },
    { url = "https://files.pythonhosted.org/packages/21/14/fceca1a6f45c0a1814fe8602a65657b75c27425162445925ba87438cad6b/crc32c-2.7.1-cp313-cp313t-manylinux_2_5_i686.manylinux1_i686.manylinux_2_17_i686.manylinux2014_i686.whl", hash = "sha256:fb9424ec1a8ca54763155a703e763bcede82e6569fe94762614bb2de1412d4e1", size = 51588 },
    { url = "https://files.pythonhosted.org/packages/13/3b/13d40a7dfbf9ef05c84a0da45544ee72080dca4ce090679e5105689984bd/crc32c-2.7.1-cp313-cp313t-manylinux_2_5_x86_64.manylinux1_x86_64.manylinux_2_17_x86_64.manylinux2014_x86_64.whl", hash = "sha256:88732070f6175530db04e0bb36880ac45c33d49f8ac43fa0e50cfb1830049d23", size = 52678 },
    { url = "https://files.pythonhosted.org/packages/36/09/65ffc4fb9fa60ff6714eeb50a92284a4525e5943f0b040b572c0c76368c1/crc32c-2.7.1-cp313-cp313t-musllinux_1_2_aarch64.whl", hash = "sha256:57a20dfc27995f568f64775eea2bbb58ae269f1a1144561df5e4a4955f79db32", size = 53847 },
    { url = "https://files.pythonhosted.org/packages/24/71/938e926085b7288da052db7c84416f3ce25e71baf7ab5b63824c7bcb6f22/crc32c-2.7.1-cp313-cp313t-musllinux_1_2_i686.whl", hash = "sha256:f7186d098bfd2cff25eac6880b7c7ad80431b90610036131c1c7dd0eab42a332", size = 51860 },
    { url = "https://files.pythonhosted.org/packages/3c/d8/4526d5380189d6f2fa27256c204100f30214fe402f47cf6e9fb9a91ab890/crc32c-2.7.1-cp313-cp313t-musllinux_1_2_x86_64.whl", hash = "sha256:55a77e29a265418fa34bef15bd0f2c60afae5348988aaf35ed163b4bbf93cf37", size = 52508 },
    { url = "https://files.pythonhosted.org/packages/19/30/15f7e35176488b77e5b88751947d321d603fccac273099ace27c7b2d50a6/crc32c-2.7.1-cp313-cp313t-win32.whl", hash = "sha256:ae38a4b6aa361595d81cab441405fbee905c72273e80a1c010fb878ae77ac769", size = 38319 },
    { url = "https://files.pythonhosted.org/packages/19/c4/0b3eee04dac195f4730d102d7a9fbea894ae7a32ce075f84336df96a385d/crc32c-2.7.1-cp313-cp313t-win_amd64.whl", hash = "sha256:eee2a43b663feb6c79a6c1c6e5eae339c2b72cfac31ee54ec0209fa736cf7ee5", size = 39781 },
]

[[package]]
name = "cycler"
version = "0.12.1"
source = { registry = "https://pypi.org/simple" }
sdist = { url = "https://files.pythonhosted.org/packages/a9/95/a3dbbb5028f35eafb79008e7522a75244477d2838f38cbb722248dabc2a8/cycler-0.12.1.tar.gz", hash = "sha256:88bb128f02ba341da8ef447245a9e138fae777f6a23943da4540077d3601eb1c", size = 7615 }
wheels = [
    { url = "https://files.pythonhosted.org/packages/e7/05/c19819d5e3d95294a6f5947fb9b9629efb316b96de511b418c53d245aae6/cycler-0.12.1-py3-none-any.whl", hash = "sha256:85cef7cff222d8644161529808465972e51340599459b8ac3ccbac5a854e0d30", size = 8321 },
]

[[package]]
name = "dacite"
version = "1.8.1"
source = { registry = "https://pypi.org/simple" }
wheels = [
    { url = "https://files.pythonhosted.org/packages/21/0f/cf0943f4f55f0fbc7c6bd60caf1343061dff818b02af5a0d444e473bb78d/dacite-1.8.1-py3-none-any.whl", hash = "sha256:cc31ad6fdea1f49962ea42db9421772afe01ac5442380d9a99fcf3d188c61afe", size = 14309 },
]

[[package]]
name = "dask"
version = "2025.1.0"
source = { registry = "https://pypi.org/simple" }
dependencies = [
    { name = "click" },
    { name = "cloudpickle" },
    { name = "fsspec" },
    { name = "packaging" },
    { name = "partd" },
    { name = "pyyaml" },
    { name = "toolz" },
]
sdist = { url = "https://files.pythonhosted.org/packages/ff/41/43eb54e0f6d1ba971d5adcad8f0862b327af6a2041aa134acbcec630ad43/dask-2025.1.0.tar.gz", hash = "sha256:bb807586ff20f0f59f3d36fe34eb4a95f75a1aae2a775b521de6dd53727d2063", size = 10758681 }
wheels = [
    { url = "https://files.pythonhosted.org/packages/91/a0/016d956a3fec193e3a5b466ca912944669c18dccc736b64a9e28ccdcc5f7/dask-2025.1.0-py3-none-any.whl", hash = "sha256:db86220c8d19bdf464cbe11a87a2c8f5d537acf586bb02eed6d61a302af5c2fd", size = 1371235 },
]

[[package]]
name = "debugpy"
version = "1.8.11"
source = { registry = "https://pypi.org/simple" }
sdist = { url = "https://files.pythonhosted.org/packages/bc/e7/666f4c9b0e24796af50aadc28d36d21c2e01e831a934535f956e09b3650c/debugpy-1.8.11.tar.gz", hash = "sha256:6ad2688b69235c43b020e04fecccdf6a96c8943ca9c2fb340b8adc103c655e57", size = 1640124 }
wheels = [
    { url = "https://files.pythonhosted.org/packages/c6/ae/2cf26f3111e9d94384d9c01e9d6170188b0aeda15b60a4ac6457f7c8a26f/debugpy-1.8.11-cp312-cp312-macosx_14_0_universal2.whl", hash = "sha256:84e511a7545d11683d32cdb8f809ef63fc17ea2a00455cc62d0a4dbb4ed1c308", size = 2498756 },
    { url = "https://files.pythonhosted.org/packages/b0/16/ec551789d547541a46831a19aa15c147741133da188e7e6acf77510545a7/debugpy-1.8.11-cp312-cp312-manylinux_2_5_x86_64.manylinux1_x86_64.manylinux_2_17_x86_64.manylinux2014_x86_64.whl", hash = "sha256:ce291a5aca4985d82875d6779f61375e959208cdf09fcec40001e65fb0a54768", size = 4219136 },
    { url = "https://files.pythonhosted.org/packages/72/6f/b2b3ce673c55f882d27a6eb04a5f0c68bcad6b742ac08a86d8392ae58030/debugpy-1.8.11-cp312-cp312-win32.whl", hash = "sha256:28e45b3f827d3bf2592f3cf7ae63282e859f3259db44ed2b129093ca0ac7940b", size = 5224440 },
    { url = "https://files.pythonhosted.org/packages/77/09/b1f05be802c1caef5b3efc042fc6a7cadd13d8118b072afd04a9b9e91e06/debugpy-1.8.11-cp312-cp312-win_amd64.whl", hash = "sha256:44b1b8e6253bceada11f714acf4309ffb98bfa9ac55e4fce14f9e5d4484287a1", size = 5264578 },
    { url = "https://files.pythonhosted.org/packages/2e/66/931dc2479aa8fbf362dc6dcee707d895a84b0b2d7b64020135f20b8db1ed/debugpy-1.8.11-cp313-cp313-macosx_14_0_universal2.whl", hash = "sha256:8988f7163e4381b0da7696f37eec7aca19deb02e500245df68a7159739bbd0d3", size = 2483651 },
    { url = "https://files.pythonhosted.org/packages/10/07/6c171d0fe6b8d237e35598b742f20ba062511b3a4631938cc78eefbbf847/debugpy-1.8.11-cp313-cp313-manylinux_2_5_x86_64.manylinux1_x86_64.manylinux_2_17_x86_64.manylinux2014_x86_64.whl", hash = "sha256:6c1f6a173d1140e557347419767d2b14ac1c9cd847e0b4c5444c7f3144697e4e", size = 4213770 },
    { url = "https://files.pythonhosted.org/packages/89/f1/0711da6ac250d4fe3bf7b3e9b14b4a86e82a98b7825075c07e19bab8da3d/debugpy-1.8.11-cp313-cp313-win32.whl", hash = "sha256:bb3b15e25891f38da3ca0740271e63ab9db61f41d4d8541745cfc1824252cb28", size = 5223911 },
    { url = "https://files.pythonhosted.org/packages/56/98/5e27fa39050749ed460025bcd0034a0a5e78a580a14079b164cc3abdeb98/debugpy-1.8.11-cp313-cp313-win_amd64.whl", hash = "sha256:d8768edcbeb34da9e11bcb8b5c2e0958d25218df7a6e56adf415ef262cd7b6d1", size = 5264166 },
    { url = "https://files.pythonhosted.org/packages/77/0a/d29a5aacf47b4383ed569b8478c02d59ee3a01ad91224d2cff8562410e43/debugpy-1.8.11-py2.py3-none-any.whl", hash = "sha256:0e22f846f4211383e6a416d04b4c13ed174d24cc5d43f5fd52e7821d0ebc8920", size = 5226874 },
]

[[package]]
name = "decorator"
version = "5.1.1"
source = { registry = "https://pypi.org/simple" }
sdist = { url = "https://files.pythonhosted.org/packages/66/0c/8d907af351aa16b42caae42f9d6aa37b900c67308052d10fdce809f8d952/decorator-5.1.1.tar.gz", hash = "sha256:637996211036b6385ef91435e4fae22989472f9d571faba8927ba8253acbc330", size = 35016 }
wheels = [
    { url = "https://files.pythonhosted.org/packages/d5/50/83c593b07763e1161326b3b8c6686f0f4b0f24d5526546bee538c89837d6/decorator-5.1.1-py3-none-any.whl", hash = "sha256:b8c3f85900b9dc423225913c5aace94729fe1fa9763b38939a95226f02d37186", size = 9073 },
]

[[package]]
name = "deprecated"
version = "1.2.18"
source = { registry = "https://pypi.org/simple" }
dependencies = [
    { name = "wrapt" },
]
sdist = { url = "https://files.pythonhosted.org/packages/98/97/06afe62762c9a8a86af0cfb7bfdab22a43ad17138b07af5b1a58442690a2/deprecated-1.2.18.tar.gz", hash = "sha256:422b6f6d859da6f2ef57857761bfb392480502a64c3028ca9bbe86085d72115d", size = 2928744 }
wheels = [
    { url = "https://files.pythonhosted.org/packages/6e/c6/ac0b6c1e2d138f1002bcf799d330bd6d85084fece321e662a14223794041/Deprecated-1.2.18-py2.py3-none-any.whl", hash = "sha256:bd5011788200372a32418f888e326a09ff80d0214bd961147cfed01b5c018eec", size = 9998 },
]

[[package]]
name = "deptry"
version = "0.23.0"
source = { registry = "https://pypi.org/simple" }
dependencies = [
    { name = "click" },
    { name = "colorama", marker = "sys_platform == 'win32'" },
    { name = "packaging" },
    { name = "requirements-parser" },
]
sdist = { url = "https://files.pythonhosted.org/packages/52/7e/75a1990a7244a3d3c5364353ac76f1173aa568a67793199d09f995b66c29/deptry-0.23.0.tar.gz", hash = "sha256:4915a3590ccf38ad7a9176aee376745aa9de121f50f8da8fb9ccec87fa93e676", size = 200920 }
wheels = [
    { url = "https://files.pythonhosted.org/packages/d6/85/a8b77c8a87e7c9e81ce8437d752879b5281fd8a0b8a114c6d393f980aa72/deptry-0.23.0-cp39-abi3-macosx_10_12_x86_64.whl", hash = "sha256:1f2a6817a37d76e8f6b667381b7caf6ea3e6d6c18b5be24d36c625f387c79852", size = 1756706 },
    { url = "https://files.pythonhosted.org/packages/53/bf/26c58af1467df6e889c6b969c27dad2c67b8bd625320d9db7d70277a222f/deptry-0.23.0-cp39-abi3-macosx_11_0_arm64.whl", hash = "sha256:9601b64cc0aed42687fdd5c912d5f1e90d7f7333fb589b14e35bfdfebae866f3", size = 1657001 },
    { url = "https://files.pythonhosted.org/packages/ae/7d/b0bd6a50ec3f87b0a5ed3bff64ac2bd5bd8d3205e570bc5bc3170f26a01f/deptry-0.23.0-cp39-abi3-manylinux_2_17_aarch64.manylinux2014_aarch64.whl", hash = "sha256:e6172b2205f6e84bcc9df25226693d4deb9576a6f746c2ace828f6d13401d357", size = 1754607 },
    { url = "https://files.pythonhosted.org/packages/e6/1b/79b1213bb9b58b0bcc200867cd6d64cd76ec4b9c5cdb76f95c3e6ee7b92e/deptry-0.23.0-cp39-abi3-manylinux_2_17_x86_64.manylinux2014_x86_64.whl", hash = "sha256:1cfa4b3a46ee8a026eaa38e4b9ba43fe6036a07fe16bf0a663cb611b939f6af8", size = 1831961 },
    { url = "https://files.pythonhosted.org/packages/09/d6/607004f20637987d437f420f3dad4d6f1a87a4a83380ab60220397ee8fbe/deptry-0.23.0-cp39-abi3-musllinux_1_1_aarch64.whl", hash = "sha256:9d03cc99a61c348df92074a50e0a71b28f264f0edbf686084ca90e6fd44e3abe", size = 1932126 },
    { url = "https://files.pythonhosted.org/packages/ff/ff/6fff20bf2632727af55dc3a24a6f5634dcdf34fd785402a55207ba49d9cc/deptry-0.23.0-cp39-abi3-musllinux_1_1_x86_64.whl", hash = "sha256:9a46f78098f145100dc582a59af8548b26cdfa16cf0fbd85d2d44645e724cb6a", size = 2004755 },
    { url = "https://files.pythonhosted.org/packages/41/30/1b6217bdccf2144d4c3e78f89b2a84db82478b2449599c2d3b4b21a89043/deptry-0.23.0-cp39-abi3-win_amd64.whl", hash = "sha256:d53e803b280791d89a051b6183d9dc40411200e22a8ab7e6c32c6b169822a664", size = 1606944 },
    { url = "https://files.pythonhosted.org/packages/28/ab/47398041d11b19aa9db28f28cf076dbe42aba3e16d67d3e7911330e3a304/deptry-0.23.0-cp39-abi3-win_arm64.whl", hash = "sha256:da7678624f4626d839c8c03675452cefc59d6cf57d25c84a9711dae514719279", size = 1518394 },
]

[[package]]
name = "distlib"
version = "0.3.9"
source = { registry = "https://pypi.org/simple" }
sdist = { url = "https://files.pythonhosted.org/packages/0d/dd/1bec4c5ddb504ca60fc29472f3d27e8d4da1257a854e1d96742f15c1d02d/distlib-0.3.9.tar.gz", hash = "sha256:a60f20dea646b8a33f3e7772f74dc0b2d0772d2837ee1342a00645c81edf9403", size = 613923 }
wheels = [
    { url = "https://files.pythonhosted.org/packages/91/a1/cf2472db20f7ce4a6be1253a81cfdf85ad9c7885ffbed7047fb72c24cf87/distlib-0.3.9-py2.py3-none-any.whl", hash = "sha256:47f8c22fd27c27e25a65601af709b38e4f0a45ea4fc2e710f65755fa8caaaf87", size = 468973 },
]

[[package]]
name = "donfig"
version = "0.8.1.post1"
source = { registry = "https://pypi.org/simple" }
dependencies = [
    { name = "pyyaml" },
]
sdist = { url = "https://files.pythonhosted.org/packages/25/71/80cc718ff6d7abfbabacb1f57aaa42e9c1552bfdd01e64ddd704e4a03638/donfig-0.8.1.post1.tar.gz", hash = "sha256:3bef3413a4c1c601b585e8d297256d0c1470ea012afa6e8461dc28bfb7c23f52", size = 19506 }
wheels = [
    { url = "https://files.pythonhosted.org/packages/0c/d5/c5db1ea3394c6e1732fb3286b3bd878b59507a8f77d32a2cebda7d7b7cd4/donfig-0.8.1.post1-py3-none-any.whl", hash = "sha256:2a3175ce74a06109ff9307d90a230f81215cbac9a751f4d1c6194644b8204f9d", size = 21592 },
]

[[package]]
name = "eccodes"
version = "2.39.2"
source = { registry = "https://pypi.org/simple" }
dependencies = [
    { name = "attrs" },
    { name = "cffi" },
    { name = "findlibs" },
    { name = "numpy" },
]
sdist = { url = "https://files.pythonhosted.org/packages/00/86/0d0fbe79aa6ad8f198baae30d3f0bd53455108379c7f0f66e16ec2866f8b/eccodes-2.39.2.tar.gz", hash = "sha256:f556c0d54ed3e74595740c4928c7cb56776c497de65c6eb4670567cadab14fcc", size = 2267369 }
wheels = [
    { url = "https://files.pythonhosted.org/packages/cc/1d/be5aeb7024411a72a695a6e0032c79a30537a8e1a4aa5a6e08b8daf55342/eccodes-2.39.2-cp312-cp312-macosx_13_0_arm64.whl", hash = "sha256:e5dae49082a2cd8da297a9a99302cedf715ded3b6f4e71fc8385a4039ea6a06e", size = 6490304 },
    { url = "https://files.pythonhosted.org/packages/0c/ac/14991fac7faa6df7996d2fa90dc6d7f7dfb1f9e161f2ab549f048f568910/eccodes-2.39.2-cp312-cp312-macosx_13_0_x86_64.whl", hash = "sha256:06f4d1dc6cc0811c3369627bc9cccb8759d5b272c788d99abef800655d700811", size = 6587336 },
    { url = "https://files.pythonhosted.org/packages/6d/8a/0bfddfb0cdef5e7daa019ea485b528c576cd830167e04a6483927ddb8476/eccodes-2.39.2-cp312-cp312-manylinux_2_28_x86_64.whl", hash = "sha256:c8b7f036118a8f1440443e22a32ed2c05244a7793aaeb33e168221b00ef915c2", size = 7332614 },
    { url = "https://files.pythonhosted.org/packages/52/b7/7c7925fbe6667b00abd93eb7c9d9b2f13603f6a6c9eccb310c8bbf6d05a3/eccodes-2.39.2-cp312-cp312-win_amd64.whl", hash = "sha256:70b4d83104806dbc5661f1cfb946fe848166f6b21c1bcee577193437714087d3", size = 6158793 },
    { url = "https://files.pythonhosted.org/packages/c4/99/9fcacadea81864dd7630a5dea4e090dabf5a5011f21942604f10afbabb59/eccodes-2.39.2-cp313-cp313-macosx_13_0_arm64.whl", hash = "sha256:47bd87426ae9fc5a6680de0edc04af21931eb41fc06ef351c2ca8ae00f6ba7ee", size = 6490307 },
    { url = "https://files.pythonhosted.org/packages/5a/0d/c98597bc6d34d666102c63843bbdee8557098ecd3a0b74f1a94f994ded50/eccodes-2.39.2-cp313-cp313-macosx_13_0_x86_64.whl", hash = "sha256:b587871b841d13efb6adeb3ff400bc90171f0cc238a28805c7c83c918a83b5d9", size = 6587341 },
    { url = "https://files.pythonhosted.org/packages/61/cb/3cd8cdff2cc49f53c1d24c26cd3ebdc1765e3ebcd76b3080fb393e381492/eccodes-2.39.2-cp313-cp313-manylinux_2_28_x86_64.whl", hash = "sha256:c545bd50d03856d60c9cfc8450ae54ca7d6150035bb5fbd0cac371fdcfbdf324", size = 7335272 },
    { url = "https://files.pythonhosted.org/packages/b5/d2/3e5884a2cfd52843f7039b0136fe5ee6f7afb73153b5df9dd8465ac0b3fa/eccodes-2.39.2-cp313-cp313-win_amd64.whl", hash = "sha256:30d24d13dae6288f82a19b7b1ff5b77eaa14dc9664ad216297530d072967b5f1", size = 6158792 },
    { url = "https://files.pythonhosted.org/packages/e3/dd/512c56c1e1e41e9fa93df5a618c648c02b2dfed4ddd7e316788cb028263e/eccodes-2.39.2-py3-none-any.whl", hash = "sha256:2ee546f5738fbfc776b7d8fa1e6e12389570083fcfe7ca740b4540de1ab8c4fc", size = 43375 },
]

[[package]]
name = "executing"
version = "2.1.0"
source = { registry = "https://pypi.org/simple" }
sdist = { url = "https://files.pythonhosted.org/packages/8c/e3/7d45f492c2c4a0e8e0fad57d081a7c8a0286cdd86372b070cca1ec0caa1e/executing-2.1.0.tar.gz", hash = "sha256:8ea27ddd260da8150fa5a708269c4a10e76161e2496ec3e587da9e3c0fe4b9ab", size = 977485 }
wheels = [
    { url = "https://files.pythonhosted.org/packages/b5/fd/afcd0496feca3276f509df3dbd5dae726fcc756f1a08d9e25abe1733f962/executing-2.1.0-py2.py3-none-any.whl", hash = "sha256:8d63781349375b5ebccc3142f4b30350c0cd9c79f921cde38be2be4637e98eaf", size = 25805 },
]

[[package]]
name = "extremeweatherbench"
version = "0.1.0"
source = { editable = "." }
dependencies = [
    { name = "cartopy" },
    { name = "dacite" },
<<<<<<< HEAD
    { name = "dask" },
    { name = "distributed" },
    { name = "flox" },
=======
>>>>>>> a57c3691
    { name = "geopandas" },
    { name = "joblib" },
    { name = "matplotlib" },
    { name = "numpy" },
    { name = "pandas" },
    { name = "pyyaml" },
    { name = "regionmask" },
    { name = "s3fs" },
    { name = "scikit-learn" },
    { name = "scores" },
    { name = "seaborn" },
    { name = "tqdm" },
    { name = "ujson" },
    { name = "xarray" },
]

[package.optional-dependencies]
data-prep = [
    { name = "fsspec" },
    { name = "geopy" },
    { name = "kerchunk", extra = ["dev"] },
]

[package.dev-dependencies]
dev = [
    { name = "bokeh" },
    { name = "deptry" },
    { name = "ipykernel" },
    { name = "ipywidgets" },
    { name = "mypy" },
    { name = "pre-commit" },
    { name = "pytest" },
    { name = "pytest-cov" },
    { name = "pytest-mock" },
    { name = "ruff" },
    { name = "types-pyyaml" },
]

[package.metadata]
requires-dist = [
    { name = "cartopy", specifier = ">=0.24.1" },
    { name = "dacite", specifier = ">=1.8.1" },
<<<<<<< HEAD
    { name = "dask", specifier = ">=2025.1.0" },
    { name = "distributed", specifier = ">=2025.1.0" },
    { name = "flox", specifier = ">=0.10.0" },
=======
>>>>>>> a57c3691
    { name = "fsspec", marker = "extra == 'data-prep'", specifier = ">=2024.12.0" },
    { name = "geopandas", specifier = ">=1.0.1" },
    { name = "geopy", marker = "extra == 'data-prep'", specifier = ">=2.4.1" },
    { name = "joblib", specifier = ">=1.4.2" },
    { name = "kerchunk", extras = ["dev"], marker = "extra == 'data-prep'", git = "https://github.com/fsspec/kerchunk" },
    { name = "matplotlib", specifier = ">=3.10.0" },
    { name = "numpy", specifier = ">=2.2.0" },
    { name = "pandas", specifier = ">=2.2.3" },
    { name = "pyyaml", specifier = ">=6.0.2" },
    { name = "regionmask", specifier = ">=0.13.0" },
    { name = "s3fs", specifier = ">=2024.12.0" },
    { name = "scikit-learn", specifier = ">=1.6.0" },
    { name = "scores", specifier = ">=2.0.0" },
    { name = "seaborn", specifier = ">=0.13.2" },
    { name = "tqdm", specifier = ">=4.67.1" },
    { name = "ujson", specifier = ">=5.10.0" },
    { name = "xarray", specifier = ">=2024.11.0" },
]

[package.metadata.requires-dev]
dev = [
    { name = "bokeh", specifier = ">=3.6.3" },
    { name = "deptry", specifier = ">=0.23.0" },
    { name = "ipykernel", specifier = ">=6.29.5" },
    { name = "ipywidgets", specifier = ">=8.1.5" },
    { name = "mypy", specifier = ">=1.14.1" },
    { name = "pre-commit", specifier = ">=4.1.0" },
    { name = "pytest", specifier = ">=8.3.4" },
    { name = "pytest-cov", specifier = ">=6.0.0" },
    { name = "pytest-mock", specifier = ">=3.14.0" },
    { name = "ruff", specifier = ">=0.9.4" },
    { name = "types-pyyaml", specifier = ">=6.0.12.20241230" },
]

[[package]]
name = "fastparquet"
version = "2024.11.0"
source = { registry = "https://pypi.org/simple" }
dependencies = [
    { name = "cramjam" },
    { name = "fsspec" },
    { name = "numpy" },
    { name = "packaging" },
    { name = "pandas" },
]
sdist = { url = "https://files.pythonhosted.org/packages/b4/66/862da14f5fde4eff2cedc0f51a8dc34ba145088e5041b45b2d57ac54f922/fastparquet-2024.11.0.tar.gz", hash = "sha256:e3b1fc73fd3e1b70b0de254bae7feb890436cb67e99458b88cb9bd3cc44db419", size = 467192 }
wheels = [
    { url = "https://files.pythonhosted.org/packages/08/76/068ac7ec9b4fc783be21a75a6a90b8c0654da4d46934d969e524ce287787/fastparquet-2024.11.0-cp312-cp312-macosx_10_13_universal2.whl", hash = "sha256:dbad4b014782bd38b58b8e9f514fe958cfa7a6c4e187859232d29fd5c5ddd849", size = 915968 },
    { url = "https://files.pythonhosted.org/packages/c7/9e/6d3b4188ad64ed51173263c07109a5f18f9c84a44fa39ab524fca7420cda/fastparquet-2024.11.0-cp312-cp312-macosx_11_0_arm64.whl", hash = "sha256:403d31109d398b6be7ce84fa3483fc277c6a23f0b321348c0a505eb098a041cb", size = 685399 },
    { url = "https://files.pythonhosted.org/packages/8f/6c/809220bc9fbe83d107df2d664c3fb62fb81867be8f5218ac66c2e6b6a358/fastparquet-2024.11.0-cp312-cp312-manylinux_2_17_aarch64.manylinux2014_aarch64.whl", hash = "sha256:cbbb9057a26acf0abad7adf58781ee357258b7708ee44a289e3bee97e2f55d42", size = 1758557 },
    { url = "https://files.pythonhosted.org/packages/e0/2c/b3b3e6ca2e531484289024138cd4709c22512b3fe68066d7f9849da4a76c/fastparquet-2024.11.0-cp312-cp312-manylinux_2_17_x86_64.manylinux2014_x86_64.whl", hash = "sha256:63e0e416e25c15daa174aad8ba991c2e9e5b0dc347e5aed5562124261400f87b", size = 1781052 },
    { url = "https://files.pythonhosted.org/packages/21/fe/97ed45092d0311c013996dae633122b7a51c5d9fe8dcbc2c840dc491201e/fastparquet-2024.11.0-cp312-cp312-manylinux_2_5_i686.manylinux1_i686.manylinux_2_17_i686.manylinux2014_i686.whl", hash = "sha256:0e2d7f02f57231e6c86d26e9ea71953737202f20e948790e5d4db6d6a1a150dc", size = 1715797 },
    { url = "https://files.pythonhosted.org/packages/24/df/02fa6aee6c0d53d1563b5bc22097076c609c4c5baa47056b0b4bed456fcf/fastparquet-2024.11.0-cp312-cp312-musllinux_1_2_i686.whl", hash = "sha256:fbe4468146b633d8f09d7b196fea0547f213cb5ce5f76e9d1beb29eaa9593a93", size = 1795682 },
    { url = "https://files.pythonhosted.org/packages/b0/25/f4f87557589e1923ee0e3bebbc84f08b7c56962bf90f51b116ddc54f2c9f/fastparquet-2024.11.0-cp312-cp312-musllinux_1_2_x86_64.whl", hash = "sha256:29d5c718817bcd765fc519b17f759cad4945974421ecc1931d3bdc3e05e57fa9", size = 1857842 },
    { url = "https://files.pythonhosted.org/packages/b1/f9/98cd0c39115879be1044d59c9b76e8292776e99bb93565bf990078fd11c4/fastparquet-2024.11.0-cp312-cp312-win_amd64.whl", hash = "sha256:74a0b3c40ab373442c0fda96b75a36e88745d8b138fcc3a6143e04682cbbb8ca", size = 673269 },
    { url = "https://files.pythonhosted.org/packages/47/e3/e7db38704be5db787270d43dde895eaa1a825ab25dc245e71df70860ec12/fastparquet-2024.11.0-cp313-cp313-macosx_10_13_universal2.whl", hash = "sha256:59e5c5b51083d5b82572cdb7aed0346e3181e3ac9d2e45759da2e804bdafa7ee", size = 912523 },
    { url = "https://files.pythonhosted.org/packages/d3/66/e3387c99293dae441634e7724acaa425b27de19a00ee3d546775dace54a9/fastparquet-2024.11.0-cp313-cp313-macosx_11_0_arm64.whl", hash = "sha256:bdadf7b6bad789125b823bfc5b0a719ba5c4a2ef965f973702d3ea89cff057f6", size = 683779 },
    { url = "https://files.pythonhosted.org/packages/0a/21/d112d0573d086b578bf04302a502e9a7605ea8f1244a7b8577cd945eec78/fastparquet-2024.11.0-cp313-cp313-manylinux_2_17_aarch64.manylinux2014_aarch64.whl", hash = "sha256:46b2db02fc2a1507939d35441c8ab211d53afd75d82eec9767d1c3656402859b", size = 1751113 },
    { url = "https://files.pythonhosted.org/packages/6b/a7/040507cee3a7798954e8fdbca21d2dbc532774b02b882d902b8a4a6849ef/fastparquet-2024.11.0-cp313-cp313-manylinux_2_17_x86_64.manylinux2014_x86_64.whl", hash = "sha256:a3afdef2895c9f459135a00a7ed3ceafebfbce918a9e7b5d550e4fae39c1b64d", size = 1780496 },
    { url = "https://files.pythonhosted.org/packages/bc/75/d0d9f7533d780ec167eede16ad88073ee71696150511126c31940e7f73aa/fastparquet-2024.11.0-cp313-cp313-manylinux_2_5_i686.manylinux1_i686.manylinux_2_17_i686.manylinux2014_i686.whl", hash = "sha256:36b5c9bd2ffaaa26ff45d59a6cefe58503dd748e0c7fad80dd905749da0f2b9e", size = 1713608 },
    { url = "https://files.pythonhosted.org/packages/30/fa/1d95bc86e45e80669c4f374b2ca26a9e5895a1011bb05d6341b4a7414693/fastparquet-2024.11.0-cp313-cp313-musllinux_1_2_i686.whl", hash = "sha256:6b7df5d3b61a19d76e209fe8d3133759af1c139e04ebc6d43f3cc2d8045ef338", size = 1792779 },
    { url = "https://files.pythonhosted.org/packages/13/3d/c076beeb926c79593374c04662a9422a76650eef17cd1c8e10951340764a/fastparquet-2024.11.0-cp313-cp313-musllinux_1_2_x86_64.whl", hash = "sha256:8b35823ac7a194134e5f82fa4a9659e42e8f9ad1f2d22a55fbb7b9e4053aabbb", size = 1851322 },
    { url = "https://files.pythonhosted.org/packages/09/5a/1d0d47e64816002824d4a876644e8c65540fa23f91b701f0daa726931545/fastparquet-2024.11.0-cp313-cp313-win_amd64.whl", hash = "sha256:d20632964e65530374ff7cddd42cc06aa0a1388934903693d6d22592a5ba827b", size = 673266 },
]

[[package]]
name = "filelock"
version = "3.17.0"
source = { registry = "https://pypi.org/simple" }
sdist = { url = "https://files.pythonhosted.org/packages/dc/9c/0b15fb47b464e1b663b1acd1253a062aa5feecb07d4e597daea542ebd2b5/filelock-3.17.0.tar.gz", hash = "sha256:ee4e77401ef576ebb38cd7f13b9b28893194acc20a8e68e18730ba9c0e54660e", size = 18027 }
wheels = [
    { url = "https://files.pythonhosted.org/packages/89/ec/00d68c4ddfedfe64159999e5f8a98fb8442729a63e2077eb9dcd89623d27/filelock-3.17.0-py3-none-any.whl", hash = "sha256:533dc2f7ba78dc2f0f531fc6c4940addf7b70a481e269a5a3b93be94ffbe8338", size = 16164 },
]

[[package]]
name = "findlibs"
version = "0.0.5"
source = { registry = "https://pypi.org/simple" }
sdist = { url = "https://files.pythonhosted.org/packages/ae/be/6c72ef9d990cd25fe3dd97ebe9d77a859f7d27b7273e62ad750846d207ee/findlibs-0.0.5.tar.gz", hash = "sha256:7a801571e999d0ee83f9b92cbb598c21f861ee26ca9dba74cea8958ba4335e7e", size = 6581 }

[[package]]
name = "flox"
version = "0.10.0"
source = { registry = "https://pypi.org/simple" }
dependencies = [
    { name = "numpy" },
    { name = "numpy-groupies" },
    { name = "packaging" },
    { name = "pandas" },
    { name = "scipy" },
    { name = "toolz" },
]
sdist = { url = "https://files.pythonhosted.org/packages/28/56/b6962d930e5b3c104e4a89e5f1459a85cbe44f78003946dd039bfc641983/flox-0.10.0.tar.gz", hash = "sha256:4d326f13597c99ea0ce260b54f4c88d071445816efc83e42e3f8d4030e835654", size = 708873 }
wheels = [
    { url = "https://files.pythonhosted.org/packages/5d/7d/85640f83f4f3469256300e6ae8c10612d8f9ad07e0307968a1b5192c601c/flox-0.10.0-py3-none-any.whl", hash = "sha256:895e4806a93d544e6a52602828ffeae4e6814d3adcbd98d19bdf2ca8f29559c7", size = 72835 },
]

[[package]]
name = "fonttools"
version = "4.55.3"
source = { registry = "https://pypi.org/simple" }
sdist = { url = "https://files.pythonhosted.org/packages/76/61/a300d1574dc381393424047c0396a0e213db212e28361123af9830d71a8d/fonttools-4.55.3.tar.gz", hash = "sha256:3983313c2a04d6cc1fe9251f8fc647754cf49a61dac6cb1e7249ae67afaafc45", size = 3498155 }
wheels = [
    { url = "https://files.pythonhosted.org/packages/89/58/fbcf5dff7e3ea844bb00c4d806ca1e339e1f2dce5529633bf4842c0c9a1f/fonttools-4.55.3-cp312-cp312-macosx_10_13_universal2.whl", hash = "sha256:f9e736f60f4911061235603a6119e72053073a12c6d7904011df2d8fad2c0e35", size = 2765380 },
    { url = "https://files.pythonhosted.org/packages/81/dd/da6e329e51919b4f421c8738f3497e2ab08c168e76aaef7b6d5351862bdf/fonttools-4.55.3-cp312-cp312-macosx_10_13_x86_64.whl", hash = "sha256:7a8aa2c5e5b8b3bcb2e4538d929f6589a5c6bdb84fd16e2ed92649fb5454f11c", size = 2297940 },
    { url = "https://files.pythonhosted.org/packages/00/44/f5ee560858425c99ef07e04919e736db09d6416408e5a8d3bbfb4a6623fd/fonttools-4.55.3-cp312-cp312-manylinux_2_17_aarch64.manylinux2014_aarch64.whl", hash = "sha256:07f8288aacf0a38d174445fc78377a97fb0b83cfe352a90c9d9c1400571963c7", size = 4793327 },
    { url = "https://files.pythonhosted.org/packages/24/da/0a001926d791c55e29ac3c52964957a20dbc1963615446b568b7432891c3/fonttools-4.55.3-cp312-cp312-manylinux_2_5_x86_64.manylinux1_x86_64.manylinux_2_17_x86_64.manylinux2014_x86_64.whl", hash = "sha256:b8d5e8916c0970fbc0f6f1bece0063363bb5857a7f170121a4493e31c3db3314", size = 4865624 },
    { url = "https://files.pythonhosted.org/packages/3d/d8/1edd8b13a427a9fb6418373437caa586c0caa57f260af8e0548f4d11e340/fonttools-4.55.3-cp312-cp312-musllinux_1_2_aarch64.whl", hash = "sha256:ae3b6600565b2d80b7c05acb8e24d2b26ac407b27a3f2e078229721ba5698427", size = 4774166 },
    { url = "https://files.pythonhosted.org/packages/9c/ec/ade054097976c3d6debc9032e09a351505a0196aa5493edf021be376f75e/fonttools-4.55.3-cp312-cp312-musllinux_1_2_x86_64.whl", hash = "sha256:54153c49913f45065c8d9e6d0c101396725c5621c8aee744719300f79771d75a", size = 5001832 },
    { url = "https://files.pythonhosted.org/packages/e2/cd/233f0e31ad799bb91fc78099c8b4e5ec43b85a131688519640d6bae46f6a/fonttools-4.55.3-cp312-cp312-win32.whl", hash = "sha256:827e95fdbbd3e51f8b459af5ea10ecb4e30af50221ca103bea68218e9615de07", size = 2162228 },
    { url = "https://files.pythonhosted.org/packages/46/45/a498b5291f6c0d91b2394b1ed7447442a57d1c9b9cf8f439aee3c316a56e/fonttools-4.55.3-cp312-cp312-win_amd64.whl", hash = "sha256:e6e8766eeeb2de759e862004aa11a9ea3d6f6d5ec710551a88b476192b64fd54", size = 2209118 },
    { url = "https://files.pythonhosted.org/packages/9c/9f/00142a19bad96eeeb1aed93f567adc19b7f2c1af6f5bc0a1c3de90b4b1ac/fonttools-4.55.3-cp313-cp313-macosx_10_13_universal2.whl", hash = "sha256:a430178ad3e650e695167cb53242dae3477b35c95bef6525b074d87493c4bf29", size = 2752812 },
    { url = "https://files.pythonhosted.org/packages/b0/20/14b8250d63ba65e162091fb0dda07730f90c303bbf5257e9ddacec7230d9/fonttools-4.55.3-cp313-cp313-macosx_10_13_x86_64.whl", hash = "sha256:529cef2ce91dc44f8e407cc567fae6e49a1786f2fefefa73a294704c415322a4", size = 2291521 },
    { url = "https://files.pythonhosted.org/packages/34/47/a681cfd10245eb74f65e491a934053ec75c4af639655446558f29818e45e/fonttools-4.55.3-cp313-cp313-manylinux_2_17_aarch64.manylinux2014_aarch64.whl", hash = "sha256:8e75f12c82127486fac2d8bfbf5bf058202f54bf4f158d367e41647b972342ca", size = 4770980 },
    { url = "https://files.pythonhosted.org/packages/d2/6c/a7066afc19db0705a12efd812e19c32cde2b9514eb714659522f2ebd60b6/fonttools-4.55.3-cp313-cp313-manylinux_2_5_x86_64.manylinux1_x86_64.manylinux_2_17_x86_64.manylinux2014_x86_64.whl", hash = "sha256:859c358ebf41db18fb72342d3080bce67c02b39e86b9fbcf1610cca14984841b", size = 4845534 },
    { url = "https://files.pythonhosted.org/packages/0c/a2/3c204fbabbfd845d9bdcab9ae35279d41e9a4bf5c80a0a2708f9c5a195d6/fonttools-4.55.3-cp313-cp313-musllinux_1_2_aarch64.whl", hash = "sha256:546565028e244a701f73df6d8dd6be489d01617863ec0c6a42fa25bf45d43048", size = 4753910 },
    { url = "https://files.pythonhosted.org/packages/6e/8c/b4cb3592880340b89e4ef6601b531780bba73862332a6451d78fe135d6cb/fonttools-4.55.3-cp313-cp313-musllinux_1_2_x86_64.whl", hash = "sha256:aca318b77f23523309eec4475d1fbbb00a6b133eb766a8bdc401faba91261abe", size = 4976411 },
    { url = "https://files.pythonhosted.org/packages/fc/a8/4bf98840ff89fcc188470b59daec57322178bf36d2f4f756cd19a42a826b/fonttools-4.55.3-cp313-cp313-win32.whl", hash = "sha256:8c5ec45428edaa7022f1c949a632a6f298edc7b481312fc7dc258921e9399628", size = 2160178 },
    { url = "https://files.pythonhosted.org/packages/e6/57/4cc35004605416df3225ff362f3455cf09765db00df578ae9e46d0fefd23/fonttools-4.55.3-cp313-cp313-win_amd64.whl", hash = "sha256:11e5de1ee0d95af4ae23c1a138b184b7f06e0b6abacabf1d0db41c90b03d834b", size = 2206102 },
    { url = "https://files.pythonhosted.org/packages/99/3b/406d17b1f63e04a82aa621936e6e1c53a8c05458abd66300ac85ea7f9ae9/fonttools-4.55.3-py3-none-any.whl", hash = "sha256:f412604ccbeee81b091b420272841e5ec5ef68967a9790e80bffd0e30b8e2977", size = 1111638 },
]

[[package]]
name = "frozenlist"
version = "1.5.0"
source = { registry = "https://pypi.org/simple" }
sdist = { url = "https://files.pythonhosted.org/packages/8f/ed/0f4cec13a93c02c47ec32d81d11c0c1efbadf4a471e3f3ce7cad366cbbd3/frozenlist-1.5.0.tar.gz", hash = "sha256:81d5af29e61b9c8348e876d442253723928dce6433e0e76cd925cd83f1b4b817", size = 39930 }
wheels = [
    { url = "https://files.pythonhosted.org/packages/79/73/fa6d1a96ab7fd6e6d1c3500700963eab46813847f01ef0ccbaa726181dd5/frozenlist-1.5.0-cp312-cp312-macosx_10_13_universal2.whl", hash = "sha256:31115ba75889723431aa9a4e77d5f398f5cf976eea3bdf61749731f62d4a4a21", size = 94026 },
    { url = "https://files.pythonhosted.org/packages/ab/04/ea8bf62c8868b8eada363f20ff1b647cf2e93377a7b284d36062d21d81d1/frozenlist-1.5.0-cp312-cp312-macosx_10_13_x86_64.whl", hash = "sha256:7437601c4d89d070eac8323f121fcf25f88674627505334654fd027b091db09d", size = 54150 },
    { url = "https://files.pythonhosted.org/packages/d0/9a/8e479b482a6f2070b26bda572c5e6889bb3ba48977e81beea35b5ae13ece/frozenlist-1.5.0-cp312-cp312-macosx_11_0_arm64.whl", hash = "sha256:7948140d9f8ece1745be806f2bfdf390127cf1a763b925c4a805c603df5e697e", size = 51927 },
    { url = "https://files.pythonhosted.org/packages/e3/12/2aad87deb08a4e7ccfb33600871bbe8f0e08cb6d8224371387f3303654d7/frozenlist-1.5.0-cp312-cp312-manylinux_2_17_aarch64.manylinux2014_aarch64.whl", hash = "sha256:feeb64bc9bcc6b45c6311c9e9b99406660a9c05ca8a5b30d14a78555088b0b3a", size = 282647 },
    { url = "https://files.pythonhosted.org/packages/77/f2/07f06b05d8a427ea0060a9cef6e63405ea9e0d761846b95ef3fb3be57111/frozenlist-1.5.0-cp312-cp312-manylinux_2_17_ppc64le.manylinux2014_ppc64le.whl", hash = "sha256:683173d371daad49cffb8309779e886e59c2f369430ad28fe715f66d08d4ab1a", size = 289052 },
    { url = "https://files.pythonhosted.org/packages/bd/9f/8bf45a2f1cd4aa401acd271b077989c9267ae8463e7c8b1eb0d3f561b65e/frozenlist-1.5.0-cp312-cp312-manylinux_2_17_s390x.manylinux2014_s390x.whl", hash = "sha256:7d57d8f702221405a9d9b40f9da8ac2e4a1a8b5285aac6100f3393675f0a85ee", size = 291719 },
    { url = "https://files.pythonhosted.org/packages/41/d1/1f20fd05a6c42d3868709b7604c9f15538a29e4f734c694c6bcfc3d3b935/frozenlist-1.5.0-cp312-cp312-manylinux_2_5_i686.manylinux1_i686.manylinux_2_17_i686.manylinux2014_i686.whl", hash = "sha256:30c72000fbcc35b129cb09956836c7d7abf78ab5416595e4857d1cae8d6251a6", size = 267433 },
    { url = "https://files.pythonhosted.org/packages/af/f2/64b73a9bb86f5a89fb55450e97cd5c1f84a862d4ff90d9fd1a73ab0f64a5/frozenlist-1.5.0-cp312-cp312-manylinux_2_5_x86_64.manylinux1_x86_64.manylinux_2_17_x86_64.manylinux2014_x86_64.whl", hash = "sha256:000a77d6034fbad9b6bb880f7ec073027908f1b40254b5d6f26210d2dab1240e", size = 283591 },
    { url = "https://files.pythonhosted.org/packages/29/e2/ffbb1fae55a791fd6c2938dd9ea779509c977435ba3940b9f2e8dc9d5316/frozenlist-1.5.0-cp312-cp312-musllinux_1_2_aarch64.whl", hash = "sha256:5d7f5a50342475962eb18b740f3beecc685a15b52c91f7d975257e13e029eca9", size = 273249 },
    { url = "https://files.pythonhosted.org/packages/2e/6e/008136a30798bb63618a114b9321b5971172a5abddff44a100c7edc5ad4f/frozenlist-1.5.0-cp312-cp312-musllinux_1_2_i686.whl", hash = "sha256:87f724d055eb4785d9be84e9ebf0f24e392ddfad00b3fe036e43f489fafc9039", size = 271075 },
    { url = "https://files.pythonhosted.org/packages/ae/f0/4e71e54a026b06724cec9b6c54f0b13a4e9e298cc8db0f82ec70e151f5ce/frozenlist-1.5.0-cp312-cp312-musllinux_1_2_ppc64le.whl", hash = "sha256:6e9080bb2fb195a046e5177f10d9d82b8a204c0736a97a153c2466127de87784", size = 285398 },
    { url = "https://files.pythonhosted.org/packages/4d/36/70ec246851478b1c0b59f11ef8ade9c482ff447c1363c2bd5fad45098b12/frozenlist-1.5.0-cp312-cp312-musllinux_1_2_s390x.whl", hash = "sha256:9b93d7aaa36c966fa42efcaf716e6b3900438632a626fb09c049f6a2f09fc631", size = 294445 },
    { url = "https://files.pythonhosted.org/packages/37/e0/47f87544055b3349b633a03c4d94b405956cf2437f4ab46d0928b74b7526/frozenlist-1.5.0-cp312-cp312-musllinux_1_2_x86_64.whl", hash = "sha256:52ef692a4bc60a6dd57f507429636c2af8b6046db8b31b18dac02cbc8f507f7f", size = 280569 },
    { url = "https://files.pythonhosted.org/packages/f9/7c/490133c160fb6b84ed374c266f42800e33b50c3bbab1652764e6e1fc498a/frozenlist-1.5.0-cp312-cp312-win32.whl", hash = "sha256:29d94c256679247b33a3dc96cce0f93cbc69c23bf75ff715919332fdbb6a32b8", size = 44721 },
    { url = "https://files.pythonhosted.org/packages/b1/56/4e45136ffc6bdbfa68c29ca56ef53783ef4c2fd395f7cbf99a2624aa9aaa/frozenlist-1.5.0-cp312-cp312-win_amd64.whl", hash = "sha256:8969190d709e7c48ea386db202d708eb94bdb29207a1f269bab1196ce0dcca1f", size = 51329 },
    { url = "https://files.pythonhosted.org/packages/da/3b/915f0bca8a7ea04483622e84a9bd90033bab54bdf485479556c74fd5eaf5/frozenlist-1.5.0-cp313-cp313-macosx_10_13_universal2.whl", hash = "sha256:7a1a048f9215c90973402e26c01d1cff8a209e1f1b53f72b95c13db61b00f953", size = 91538 },
    { url = "https://files.pythonhosted.org/packages/c7/d1/a7c98aad7e44afe5306a2b068434a5830f1470675f0e715abb86eb15f15b/frozenlist-1.5.0-cp313-cp313-macosx_10_13_x86_64.whl", hash = "sha256:dd47a5181ce5fcb463b5d9e17ecfdb02b678cca31280639255ce9d0e5aa67af0", size = 52849 },
    { url = "https://files.pythonhosted.org/packages/3a/c8/76f23bf9ab15d5f760eb48701909645f686f9c64fbb8982674c241fbef14/frozenlist-1.5.0-cp313-cp313-macosx_11_0_arm64.whl", hash = "sha256:1431d60b36d15cda188ea222033eec8e0eab488f39a272461f2e6d9e1a8e63c2", size = 50583 },
    { url = "https://files.pythonhosted.org/packages/1f/22/462a3dd093d11df623179d7754a3b3269de3b42de2808cddef50ee0f4f48/frozenlist-1.5.0-cp313-cp313-manylinux_2_17_aarch64.manylinux2014_aarch64.whl", hash = "sha256:6482a5851f5d72767fbd0e507e80737f9c8646ae7fd303def99bfe813f76cf7f", size = 265636 },
    { url = "https://files.pythonhosted.org/packages/80/cf/e075e407fc2ae7328155a1cd7e22f932773c8073c1fc78016607d19cc3e5/frozenlist-1.5.0-cp313-cp313-manylinux_2_17_ppc64le.manylinux2014_ppc64le.whl", hash = "sha256:44c49271a937625619e862baacbd037a7ef86dd1ee215afc298a417ff3270608", size = 270214 },
    { url = "https://files.pythonhosted.org/packages/a1/58/0642d061d5de779f39c50cbb00df49682832923f3d2ebfb0fedf02d05f7f/frozenlist-1.5.0-cp313-cp313-manylinux_2_17_s390x.manylinux2014_s390x.whl", hash = "sha256:12f78f98c2f1c2429d42e6a485f433722b0061d5c0b0139efa64f396efb5886b", size = 273905 },
    { url = "https://files.pythonhosted.org/packages/ab/66/3fe0f5f8f2add5b4ab7aa4e199f767fd3b55da26e3ca4ce2cc36698e50c4/frozenlist-1.5.0-cp313-cp313-manylinux_2_5_i686.manylinux1_i686.manylinux_2_17_i686.manylinux2014_i686.whl", hash = "sha256:ce3aa154c452d2467487765e3adc730a8c153af77ad84096bc19ce19a2400840", size = 250542 },
    { url = "https://files.pythonhosted.org/packages/f6/b8/260791bde9198c87a465224e0e2bb62c4e716f5d198fc3a1dacc4895dbd1/frozenlist-1.5.0-cp313-cp313-manylinux_2_5_x86_64.manylinux1_x86_64.manylinux_2_17_x86_64.manylinux2014_x86_64.whl", hash = "sha256:9b7dc0c4338e6b8b091e8faf0db3168a37101943e687f373dce00959583f7439", size = 267026 },
    { url = "https://files.pythonhosted.org/packages/2e/a4/3d24f88c527f08f8d44ade24eaee83b2627793fa62fa07cbb7ff7a2f7d42/frozenlist-1.5.0-cp313-cp313-musllinux_1_2_aarch64.whl", hash = "sha256:45e0896250900b5aa25180f9aec243e84e92ac84bd4a74d9ad4138ef3f5c97de", size = 257690 },
    { url = "https://files.pythonhosted.org/packages/de/9a/d311d660420b2beeff3459b6626f2ab4fb236d07afbdac034a4371fe696e/frozenlist-1.5.0-cp313-cp313-musllinux_1_2_i686.whl", hash = "sha256:561eb1c9579d495fddb6da8959fd2a1fca2c6d060d4113f5844b433fc02f2641", size = 253893 },
    { url = "https://files.pythonhosted.org/packages/c6/23/e491aadc25b56eabd0f18c53bb19f3cdc6de30b2129ee0bc39cd387cd560/frozenlist-1.5.0-cp313-cp313-musllinux_1_2_ppc64le.whl", hash = "sha256:df6e2f325bfee1f49f81aaac97d2aa757c7646534a06f8f577ce184afe2f0a9e", size = 267006 },
    { url = "https://files.pythonhosted.org/packages/08/c4/ab918ce636a35fb974d13d666dcbe03969592aeca6c3ab3835acff01f79c/frozenlist-1.5.0-cp313-cp313-musllinux_1_2_s390x.whl", hash = "sha256:140228863501b44b809fb39ec56b5d4071f4d0aa6d216c19cbb08b8c5a7eadb9", size = 276157 },
    { url = "https://files.pythonhosted.org/packages/c0/29/3b7a0bbbbe5a34833ba26f686aabfe982924adbdcafdc294a7a129c31688/frozenlist-1.5.0-cp313-cp313-musllinux_1_2_x86_64.whl", hash = "sha256:7707a25d6a77f5d27ea7dc7d1fc608aa0a478193823f88511ef5e6b8a48f9d03", size = 264642 },
    { url = "https://files.pythonhosted.org/packages/ab/42/0595b3dbffc2e82d7fe658c12d5a5bafcd7516c6bf2d1d1feb5387caa9c1/frozenlist-1.5.0-cp313-cp313-win32.whl", hash = "sha256:31a9ac2b38ab9b5a8933b693db4939764ad3f299fcaa931a3e605bc3460e693c", size = 44914 },
    { url = "https://files.pythonhosted.org/packages/17/c4/b7db1206a3fea44bf3b838ca61deb6f74424a8a5db1dd53ecb21da669be6/frozenlist-1.5.0-cp313-cp313-win_amd64.whl", hash = "sha256:11aabdd62b8b9c4b84081a3c246506d1cddd2dd93ff0ad53ede5defec7886b28", size = 51167 },
    { url = "https://files.pythonhosted.org/packages/c6/c8/a5be5b7550c10858fcf9b0ea054baccab474da77d37f1e828ce043a3a5d4/frozenlist-1.5.0-py3-none-any.whl", hash = "sha256:d994863bba198a4a518b467bb971c56e1db3f180a25c6cf7bb1949c267f748c3", size = 11901 },
]

[[package]]
name = "fsspec"
version = "2024.12.0"
source = { registry = "https://pypi.org/simple" }
sdist = { url = "https://files.pythonhosted.org/packages/ee/11/de70dee31455c546fbc88301971ec03c328f3d1138cfba14263f651e9551/fsspec-2024.12.0.tar.gz", hash = "sha256:670700c977ed2fb51e0d9f9253177ed20cbde4a3e5c0283cc5385b5870c8533f", size = 291600 }
wheels = [
    { url = "https://files.pythonhosted.org/packages/de/86/5486b0188d08aa643e127774a99bac51ffa6cf343e3deb0583956dca5b22/fsspec-2024.12.0-py3-none-any.whl", hash = "sha256:b520aed47ad9804237ff878b504267a3b0b441e97508bd6d2d8774e3db85cee2", size = 183862 },
]

[[package]]
name = "gcsfs"
version = "2024.12.0"
source = { registry = "https://pypi.org/simple" }
dependencies = [
    { name = "aiohttp" },
    { name = "decorator" },
    { name = "fsspec" },
    { name = "google-auth" },
    { name = "google-auth-oauthlib" },
    { name = "google-cloud-storage" },
    { name = "requests" },
]
sdist = { url = "https://files.pythonhosted.org/packages/20/a2/310a6f1cfdb39b2385af38620f299a8acb427b5c1fc36aa1037a81eea0d8/gcsfs-2024.12.0.tar.gz", hash = "sha256:e672413922108300ebc1fe78b8f99f3c7c1b94e7e088f5a6dc88de6d5a93d156", size = 80258 }
wheels = [
    { url = "https://files.pythonhosted.org/packages/6b/0e/fb76438001cf6910be9f47b3ee1e3e1490caf0d44e2ff34625a97e3fbf63/gcsfs-2024.12.0-py2.py3-none-any.whl", hash = "sha256:ec88e48f77e466723705458af85dda238e43aa69fac071efd98829d06e9f095a", size = 35488 },
]

[[package]]
name = "geographiclib"
version = "2.0"
source = { registry = "https://pypi.org/simple" }
sdist = { url = "https://files.pythonhosted.org/packages/96/cd/90271fd195d79a9c2af0ca21632b297a6cc3e852e0413a2e4519e67be213/geographiclib-2.0.tar.gz", hash = "sha256:f7f41c85dc3e1c2d3d935ec86660dc3b2c848c83e17f9a9e51ba9d5146a15859", size = 36720 }
wheels = [
    { url = "https://files.pythonhosted.org/packages/9f/5a/a26132406f1f40cf51ea349a5f11b0a46cec02a2031ff82e391c2537247a/geographiclib-2.0-py3-none-any.whl", hash = "sha256:6b7225248e45ff7edcee32becc4e0a1504c606ac5ee163a5656d482e0cd38734", size = 40324 },
]

[[package]]
name = "geopandas"
version = "1.0.1"
source = { registry = "https://pypi.org/simple" }
dependencies = [
    { name = "numpy" },
    { name = "packaging" },
    { name = "pandas" },
    { name = "pyogrio" },
    { name = "pyproj" },
    { name = "shapely" },
]
sdist = { url = "https://files.pythonhosted.org/packages/39/08/2cf5d85356e45b10b8d066cf4c3ba1e9e3185423c48104eed87e8afd0455/geopandas-1.0.1.tar.gz", hash = "sha256:b8bf70a5534588205b7a56646e2082fb1de9a03599651b3d80c99ea4c2ca08ab", size = 317736 }
wheels = [
    { url = "https://files.pythonhosted.org/packages/c4/64/7d344cfcef5efddf9cf32f59af7f855828e9d74b5f862eddf5bfd9f25323/geopandas-1.0.1-py3-none-any.whl", hash = "sha256:01e147d9420cc374d26f51fc23716ac307f32b49406e4bd8462c07e82ed1d3d6", size = 323587 },
]

[[package]]
name = "geopy"
version = "2.4.1"
source = { registry = "https://pypi.org/simple" }
dependencies = [
    { name = "geographiclib" },
]
sdist = { url = "https://files.pythonhosted.org/packages/0e/fd/ef6d53875ceab72c1fad22dbed5ec1ad04eb378c2251a6a8024bad890c3b/geopy-2.4.1.tar.gz", hash = "sha256:50283d8e7ad07d89be5cb027338c6365a32044df3ae2556ad3f52f4840b3d0d1", size = 117625 }
wheels = [
    { url = "https://files.pythonhosted.org/packages/e5/15/cf2a69ade4b194aa524ac75112d5caac37414b20a3a03e6865dfe0bd1539/geopy-2.4.1-py3-none-any.whl", hash = "sha256:ae8b4bc5c1131820f4d75fce9d4aaaca0c85189b3aa5d64c3dcaf5e3b7b882a7", size = 125437 },
]

[[package]]
name = "google-api-core"
version = "2.24.1"
source = { registry = "https://pypi.org/simple" }
dependencies = [
    { name = "google-auth" },
    { name = "googleapis-common-protos" },
    { name = "proto-plus" },
    { name = "protobuf" },
    { name = "requests" },
]
sdist = { url = "https://files.pythonhosted.org/packages/b8/b7/481c83223d7b4f02c7651713fceca648fa3336e1571b9804713f66bca2d8/google_api_core-2.24.1.tar.gz", hash = "sha256:f8b36f5456ab0dd99a1b693a40a31d1e7757beea380ad1b38faaf8941eae9d8a", size = 163508 }
wheels = [
    { url = "https://files.pythonhosted.org/packages/b1/a6/8e30ddfd3d39ee6d2c76d3d4f64a83f77ac86a4cab67b286ae35ce9e4369/google_api_core-2.24.1-py3-none-any.whl", hash = "sha256:bc78d608f5a5bf853b80bd70a795f703294de656c096c0968320830a4bc280f1", size = 160059 },
]

[[package]]
name = "google-auth"
version = "2.38.0"
source = { registry = "https://pypi.org/simple" }
dependencies = [
    { name = "cachetools" },
    { name = "pyasn1-modules" },
    { name = "rsa" },
]
sdist = { url = "https://files.pythonhosted.org/packages/c6/eb/d504ba1daf190af6b204a9d4714d457462b486043744901a6eeea711f913/google_auth-2.38.0.tar.gz", hash = "sha256:8285113607d3b80a3f1543b75962447ba8a09fe85783432a784fdeef6ac094c4", size = 270866 }
wheels = [
    { url = "https://files.pythonhosted.org/packages/9d/47/603554949a37bca5b7f894d51896a9c534b9eab808e2520a748e081669d0/google_auth-2.38.0-py2.py3-none-any.whl", hash = "sha256:e7dae6694313f434a2727bf2906f27ad259bae090d7aa896590d86feec3d9d4a", size = 210770 },
]

[[package]]
name = "google-auth-oauthlib"
version = "1.2.1"
source = { registry = "https://pypi.org/simple" }
dependencies = [
    { name = "google-auth" },
    { name = "requests-oauthlib" },
]
sdist = { url = "https://files.pythonhosted.org/packages/cc/0f/1772edb8d75ecf6280f1c7f51cbcebe274e8b17878b382f63738fd96cee5/google_auth_oauthlib-1.2.1.tar.gz", hash = "sha256:afd0cad092a2eaa53cd8e8298557d6de1034c6cb4a740500b5357b648af97263", size = 24970 }
wheels = [
    { url = "https://files.pythonhosted.org/packages/1a/8e/22a28dfbd218033e4eeaf3a0533b2b54852b6530da0c0fe934f0cc494b29/google_auth_oauthlib-1.2.1-py2.py3-none-any.whl", hash = "sha256:2d58a27262d55aa1b87678c3ba7142a080098cbc2024f903c62355deb235d91f", size = 24930 },
]

[[package]]
name = "google-cloud-core"
version = "2.4.1"
source = { registry = "https://pypi.org/simple" }
dependencies = [
    { name = "google-api-core" },
    { name = "google-auth" },
]
sdist = { url = "https://files.pythonhosted.org/packages/b8/1f/9d1e0ba6919668608570418a9a51e47070ac15aeff64261fb092d8be94c0/google-cloud-core-2.4.1.tar.gz", hash = "sha256:9b7749272a812bde58fff28868d0c5e2f585b82f37e09a1f6ed2d4d10f134073", size = 35587 }
wheels = [
    { url = "https://files.pythonhosted.org/packages/5e/0f/2e2061e3fbcb9d535d5da3f58cc8de4947df1786fe6a1355960feb05a681/google_cloud_core-2.4.1-py2.py3-none-any.whl", hash = "sha256:a9e6a4422b9ac5c29f79a0ede9485473338e2ce78d91f2370c01e730eab22e61", size = 29233 },
]

[[package]]
name = "google-cloud-storage"
version = "3.0.0"
source = { registry = "https://pypi.org/simple" }
dependencies = [
    { name = "google-api-core" },
    { name = "google-auth" },
    { name = "google-cloud-core" },
    { name = "google-crc32c" },
    { name = "google-resumable-media" },
    { name = "requests" },
]
sdist = { url = "https://files.pythonhosted.org/packages/7f/d7/dfa74049c4faa3b4d68fa1a10a7eab5a76c57d0788b47c27f927bedc606d/google_cloud_storage-3.0.0.tar.gz", hash = "sha256:2accb3e828e584888beff1165e5f3ac61aa9088965eb0165794a82d8c7f95297", size = 7665253 }
wheels = [
    { url = "https://files.pythonhosted.org/packages/9a/ae/1a50f07161301e40a30b2e40744a7b85ffab7add16e044417925eccf9bbf/google_cloud_storage-3.0.0-py2.py3-none-any.whl", hash = "sha256:f85fd059650d2dbb0ac158a9a6b304b66143b35ed2419afec2905ca522eb2c6a", size = 173860 },
]

[[package]]
name = "google-crc32c"
version = "1.6.0"
source = { registry = "https://pypi.org/simple" }
sdist = { url = "https://files.pythonhosted.org/packages/67/72/c3298da1a3773102359c5a78f20dae8925f5ea876e37354415f68594a6fb/google_crc32c-1.6.0.tar.gz", hash = "sha256:6eceb6ad197656a1ff49ebfbbfa870678c75be4344feb35ac1edf694309413dc", size = 14472 }
wheels = [
    { url = "https://files.pythonhosted.org/packages/cf/41/65a91657d6a8123c6c12f9aac72127b6ac76dda9e2ba1834026a842eb77c/google_crc32c-1.6.0-cp312-cp312-macosx_12_0_arm64.whl", hash = "sha256:ed767bf4ba90104c1216b68111613f0d5926fb3780660ea1198fc469af410e9d", size = 30268 },
    { url = "https://files.pythonhosted.org/packages/59/d0/ee743a267c7d5c4bb8bd865f7d4c039505f1c8a4b439df047fdc17be9769/google_crc32c-1.6.0-cp312-cp312-macosx_12_0_x86_64.whl", hash = "sha256:62f6d4a29fea082ac4a3c9be5e415218255cf11684ac6ef5488eea0c9132689b", size = 30113 },
    { url = "https://files.pythonhosted.org/packages/25/53/e5e449c368dd26ade5fb2bb209e046d4309ed0623be65b13f0ce026cb520/google_crc32c-1.6.0-cp312-cp312-manylinux_2_17_aarch64.manylinux2014_aarch64.whl", hash = "sha256:c87d98c7c4a69066fd31701c4e10d178a648c2cac3452e62c6b24dc51f9fcc00", size = 32995 },
    { url = "https://files.pythonhosted.org/packages/52/12/9bf6042d5b0ac8c25afed562fb78e51b0641474097e4139e858b45de40a5/google_crc32c-1.6.0-cp312-cp312-manylinux_2_17_x86_64.manylinux2014_x86_64.whl", hash = "sha256:bd5e7d2445d1a958c266bfa5d04c39932dc54093fa391736dbfdb0f1929c1fb3", size = 32614 },
    { url = "https://files.pythonhosted.org/packages/76/29/fc20f5ec36eac1eea0d0b2de4118c774c5f59c513f2a8630d4db6991f3e0/google_crc32c-1.6.0-cp312-cp312-win_amd64.whl", hash = "sha256:7aec8e88a3583515f9e0957fe4f5f6d8d4997e36d0f61624e70469771584c760", size = 33445 },
]

[[package]]
name = "google-resumable-media"
version = "2.7.2"
source = { registry = "https://pypi.org/simple" }
dependencies = [
    { name = "google-crc32c" },
]
sdist = { url = "https://files.pythonhosted.org/packages/58/5a/0efdc02665dca14e0837b62c8a1a93132c264bd02054a15abb2218afe0ae/google_resumable_media-2.7.2.tar.gz", hash = "sha256:5280aed4629f2b60b847b0d42f9857fd4935c11af266744df33d8074cae92fe0", size = 2163099 }
wheels = [
    { url = "https://files.pythonhosted.org/packages/82/35/b8d3baf8c46695858cb9d8835a53baa1eeb9906ddaf2f728a5f5b640fd1e/google_resumable_media-2.7.2-py2.py3-none-any.whl", hash = "sha256:3ce7551e9fe6d99e9a126101d2536612bb73486721951e9562fee0f90c6ababa", size = 81251 },
]

[[package]]
name = "googleapis-common-protos"
version = "1.66.0"
source = { registry = "https://pypi.org/simple" }
dependencies = [
    { name = "protobuf" },
]
sdist = { url = "https://files.pythonhosted.org/packages/ff/a7/8e9cccdb1c49870de6faea2a2764fa23f627dd290633103540209f03524c/googleapis_common_protos-1.66.0.tar.gz", hash = "sha256:c3e7b33d15fdca5374cc0a7346dd92ffa847425cc4ea941d970f13680052ec8c", size = 114376 }
wheels = [
    { url = "https://files.pythonhosted.org/packages/a0/0f/c0713fb2b3d28af4b2fded3291df1c4d4f79a00d15c2374a9e010870016c/googleapis_common_protos-1.66.0-py2.py3-none-any.whl", hash = "sha256:d7abcd75fabb2e0ec9f74466401f6c119a0b498e27370e9be4c94cb7e382b8ed", size = 221682 },
]

[[package]]
name = "h5netcdf"
version = "1.5.0"
source = { registry = "https://pypi.org/simple" }
dependencies = [
    { name = "h5py" },
    { name = "packaging" },
]
sdist = { url = "https://files.pythonhosted.org/packages/97/35/a8eb1ebccce03ac8ded138d042267182ba7ceede50bb4b6bfda27d480f5d/h5netcdf-1.5.0.tar.gz", hash = "sha256:9d6c28147677bd075787881aadb24d2fdb0bc0319481bcb5d2a54dc4b94c4ba9", size = 63857 }
wheels = [
    { url = "https://files.pythonhosted.org/packages/c4/5c/80f84a8ae2c53471792e7f9515df912de454721f0253d1738430ecdb7b04/h5netcdf-1.5.0-py3-none-any.whl", hash = "sha256:1baca17d395e14cd06899d0334385c9a27e86baa4c6ff2fc51ac44fd210fd843", size = 49168 },
]

[[package]]
name = "h5py"
version = "3.12.1"
source = { registry = "https://pypi.org/simple" }
dependencies = [
    { name = "numpy" },
]
sdist = { url = "https://files.pythonhosted.org/packages/cc/0c/5c2b0a88158682aeafb10c1c2b735df5bc31f165bfe192f2ee9f2a23b5f1/h5py-3.12.1.tar.gz", hash = "sha256:326d70b53d31baa61f00b8aa5f95c2fcb9621a3ee8365d770c551a13dbbcbfdf", size = 411457 }
wheels = [
    { url = "https://files.pythonhosted.org/packages/d4/e1/ea9bfe18a3075cdc873f0588ff26ce394726047653557876d7101bf0c74e/h5py-3.12.1-cp312-cp312-macosx_10_13_x86_64.whl", hash = "sha256:06a903a4e4e9e3ebbc8b548959c3c2552ca2d70dac14fcfa650d9261c66939ed", size = 3372538 },
    { url = "https://files.pythonhosted.org/packages/0d/74/1009b663387c025e8fa5f3ee3cf3cd0d99b1ad5c72eeb70e75366b1ce878/h5py-3.12.1-cp312-cp312-macosx_11_0_arm64.whl", hash = "sha256:7b3b8f3b48717e46c6a790e3128d39c61ab595ae0a7237f06dfad6a3b51d5351", size = 2868104 },
    { url = "https://files.pythonhosted.org/packages/af/52/c604adc06280c15a29037d4aa79a24fe54d8d0b51085e81ed24b2fa995f7/h5py-3.12.1-cp312-cp312-manylinux_2_17_aarch64.manylinux2014_aarch64.whl", hash = "sha256:050a4f2c9126054515169c49cb900949814987f0c7ae74c341b0c9f9b5056834", size = 5194606 },
    { url = "https://files.pythonhosted.org/packages/fa/63/eeaacff417b393491beebabb8a3dc5342950409eb6d7b39d437289abdbae/h5py-3.12.1-cp312-cp312-manylinux_2_17_x86_64.manylinux2014_x86_64.whl", hash = "sha256:5c4b41d1019322a5afc5082864dfd6359f8935ecd37c11ac0029be78c5d112c9", size = 5413256 },
    { url = "https://files.pythonhosted.org/packages/86/f7/bb465dcb92ca3521a15cbe1031f6d18234dbf1fb52a6796a00bfaa846ebf/h5py-3.12.1-cp312-cp312-win_amd64.whl", hash = "sha256:e4d51919110a030913201422fb07987db4338eba5ec8c5a15d6fab8e03d443fc", size = 2993055 },
    { url = "https://files.pythonhosted.org/packages/23/1c/ecdd0efab52c24f2a9bf2324289828b860e8dd1e3c5ada3cf0889e14fdc1/h5py-3.12.1-cp313-cp313-macosx_10_13_x86_64.whl", hash = "sha256:513171e90ed92236fc2ca363ce7a2fc6f2827375efcbb0cc7fbdd7fe11fecafc", size = 3346239 },
    { url = "https://files.pythonhosted.org/packages/93/cd/5b6f574bf3e318bbe305bc93ba45181676550eb44ba35e006d2e98004eaa/h5py-3.12.1-cp313-cp313-macosx_11_0_arm64.whl", hash = "sha256:59400f88343b79655a242068a9c900001a34b63e3afb040bd7cdf717e440f653", size = 2843416 },
    { url = "https://files.pythonhosted.org/packages/8a/4f/b74332f313bfbe94ba03fff784219b9db385e6139708e55b11490149f90a/h5py-3.12.1-cp313-cp313-manylinux_2_17_aarch64.manylinux2014_aarch64.whl", hash = "sha256:d3e465aee0ec353949f0f46bf6c6f9790a2006af896cee7c178a8c3e5090aa32", size = 5154390 },
    { url = "https://files.pythonhosted.org/packages/1a/57/93ea9e10a6457ea8d3b867207deb29a527e966a08a84c57ffd954e32152a/h5py-3.12.1-cp313-cp313-manylinux_2_17_x86_64.manylinux2014_x86_64.whl", hash = "sha256:ba51c0c5e029bb5420a343586ff79d56e7455d496d18a30309616fdbeed1068f", size = 5378244 },
    { url = "https://files.pythonhosted.org/packages/50/51/0bbf3663062b2eeee78aa51da71e065f8a0a6e3cb950cc7020b4444999e6/h5py-3.12.1-cp313-cp313-win_amd64.whl", hash = "sha256:52ab036c6c97055b85b2a242cb540ff9590bacfda0c03dd0cf0661b311f522f8", size = 2979760 },
]

[[package]]
name = "identify"
version = "2.6.6"
source = { registry = "https://pypi.org/simple" }
sdist = { url = "https://files.pythonhosted.org/packages/82/bf/c68c46601bacd4c6fb4dd751a42b6e7087240eaabc6487f2ef7a48e0e8fc/identify-2.6.6.tar.gz", hash = "sha256:7bec12768ed44ea4761efb47806f0a41f86e7c0a5fdf5950d4648c90eca7e251", size = 99217 }
wheels = [
    { url = "https://files.pythonhosted.org/packages/74/a1/68a395c17eeefb04917034bd0a1bfa765e7654fa150cca473d669aa3afb5/identify-2.6.6-py2.py3-none-any.whl", hash = "sha256:cbd1810bce79f8b671ecb20f53ee0ae8e86ae84b557de31d89709dc2a48ba881", size = 99083 },
]

[[package]]
name = "idna"
version = "3.10"
source = { registry = "https://pypi.org/simple" }
sdist = { url = "https://files.pythonhosted.org/packages/f1/70/7703c29685631f5a7590aa73f1f1d3fa9a380e654b86af429e0934a32f7d/idna-3.10.tar.gz", hash = "sha256:12f65c9b470abda6dc35cf8e63cc574b1c52b11df2c86030af0ac09b01b13ea9", size = 190490 }
wheels = [
    { url = "https://files.pythonhosted.org/packages/76/c6/c88e154df9c4e1a2a66ccf0005a88dfb2650c1dffb6f5ce603dfbd452ce3/idna-3.10-py3-none-any.whl", hash = "sha256:946d195a0d259cbba61165e88e65941f16e9b36ea6ddb97f00452bae8b1287d3", size = 70442 },
]

[[package]]
name = "iniconfig"
version = "2.0.0"
source = { registry = "https://pypi.org/simple" }
sdist = { url = "https://files.pythonhosted.org/packages/d7/4b/cbd8e699e64a6f16ca3a8220661b5f83792b3017d0f79807cb8708d33913/iniconfig-2.0.0.tar.gz", hash = "sha256:2d91e135bf72d31a410b17c16da610a82cb55f6b0477d1a902134b24a455b8b3", size = 4646 }
wheels = [
    { url = "https://files.pythonhosted.org/packages/ef/a6/62565a6e1cf69e10f5727360368e451d4b7f58beeac6173dc9db836a5b46/iniconfig-2.0.0-py3-none-any.whl", hash = "sha256:b6a85871a79d2e3b22d2d1b94ac2824226a63c6b741c88f7ae975f18b6778374", size = 5892 },
]

[[package]]
name = "ipykernel"
version = "6.29.5"
source = { registry = "https://pypi.org/simple" }
dependencies = [
    { name = "appnope", marker = "sys_platform == 'darwin'" },
    { name = "comm" },
    { name = "debugpy" },
    { name = "ipython" },
    { name = "jupyter-client" },
    { name = "jupyter-core" },
    { name = "matplotlib-inline" },
    { name = "nest-asyncio" },
    { name = "packaging" },
    { name = "psutil" },
    { name = "pyzmq" },
    { name = "tornado" },
    { name = "traitlets" },
]
sdist = { url = "https://files.pythonhosted.org/packages/e9/5c/67594cb0c7055dc50814b21731c22a601101ea3b1b50a9a1b090e11f5d0f/ipykernel-6.29.5.tar.gz", hash = "sha256:f093a22c4a40f8828f8e330a9c297cb93dcab13bd9678ded6de8e5cf81c56215", size = 163367 }
wheels = [
    { url = "https://files.pythonhosted.org/packages/94/5c/368ae6c01c7628438358e6d337c19b05425727fbb221d2a3c4303c372f42/ipykernel-6.29.5-py3-none-any.whl", hash = "sha256:afdb66ba5aa354b09b91379bac28ae4afebbb30e8b39510c9690afb7a10421b5", size = 117173 },
]

[[package]]
name = "ipython"
version = "8.31.0"
source = { registry = "https://pypi.org/simple" }
dependencies = [
    { name = "colorama", marker = "sys_platform == 'win32'" },
    { name = "decorator" },
    { name = "jedi" },
    { name = "matplotlib-inline" },
    { name = "pexpect", marker = "sys_platform != 'emscripten' and sys_platform != 'win32'" },
    { name = "prompt-toolkit" },
    { name = "pygments" },
    { name = "stack-data" },
    { name = "traitlets" },
]
sdist = { url = "https://files.pythonhosted.org/packages/01/35/6f90fdddff7a08b7b715fccbd2427b5212c9525cd043d26fdc45bee0708d/ipython-8.31.0.tar.gz", hash = "sha256:b6a2274606bec6166405ff05e54932ed6e5cfecaca1fc05f2cacde7bb074d70b", size = 5501011 }
wheels = [
    { url = "https://files.pythonhosted.org/packages/04/60/d0feb6b6d9fe4ab89fe8fe5b47cbf6cd936bfd9f1e7ffa9d0015425aeed6/ipython-8.31.0-py3-none-any.whl", hash = "sha256:46ec58f8d3d076a61d128fe517a51eb730e3aaf0c184ea8c17d16e366660c6a6", size = 821583 },
]

[[package]]
name = "ipywidgets"
version = "8.1.5"
source = { registry = "https://pypi.org/simple" }
dependencies = [
    { name = "comm" },
    { name = "ipython" },
    { name = "jupyterlab-widgets" },
    { name = "traitlets" },
    { name = "widgetsnbextension" },
]
sdist = { url = "https://files.pythonhosted.org/packages/c7/4c/dab2a281b07596a5fc220d49827fe6c794c66f1493d7a74f1df0640f2cc5/ipywidgets-8.1.5.tar.gz", hash = "sha256:870e43b1a35656a80c18c9503bbf2d16802db1cb487eec6fab27d683381dde17", size = 116723 }
wheels = [
    { url = "https://files.pythonhosted.org/packages/22/2d/9c0b76f2f9cc0ebede1b9371b6f317243028ed60b90705863d493bae622e/ipywidgets-8.1.5-py3-none-any.whl", hash = "sha256:3290f526f87ae6e77655555baba4f36681c555b8bdbbff430b70e52c34c86245", size = 139767 },
]

[[package]]
name = "jedi"
version = "0.19.2"
source = { registry = "https://pypi.org/simple" }
dependencies = [
    { name = "parso" },
]
sdist = { url = "https://files.pythonhosted.org/packages/72/3a/79a912fbd4d8dd6fbb02bf69afd3bb72cf0c729bb3063c6f4498603db17a/jedi-0.19.2.tar.gz", hash = "sha256:4770dc3de41bde3966b02eb84fbcf557fb33cce26ad23da12c742fb50ecb11f0", size = 1231287 }
wheels = [
    { url = "https://files.pythonhosted.org/packages/c0/5a/9cac0c82afec3d09ccd97c8b6502d48f165f9124db81b4bcb90b4af974ee/jedi-0.19.2-py2.py3-none-any.whl", hash = "sha256:a8ef22bde8490f57fe5c7681a3c83cb58874daf72b4784de3cce5b6ef6edb5b9", size = 1572278 },
]

[[package]]
name = "jinja2"
version = "3.1.5"
source = { registry = "https://pypi.org/simple" }
dependencies = [
    { name = "markupsafe" },
]
sdist = { url = "https://files.pythonhosted.org/packages/af/92/b3130cbbf5591acf9ade8708c365f3238046ac7cb8ccba6e81abccb0ccff/jinja2-3.1.5.tar.gz", hash = "sha256:8fefff8dc3034e27bb80d67c671eb8a9bc424c0ef4c0826edbff304cceff43bb", size = 244674 }
wheels = [
    { url = "https://files.pythonhosted.org/packages/bd/0f/2ba5fbcd631e3e88689309dbe978c5769e883e4b84ebfe7da30b43275c5a/jinja2-3.1.5-py3-none-any.whl", hash = "sha256:aba0f4dc9ed8013c424088f68a5c226f7d6097ed89b246d7749c2ec4175c6adb", size = 134596 },
]

[[package]]
name = "jmespath"
version = "1.0.1"
source = { registry = "https://pypi.org/simple" }
sdist = { url = "https://files.pythonhosted.org/packages/00/2a/e867e8531cf3e36b41201936b7fa7ba7b5702dbef42922193f05c8976cd6/jmespath-1.0.1.tar.gz", hash = "sha256:90261b206d6defd58fdd5e85f478bf633a2901798906be2ad389150c5c60edbe", size = 25843 }
wheels = [
    { url = "https://files.pythonhosted.org/packages/31/b4/b9b800c45527aadd64d5b442f9b932b00648617eb5d63d2c7a6587b7cafc/jmespath-1.0.1-py3-none-any.whl", hash = "sha256:02e2e4cc71b5bcab88332eebf907519190dd9e6e82107fa7f83b1003a6252980", size = 20256 },
]

[[package]]
name = "joblib"
version = "1.4.2"
source = { registry = "https://pypi.org/simple" }
sdist = { url = "https://files.pythonhosted.org/packages/64/33/60135848598c076ce4b231e1b1895170f45fbcaeaa2c9d5e38b04db70c35/joblib-1.4.2.tar.gz", hash = "sha256:2382c5816b2636fbd20a09e0f4e9dad4736765fdfb7dca582943b9c1366b3f0e", size = 2116621 }
wheels = [
    { url = "https://files.pythonhosted.org/packages/91/29/df4b9b42f2be0b623cbd5e2140cafcaa2bef0759a00b7b70104dcfe2fb51/joblib-1.4.2-py3-none-any.whl", hash = "sha256:06d478d5674cbc267e7496a410ee875abd68e4340feff4490bcb7afb88060ae6", size = 301817 },
]

[[package]]
name = "jupyter-client"
version = "8.6.3"
source = { registry = "https://pypi.org/simple" }
dependencies = [
    { name = "jupyter-core" },
    { name = "python-dateutil" },
    { name = "pyzmq" },
    { name = "tornado" },
    { name = "traitlets" },
]
sdist = { url = "https://files.pythonhosted.org/packages/71/22/bf9f12fdaeae18019a468b68952a60fe6dbab5d67cd2a103cac7659b41ca/jupyter_client-8.6.3.tar.gz", hash = "sha256:35b3a0947c4a6e9d589eb97d7d4cd5e90f910ee73101611f01283732bd6d9419", size = 342019 }
wheels = [
    { url = "https://files.pythonhosted.org/packages/11/85/b0394e0b6fcccd2c1eeefc230978a6f8cb0c5df1e4cd3e7625735a0d7d1e/jupyter_client-8.6.3-py3-none-any.whl", hash = "sha256:e8a19cc986cc45905ac3362915f410f3af85424b4c0905e94fa5f2cb08e8f23f", size = 106105 },
]

[[package]]
name = "jupyter-core"
version = "5.7.2"
source = { registry = "https://pypi.org/simple" }
dependencies = [
    { name = "platformdirs" },
    { name = "pywin32", marker = "platform_python_implementation != 'PyPy' and sys_platform == 'win32'" },
    { name = "traitlets" },
]
sdist = { url = "https://files.pythonhosted.org/packages/00/11/b56381fa6c3f4cc5d2cf54a7dbf98ad9aa0b339ef7a601d6053538b079a7/jupyter_core-5.7.2.tar.gz", hash = "sha256:aa5f8d32bbf6b431ac830496da7392035d6f61b4f54872f15c4bd2a9c3f536d9", size = 87629 }
wheels = [
    { url = "https://files.pythonhosted.org/packages/c9/fb/108ecd1fe961941959ad0ee4e12ee7b8b1477247f30b1fdfd83ceaf017f0/jupyter_core-5.7.2-py3-none-any.whl", hash = "sha256:4f7315d2f6b4bcf2e3e7cb6e46772eba760ae459cd1f59d29eb57b0a01bd7409", size = 28965 },
]

[[package]]
name = "jupyterlab-widgets"
version = "3.0.13"
source = { registry = "https://pypi.org/simple" }
sdist = { url = "https://files.pythonhosted.org/packages/59/73/fa26bbb747a9ea4fca6b01453aa22990d52ab62dd61384f1ac0dc9d4e7ba/jupyterlab_widgets-3.0.13.tar.gz", hash = "sha256:a2966d385328c1942b683a8cd96b89b8dd82c8b8f81dda902bb2bc06d46f5bed", size = 203556 }
wheels = [
    { url = "https://files.pythonhosted.org/packages/a9/93/858e87edc634d628e5d752ba944c2833133a28fa87bb093e6832ced36a3e/jupyterlab_widgets-3.0.13-py3-none-any.whl", hash = "sha256:e3cda2c233ce144192f1e29914ad522b2f4c40e77214b0cc97377ca3d323db54", size = 214392 },
]

[[package]]
name = "kerchunk"
version = "0.2.8"
source = { git = "https://github.com/fsspec/kerchunk#0613d836bfd3197c24be496cb6f0d59d955c6305" }
dependencies = [
    { name = "fsspec" },
    { name = "numcodecs" },
    { name = "numpy" },
    { name = "ujson" },
    { name = "zarr" },
]

[package.optional-dependencies]
dev = [
    { name = "cfgrib" },
    { name = "cftime" },
    { name = "dask" },
    { name = "fastparquet" },
    { name = "gcsfs" },
    { name = "h5netcdf" },
    { name = "h5py" },
    { name = "jinja2" },
    { name = "mypy" },
    { name = "netcdf4" },
    { name = "pytest" },
    { name = "pytest-subtests" },
    { name = "s3fs" },
    { name = "scipy" },
    { name = "types-ujson" },
    { name = "xarray" },
]

[[package]]
name = "kiwisolver"
version = "1.4.8"
source = { registry = "https://pypi.org/simple" }
sdist = { url = "https://files.pythonhosted.org/packages/82/59/7c91426a8ac292e1cdd53a63b6d9439abd573c875c3f92c146767dd33faf/kiwisolver-1.4.8.tar.gz", hash = "sha256:23d5f023bdc8c7e54eb65f03ca5d5bb25b601eac4d7f1a042888a1f45237987e", size = 97538 }
wheels = [
    { url = "https://files.pythonhosted.org/packages/fc/aa/cea685c4ab647f349c3bc92d2daf7ae34c8e8cf405a6dcd3a497f58a2ac3/kiwisolver-1.4.8-cp312-cp312-macosx_10_13_universal2.whl", hash = "sha256:d6af5e8815fd02997cb6ad9bbed0ee1e60014438ee1a5c2444c96f87b8843502", size = 124152 },
    { url = "https://files.pythonhosted.org/packages/c5/0b/8db6d2e2452d60d5ebc4ce4b204feeb16176a851fd42462f66ade6808084/kiwisolver-1.4.8-cp312-cp312-macosx_10_13_x86_64.whl", hash = "sha256:bade438f86e21d91e0cf5dd7c0ed00cda0f77c8c1616bd83f9fc157fa6760d31", size = 66555 },
    { url = "https://files.pythonhosted.org/packages/60/26/d6a0db6785dd35d3ba5bf2b2df0aedc5af089962c6eb2cbf67a15b81369e/kiwisolver-1.4.8-cp312-cp312-macosx_11_0_arm64.whl", hash = "sha256:b83dc6769ddbc57613280118fb4ce3cd08899cc3369f7d0e0fab518a7cf37fdb", size = 65067 },
    { url = "https://files.pythonhosted.org/packages/c9/ed/1d97f7e3561e09757a196231edccc1bcf59d55ddccefa2afc9c615abd8e0/kiwisolver-1.4.8-cp312-cp312-manylinux_2_12_i686.manylinux2010_i686.manylinux_2_17_i686.manylinux2014_i686.whl", hash = "sha256:111793b232842991be367ed828076b03d96202c19221b5ebab421ce8bcad016f", size = 1378443 },
    { url = "https://files.pythonhosted.org/packages/29/61/39d30b99954e6b46f760e6289c12fede2ab96a254c443639052d1b573fbc/kiwisolver-1.4.8-cp312-cp312-manylinux_2_17_aarch64.manylinux2014_aarch64.whl", hash = "sha256:257af1622860e51b1a9d0ce387bf5c2c4f36a90594cb9514f55b074bcc787cfc", size = 1472728 },
    { url = "https://files.pythonhosted.org/packages/0c/3e/804163b932f7603ef256e4a715e5843a9600802bb23a68b4e08c8c0ff61d/kiwisolver-1.4.8-cp312-cp312-manylinux_2_17_ppc64le.manylinux2014_ppc64le.whl", hash = "sha256:69b5637c3f316cab1ec1c9a12b8c5f4750a4c4b71af9157645bf32830e39c03a", size = 1478388 },
    { url = "https://files.pythonhosted.org/packages/8a/9e/60eaa75169a154700be74f875a4d9961b11ba048bef315fbe89cb6999056/kiwisolver-1.4.8-cp312-cp312-manylinux_2_17_s390x.manylinux2014_s390x.whl", hash = "sha256:782bb86f245ec18009890e7cb8d13a5ef54dcf2ebe18ed65f795e635a96a1c6a", size = 1413849 },
    { url = "https://files.pythonhosted.org/packages/bc/b3/9458adb9472e61a998c8c4d95cfdfec91c73c53a375b30b1428310f923e4/kiwisolver-1.4.8-cp312-cp312-manylinux_2_17_x86_64.manylinux2014_x86_64.whl", hash = "sha256:cc978a80a0db3a66d25767b03688f1147a69e6237175c0f4ffffaaedf744055a", size = 1475533 },
    { url = "https://files.pythonhosted.org/packages/e4/7a/0a42d9571e35798de80aef4bb43a9b672aa7f8e58643d7bd1950398ffb0a/kiwisolver-1.4.8-cp312-cp312-musllinux_1_2_aarch64.whl", hash = "sha256:36dbbfd34838500a31f52c9786990d00150860e46cd5041386f217101350f0d3", size = 2268898 },
    { url = "https://files.pythonhosted.org/packages/d9/07/1255dc8d80271400126ed8db35a1795b1a2c098ac3a72645075d06fe5c5d/kiwisolver-1.4.8-cp312-cp312-musllinux_1_2_i686.whl", hash = "sha256:eaa973f1e05131de5ff3569bbba7f5fd07ea0595d3870ed4a526d486fe57fa1b", size = 2425605 },
    { url = "https://files.pythonhosted.org/packages/84/df/5a3b4cf13780ef6f6942df67b138b03b7e79e9f1f08f57c49957d5867f6e/kiwisolver-1.4.8-cp312-cp312-musllinux_1_2_ppc64le.whl", hash = "sha256:a66f60f8d0c87ab7f59b6fb80e642ebb29fec354a4dfad687ca4092ae69d04f4", size = 2375801 },
    { url = "https://files.pythonhosted.org/packages/8f/10/2348d068e8b0f635c8c86892788dac7a6b5c0cb12356620ab575775aad89/kiwisolver-1.4.8-cp312-cp312-musllinux_1_2_s390x.whl", hash = "sha256:858416b7fb777a53f0c59ca08190ce24e9abbd3cffa18886a5781b8e3e26f65d", size = 2520077 },
    { url = "https://files.pythonhosted.org/packages/32/d8/014b89fee5d4dce157d814303b0fce4d31385a2af4c41fed194b173b81ac/kiwisolver-1.4.8-cp312-cp312-musllinux_1_2_x86_64.whl", hash = "sha256:085940635c62697391baafaaeabdf3dd7a6c3643577dde337f4d66eba021b2b8", size = 2338410 },
    { url = "https://files.pythonhosted.org/packages/bd/72/dfff0cc97f2a0776e1c9eb5bef1ddfd45f46246c6533b0191887a427bca5/kiwisolver-1.4.8-cp312-cp312-win_amd64.whl", hash = "sha256:01c3d31902c7db5fb6182832713d3b4122ad9317c2c5877d0539227d96bb2e50", size = 71853 },
    { url = "https://files.pythonhosted.org/packages/dc/85/220d13d914485c0948a00f0b9eb419efaf6da81b7d72e88ce2391f7aed8d/kiwisolver-1.4.8-cp312-cp312-win_arm64.whl", hash = "sha256:a3c44cb68861de93f0c4a8175fbaa691f0aa22550c331fefef02b618a9dcb476", size = 65424 },
    { url = "https://files.pythonhosted.org/packages/79/b3/e62464a652f4f8cd9006e13d07abad844a47df1e6537f73ddfbf1bc997ec/kiwisolver-1.4.8-cp313-cp313-macosx_10_13_universal2.whl", hash = "sha256:1c8ceb754339793c24aee1c9fb2485b5b1f5bb1c2c214ff13368431e51fc9a09", size = 124156 },
    { url = "https://files.pythonhosted.org/packages/8d/2d/f13d06998b546a2ad4f48607a146e045bbe48030774de29f90bdc573df15/kiwisolver-1.4.8-cp313-cp313-macosx_10_13_x86_64.whl", hash = "sha256:54a62808ac74b5e55a04a408cda6156f986cefbcf0ada13572696b507cc92fa1", size = 66555 },
    { url = "https://files.pythonhosted.org/packages/59/e3/b8bd14b0a54998a9fd1e8da591c60998dc003618cb19a3f94cb233ec1511/kiwisolver-1.4.8-cp313-cp313-macosx_11_0_arm64.whl", hash = "sha256:68269e60ee4929893aad82666821aaacbd455284124817af45c11e50a4b42e3c", size = 65071 },
    { url = "https://files.pythonhosted.org/packages/f0/1c/6c86f6d85ffe4d0ce04228d976f00674f1df5dc893bf2dd4f1928748f187/kiwisolver-1.4.8-cp313-cp313-manylinux_2_12_i686.manylinux2010_i686.manylinux_2_17_i686.manylinux2014_i686.whl", hash = "sha256:34d142fba9c464bc3bbfeff15c96eab0e7310343d6aefb62a79d51421fcc5f1b", size = 1378053 },
    { url = "https://files.pythonhosted.org/packages/4e/b9/1c6e9f6dcb103ac5cf87cb695845f5fa71379021500153566d8a8a9fc291/kiwisolver-1.4.8-cp313-cp313-manylinux_2_17_aarch64.manylinux2014_aarch64.whl", hash = "sha256:3ddc373e0eef45b59197de815b1b28ef89ae3955e7722cc9710fb91cd77b7f47", size = 1472278 },
    { url = "https://files.pythonhosted.org/packages/ee/81/aca1eb176de671f8bda479b11acdc42c132b61a2ac861c883907dde6debb/kiwisolver-1.4.8-cp313-cp313-manylinux_2_17_ppc64le.manylinux2014_ppc64le.whl", hash = "sha256:77e6f57a20b9bd4e1e2cedda4d0b986ebd0216236f0106e55c28aea3d3d69b16", size = 1478139 },
    { url = "https://files.pythonhosted.org/packages/49/f4/e081522473671c97b2687d380e9e4c26f748a86363ce5af48b4a28e48d06/kiwisolver-1.4.8-cp313-cp313-manylinux_2_17_s390x.manylinux2014_s390x.whl", hash = "sha256:08e77738ed7538f036cd1170cbed942ef749137b1311fa2bbe2a7fda2f6bf3cc", size = 1413517 },
    { url = "https://files.pythonhosted.org/packages/8f/e9/6a7d025d8da8c4931522922cd706105aa32b3291d1add8c5427cdcd66e63/kiwisolver-1.4.8-cp313-cp313-manylinux_2_17_x86_64.manylinux2014_x86_64.whl", hash = "sha256:a5ce1e481a74b44dd5e92ff03ea0cb371ae7a0268318e202be06c8f04f4f1246", size = 1474952 },
    { url = "https://files.pythonhosted.org/packages/82/13/13fa685ae167bee5d94b415991c4fc7bb0a1b6ebea6e753a87044b209678/kiwisolver-1.4.8-cp313-cp313-musllinux_1_2_aarch64.whl", hash = "sha256:fc2ace710ba7c1dfd1a3b42530b62b9ceed115f19a1656adefce7b1782a37794", size = 2269132 },
    { url = "https://files.pythonhosted.org/packages/ef/92/bb7c9395489b99a6cb41d502d3686bac692586db2045adc19e45ee64ed23/kiwisolver-1.4.8-cp313-cp313-musllinux_1_2_i686.whl", hash = "sha256:3452046c37c7692bd52b0e752b87954ef86ee2224e624ef7ce6cb21e8c41cc1b", size = 2425997 },
    { url = "https://files.pythonhosted.org/packages/ed/12/87f0e9271e2b63d35d0d8524954145837dd1a6c15b62a2d8c1ebe0f182b4/kiwisolver-1.4.8-cp313-cp313-musllinux_1_2_ppc64le.whl", hash = "sha256:7e9a60b50fe8b2ec6f448fe8d81b07e40141bfced7f896309df271a0b92f80f3", size = 2376060 },
    { url = "https://files.pythonhosted.org/packages/02/6e/c8af39288edbce8bf0fa35dee427b082758a4b71e9c91ef18fa667782138/kiwisolver-1.4.8-cp313-cp313-musllinux_1_2_s390x.whl", hash = "sha256:918139571133f366e8362fa4a297aeba86c7816b7ecf0bc79168080e2bd79957", size = 2520471 },
    { url = "https://files.pythonhosted.org/packages/13/78/df381bc7b26e535c91469f77f16adcd073beb3e2dd25042efd064af82323/kiwisolver-1.4.8-cp313-cp313-musllinux_1_2_x86_64.whl", hash = "sha256:e063ef9f89885a1d68dd8b2e18f5ead48653176d10a0e324e3b0030e3a69adeb", size = 2338793 },
    { url = "https://files.pythonhosted.org/packages/d0/dc/c1abe38c37c071d0fc71c9a474fd0b9ede05d42f5a458d584619cfd2371a/kiwisolver-1.4.8-cp313-cp313-win_amd64.whl", hash = "sha256:a17b7c4f5b2c51bb68ed379defd608a03954a1845dfed7cc0117f1cc8a9b7fd2", size = 71855 },
    { url = "https://files.pythonhosted.org/packages/a0/b6/21529d595b126ac298fdd90b705d87d4c5693de60023e0efcb4f387ed99e/kiwisolver-1.4.8-cp313-cp313-win_arm64.whl", hash = "sha256:3cd3bc628b25f74aedc6d374d5babf0166a92ff1317f46267f12d2ed54bc1d30", size = 65430 },
    { url = "https://files.pythonhosted.org/packages/34/bd/b89380b7298e3af9b39f49334e3e2a4af0e04819789f04b43d560516c0c8/kiwisolver-1.4.8-cp313-cp313t-macosx_10_13_universal2.whl", hash = "sha256:370fd2df41660ed4e26b8c9d6bbcad668fbe2560462cba151a721d49e5b6628c", size = 126294 },
    { url = "https://files.pythonhosted.org/packages/83/41/5857dc72e5e4148eaac5aa76e0703e594e4465f8ab7ec0fc60e3a9bb8fea/kiwisolver-1.4.8-cp313-cp313t-macosx_10_13_x86_64.whl", hash = "sha256:84a2f830d42707de1d191b9490ac186bf7997a9495d4e9072210a1296345f7dc", size = 67736 },
    { url = "https://files.pythonhosted.org/packages/e1/d1/be059b8db56ac270489fb0b3297fd1e53d195ba76e9bbb30e5401fa6b759/kiwisolver-1.4.8-cp313-cp313t-macosx_11_0_arm64.whl", hash = "sha256:7a3ad337add5148cf51ce0b55642dc551c0b9d6248458a757f98796ca7348712", size = 66194 },
    { url = "https://files.pythonhosted.org/packages/e1/83/4b73975f149819eb7dcf9299ed467eba068ecb16439a98990dcb12e63fdd/kiwisolver-1.4.8-cp313-cp313t-manylinux_2_12_i686.manylinux2010_i686.manylinux_2_17_i686.manylinux2014_i686.whl", hash = "sha256:7506488470f41169b86d8c9aeff587293f530a23a23a49d6bc64dab66bedc71e", size = 1465942 },
    { url = "https://files.pythonhosted.org/packages/c7/2c/30a5cdde5102958e602c07466bce058b9d7cb48734aa7a4327261ac8e002/kiwisolver-1.4.8-cp313-cp313t-manylinux_2_17_aarch64.manylinux2014_aarch64.whl", hash = "sha256:2f0121b07b356a22fb0414cec4666bbe36fd6d0d759db3d37228f496ed67c880", size = 1595341 },
    { url = "https://files.pythonhosted.org/packages/ff/9b/1e71db1c000385aa069704f5990574b8244cce854ecd83119c19e83c9586/kiwisolver-1.4.8-cp313-cp313t-manylinux_2_17_ppc64le.manylinux2014_ppc64le.whl", hash = "sha256:d6d6bd87df62c27d4185de7c511c6248040afae67028a8a22012b010bc7ad062", size = 1598455 },
    { url = "https://files.pythonhosted.org/packages/85/92/c8fec52ddf06231b31cbb779af77e99b8253cd96bd135250b9498144c78b/kiwisolver-1.4.8-cp313-cp313t-manylinux_2_17_s390x.manylinux2014_s390x.whl", hash = "sha256:291331973c64bb9cce50bbe871fb2e675c4331dab4f31abe89f175ad7679a4d7", size = 1522138 },
    { url = "https://files.pythonhosted.org/packages/0b/51/9eb7e2cd07a15d8bdd976f6190c0164f92ce1904e5c0c79198c4972926b7/kiwisolver-1.4.8-cp313-cp313t-manylinux_2_17_x86_64.manylinux2014_x86_64.whl", hash = "sha256:893f5525bb92d3d735878ec00f781b2de998333659507d29ea4466208df37bed", size = 1582857 },
    { url = "https://files.pythonhosted.org/packages/0f/95/c5a00387a5405e68ba32cc64af65ce881a39b98d73cc394b24143bebc5b8/kiwisolver-1.4.8-cp313-cp313t-musllinux_1_2_aarch64.whl", hash = "sha256:b47a465040146981dc9db8647981b8cb96366fbc8d452b031e4f8fdffec3f26d", size = 2293129 },
    { url = "https://files.pythonhosted.org/packages/44/83/eeb7af7d706b8347548313fa3a3a15931f404533cc54fe01f39e830dd231/kiwisolver-1.4.8-cp313-cp313t-musllinux_1_2_i686.whl", hash = "sha256:99cea8b9dd34ff80c521aef46a1dddb0dcc0283cf18bde6d756f1e6f31772165", size = 2421538 },
    { url = "https://files.pythonhosted.org/packages/05/f9/27e94c1b3eb29e6933b6986ffc5fa1177d2cd1f0c8efc5f02c91c9ac61de/kiwisolver-1.4.8-cp313-cp313t-musllinux_1_2_ppc64le.whl", hash = "sha256:151dffc4865e5fe6dafce5480fab84f950d14566c480c08a53c663a0020504b6", size = 2390661 },
    { url = "https://files.pythonhosted.org/packages/d9/d4/3c9735faa36ac591a4afcc2980d2691000506050b7a7e80bcfe44048daa7/kiwisolver-1.4.8-cp313-cp313t-musllinux_1_2_s390x.whl", hash = "sha256:577facaa411c10421314598b50413aa1ebcf5126f704f1e5d72d7e4e9f020d90", size = 2546710 },
    { url = "https://files.pythonhosted.org/packages/4c/fa/be89a49c640930180657482a74970cdcf6f7072c8d2471e1babe17a222dc/kiwisolver-1.4.8-cp313-cp313t-musllinux_1_2_x86_64.whl", hash = "sha256:be4816dc51c8a471749d664161b434912eee82f2ea66bd7628bd14583a833e85", size = 2349213 },
]

[[package]]
name = "locket"
version = "1.0.0"
source = { registry = "https://pypi.org/simple" }
sdist = { url = "https://files.pythonhosted.org/packages/2f/83/97b29fe05cb6ae28d2dbd30b81e2e402a3eed5f460c26e9eaa5895ceacf5/locket-1.0.0.tar.gz", hash = "sha256:5c0d4c052a8bbbf750e056a8e65ccd309086f4f0f18a2eac306a8dfa4112a632", size = 4350 }
wheels = [
    { url = "https://files.pythonhosted.org/packages/db/bc/83e112abc66cd466c6b83f99118035867cecd41802f8d044638aa78a106e/locket-1.0.0-py2.py3-none-any.whl", hash = "sha256:b6c819a722f7b6bd955b80781788e4a66a55628b858d347536b7e81325a3a5e3", size = 4398 },
]

[[package]]
name = "markupsafe"
version = "3.0.2"
source = { registry = "https://pypi.org/simple" }
sdist = { url = "https://files.pythonhosted.org/packages/b2/97/5d42485e71dfc078108a86d6de8fa46db44a1a9295e89c5d6d4a06e23a62/markupsafe-3.0.2.tar.gz", hash = "sha256:ee55d3edf80167e48ea11a923c7386f4669df67d7994554387f84e7d8b0a2bf0", size = 20537 }
wheels = [
    { url = "https://files.pythonhosted.org/packages/22/09/d1f21434c97fc42f09d290cbb6350d44eb12f09cc62c9476effdb33a18aa/MarkupSafe-3.0.2-cp312-cp312-macosx_10_13_universal2.whl", hash = "sha256:9778bd8ab0a994ebf6f84c2b949e65736d5575320a17ae8984a77fab08db94cf", size = 14274 },
    { url = "https://files.pythonhosted.org/packages/6b/b0/18f76bba336fa5aecf79d45dcd6c806c280ec44538b3c13671d49099fdd0/MarkupSafe-3.0.2-cp312-cp312-macosx_11_0_arm64.whl", hash = "sha256:846ade7b71e3536c4e56b386c2a47adf5741d2d8b94ec9dc3e92e5e1ee1e2225", size = 12348 },
    { url = "https://files.pythonhosted.org/packages/e0/25/dd5c0f6ac1311e9b40f4af06c78efde0f3b5cbf02502f8ef9501294c425b/MarkupSafe-3.0.2-cp312-cp312-manylinux_2_17_aarch64.manylinux2014_aarch64.whl", hash = "sha256:1c99d261bd2d5f6b59325c92c73df481e05e57f19837bdca8413b9eac4bd8028", size = 24149 },
    { url = "https://files.pythonhosted.org/packages/f3/f0/89e7aadfb3749d0f52234a0c8c7867877876e0a20b60e2188e9850794c17/MarkupSafe-3.0.2-cp312-cp312-manylinux_2_17_x86_64.manylinux2014_x86_64.whl", hash = "sha256:e17c96c14e19278594aa4841ec148115f9c7615a47382ecb6b82bd8fea3ab0c8", size = 23118 },
    { url = "https://files.pythonhosted.org/packages/d5/da/f2eeb64c723f5e3777bc081da884b414671982008c47dcc1873d81f625b6/MarkupSafe-3.0.2-cp312-cp312-manylinux_2_5_i686.manylinux1_i686.manylinux_2_17_i686.manylinux2014_i686.whl", hash = "sha256:88416bd1e65dcea10bc7569faacb2c20ce071dd1f87539ca2ab364bf6231393c", size = 22993 },
    { url = "https://files.pythonhosted.org/packages/da/0e/1f32af846df486dce7c227fe0f2398dc7e2e51d4a370508281f3c1c5cddc/MarkupSafe-3.0.2-cp312-cp312-musllinux_1_2_aarch64.whl", hash = "sha256:2181e67807fc2fa785d0592dc2d6206c019b9502410671cc905d132a92866557", size = 24178 },
    { url = "https://files.pythonhosted.org/packages/c4/f6/bb3ca0532de8086cbff5f06d137064c8410d10779c4c127e0e47d17c0b71/MarkupSafe-3.0.2-cp312-cp312-musllinux_1_2_i686.whl", hash = "sha256:52305740fe773d09cffb16f8ed0427942901f00adedac82ec8b67752f58a1b22", size = 23319 },
    { url = "https://files.pythonhosted.org/packages/a2/82/8be4c96ffee03c5b4a034e60a31294daf481e12c7c43ab8e34a1453ee48b/MarkupSafe-3.0.2-cp312-cp312-musllinux_1_2_x86_64.whl", hash = "sha256:ad10d3ded218f1039f11a75f8091880239651b52e9bb592ca27de44eed242a48", size = 23352 },
    { url = "https://files.pythonhosted.org/packages/51/ae/97827349d3fcffee7e184bdf7f41cd6b88d9919c80f0263ba7acd1bbcb18/MarkupSafe-3.0.2-cp312-cp312-win32.whl", hash = "sha256:0f4ca02bea9a23221c0182836703cbf8930c5e9454bacce27e767509fa286a30", size = 15097 },
    { url = "https://files.pythonhosted.org/packages/c1/80/a61f99dc3a936413c3ee4e1eecac96c0da5ed07ad56fd975f1a9da5bc630/MarkupSafe-3.0.2-cp312-cp312-win_amd64.whl", hash = "sha256:8e06879fc22a25ca47312fbe7c8264eb0b662f6db27cb2d3bbbc74b1df4b9b87", size = 15601 },
    { url = "https://files.pythonhosted.org/packages/83/0e/67eb10a7ecc77a0c2bbe2b0235765b98d164d81600746914bebada795e97/MarkupSafe-3.0.2-cp313-cp313-macosx_10_13_universal2.whl", hash = "sha256:ba9527cdd4c926ed0760bc301f6728ef34d841f405abf9d4f959c478421e4efd", size = 14274 },
    { url = "https://files.pythonhosted.org/packages/2b/6d/9409f3684d3335375d04e5f05744dfe7e9f120062c9857df4ab490a1031a/MarkupSafe-3.0.2-cp313-cp313-macosx_11_0_arm64.whl", hash = "sha256:f8b3d067f2e40fe93e1ccdd6b2e1d16c43140e76f02fb1319a05cf2b79d99430", size = 12352 },
    { url = "https://files.pythonhosted.org/packages/d2/f5/6eadfcd3885ea85fe2a7c128315cc1bb7241e1987443d78c8fe712d03091/MarkupSafe-3.0.2-cp313-cp313-manylinux_2_17_aarch64.manylinux2014_aarch64.whl", hash = "sha256:569511d3b58c8791ab4c2e1285575265991e6d8f8700c7be0e88f86cb0672094", size = 24122 },
    { url = "https://files.pythonhosted.org/packages/0c/91/96cf928db8236f1bfab6ce15ad070dfdd02ed88261c2afafd4b43575e9e9/MarkupSafe-3.0.2-cp313-cp313-manylinux_2_17_x86_64.manylinux2014_x86_64.whl", hash = "sha256:15ab75ef81add55874e7ab7055e9c397312385bd9ced94920f2802310c930396", size = 23085 },
    { url = "https://files.pythonhosted.org/packages/c2/cf/c9d56af24d56ea04daae7ac0940232d31d5a8354f2b457c6d856b2057d69/MarkupSafe-3.0.2-cp313-cp313-manylinux_2_5_i686.manylinux1_i686.manylinux_2_17_i686.manylinux2014_i686.whl", hash = "sha256:f3818cb119498c0678015754eba762e0d61e5b52d34c8b13d770f0719f7b1d79", size = 22978 },
    { url = "https://files.pythonhosted.org/packages/2a/9f/8619835cd6a711d6272d62abb78c033bda638fdc54c4e7f4272cf1c0962b/MarkupSafe-3.0.2-cp313-cp313-musllinux_1_2_aarch64.whl", hash = "sha256:cdb82a876c47801bb54a690c5ae105a46b392ac6099881cdfb9f6e95e4014c6a", size = 24208 },
    { url = "https://files.pythonhosted.org/packages/f9/bf/176950a1792b2cd2102b8ffeb5133e1ed984547b75db47c25a67d3359f77/MarkupSafe-3.0.2-cp313-cp313-musllinux_1_2_i686.whl", hash = "sha256:cabc348d87e913db6ab4aa100f01b08f481097838bdddf7c7a84b7575b7309ca", size = 23357 },
    { url = "https://files.pythonhosted.org/packages/ce/4f/9a02c1d335caabe5c4efb90e1b6e8ee944aa245c1aaaab8e8a618987d816/MarkupSafe-3.0.2-cp313-cp313-musllinux_1_2_x86_64.whl", hash = "sha256:444dcda765c8a838eaae23112db52f1efaf750daddb2d9ca300bcae1039adc5c", size = 23344 },
    { url = "https://files.pythonhosted.org/packages/ee/55/c271b57db36f748f0e04a759ace9f8f759ccf22b4960c270c78a394f58be/MarkupSafe-3.0.2-cp313-cp313-win32.whl", hash = "sha256:bcf3e58998965654fdaff38e58584d8937aa3096ab5354d493c77d1fdd66d7a1", size = 15101 },
    { url = "https://files.pythonhosted.org/packages/29/88/07df22d2dd4df40aba9f3e402e6dc1b8ee86297dddbad4872bd5e7b0094f/MarkupSafe-3.0.2-cp313-cp313-win_amd64.whl", hash = "sha256:e6a2a455bd412959b57a172ce6328d2dd1f01cb2135efda2e4576e8a23fa3b0f", size = 15603 },
    { url = "https://files.pythonhosted.org/packages/62/6a/8b89d24db2d32d433dffcd6a8779159da109842434f1dd2f6e71f32f738c/MarkupSafe-3.0.2-cp313-cp313t-macosx_10_13_universal2.whl", hash = "sha256:b5a6b3ada725cea8a5e634536b1b01c30bcdcd7f9c6fff4151548d5bf6b3a36c", size = 14510 },
    { url = "https://files.pythonhosted.org/packages/7a/06/a10f955f70a2e5a9bf78d11a161029d278eeacbd35ef806c3fd17b13060d/MarkupSafe-3.0.2-cp313-cp313t-macosx_11_0_arm64.whl", hash = "sha256:a904af0a6162c73e3edcb969eeeb53a63ceeb5d8cf642fade7d39e7963a22ddb", size = 12486 },
    { url = "https://files.pythonhosted.org/packages/34/cf/65d4a571869a1a9078198ca28f39fba5fbb910f952f9dbc5220afff9f5e6/MarkupSafe-3.0.2-cp313-cp313t-manylinux_2_17_aarch64.manylinux2014_aarch64.whl", hash = "sha256:4aa4e5faecf353ed117801a068ebab7b7e09ffb6e1d5e412dc852e0da018126c", size = 25480 },
    { url = "https://files.pythonhosted.org/packages/0c/e3/90e9651924c430b885468b56b3d597cabf6d72be4b24a0acd1fa0e12af67/MarkupSafe-3.0.2-cp313-cp313t-manylinux_2_17_x86_64.manylinux2014_x86_64.whl", hash = "sha256:c0ef13eaeee5b615fb07c9a7dadb38eac06a0608b41570d8ade51c56539e509d", size = 23914 },
    { url = "https://files.pythonhosted.org/packages/66/8c/6c7cf61f95d63bb866db39085150df1f2a5bd3335298f14a66b48e92659c/MarkupSafe-3.0.2-cp313-cp313t-manylinux_2_5_i686.manylinux1_i686.manylinux_2_17_i686.manylinux2014_i686.whl", hash = "sha256:d16a81a06776313e817c951135cf7340a3e91e8c1ff2fac444cfd75fffa04afe", size = 23796 },
    { url = "https://files.pythonhosted.org/packages/bb/35/cbe9238ec3f47ac9a7c8b3df7a808e7cb50fe149dc7039f5f454b3fba218/MarkupSafe-3.0.2-cp313-cp313t-musllinux_1_2_aarch64.whl", hash = "sha256:6381026f158fdb7c72a168278597a5e3a5222e83ea18f543112b2662a9b699c5", size = 25473 },
    { url = "https://files.pythonhosted.org/packages/e6/32/7621a4382488aa283cc05e8984a9c219abad3bca087be9ec77e89939ded9/MarkupSafe-3.0.2-cp313-cp313t-musllinux_1_2_i686.whl", hash = "sha256:3d79d162e7be8f996986c064d1c7c817f6df3a77fe3d6859f6f9e7be4b8c213a", size = 24114 },
    { url = "https://files.pythonhosted.org/packages/0d/80/0985960e4b89922cb5a0bac0ed39c5b96cbc1a536a99f30e8c220a996ed9/MarkupSafe-3.0.2-cp313-cp313t-musllinux_1_2_x86_64.whl", hash = "sha256:131a3c7689c85f5ad20f9f6fb1b866f402c445b220c19fe4308c0b147ccd2ad9", size = 24098 },
    { url = "https://files.pythonhosted.org/packages/82/78/fedb03c7d5380df2427038ec8d973587e90561b2d90cd472ce9254cf348b/MarkupSafe-3.0.2-cp313-cp313t-win32.whl", hash = "sha256:ba8062ed2cf21c07a9e295d5b8a2a5ce678b913b45fdf68c32d95d6c1291e0b6", size = 15208 },
    { url = "https://files.pythonhosted.org/packages/4f/65/6079a46068dfceaeabb5dcad6d674f5f5c61a6fa5673746f42a9f4c233b3/MarkupSafe-3.0.2-cp313-cp313t-win_amd64.whl", hash = "sha256:e444a31f8db13eb18ada366ab3cf45fd4b31e4db1236a4448f68778c1d1a5a2f", size = 15739 },
]

[[package]]
name = "matplotlib"
version = "3.10.0"
source = { registry = "https://pypi.org/simple" }
dependencies = [
    { name = "contourpy" },
    { name = "cycler" },
    { name = "fonttools" },
    { name = "kiwisolver" },
    { name = "numpy" },
    { name = "packaging" },
    { name = "pillow" },
    { name = "pyparsing" },
    { name = "python-dateutil" },
]
sdist = { url = "https://files.pythonhosted.org/packages/68/dd/fa2e1a45fce2d09f4aea3cee169760e672c8262325aa5796c49d543dc7e6/matplotlib-3.10.0.tar.gz", hash = "sha256:b886d02a581b96704c9d1ffe55709e49b4d2d52709ccebc4be42db856e511278", size = 36686418 }
wheels = [
    { url = "https://files.pythonhosted.org/packages/44/c7/6b2d8cb7cc251d53c976799cacd3200add56351c175ba89ab9cbd7c1e68a/matplotlib-3.10.0-cp312-cp312-macosx_10_13_x86_64.whl", hash = "sha256:4659665bc7c9b58f8c00317c3c2a299f7f258eeae5a5d56b4c64226fca2f7c59", size = 8172465 },
    { url = "https://files.pythonhosted.org/packages/42/2a/6d66d0fba41e13e9ca6512a0a51170f43e7e7ed3a8dfa036324100775612/matplotlib-3.10.0-cp312-cp312-macosx_11_0_arm64.whl", hash = "sha256:d44cb942af1693cced2604c33a9abcef6205601c445f6d0dc531d813af8a2f5a", size = 8043300 },
    { url = "https://files.pythonhosted.org/packages/90/60/2a60342b27b90a16bada939a85e29589902b41073f59668b904b15ea666c/matplotlib-3.10.0-cp312-cp312-manylinux_2_17_aarch64.manylinux2014_aarch64.whl", hash = "sha256:a994f29e968ca002b50982b27168addfd65f0105610b6be7fa515ca4b5307c95", size = 8448936 },
    { url = "https://files.pythonhosted.org/packages/a7/b2/d872fc3d753516870d520595ddd8ce4dd44fa797a240999f125f58521ad7/matplotlib-3.10.0-cp312-cp312-manylinux_2_17_x86_64.manylinux2014_x86_64.whl", hash = "sha256:9b0558bae37f154fffda54d779a592bc97ca8b4701f1c710055b609a3bac44c8", size = 8594151 },
    { url = "https://files.pythonhosted.org/packages/f4/bd/b2f60cf7f57d014ab33e4f74602a2b5bdc657976db8196bbc022185f6f9c/matplotlib-3.10.0-cp312-cp312-musllinux_1_2_x86_64.whl", hash = "sha256:503feb23bd8c8acc75541548a1d709c059b7184cde26314896e10a9f14df5f12", size = 9400347 },
    { url = "https://files.pythonhosted.org/packages/9f/6e/264673e64001b99d747aff5a288eca82826c024437a3694e19aed1decf46/matplotlib-3.10.0-cp312-cp312-win_amd64.whl", hash = "sha256:c40ba2eb08b3f5de88152c2333c58cee7edcead0a2a0d60fcafa116b17117adc", size = 8039144 },
    { url = "https://files.pythonhosted.org/packages/72/11/1b2a094d95dcb6e6edd4a0b238177c439006c6b7a9fe8d31801237bf512f/matplotlib-3.10.0-cp313-cp313-macosx_10_13_x86_64.whl", hash = "sha256:96f2886f5c1e466f21cc41b70c5a0cd47bfa0015eb2d5793c88ebce658600e25", size = 8173073 },
    { url = "https://files.pythonhosted.org/packages/0d/c4/87b6ad2723070511a411ea719f9c70fde64605423b184face4e94986de9d/matplotlib-3.10.0-cp313-cp313-macosx_11_0_arm64.whl", hash = "sha256:12eaf48463b472c3c0f8dbacdbf906e573013df81a0ab82f0616ea4b11281908", size = 8043892 },
    { url = "https://files.pythonhosted.org/packages/57/69/cb0812a136550b21361335e9ffb7d459bf6d13e03cb7b015555d5143d2d6/matplotlib-3.10.0-cp313-cp313-manylinux_2_17_aarch64.manylinux2014_aarch64.whl", hash = "sha256:2fbbabc82fde51391c4da5006f965e36d86d95f6ee83fb594b279564a4c5d0d2", size = 8450532 },
    { url = "https://files.pythonhosted.org/packages/ea/3a/bab9deb4fb199c05e9100f94d7f1c702f78d3241e6a71b784d2b88d7bebd/matplotlib-3.10.0-cp313-cp313-manylinux_2_17_x86_64.manylinux2014_x86_64.whl", hash = "sha256:ad2e15300530c1a94c63cfa546e3b7864bd18ea2901317bae8bbf06a5ade6dcf", size = 8593905 },
    { url = "https://files.pythonhosted.org/packages/8b/66/742fd242f989adc1847ddf5f445815f73ad7c46aa3440690cc889cfa423c/matplotlib-3.10.0-cp313-cp313-musllinux_1_2_x86_64.whl", hash = "sha256:3547d153d70233a8496859097ef0312212e2689cdf8d7ed764441c77604095ae", size = 9399609 },
    { url = "https://files.pythonhosted.org/packages/fa/d6/54cee7142cef7d910a324a7aedf335c0c147b03658b54d49ec48166f10a6/matplotlib-3.10.0-cp313-cp313-win_amd64.whl", hash = "sha256:c55b20591ced744aa04e8c3e4b7543ea4d650b6c3c4b208c08a05b4010e8b442", size = 8039076 },
    { url = "https://files.pythonhosted.org/packages/43/14/815d072dc36e88753433bfd0385113405efb947e6895ff7b4d2e8614a33b/matplotlib-3.10.0-cp313-cp313t-macosx_10_13_x86_64.whl", hash = "sha256:9ade1003376731a971e398cc4ef38bb83ee8caf0aee46ac6daa4b0506db1fd06", size = 8211000 },
    { url = "https://files.pythonhosted.org/packages/9a/76/34e75f364194ec352678adcb540964be6f35ec7d3d8c75ebcb17e6839359/matplotlib-3.10.0-cp313-cp313t-macosx_11_0_arm64.whl", hash = "sha256:95b710fea129c76d30be72c3b38f330269363fbc6e570a5dd43580487380b5ff", size = 8087707 },
    { url = "https://files.pythonhosted.org/packages/c3/2b/b6bc0dff6a72d333bc7df94a66e6ce662d224e43daa8ad8ae4eaa9a77f55/matplotlib-3.10.0-cp313-cp313t-manylinux_2_17_aarch64.manylinux2014_aarch64.whl", hash = "sha256:5cdbaf909887373c3e094b0318d7ff230b2ad9dcb64da7ade654182872ab2593", size = 8477384 },
    { url = "https://files.pythonhosted.org/packages/c2/2d/b5949fb2b76e9b47ab05e25a5f5f887c70de20d8b0cbc704a4e2ee71c786/matplotlib-3.10.0-cp313-cp313t-manylinux_2_17_x86_64.manylinux2014_x86_64.whl", hash = "sha256:d907fddb39f923d011875452ff1eca29a9e7f21722b873e90db32e5d8ddff12e", size = 8610334 },
    { url = "https://files.pythonhosted.org/packages/d6/9a/6e3c799d5134d9af44b01c787e1360bee38cf51850506ea2e743a787700b/matplotlib-3.10.0-cp313-cp313t-musllinux_1_2_x86_64.whl", hash = "sha256:3b427392354d10975c1d0f4ee18aa5844640b512d5311ef32efd4dd7db106ede", size = 9406777 },
    { url = "https://files.pythonhosted.org/packages/0e/dd/e6ae97151e5ed648ab2ea48885bc33d39202b640eec7a2910e2c843f7ac0/matplotlib-3.10.0-cp313-cp313t-win_amd64.whl", hash = "sha256:5fd41b0ec7ee45cd960a8e71aea7c946a28a0b8a4dcee47d2856b2af051f334c", size = 8109742 },
]

[[package]]
name = "matplotlib-inline"
version = "0.1.7"
source = { registry = "https://pypi.org/simple" }
dependencies = [
    { name = "traitlets" },
]
sdist = { url = "https://files.pythonhosted.org/packages/99/5b/a36a337438a14116b16480db471ad061c36c3694df7c2084a0da7ba538b7/matplotlib_inline-0.1.7.tar.gz", hash = "sha256:8423b23ec666be3d16e16b60bdd8ac4e86e840ebd1dd11a30b9f117f2fa0ab90", size = 8159 }
wheels = [
    { url = "https://files.pythonhosted.org/packages/8f/8e/9ad090d3553c280a8060fbf6e24dc1c0c29704ee7d1c372f0c174aa59285/matplotlib_inline-0.1.7-py3-none-any.whl", hash = "sha256:df192d39a4ff8f21b1895d72e6a13f5fcc5099f00fa84384e0ea28c2cc0653ca", size = 9899 },
]

[[package]]
name = "multidict"
version = "6.1.0"
source = { registry = "https://pypi.org/simple" }
sdist = { url = "https://files.pythonhosted.org/packages/d6/be/504b89a5e9ca731cd47487e91c469064f8ae5af93b7259758dcfc2b9c848/multidict-6.1.0.tar.gz", hash = "sha256:22ae2ebf9b0c69d206c003e2f6a914ea33f0a932d4aa16f236afc049d9958f4a", size = 64002 }
wheels = [
    { url = "https://files.pythonhosted.org/packages/fd/16/92057c74ba3b96d5e211b553895cd6dc7cc4d1e43d9ab8fafc727681ef71/multidict-6.1.0-cp312-cp312-macosx_10_9_universal2.whl", hash = "sha256:b04772ed465fa3cc947db808fa306d79b43e896beb677a56fb2347ca1a49c1fa", size = 48713 },
    { url = "https://files.pythonhosted.org/packages/94/3d/37d1b8893ae79716179540b89fc6a0ee56b4a65fcc0d63535c6f5d96f217/multidict-6.1.0-cp312-cp312-macosx_10_9_x86_64.whl", hash = "sha256:6180c0ae073bddeb5a97a38c03f30c233e0a4d39cd86166251617d1bbd0af436", size = 29516 },
    { url = "https://files.pythonhosted.org/packages/a2/12/adb6b3200c363062f805275b4c1e656be2b3681aada66c80129932ff0bae/multidict-6.1.0-cp312-cp312-macosx_11_0_arm64.whl", hash = "sha256:071120490b47aa997cca00666923a83f02c7fbb44f71cf7f136df753f7fa8761", size = 29557 },
    { url = "https://files.pythonhosted.org/packages/47/e9/604bb05e6e5bce1e6a5cf80a474e0f072e80d8ac105f1b994a53e0b28c42/multidict-6.1.0-cp312-cp312-manylinux_2_17_aarch64.manylinux2014_aarch64.whl", hash = "sha256:50b3a2710631848991d0bf7de077502e8994c804bb805aeb2925a981de58ec2e", size = 130170 },
    { url = "https://files.pythonhosted.org/packages/7e/13/9efa50801785eccbf7086b3c83b71a4fb501a4d43549c2f2f80b8787d69f/multidict-6.1.0-cp312-cp312-manylinux_2_17_ppc64le.manylinux2014_ppc64le.whl", hash = "sha256:b58c621844d55e71c1b7f7c498ce5aa6985d743a1a59034c57a905b3f153c1ef", size = 134836 },
    { url = "https://files.pythonhosted.org/packages/bf/0f/93808b765192780d117814a6dfcc2e75de6dcc610009ad408b8814dca3ba/multidict-6.1.0-cp312-cp312-manylinux_2_17_s390x.manylinux2014_s390x.whl", hash = "sha256:55b6d90641869892caa9ca42ff913f7ff1c5ece06474fbd32fb2cf6834726c95", size = 133475 },
    { url = "https://files.pythonhosted.org/packages/d3/c8/529101d7176fe7dfe1d99604e48d69c5dfdcadb4f06561f465c8ef12b4df/multidict-6.1.0-cp312-cp312-manylinux_2_17_x86_64.manylinux2014_x86_64.whl", hash = "sha256:4b820514bfc0b98a30e3d85462084779900347e4d49267f747ff54060cc33925", size = 131049 },
    { url = "https://files.pythonhosted.org/packages/ca/0c/fc85b439014d5a58063e19c3a158a889deec399d47b5269a0f3b6a2e28bc/multidict-6.1.0-cp312-cp312-manylinux_2_5_i686.manylinux1_i686.manylinux_2_17_i686.manylinux2014_i686.whl", hash = "sha256:10a9b09aba0c5b48c53761b7c720aaaf7cf236d5fe394cd399c7ba662d5f9966", size = 120370 },
    { url = "https://files.pythonhosted.org/packages/db/46/d4416eb20176492d2258fbd47b4abe729ff3b6e9c829ea4236f93c865089/multidict-6.1.0-cp312-cp312-musllinux_1_2_aarch64.whl", hash = "sha256:1e16bf3e5fc9f44632affb159d30a437bfe286ce9e02754759be5536b169b305", size = 125178 },
    { url = "https://files.pythonhosted.org/packages/5b/46/73697ad7ec521df7de5531a32780bbfd908ded0643cbe457f981a701457c/multidict-6.1.0-cp312-cp312-musllinux_1_2_i686.whl", hash = "sha256:76f364861c3bfc98cbbcbd402d83454ed9e01a5224bb3a28bf70002a230f73e2", size = 119567 },
    { url = "https://files.pythonhosted.org/packages/cd/ed/51f060e2cb0e7635329fa6ff930aa5cffa17f4c7f5c6c3ddc3500708e2f2/multidict-6.1.0-cp312-cp312-musllinux_1_2_ppc64le.whl", hash = "sha256:820c661588bd01a0aa62a1283f20d2be4281b086f80dad9e955e690c75fb54a2", size = 129822 },
    { url = "https://files.pythonhosted.org/packages/df/9e/ee7d1954b1331da3eddea0c4e08d9142da5f14b1321c7301f5014f49d492/multidict-6.1.0-cp312-cp312-musllinux_1_2_s390x.whl", hash = "sha256:0e5f362e895bc5b9e67fe6e4ded2492d8124bdf817827f33c5b46c2fe3ffaca6", size = 128656 },
    { url = "https://files.pythonhosted.org/packages/77/00/8538f11e3356b5d95fa4b024aa566cde7a38aa7a5f08f4912b32a037c5dc/multidict-6.1.0-cp312-cp312-musllinux_1_2_x86_64.whl", hash = "sha256:3ec660d19bbc671e3a6443325f07263be452c453ac9e512f5eb935e7d4ac28b3", size = 125360 },
    { url = "https://files.pythonhosted.org/packages/be/05/5d334c1f2462d43fec2363cd00b1c44c93a78c3925d952e9a71caf662e96/multidict-6.1.0-cp312-cp312-win32.whl", hash = "sha256:58130ecf8f7b8112cdb841486404f1282b9c86ccb30d3519faf301b2e5659133", size = 26382 },
    { url = "https://files.pythonhosted.org/packages/a3/bf/f332a13486b1ed0496d624bcc7e8357bb8053823e8cd4b9a18edc1d97e73/multidict-6.1.0-cp312-cp312-win_amd64.whl", hash = "sha256:188215fc0aafb8e03341995e7c4797860181562380f81ed0a87ff455b70bf1f1", size = 28529 },
    { url = "https://files.pythonhosted.org/packages/22/67/1c7c0f39fe069aa4e5d794f323be24bf4d33d62d2a348acdb7991f8f30db/multidict-6.1.0-cp313-cp313-macosx_10_13_universal2.whl", hash = "sha256:d569388c381b24671589335a3be6e1d45546c2988c2ebe30fdcada8457a31008", size = 48771 },
    { url = "https://files.pythonhosted.org/packages/3c/25/c186ee7b212bdf0df2519eacfb1981a017bda34392c67542c274651daf23/multidict-6.1.0-cp313-cp313-macosx_10_13_x86_64.whl", hash = "sha256:052e10d2d37810b99cc170b785945421141bf7bb7d2f8799d431e7db229c385f", size = 29533 },
    { url = "https://files.pythonhosted.org/packages/67/5e/04575fd837e0958e324ca035b339cea174554f6f641d3fb2b4f2e7ff44a2/multidict-6.1.0-cp313-cp313-macosx_11_0_arm64.whl", hash = "sha256:f90c822a402cb865e396a504f9fc8173ef34212a342d92e362ca498cad308e28", size = 29595 },
    { url = "https://files.pythonhosted.org/packages/d3/b2/e56388f86663810c07cfe4a3c3d87227f3811eeb2d08450b9e5d19d78876/multidict-6.1.0-cp313-cp313-manylinux_2_17_aarch64.manylinux2014_aarch64.whl", hash = "sha256:b225d95519a5bf73860323e633a664b0d85ad3d5bede6d30d95b35d4dfe8805b", size = 130094 },
    { url = "https://files.pythonhosted.org/packages/6c/ee/30ae9b4186a644d284543d55d491fbd4239b015d36b23fea43b4c94f7052/multidict-6.1.0-cp313-cp313-manylinux_2_17_ppc64le.manylinux2014_ppc64le.whl", hash = "sha256:23bfd518810af7de1116313ebd9092cb9aa629beb12f6ed631ad53356ed6b86c", size = 134876 },
    { url = "https://files.pythonhosted.org/packages/84/c7/70461c13ba8ce3c779503c70ec9d0345ae84de04521c1f45a04d5f48943d/multidict-6.1.0-cp313-cp313-manylinux_2_17_s390x.manylinux2014_s390x.whl", hash = "sha256:5c09fcfdccdd0b57867577b719c69e347a436b86cd83747f179dbf0cc0d4c1f3", size = 133500 },
    { url = "https://files.pythonhosted.org/packages/4a/9f/002af221253f10f99959561123fae676148dd730e2daa2cd053846a58507/multidict-6.1.0-cp313-cp313-manylinux_2_17_x86_64.manylinux2014_x86_64.whl", hash = "sha256:bf6bea52ec97e95560af5ae576bdac3aa3aae0b6758c6efa115236d9e07dae44", size = 131099 },
    { url = "https://files.pythonhosted.org/packages/82/42/d1c7a7301d52af79d88548a97e297f9d99c961ad76bbe6f67442bb77f097/multidict-6.1.0-cp313-cp313-manylinux_2_5_i686.manylinux1_i686.manylinux_2_17_i686.manylinux2014_i686.whl", hash = "sha256:57feec87371dbb3520da6192213c7d6fc892d5589a93db548331954de8248fd2", size = 120403 },
    { url = "https://files.pythonhosted.org/packages/68/f3/471985c2c7ac707547553e8f37cff5158030d36bdec4414cb825fbaa5327/multidict-6.1.0-cp313-cp313-musllinux_1_2_aarch64.whl", hash = "sha256:0c3f390dc53279cbc8ba976e5f8035eab997829066756d811616b652b00a23a3", size = 125348 },
    { url = "https://files.pythonhosted.org/packages/67/2c/e6df05c77e0e433c214ec1d21ddd203d9a4770a1f2866a8ca40a545869a0/multidict-6.1.0-cp313-cp313-musllinux_1_2_i686.whl", hash = "sha256:59bfeae4b25ec05b34f1956eaa1cb38032282cd4dfabc5056d0a1ec4d696d3aa", size = 119673 },
    { url = "https://files.pythonhosted.org/packages/c5/cd/bc8608fff06239c9fb333f9db7743a1b2eafe98c2666c9a196e867a3a0a4/multidict-6.1.0-cp313-cp313-musllinux_1_2_ppc64le.whl", hash = "sha256:b2f59caeaf7632cc633b5cf6fc449372b83bbdf0da4ae04d5be36118e46cc0aa", size = 129927 },
    { url = "https://files.pythonhosted.org/packages/44/8e/281b69b7bc84fc963a44dc6e0bbcc7150e517b91df368a27834299a526ac/multidict-6.1.0-cp313-cp313-musllinux_1_2_s390x.whl", hash = "sha256:37bb93b2178e02b7b618893990941900fd25b6b9ac0fa49931a40aecdf083fe4", size = 128711 },
    { url = "https://files.pythonhosted.org/packages/12/a4/63e7cd38ed29dd9f1881d5119f272c898ca92536cdb53ffe0843197f6c85/multidict-6.1.0-cp313-cp313-musllinux_1_2_x86_64.whl", hash = "sha256:4e9f48f58c2c523d5a06faea47866cd35b32655c46b443f163d08c6d0ddb17d6", size = 125519 },
    { url = "https://files.pythonhosted.org/packages/38/e0/4f5855037a72cd8a7a2f60a3952d9aa45feedb37ae7831642102604e8a37/multidict-6.1.0-cp313-cp313-win32.whl", hash = "sha256:3a37ffb35399029b45c6cc33640a92bef403c9fd388acce75cdc88f58bd19a81", size = 26426 },
    { url = "https://files.pythonhosted.org/packages/7e/a5/17ee3a4db1e310b7405f5d25834460073a8ccd86198ce044dfaf69eac073/multidict-6.1.0-cp313-cp313-win_amd64.whl", hash = "sha256:e9aa71e15d9d9beaad2c6b9319edcdc0a49a43ef5c0a4c8265ca9ee7d6c67774", size = 28531 },
    { url = "https://files.pythonhosted.org/packages/99/b7/b9e70fde2c0f0c9af4cc5277782a89b66d35948ea3369ec9f598358c3ac5/multidict-6.1.0-py3-none-any.whl", hash = "sha256:48e171e52d1c4d33888e529b999e5900356b9ae588c2f09a52dcefb158b27506", size = 10051 },
]

[[package]]
name = "mypy"
version = "1.14.1"
source = { registry = "https://pypi.org/simple" }
dependencies = [
    { name = "mypy-extensions" },
    { name = "typing-extensions" },
]
sdist = { url = "https://files.pythonhosted.org/packages/b9/eb/2c92d8ea1e684440f54fa49ac5d9a5f19967b7b472a281f419e69a8d228e/mypy-1.14.1.tar.gz", hash = "sha256:7ec88144fe9b510e8475ec2f5f251992690fcf89ccb4500b214b4226abcd32d6", size = 3216051 }
wheels = [
    { url = "https://files.pythonhosted.org/packages/43/1b/b38c079609bb4627905b74fc6a49849835acf68547ac33d8ceb707de5f52/mypy-1.14.1-cp312-cp312-macosx_10_13_x86_64.whl", hash = "sha256:30ff5ef8519bbc2e18b3b54521ec319513a26f1bba19a7582e7b1f58a6e69f14", size = 11266668 },
    { url = "https://files.pythonhosted.org/packages/6b/75/2ed0d2964c1ffc9971c729f7a544e9cd34b2cdabbe2d11afd148d7838aa2/mypy-1.14.1-cp312-cp312-macosx_11_0_arm64.whl", hash = "sha256:cb9f255c18052343c70234907e2e532bc7e55a62565d64536dbc7706a20b78b9", size = 10254060 },
    { url = "https://files.pythonhosted.org/packages/a1/5f/7b8051552d4da3c51bbe8fcafffd76a6823779101a2b198d80886cd8f08e/mypy-1.14.1-cp312-cp312-manylinux_2_17_aarch64.manylinux2014_aarch64.manylinux_2_28_aarch64.whl", hash = "sha256:8b4e3413e0bddea671012b063e27591b953d653209e7a4fa5e48759cda77ca11", size = 11933167 },
    { url = "https://files.pythonhosted.org/packages/04/90/f53971d3ac39d8b68bbaab9a4c6c58c8caa4d5fd3d587d16f5927eeeabe1/mypy-1.14.1-cp312-cp312-manylinux_2_17_x86_64.manylinux2014_x86_64.manylinux_2_28_x86_64.whl", hash = "sha256:553c293b1fbdebb6c3c4030589dab9fafb6dfa768995a453d8a5d3b23784af2e", size = 12864341 },
    { url = "https://files.pythonhosted.org/packages/03/d2/8bc0aeaaf2e88c977db41583559319f1821c069e943ada2701e86d0430b7/mypy-1.14.1-cp312-cp312-musllinux_1_2_x86_64.whl", hash = "sha256:fad79bfe3b65fe6a1efaed97b445c3d37f7be9fdc348bdb2d7cac75579607c89", size = 12972991 },
    { url = "https://files.pythonhosted.org/packages/6f/17/07815114b903b49b0f2cf7499f1c130e5aa459411596668267535fe9243c/mypy-1.14.1-cp312-cp312-win_amd64.whl", hash = "sha256:8fa2220e54d2946e94ab6dbb3ba0a992795bd68b16dc852db33028df2b00191b", size = 9879016 },
    { url = "https://files.pythonhosted.org/packages/9e/15/bb6a686901f59222275ab228453de741185f9d54fecbaacec041679496c6/mypy-1.14.1-cp313-cp313-macosx_10_13_x86_64.whl", hash = "sha256:92c3ed5afb06c3a8e188cb5da4984cab9ec9a77ba956ee419c68a388b4595255", size = 11252097 },
    { url = "https://files.pythonhosted.org/packages/f8/b3/8b0f74dfd072c802b7fa368829defdf3ee1566ba74c32a2cb2403f68024c/mypy-1.14.1-cp313-cp313-macosx_11_0_arm64.whl", hash = "sha256:dbec574648b3e25f43d23577309b16534431db4ddc09fda50841f1e34e64ed34", size = 10239728 },
    { url = "https://files.pythonhosted.org/packages/c5/9b/4fd95ab20c52bb5b8c03cc49169be5905d931de17edfe4d9d2986800b52e/mypy-1.14.1-cp313-cp313-manylinux_2_17_aarch64.manylinux2014_aarch64.manylinux_2_28_aarch64.whl", hash = "sha256:8c6d94b16d62eb3e947281aa7347d78236688e21081f11de976376cf010eb31a", size = 11924965 },
    { url = "https://files.pythonhosted.org/packages/56/9d/4a236b9c57f5d8f08ed346914b3f091a62dd7e19336b2b2a0d85485f82ff/mypy-1.14.1-cp313-cp313-manylinux_2_17_x86_64.manylinux2014_x86_64.manylinux_2_28_x86_64.whl", hash = "sha256:d4b19b03fdf54f3c5b2fa474c56b4c13c9dbfb9a2db4370ede7ec11a2c5927d9", size = 12867660 },
    { url = "https://files.pythonhosted.org/packages/40/88/a61a5497e2f68d9027de2bb139c7bb9abaeb1be1584649fa9d807f80a338/mypy-1.14.1-cp313-cp313-musllinux_1_2_x86_64.whl", hash = "sha256:0c911fde686394753fff899c409fd4e16e9b294c24bfd5e1ea4675deae1ac6fd", size = 12969198 },
    { url = "https://files.pythonhosted.org/packages/54/da/3d6fc5d92d324701b0c23fb413c853892bfe0e1dbe06c9138037d459756b/mypy-1.14.1-cp313-cp313-win_amd64.whl", hash = "sha256:8b21525cb51671219f5307be85f7e646a153e5acc656e5cebf64bfa076c50107", size = 9885276 },
    { url = "https://files.pythonhosted.org/packages/a0/b5/32dd67b69a16d088e533962e5044e51004176a9952419de0370cdaead0f8/mypy-1.14.1-py3-none-any.whl", hash = "sha256:b66a60cc4073aeb8ae00057f9c1f64d49e90f918fbcef9a977eb121da8b8f1d1", size = 2752905 },
]

[[package]]
name = "mypy-extensions"
version = "1.0.0"
source = { registry = "https://pypi.org/simple" }
sdist = { url = "https://files.pythonhosted.org/packages/98/a4/1ab47638b92648243faf97a5aeb6ea83059cc3624972ab6b8d2316078d3f/mypy_extensions-1.0.0.tar.gz", hash = "sha256:75dbf8955dc00442a438fc4d0666508a9a97b6bd41aa2f0ffe9d2f2725af0782", size = 4433 }
wheels = [
    { url = "https://files.pythonhosted.org/packages/2a/e2/5d3f6ada4297caebe1a2add3b126fe800c96f56dbe5d1988a2cbe0b267aa/mypy_extensions-1.0.0-py3-none-any.whl", hash = "sha256:4392f6c0eb8a5668a69e23d168ffa70f0be9ccfd32b5cc2d26a34ae5b844552d", size = 4695 },
]

[[package]]
name = "nest-asyncio"
version = "1.6.0"
source = { registry = "https://pypi.org/simple" }
sdist = { url = "https://files.pythonhosted.org/packages/83/f8/51569ac65d696c8ecbee95938f89d4abf00f47d58d48f6fbabfe8f0baefe/nest_asyncio-1.6.0.tar.gz", hash = "sha256:6f172d5449aca15afd6c646851f4e31e02c598d553a667e38cafa997cfec55fe", size = 7418 }
wheels = [
    { url = "https://files.pythonhosted.org/packages/a0/c4/c2971a3ba4c6103a3d10c4b0f24f461ddc027f0f09763220cf35ca1401b3/nest_asyncio-1.6.0-py3-none-any.whl", hash = "sha256:87af6efd6b5e897c81050477ef65c62e2b2f35d51703cae01aff2905b1852e1c", size = 5195 },
]

[[package]]
name = "netcdf4"
version = "1.7.2"
source = { registry = "https://pypi.org/simple" }
dependencies = [
    { name = "certifi" },
    { name = "cftime" },
    { name = "numpy" },
]
sdist = { url = "https://files.pythonhosted.org/packages/71/ed/4d27fcfa40ebfdad3d2088a3de7ee48dbff7f35163e815ec1870d2a7398c/netcdf4-1.7.2.tar.gz", hash = "sha256:a4c6375540b19989896136943abb6d44850ff6f1fa7d3f063253b1ad3f8b7fce", size = 835064 }
wheels = [
    { url = "https://files.pythonhosted.org/packages/52/7f/3a0f18a39efca0e093b54d634b66573c25ecab5c482d73138ae14aa55c6d/netCDF4-1.7.2-cp312-cp312-macosx_12_0_x86_64.whl", hash = "sha256:e73e3baa0b74afc414e53ff5095748fdbec7fb346eda351e567c23f2f0d247f1", size = 2952127 },
    { url = "https://files.pythonhosted.org/packages/ed/c4/8aac0f8ca95a41bdf1364d34ff4e9bcc24494bfe69a1157301d884c2e392/netCDF4-1.7.2-cp312-cp312-macosx_14_0_arm64.whl", hash = "sha256:a51da09258b31776f474c1d47e484fc7214914cdc59edf4cee789ba632184591", size = 2460781 },
    { url = "https://files.pythonhosted.org/packages/2d/1a/32b7427aaf62fed3d4e4456f874b25ce39373dbddf6cfde9edbcfc2417fc/netCDF4-1.7.2-cp312-cp312-manylinux_2_17_aarch64.manylinux2014_aarch64.whl", hash = "sha256:cb95b11804fe051897d1f2044b05d82a1847bc2549631cdd2f655dde7de77a9c", size = 9377415 },
    { url = "https://files.pythonhosted.org/packages/fd/bf/5e671495c8bdf6b628e091aa8980793579474a10e51bc6ba302a3af6a778/netCDF4-1.7.2-cp312-cp312-manylinux_2_17_x86_64.manylinux2014_x86_64.whl", hash = "sha256:f9d8a848373723f41ef662590b4f5e1832227501c9fd4513e8ad8da58c269977", size = 9260579 },
    { url = "https://files.pythonhosted.org/packages/d4/57/0a0bcdebcfaf72e96e7bcaa512f80ee096bf71945a3318d38253338e9c25/netCDF4-1.7.2-cp312-cp312-win_amd64.whl", hash = "sha256:568ea369e00b581302d77fc5fd0b8f78e520c7e08d0b5af5219ba51f3f1cd694", size = 6991523 },
    { url = "https://files.pythonhosted.org/packages/e6/7a/ce4f9038d8726c9c90e07b2d3a404ae111a27720d712cfcded0c8ef160e8/netCDF4-1.7.2-cp313-cp313-macosx_12_0_x86_64.whl", hash = "sha256:205a5f1de3ddb993c7c97fb204a923a22408cc2e5facf08d75a8eb89b3e7e1a8", size = 2948911 },
    { url = "https://files.pythonhosted.org/packages/58/3e/5736880a607edabca4c4fc49f1ccf9a2bb2485f84478e4cd19ba11c3b803/netCDF4-1.7.2-cp313-cp313-macosx_14_0_arm64.whl", hash = "sha256:96653fc75057df196010818367c63ba6d7e9af603df0a7fe43fcdad3fe0e9e56", size = 2455078 },
    { url = "https://files.pythonhosted.org/packages/71/96/d5d8859a6dac29f8ebc815ff8e75770bd513db9f08d7a711e21ae562a948/netCDF4-1.7.2-cp313-cp313-manylinux_2_17_aarch64.manylinux2014_aarch64.whl", hash = "sha256:30d20e56b9ba2c48884eb89c91b63e6c0612b4927881707e34402719153ef17f", size = 9378149 },
    { url = "https://files.pythonhosted.org/packages/d1/80/b9c19f1bb4ac6c5fa6f94a4f278bc68a778473d1814a86a375d7cffa193a/netCDF4-1.7.2-cp313-cp313-manylinux_2_17_x86_64.manylinux2014_x86_64.whl", hash = "sha256:8d6bfd38ba0bde04d56f06c1554714a2ea9dab75811c89450dc3ec57a9d36b80", size = 9254471 },
    { url = "https://files.pythonhosted.org/packages/66/b5/e04550fd53de57001dbd5a87242da7ff784c80790adc48897977b6ccf891/netCDF4-1.7.2-cp313-cp313-win_amd64.whl", hash = "sha256:5c5fbee6134ee1246c397e1508e5297d825aa19221fdf3fa8dc9727ad824d7a5", size = 6990521 },
]

[[package]]
name = "nodeenv"
version = "1.9.1"
source = { registry = "https://pypi.org/simple" }
sdist = { url = "https://files.pythonhosted.org/packages/43/16/fc88b08840de0e0a72a2f9d8c6bae36be573e475a6326ae854bcc549fc45/nodeenv-1.9.1.tar.gz", hash = "sha256:6ec12890a2dab7946721edbfbcd91f3319c6ccc9aec47be7c7e6b7011ee6645f", size = 47437 }
wheels = [
    { url = "https://files.pythonhosted.org/packages/d2/1d/1b658dbd2b9fa9c4c9f32accbfc0205d532c8c6194dc0f2a4c0428e7128a/nodeenv-1.9.1-py2.py3-none-any.whl", hash = "sha256:ba11c9782d29c27c70ffbdda2d7415098754709be8a7056d79a737cd901155c9", size = 22314 },
]

[[package]]
name = "numcodecs"
version = "0.15.0"
source = { registry = "https://pypi.org/simple" }
dependencies = [
    { name = "deprecated" },
    { name = "numpy" },
]
sdist = { url = "https://files.pythonhosted.org/packages/d6/3d/a6d1cd3497a7470b3e0e4e03c56e791c7266b5abe9165f918ce7c547622f/numcodecs-0.15.0.tar.gz", hash = "sha256:52fb0c20d99845ef600eb3f8c8ad3e22fe2cb4f2a53394d331210af7cc3375ca", size = 6266579 }
wheels = [
    { url = "https://files.pythonhosted.org/packages/0f/2f/d393bb0781f3dee4c7d6381d38ce755f1572e8de844354ebf80b9cf7dd2b/numcodecs-0.15.0-cp312-cp312-macosx_10_13_x86_64.whl", hash = "sha256:4f507d11aae068cbb8ffd42d9a116b9ed0991a01ecf99b9dfc86185bfadde497", size = 1691325 },
    { url = "https://files.pythonhosted.org/packages/b7/62/9dd265a57c75df0dda3885c28b8880ec711245febe006434fa78b6b69c86/numcodecs-0.15.0-cp312-cp312-macosx_11_0_arm64.whl", hash = "sha256:9dbe1880856ab65ff7ae16ccfcec4477c471a47297f2c33b87d78c3feb7b5c2b", size = 1188611 },
    { url = "https://files.pythonhosted.org/packages/fa/6b/bd1ad4c869cc3746f63445329a9ce8d12097e3772be42777ac965c562223/numcodecs-0.15.0-cp312-cp312-manylinux_2_17_x86_64.manylinux2014_x86_64.whl", hash = "sha256:a3b5ea44a17de94d138f46a3529aa9493b08d2ffe9ce8bfb6cfd2fc7f91c62e3", size = 8878607 },
    { url = "https://files.pythonhosted.org/packages/54/2f/08bf2622dc972baeb2490b276a6ac9c0cbc8f0ebf988ce2c1b85f878851f/numcodecs-0.15.0-cp312-cp312-win_amd64.whl", hash = "sha256:eb24c790b5aca1ffba2fca6730d92a6f9f14f4e5c3fbfc20b19c71950977d417", size = 836214 },
    { url = "https://files.pythonhosted.org/packages/e9/30/64867eb7853b25641476691ed1c34b3aadc8b0a14e03a001cb5bf20cbb2c/numcodecs-0.15.0-cp313-cp313-macosx_10_13_x86_64.whl", hash = "sha256:2f48f0f0d327603b73ab35880d2846df48bdb447d0b9f3ede03832072b0b2faa", size = 1687655 },
    { url = "https://files.pythonhosted.org/packages/d4/5c/d8fa557ffaf9babda02d1812f47dccb18494ed7bc41a66ba360d5682b6a8/numcodecs-0.15.0-cp313-cp313-macosx_11_0_arm64.whl", hash = "sha256:c83966e33eea9616f8248f833aa08b4a978a15131594d4e6ad0d928d7ebef6d6", size = 1179747 },
    { url = "https://files.pythonhosted.org/packages/1a/68/c2d4eb52c2436b0f6ee0bf40e83a4d3581db17eab4f23dd20cd7594f61c4/numcodecs-0.15.0-cp313-cp313-manylinux_2_17_x86_64.manylinux2014_x86_64.whl", hash = "sha256:82fa9c8160ccb94fb7be17922899da9052f675f52c817ac72f283edef0d3b8e0", size = 8833763 },
    { url = "https://files.pythonhosted.org/packages/58/69/4f94c8ee6f74204425f60fe99e88d6f3f90b62ed3ac013973eec62b52025/numcodecs-0.15.0-cp313-cp313-win_amd64.whl", hash = "sha256:78bb1b91d862d507c301ecd7782f0982acfd675eafc18477cca3a8af85a1d124", size = 831385 },
]

[package.optional-dependencies]
crc32c = [
    { name = "crc32c" },
]

[[package]]
name = "numpy"
version = "2.2.1"
source = { registry = "https://pypi.org/simple" }
sdist = { url = "https://files.pythonhosted.org/packages/f2/a5/fdbf6a7871703df6160b5cf3dd774074b086d278172285c52c2758b76305/numpy-2.2.1.tar.gz", hash = "sha256:45681fd7128c8ad1c379f0ca0776a8b0c6583d2f69889ddac01559dfe4390918", size = 20227662 }
wheels = [
    { url = "https://files.pythonhosted.org/packages/62/12/b928871c570d4a87ab13d2cc19f8817f17e340d5481621930e76b80ffb7d/numpy-2.2.1-cp312-cp312-macosx_10_13_x86_64.whl", hash = "sha256:694f9e921a0c8f252980e85bce61ebbd07ed2b7d4fa72d0e4246f2f8aa6642ab", size = 20909861 },
    { url = "https://files.pythonhosted.org/packages/3d/c3/59df91ae1d8ad7c5e03efd63fd785dec62d96b0fe56d1f9ab600b55009af/numpy-2.2.1-cp312-cp312-macosx_11_0_arm64.whl", hash = "sha256:3683a8d166f2692664262fd4900f207791d005fb088d7fdb973cc8d663626faa", size = 14095776 },
    { url = "https://files.pythonhosted.org/packages/af/4e/8ed5868efc8e601fb69419644a280e9c482b75691466b73bfaab7d86922c/numpy-2.2.1-cp312-cp312-macosx_14_0_arm64.whl", hash = "sha256:780077d95eafc2ccc3ced969db22377b3864e5b9a0ea5eb347cc93b3ea900315", size = 5126239 },
    { url = "https://files.pythonhosted.org/packages/1a/74/dd0bbe650d7bc0014b051f092f2de65e34a8155aabb1287698919d124d7f/numpy-2.2.1-cp312-cp312-macosx_14_0_x86_64.whl", hash = "sha256:55ba24ebe208344aa7a00e4482f65742969a039c2acfcb910bc6fcd776eb4355", size = 6659296 },
    { url = "https://files.pythonhosted.org/packages/7f/11/4ebd7a3f4a655764dc98481f97bd0a662fb340d1001be6050606be13e162/numpy-2.2.1-cp312-cp312-manylinux_2_17_aarch64.manylinux2014_aarch64.whl", hash = "sha256:9b1d07b53b78bf84a96898c1bc139ad7f10fda7423f5fd158fd0f47ec5e01ac7", size = 14047121 },
    { url = "https://files.pythonhosted.org/packages/7f/a7/c1f1d978166eb6b98ad009503e4d93a8c1962d0eb14a885c352ee0276a54/numpy-2.2.1-cp312-cp312-manylinux_2_17_x86_64.manylinux2014_x86_64.whl", hash = "sha256:5062dc1a4e32a10dc2b8b13cedd58988261416e811c1dc4dbdea4f57eea61b0d", size = 16096599 },
    { url = "https://files.pythonhosted.org/packages/3d/6d/0e22afd5fcbb4d8d0091f3f46bf4e8906399c458d4293da23292c0ba5022/numpy-2.2.1-cp312-cp312-musllinux_1_2_aarch64.whl", hash = "sha256:fce4f615f8ca31b2e61aa0eb5865a21e14f5629515c9151850aa936c02a1ee51", size = 15243932 },
    { url = "https://files.pythonhosted.org/packages/03/39/e4e5832820131ba424092b9610d996b37e5557180f8e2d6aebb05c31ae54/numpy-2.2.1-cp312-cp312-musllinux_1_2_x86_64.whl", hash = "sha256:67d4cda6fa6ffa073b08c8372aa5fa767ceb10c9a0587c707505a6d426f4e046", size = 17861032 },
    { url = "https://files.pythonhosted.org/packages/5f/8a/3794313acbf5e70df2d5c7d2aba8718676f8d054a05abe59e48417fb2981/numpy-2.2.1-cp312-cp312-win32.whl", hash = "sha256:32cb94448be47c500d2c7a95f93e2f21a01f1fd05dd2beea1ccd049bb6001cd2", size = 6274018 },
    { url = "https://files.pythonhosted.org/packages/17/c1/c31d3637f2641e25c7a19adf2ae822fdaf4ddd198b05d79a92a9ce7cb63e/numpy-2.2.1-cp312-cp312-win_amd64.whl", hash = "sha256:ba5511d8f31c033a5fcbda22dd5c813630af98c70b2661f2d2c654ae3cdfcfc8", size = 12613843 },
    { url = "https://files.pythonhosted.org/packages/20/d6/91a26e671c396e0c10e327b763485ee295f5a5a7a48c553f18417e5a0ed5/numpy-2.2.1-cp313-cp313-macosx_10_13_x86_64.whl", hash = "sha256:f1d09e520217618e76396377c81fba6f290d5f926f50c35f3a5f72b01a0da780", size = 20896464 },
    { url = "https://files.pythonhosted.org/packages/8c/40/5792ccccd91d45e87d9e00033abc4f6ca8a828467b193f711139ff1f1cd9/numpy-2.2.1-cp313-cp313-macosx_11_0_arm64.whl", hash = "sha256:3ecc47cd7f6ea0336042be87d9e7da378e5c7e9b3c8ad0f7c966f714fc10d821", size = 14111350 },
    { url = "https://files.pythonhosted.org/packages/c0/2a/fb0a27f846cb857cef0c4c92bef89f133a3a1abb4e16bba1c4dace2e9b49/numpy-2.2.1-cp313-cp313-macosx_14_0_arm64.whl", hash = "sha256:f419290bc8968a46c4933158c91a0012b7a99bb2e465d5ef5293879742f8797e", size = 5111629 },
    { url = "https://files.pythonhosted.org/packages/eb/e5/8e81bb9d84db88b047baf4e8b681a3e48d6390bc4d4e4453eca428ecbb49/numpy-2.2.1-cp313-cp313-macosx_14_0_x86_64.whl", hash = "sha256:5b6c390bfaef8c45a260554888966618328d30e72173697e5cabe6b285fb2348", size = 6645865 },
    { url = "https://files.pythonhosted.org/packages/7a/1a/a90ceb191dd2f9e2897c69dde93ccc2d57dd21ce2acbd7b0333e8eea4e8d/numpy-2.2.1-cp313-cp313-manylinux_2_17_aarch64.manylinux2014_aarch64.whl", hash = "sha256:526fc406ab991a340744aad7e25251dd47a6720a685fa3331e5c59fef5282a59", size = 14043508 },
    { url = "https://files.pythonhosted.org/packages/f1/5a/e572284c86a59dec0871a49cd4e5351e20b9c751399d5f1d79628c0542cb/numpy-2.2.1-cp313-cp313-manylinux_2_17_x86_64.manylinux2014_x86_64.whl", hash = "sha256:f74e6fdeb9a265624ec3a3918430205dff1df7e95a230779746a6af78bc615af", size = 16094100 },
    { url = "https://files.pythonhosted.org/packages/0c/2c/a79d24f364788386d85899dd280a94f30b0950be4b4a545f4fa4ed1d4ca7/numpy-2.2.1-cp313-cp313-musllinux_1_2_aarch64.whl", hash = "sha256:53c09385ff0b72ba79d8715683c1168c12e0b6e84fb0372e97553d1ea91efe51", size = 15239691 },
    { url = "https://files.pythonhosted.org/packages/cf/79/1e20fd1c9ce5a932111f964b544facc5bb9bde7865f5b42f00b4a6a9192b/numpy-2.2.1-cp313-cp313-musllinux_1_2_x86_64.whl", hash = "sha256:f3eac17d9ec51be534685ba877b6ab5edc3ab7ec95c8f163e5d7b39859524716", size = 17856571 },
    { url = "https://files.pythonhosted.org/packages/be/5b/cc155e107f75d694f562bdc84a26cc930569f3dfdfbccb3420b626065777/numpy-2.2.1-cp313-cp313-win32.whl", hash = "sha256:9ad014faa93dbb52c80d8f4d3dcf855865c876c9660cb9bd7553843dd03a4b1e", size = 6270841 },
    { url = "https://files.pythonhosted.org/packages/44/be/0e5cd009d2162e4138d79a5afb3b5d2341f0fe4777ab6e675aa3d4a42e21/numpy-2.2.1-cp313-cp313-win_amd64.whl", hash = "sha256:164a829b6aacf79ca47ba4814b130c4020b202522a93d7bff2202bfb33b61c60", size = 12606618 },
    { url = "https://files.pythonhosted.org/packages/a8/87/04ddf02dd86fb17c7485a5f87b605c4437966d53de1e3745d450343a6f56/numpy-2.2.1-cp313-cp313t-macosx_10_13_x86_64.whl", hash = "sha256:4dfda918a13cc4f81e9118dea249e192ab167a0bb1966272d5503e39234d694e", size = 20921004 },
    { url = "https://files.pythonhosted.org/packages/6e/3e/d0e9e32ab14005425d180ef950badf31b862f3839c5b927796648b11f88a/numpy-2.2.1-cp313-cp313t-macosx_11_0_arm64.whl", hash = "sha256:733585f9f4b62e9b3528dd1070ec4f52b8acf64215b60a845fa13ebd73cd0712", size = 14119910 },
    { url = "https://files.pythonhosted.org/packages/b5/5b/aa2d1905b04a8fb681e08742bb79a7bddfc160c7ce8e1ff6d5c821be0236/numpy-2.2.1-cp313-cp313t-macosx_14_0_arm64.whl", hash = "sha256:89b16a18e7bba224ce5114db863e7029803c179979e1af6ad6a6b11f70545008", size = 5153612 },
    { url = "https://files.pythonhosted.org/packages/ce/35/6831808028df0648d9b43c5df7e1051129aa0d562525bacb70019c5f5030/numpy-2.2.1-cp313-cp313t-macosx_14_0_x86_64.whl", hash = "sha256:676f4eebf6b2d430300f1f4f4c2461685f8269f94c89698d832cdf9277f30b84", size = 6668401 },
    { url = "https://files.pythonhosted.org/packages/b1/38/10ef509ad63a5946cc042f98d838daebfe7eaf45b9daaf13df2086b15ff9/numpy-2.2.1-cp313-cp313t-manylinux_2_17_aarch64.manylinux2014_aarch64.whl", hash = "sha256:27f5cdf9f493b35f7e41e8368e7d7b4bbafaf9660cba53fb21d2cd174ec09631", size = 14014198 },
    { url = "https://files.pythonhosted.org/packages/df/f8/c80968ae01df23e249ee0a4487fae55a4c0fe2f838dfe9cc907aa8aea0fa/numpy-2.2.1-cp313-cp313t-manylinux_2_17_x86_64.manylinux2014_x86_64.whl", hash = "sha256:c1ad395cf254c4fbb5b2132fee391f361a6e8c1adbd28f2cd8e79308a615fe9d", size = 16076211 },
    { url = "https://files.pythonhosted.org/packages/09/69/05c169376016a0b614b432967ac46ff14269eaffab80040ec03ae1ae8e2c/numpy-2.2.1-cp313-cp313t-musllinux_1_2_aarch64.whl", hash = "sha256:08ef779aed40dbc52729d6ffe7dd51df85796a702afbf68a4f4e41fafdc8bda5", size = 15220266 },
    { url = "https://files.pythonhosted.org/packages/f1/ff/94a4ce67ea909f41cf7ea712aebbe832dc67decad22944a1020bb398a5ee/numpy-2.2.1-cp313-cp313t-musllinux_1_2_x86_64.whl", hash = "sha256:26c9c4382b19fcfbbed3238a14abf7ff223890ea1936b8890f058e7ba35e8d71", size = 17852844 },
    { url = "https://files.pythonhosted.org/packages/46/72/8a5dbce4020dfc595592333ef2fbb0a187d084ca243b67766d29d03e0096/numpy-2.2.1-cp313-cp313t-win32.whl", hash = "sha256:93cf4e045bae74c90ca833cba583c14b62cb4ba2cba0abd2b141ab52548247e2", size = 6326007 },
    { url = "https://files.pythonhosted.org/packages/7b/9c/4fce9cf39dde2562584e4cfd351a0140240f82c0e3569ce25a250f47037d/numpy-2.2.1-cp313-cp313t-win_amd64.whl", hash = "sha256:bff7d8ec20f5f42607599f9994770fa65d76edca264a87b5e4ea5629bce12268", size = 12693107 },
]

[[package]]
name = "numpy-groupies"
version = "0.11.2"
source = { registry = "https://pypi.org/simple" }
dependencies = [
    { name = "numpy" },
]
sdist = { url = "https://files.pythonhosted.org/packages/26/56/4fdd73388ec13a1ac3d4b27856a67b098eac6c120bbb43b42b2822e20f6c/numpy_groupies-0.11.2.tar.gz", hash = "sha256:2fda978c4d28d2f1633a63972f425d0a7f2f12a75505d215b41b6de712e2ec4b", size = 159015 }
wheels = [
    { url = "https://files.pythonhosted.org/packages/a4/42/230a3fc58aa50ce28649f3f9162d83bbf3d77e29fdd397a4766d8a88409f/numpy_groupies-0.11.2-py3-none-any.whl", hash = "sha256:8d0d686160f860c12d97f12f457116f8b8bebfa33a68b8efcd24dcfedc2837f1", size = 40634 },
]

[[package]]
name = "oauthlib"
version = "3.2.2"
source = { registry = "https://pypi.org/simple" }
sdist = { url = "https://files.pythonhosted.org/packages/6d/fa/fbf4001037904031639e6bfbfc02badfc7e12f137a8afa254df6c4c8a670/oauthlib-3.2.2.tar.gz", hash = "sha256:9859c40929662bec5d64f34d01c99e093149682a3f38915dc0655d5a633dd918", size = 177352 }
wheels = [
    { url = "https://files.pythonhosted.org/packages/7e/80/cab10959dc1faead58dc8384a781dfbf93cb4d33d50988f7a69f1b7c9bbe/oauthlib-3.2.2-py3-none-any.whl", hash = "sha256:8139f29aac13e25d502680e9e19963e83f16838d48a0d71c287fe40e7067fbca", size = 151688 },
]

[[package]]
name = "packaging"
version = "24.2"
source = { registry = "https://pypi.org/simple" }
sdist = { url = "https://files.pythonhosted.org/packages/d0/63/68dbb6eb2de9cb10ee4c9c14a0148804425e13c4fb20d61cce69f53106da/packaging-24.2.tar.gz", hash = "sha256:c228a6dc5e932d346bc5739379109d49e8853dd8223571c7c5b55260edc0b97f", size = 163950 }
wheels = [
    { url = "https://files.pythonhosted.org/packages/88/ef/eb23f262cca3c0c4eb7ab1933c3b1f03d021f2c48f54763065b6f0e321be/packaging-24.2-py3-none-any.whl", hash = "sha256:09abb1bccd265c01f4a3aa3f7a7db064b36514d2cba19a2f694fe6150451a759", size = 65451 },
]

[[package]]
name = "pandas"
version = "2.2.3"
source = { registry = "https://pypi.org/simple" }
dependencies = [
    { name = "numpy" },
    { name = "python-dateutil" },
    { name = "pytz" },
    { name = "tzdata" },
]
sdist = { url = "https://files.pythonhosted.org/packages/9c/d6/9f8431bacc2e19dca897724cd097b1bb224a6ad5433784a44b587c7c13af/pandas-2.2.3.tar.gz", hash = "sha256:4f18ba62b61d7e192368b84517265a99b4d7ee8912f8708660fb4a366cc82667", size = 4399213 }
wheels = [
    { url = "https://files.pythonhosted.org/packages/17/a3/fb2734118db0af37ea7433f57f722c0a56687e14b14690edff0cdb4b7e58/pandas-2.2.3-cp312-cp312-macosx_10_9_x86_64.whl", hash = "sha256:b1d432e8d08679a40e2a6d8b2f9770a5c21793a6f9f47fdd52c5ce1948a5a8a9", size = 12529893 },
    { url = "https://files.pythonhosted.org/packages/e1/0c/ad295fd74bfac85358fd579e271cded3ac969de81f62dd0142c426b9da91/pandas-2.2.3-cp312-cp312-macosx_11_0_arm64.whl", hash = "sha256:a5a1595fe639f5988ba6a8e5bc9649af3baf26df3998a0abe56c02609392e0a4", size = 11363475 },
    { url = "https://files.pythonhosted.org/packages/c6/2a/4bba3f03f7d07207481fed47f5b35f556c7441acddc368ec43d6643c5777/pandas-2.2.3-cp312-cp312-manylinux2014_aarch64.manylinux_2_17_aarch64.whl", hash = "sha256:5de54125a92bb4d1c051c0659e6fcb75256bf799a732a87184e5ea503965bce3", size = 15188645 },
    { url = "https://files.pythonhosted.org/packages/38/f8/d8fddee9ed0d0c0f4a2132c1dfcf0e3e53265055da8df952a53e7eaf178c/pandas-2.2.3-cp312-cp312-manylinux_2_17_x86_64.manylinux2014_x86_64.whl", hash = "sha256:fffb8ae78d8af97f849404f21411c95062db1496aeb3e56f146f0355c9989319", size = 12739445 },
    { url = "https://files.pythonhosted.org/packages/20/e8/45a05d9c39d2cea61ab175dbe6a2de1d05b679e8de2011da4ee190d7e748/pandas-2.2.3-cp312-cp312-musllinux_1_2_aarch64.whl", hash = "sha256:6dfcb5ee8d4d50c06a51c2fffa6cff6272098ad6540aed1a76d15fb9318194d8", size = 16359235 },
    { url = "https://files.pythonhosted.org/packages/1d/99/617d07a6a5e429ff90c90da64d428516605a1ec7d7bea494235e1c3882de/pandas-2.2.3-cp312-cp312-musllinux_1_2_x86_64.whl", hash = "sha256:062309c1b9ea12a50e8ce661145c6aab431b1e99530d3cd60640e255778bd43a", size = 14056756 },
    { url = "https://files.pythonhosted.org/packages/29/d4/1244ab8edf173a10fd601f7e13b9566c1b525c4f365d6bee918e68381889/pandas-2.2.3-cp312-cp312-win_amd64.whl", hash = "sha256:59ef3764d0fe818125a5097d2ae867ca3fa64df032331b7e0917cf5d7bf66b13", size = 11504248 },
    { url = "https://files.pythonhosted.org/packages/64/22/3b8f4e0ed70644e85cfdcd57454686b9057c6c38d2f74fe4b8bc2527214a/pandas-2.2.3-cp313-cp313-macosx_10_13_x86_64.whl", hash = "sha256:f00d1345d84d8c86a63e476bb4955e46458b304b9575dcf71102b5c705320015", size = 12477643 },
    { url = "https://files.pythonhosted.org/packages/e4/93/b3f5d1838500e22c8d793625da672f3eec046b1a99257666c94446969282/pandas-2.2.3-cp313-cp313-macosx_11_0_arm64.whl", hash = "sha256:3508d914817e153ad359d7e069d752cdd736a247c322d932eb89e6bc84217f28", size = 11281573 },
    { url = "https://files.pythonhosted.org/packages/f5/94/6c79b07f0e5aab1dcfa35a75f4817f5c4f677931d4234afcd75f0e6a66ca/pandas-2.2.3-cp313-cp313-manylinux2014_aarch64.manylinux_2_17_aarch64.whl", hash = "sha256:22a9d949bfc9a502d320aa04e5d02feab689d61da4e7764b62c30b991c42c5f0", size = 15196085 },
    { url = "https://files.pythonhosted.org/packages/e8/31/aa8da88ca0eadbabd0a639788a6da13bb2ff6edbbb9f29aa786450a30a91/pandas-2.2.3-cp313-cp313-manylinux_2_17_x86_64.manylinux2014_x86_64.whl", hash = "sha256:f3a255b2c19987fbbe62a9dfd6cff7ff2aa9ccab3fc75218fd4b7530f01efa24", size = 12711809 },
    { url = "https://files.pythonhosted.org/packages/ee/7c/c6dbdb0cb2a4344cacfb8de1c5808ca885b2e4dcfde8008266608f9372af/pandas-2.2.3-cp313-cp313-musllinux_1_2_aarch64.whl", hash = "sha256:800250ecdadb6d9c78eae4990da62743b857b470883fa27f652db8bdde7f6659", size = 16356316 },
    { url = "https://files.pythonhosted.org/packages/57/b7/8b757e7d92023b832869fa8881a992696a0bfe2e26f72c9ae9f255988d42/pandas-2.2.3-cp313-cp313-musllinux_1_2_x86_64.whl", hash = "sha256:6374c452ff3ec675a8f46fd9ab25c4ad0ba590b71cf0656f8b6daa5202bca3fb", size = 14022055 },
    { url = "https://files.pythonhosted.org/packages/3b/bc/4b18e2b8c002572c5a441a64826252ce5da2aa738855747247a971988043/pandas-2.2.3-cp313-cp313-win_amd64.whl", hash = "sha256:61c5ad4043f791b61dd4752191d9f07f0ae412515d59ba8f005832a532f8736d", size = 11481175 },
    { url = "https://files.pythonhosted.org/packages/76/a3/a5d88146815e972d40d19247b2c162e88213ef51c7c25993942c39dbf41d/pandas-2.2.3-cp313-cp313t-macosx_10_13_x86_64.whl", hash = "sha256:3b71f27954685ee685317063bf13c7709a7ba74fc996b84fc6821c59b0f06468", size = 12615650 },
    { url = "https://files.pythonhosted.org/packages/9c/8c/f0fd18f6140ddafc0c24122c8a964e48294acc579d47def376fef12bcb4a/pandas-2.2.3-cp313-cp313t-macosx_11_0_arm64.whl", hash = "sha256:38cf8125c40dae9d5acc10fa66af8ea6fdf760b2714ee482ca691fc66e6fcb18", size = 11290177 },
    { url = "https://files.pythonhosted.org/packages/ed/f9/e995754eab9c0f14c6777401f7eece0943840b7a9fc932221c19d1abee9f/pandas-2.2.3-cp313-cp313t-manylinux2014_aarch64.manylinux_2_17_aarch64.whl", hash = "sha256:ba96630bc17c875161df3818780af30e43be9b166ce51c9a18c1feae342906c2", size = 14651526 },
    { url = "https://files.pythonhosted.org/packages/25/b0/98d6ae2e1abac4f35230aa756005e8654649d305df9a28b16b9ae4353bff/pandas-2.2.3-cp313-cp313t-manylinux_2_17_x86_64.manylinux2014_x86_64.whl", hash = "sha256:1db71525a1538b30142094edb9adc10be3f3e176748cd7acc2240c2f2e5aa3a4", size = 11871013 },
    { url = "https://files.pythonhosted.org/packages/cc/57/0f72a10f9db6a4628744c8e8f0df4e6e21de01212c7c981d31e50ffc8328/pandas-2.2.3-cp313-cp313t-musllinux_1_2_aarch64.whl", hash = "sha256:15c0e1e02e93116177d29ff83e8b1619c93ddc9c49083f237d4312337a61165d", size = 15711620 },
    { url = "https://files.pythonhosted.org/packages/ab/5f/b38085618b950b79d2d9164a711c52b10aefc0ae6833b96f626b7021b2ed/pandas-2.2.3-cp313-cp313t-musllinux_1_2_x86_64.whl", hash = "sha256:ad5b65698ab28ed8d7f18790a0dc58005c7629f227be9ecc1072aa74c0c1d43a", size = 13098436 },
]

[[package]]
name = "parso"
version = "0.8.4"
source = { registry = "https://pypi.org/simple" }
sdist = { url = "https://files.pythonhosted.org/packages/66/94/68e2e17afaa9169cf6412ab0f28623903be73d1b32e208d9e8e541bb086d/parso-0.8.4.tar.gz", hash = "sha256:eb3a7b58240fb99099a345571deecc0f9540ea5f4dd2fe14c2a99d6b281ab92d", size = 400609 }
wheels = [
    { url = "https://files.pythonhosted.org/packages/c6/ac/dac4a63f978e4dcb3c6d3a78c4d8e0192a113d288502a1216950c41b1027/parso-0.8.4-py2.py3-none-any.whl", hash = "sha256:a418670a20291dacd2dddc80c377c5c3791378ee1e8d12bffc35420643d43f18", size = 103650 },
]

[[package]]
name = "partd"
version = "1.4.2"
source = { registry = "https://pypi.org/simple" }
dependencies = [
    { name = "locket" },
    { name = "toolz" },
]
sdist = { url = "https://files.pythonhosted.org/packages/b2/3a/3f06f34820a31257ddcabdfafc2672c5816be79c7e353b02c1f318daa7d4/partd-1.4.2.tar.gz", hash = "sha256:d022c33afbdc8405c226621b015e8067888173d85f7f5ecebb3cafed9a20f02c", size = 21029 }
wheels = [
    { url = "https://files.pythonhosted.org/packages/71/e7/40fb618334dcdf7c5a316c0e7343c5cd82d3d866edc100d98e29bc945ecd/partd-1.4.2-py3-none-any.whl", hash = "sha256:978e4ac767ec4ba5b86c6eaa52e5a2a3bc748a2ca839e8cc798f1cc6ce6efb0f", size = 18905 },
]

[[package]]
name = "pexpect"
version = "4.9.0"
source = { registry = "https://pypi.org/simple" }
dependencies = [
    { name = "ptyprocess" },
]
sdist = { url = "https://files.pythonhosted.org/packages/42/92/cc564bf6381ff43ce1f4d06852fc19a2f11d180f23dc32d9588bee2f149d/pexpect-4.9.0.tar.gz", hash = "sha256:ee7d41123f3c9911050ea2c2dac107568dc43b2d3b0c7557a33212c398ead30f", size = 166450 }
wheels = [
    { url = "https://files.pythonhosted.org/packages/9e/c3/059298687310d527a58bb01f3b1965787ee3b40dce76752eda8b44e9a2c5/pexpect-4.9.0-py2.py3-none-any.whl", hash = "sha256:7236d1e080e4936be2dc3e326cec0af72acf9212a7e1d060210e70a47e253523", size = 63772 },
]

[[package]]
name = "pillow"
version = "11.1.0"
source = { registry = "https://pypi.org/simple" }
sdist = { url = "https://files.pythonhosted.org/packages/f3/af/c097e544e7bd278333db77933e535098c259609c4eb3b85381109602fb5b/pillow-11.1.0.tar.gz", hash = "sha256:368da70808b36d73b4b390a8ffac11069f8a5c85f29eff1f1b01bcf3ef5b2a20", size = 46742715 }
wheels = [
    { url = "https://files.pythonhosted.org/packages/95/20/9ce6ed62c91c073fcaa23d216e68289e19d95fb8188b9fb7a63d36771db8/pillow-11.1.0-cp312-cp312-macosx_10_13_x86_64.whl", hash = "sha256:2062ffb1d36544d42fcaa277b069c88b01bb7298f4efa06731a7fd6cc290b81a", size = 3226818 },
    { url = "https://files.pythonhosted.org/packages/b9/d8/f6004d98579a2596c098d1e30d10b248798cceff82d2b77aa914875bfea1/pillow-11.1.0-cp312-cp312-macosx_11_0_arm64.whl", hash = "sha256:a85b653980faad27e88b141348707ceeef8a1186f75ecc600c395dcac19f385b", size = 3101662 },
    { url = "https://files.pythonhosted.org/packages/08/d9/892e705f90051c7a2574d9f24579c9e100c828700d78a63239676f960b74/pillow-11.1.0-cp312-cp312-manylinux_2_17_aarch64.manylinux2014_aarch64.whl", hash = "sha256:9409c080586d1f683df3f184f20e36fb647f2e0bc3988094d4fd8c9f4eb1b3b3", size = 4329317 },
    { url = "https://files.pythonhosted.org/packages/8c/aa/7f29711f26680eab0bcd3ecdd6d23ed6bce180d82e3f6380fb7ae35fcf3b/pillow-11.1.0-cp312-cp312-manylinux_2_17_x86_64.manylinux2014_x86_64.whl", hash = "sha256:7fdadc077553621911f27ce206ffcbec7d3f8d7b50e0da39f10997e8e2bb7f6a", size = 4412999 },
    { url = "https://files.pythonhosted.org/packages/c8/c4/8f0fe3b9e0f7196f6d0bbb151f9fba323d72a41da068610c4c960b16632a/pillow-11.1.0-cp312-cp312-manylinux_2_28_aarch64.whl", hash = "sha256:93a18841d09bcdd774dcdc308e4537e1f867b3dec059c131fde0327899734aa1", size = 4368819 },
    { url = "https://files.pythonhosted.org/packages/38/0d/84200ed6a871ce386ddc82904bfadc0c6b28b0c0ec78176871a4679e40b3/pillow-11.1.0-cp312-cp312-manylinux_2_28_x86_64.whl", hash = "sha256:9aa9aeddeed452b2f616ff5507459e7bab436916ccb10961c4a382cd3e03f47f", size = 4496081 },
    { url = "https://files.pythonhosted.org/packages/84/9c/9bcd66f714d7e25b64118e3952d52841a4babc6d97b6d28e2261c52045d4/pillow-11.1.0-cp312-cp312-musllinux_1_2_aarch64.whl", hash = "sha256:3cdcdb0b896e981678eee140d882b70092dac83ac1cdf6b3a60e2216a73f2b91", size = 4296513 },
    { url = "https://files.pythonhosted.org/packages/db/61/ada2a226e22da011b45f7104c95ebda1b63dcbb0c378ad0f7c2a710f8fd2/pillow-11.1.0-cp312-cp312-musllinux_1_2_x86_64.whl", hash = "sha256:36ba10b9cb413e7c7dfa3e189aba252deee0602c86c309799da5a74009ac7a1c", size = 4431298 },
    { url = "https://files.pythonhosted.org/packages/e7/c4/fc6e86750523f367923522014b821c11ebc5ad402e659d8c9d09b3c9d70c/pillow-11.1.0-cp312-cp312-win32.whl", hash = "sha256:cfd5cd998c2e36a862d0e27b2df63237e67273f2fc78f47445b14e73a810e7e6", size = 2291630 },
    { url = "https://files.pythonhosted.org/packages/08/5c/2104299949b9d504baf3f4d35f73dbd14ef31bbd1ddc2c1b66a5b7dfda44/pillow-11.1.0-cp312-cp312-win_amd64.whl", hash = "sha256:a697cd8ba0383bba3d2d3ada02b34ed268cb548b369943cd349007730c92bddf", size = 2626369 },
    { url = "https://files.pythonhosted.org/packages/37/f3/9b18362206b244167c958984b57c7f70a0289bfb59a530dd8af5f699b910/pillow-11.1.0-cp312-cp312-win_arm64.whl", hash = "sha256:4dd43a78897793f60766563969442020e90eb7847463eca901e41ba186a7d4a5", size = 2375240 },
    { url = "https://files.pythonhosted.org/packages/b3/31/9ca79cafdce364fd5c980cd3416c20ce1bebd235b470d262f9d24d810184/pillow-11.1.0-cp313-cp313-macosx_10_13_x86_64.whl", hash = "sha256:ae98e14432d458fc3de11a77ccb3ae65ddce70f730e7c76140653048c71bfcbc", size = 3226640 },
    { url = "https://files.pythonhosted.org/packages/ac/0f/ff07ad45a1f172a497aa393b13a9d81a32e1477ef0e869d030e3c1532521/pillow-11.1.0-cp313-cp313-macosx_11_0_arm64.whl", hash = "sha256:cc1331b6d5a6e144aeb5e626f4375f5b7ae9934ba620c0ac6b3e43d5e683a0f0", size = 3101437 },
    { url = "https://files.pythonhosted.org/packages/08/2f/9906fca87a68d29ec4530be1f893149e0cb64a86d1f9f70a7cfcdfe8ae44/pillow-11.1.0-cp313-cp313-manylinux_2_17_aarch64.manylinux2014_aarch64.whl", hash = "sha256:758e9d4ef15d3560214cddbc97b8ef3ef86ce04d62ddac17ad39ba87e89bd3b1", size = 4326605 },
    { url = "https://files.pythonhosted.org/packages/b0/0f/f3547ee15b145bc5c8b336401b2d4c9d9da67da9dcb572d7c0d4103d2c69/pillow-11.1.0-cp313-cp313-manylinux_2_17_x86_64.manylinux2014_x86_64.whl", hash = "sha256:b523466b1a31d0dcef7c5be1f20b942919b62fd6e9a9be199d035509cbefc0ec", size = 4411173 },
    { url = "https://files.pythonhosted.org/packages/b1/df/bf8176aa5db515c5de584c5e00df9bab0713548fd780c82a86cba2c2fedb/pillow-11.1.0-cp313-cp313-manylinux_2_28_aarch64.whl", hash = "sha256:9044b5e4f7083f209c4e35aa5dd54b1dd5b112b108648f5c902ad586d4f945c5", size = 4369145 },
    { url = "https://files.pythonhosted.org/packages/de/7c/7433122d1cfadc740f577cb55526fdc39129a648ac65ce64db2eb7209277/pillow-11.1.0-cp313-cp313-manylinux_2_28_x86_64.whl", hash = "sha256:3764d53e09cdedd91bee65c2527815d315c6b90d7b8b79759cc48d7bf5d4f114", size = 4496340 },
    { url = "https://files.pythonhosted.org/packages/25/46/dd94b93ca6bd555588835f2504bd90c00d5438fe131cf01cfa0c5131a19d/pillow-11.1.0-cp313-cp313-musllinux_1_2_aarch64.whl", hash = "sha256:31eba6bbdd27dde97b0174ddf0297d7a9c3a507a8a1480e1e60ef914fe23d352", size = 4296906 },
    { url = "https://files.pythonhosted.org/packages/a8/28/2f9d32014dfc7753e586db9add35b8a41b7a3b46540e965cb6d6bc607bd2/pillow-11.1.0-cp313-cp313-musllinux_1_2_x86_64.whl", hash = "sha256:b5d658fbd9f0d6eea113aea286b21d3cd4d3fd978157cbf2447a6035916506d3", size = 4431759 },
    { url = "https://files.pythonhosted.org/packages/33/48/19c2cbe7403870fbe8b7737d19eb013f46299cdfe4501573367f6396c775/pillow-11.1.0-cp313-cp313-win32.whl", hash = "sha256:f86d3a7a9af5d826744fabf4afd15b9dfef44fe69a98541f666f66fbb8d3fef9", size = 2291657 },
    { url = "https://files.pythonhosted.org/packages/3b/ad/285c556747d34c399f332ba7c1a595ba245796ef3e22eae190f5364bb62b/pillow-11.1.0-cp313-cp313-win_amd64.whl", hash = "sha256:593c5fd6be85da83656b93ffcccc2312d2d149d251e98588b14fbc288fd8909c", size = 2626304 },
    { url = "https://files.pythonhosted.org/packages/e5/7b/ef35a71163bf36db06e9c8729608f78dedf032fc8313d19bd4be5c2588f3/pillow-11.1.0-cp313-cp313-win_arm64.whl", hash = "sha256:11633d58b6ee5733bde153a8dafd25e505ea3d32e261accd388827ee987baf65", size = 2375117 },
    { url = "https://files.pythonhosted.org/packages/79/30/77f54228401e84d6791354888549b45824ab0ffde659bafa67956303a09f/pillow-11.1.0-cp313-cp313t-macosx_10_13_x86_64.whl", hash = "sha256:70ca5ef3b3b1c4a0812b5c63c57c23b63e53bc38e758b37a951e5bc466449861", size = 3230060 },
    { url = "https://files.pythonhosted.org/packages/ce/b1/56723b74b07dd64c1010fee011951ea9c35a43d8020acd03111f14298225/pillow-11.1.0-cp313-cp313t-macosx_11_0_arm64.whl", hash = "sha256:8000376f139d4d38d6851eb149b321a52bb8893a88dae8ee7d95840431977081", size = 3106192 },
    { url = "https://files.pythonhosted.org/packages/e1/cd/7bf7180e08f80a4dcc6b4c3a0aa9e0b0ae57168562726a05dc8aa8fa66b0/pillow-11.1.0-cp313-cp313t-manylinux_2_17_x86_64.manylinux2014_x86_64.whl", hash = "sha256:9ee85f0696a17dd28fbcfceb59f9510aa71934b483d1f5601d1030c3c8304f3c", size = 4446805 },
    { url = "https://files.pythonhosted.org/packages/97/42/87c856ea30c8ed97e8efbe672b58c8304dee0573f8c7cab62ae9e31db6ae/pillow-11.1.0-cp313-cp313t-manylinux_2_28_x86_64.whl", hash = "sha256:dd0e081319328928531df7a0e63621caf67652c8464303fd102141b785ef9547", size = 4530623 },
    { url = "https://files.pythonhosted.org/packages/ff/41/026879e90c84a88e33fb00cc6bd915ac2743c67e87a18f80270dfe3c2041/pillow-11.1.0-cp313-cp313t-musllinux_1_2_x86_64.whl", hash = "sha256:e63e4e5081de46517099dc30abe418122f54531a6ae2ebc8680bcd7096860eab", size = 4465191 },
    { url = "https://files.pythonhosted.org/packages/e5/fb/a7960e838bc5df57a2ce23183bfd2290d97c33028b96bde332a9057834d3/pillow-11.1.0-cp313-cp313t-win32.whl", hash = "sha256:dda60aa465b861324e65a78c9f5cf0f4bc713e4309f83bc387be158b077963d9", size = 2295494 },
    { url = "https://files.pythonhosted.org/packages/d7/6c/6ec83ee2f6f0fda8d4cf89045c6be4b0373ebfc363ba8538f8c999f63fcd/pillow-11.1.0-cp313-cp313t-win_amd64.whl", hash = "sha256:ad5db5781c774ab9a9b2c4302bbf0c1014960a0a7be63278d13ae6fdf88126fe", size = 2631595 },
    { url = "https://files.pythonhosted.org/packages/cf/6c/41c21c6c8af92b9fea313aa47c75de49e2f9a467964ee33eb0135d47eb64/pillow-11.1.0-cp313-cp313t-win_arm64.whl", hash = "sha256:67cd427c68926108778a9005f2a04adbd5e67c442ed21d95389fe1d595458756", size = 2377651 },
]

[[package]]
name = "platformdirs"
version = "4.3.6"
source = { registry = "https://pypi.org/simple" }
sdist = { url = "https://files.pythonhosted.org/packages/13/fc/128cc9cb8f03208bdbf93d3aa862e16d376844a14f9a0ce5cf4507372de4/platformdirs-4.3.6.tar.gz", hash = "sha256:357fb2acbc885b0419afd3ce3ed34564c13c9b95c89360cd9563f73aa5e2b907", size = 21302 }
wheels = [
    { url = "https://files.pythonhosted.org/packages/3c/a6/bc1012356d8ece4d66dd75c4b9fc6c1f6650ddd5991e421177d9f8f671be/platformdirs-4.3.6-py3-none-any.whl", hash = "sha256:73e575e1408ab8103900836b97580d5307456908a03e92031bab39e4554cc3fb", size = 18439 },
]

[[package]]
name = "pluggy"
version = "1.5.0"
source = { registry = "https://pypi.org/simple" }
sdist = { url = "https://files.pythonhosted.org/packages/96/2d/02d4312c973c6050a18b314a5ad0b3210edb65a906f868e31c111dede4a6/pluggy-1.5.0.tar.gz", hash = "sha256:2cffa88e94fdc978c4c574f15f9e59b7f4201d439195c3715ca9e2486f1d0cf1", size = 67955 }
wheels = [
    { url = "https://files.pythonhosted.org/packages/88/5f/e351af9a41f866ac3f1fac4ca0613908d9a41741cfcf2228f4ad853b697d/pluggy-1.5.0-py3-none-any.whl", hash = "sha256:44e1ad92c8ca002de6377e165f3e0f1be63266ab4d554740532335b9d75ea669", size = 20556 },
]

[[package]]
name = "pooch"
version = "1.8.2"
source = { registry = "https://pypi.org/simple" }
dependencies = [
    { name = "packaging" },
    { name = "platformdirs" },
    { name = "requests" },
]
sdist = { url = "https://files.pythonhosted.org/packages/c6/77/b3d3e00c696c16cf99af81ef7b1f5fe73bd2a307abca41bd7605429fe6e5/pooch-1.8.2.tar.gz", hash = "sha256:76561f0de68a01da4df6af38e9955c4c9d1a5c90da73f7e40276a5728ec83d10", size = 59353 }
wheels = [
    { url = "https://files.pythonhosted.org/packages/a8/87/77cc11c7a9ea9fd05503def69e3d18605852cd0d4b0d3b8f15bbeb3ef1d1/pooch-1.8.2-py3-none-any.whl", hash = "sha256:3529a57096f7198778a5ceefd5ac3ef0e4d06a6ddaf9fc2d609b806f25302c47", size = 64574 },
]

[[package]]
name = "pre-commit"
version = "4.1.0"
source = { registry = "https://pypi.org/simple" }
dependencies = [
    { name = "cfgv" },
    { name = "identify" },
    { name = "nodeenv" },
    { name = "pyyaml" },
    { name = "virtualenv" },
]
sdist = { url = "https://files.pythonhosted.org/packages/2a/13/b62d075317d8686071eb843f0bb1f195eb332f48869d3c31a4c6f1e063ac/pre_commit-4.1.0.tar.gz", hash = "sha256:ae3f018575a588e30dfddfab9a05448bfbd6b73d78709617b5a2b853549716d4", size = 193330 }
wheels = [
    { url = "https://files.pythonhosted.org/packages/43/b3/df14c580d82b9627d173ceea305ba898dca135feb360b6d84019d0803d3b/pre_commit-4.1.0-py2.py3-none-any.whl", hash = "sha256:d29e7cb346295bcc1cc75fc3e92e343495e3ea0196c9ec6ba53f49f10ab6ae7b", size = 220560 },
]

[[package]]
name = "prompt-toolkit"
version = "3.0.48"
source = { registry = "https://pypi.org/simple" }
dependencies = [
    { name = "wcwidth" },
]
sdist = { url = "https://files.pythonhosted.org/packages/2d/4f/feb5e137aff82f7c7f3248267b97451da3644f6cdc218edfe549fb354127/prompt_toolkit-3.0.48.tar.gz", hash = "sha256:d6623ab0477a80df74e646bdbc93621143f5caf104206aa29294d53de1a03d90", size = 424684 }
wheels = [
    { url = "https://files.pythonhosted.org/packages/a9/6a/fd08d94654f7e67c52ca30523a178b3f8ccc4237fce4be90d39c938a831a/prompt_toolkit-3.0.48-py3-none-any.whl", hash = "sha256:f49a827f90062e411f1ce1f854f2aedb3c23353244f8108b89283587397ac10e", size = 386595 },
]

[[package]]
name = "propcache"
version = "0.2.1"
source = { registry = "https://pypi.org/simple" }
sdist = { url = "https://files.pythonhosted.org/packages/20/c8/2a13f78d82211490855b2fb303b6721348d0787fdd9a12ac46d99d3acde1/propcache-0.2.1.tar.gz", hash = "sha256:3f77ce728b19cb537714499928fe800c3dda29e8d9428778fc7c186da4c09a64", size = 41735 }
wheels = [
    { url = "https://files.pythonhosted.org/packages/4c/28/1d205fe49be8b1b4df4c50024e62480a442b1a7b818e734308bb0d17e7fb/propcache-0.2.1-cp312-cp312-macosx_10_13_universal2.whl", hash = "sha256:081a430aa8d5e8876c6909b67bd2d937bfd531b0382d3fdedb82612c618bc41a", size = 79588 },
    { url = "https://files.pythonhosted.org/packages/21/ee/fc4d893f8d81cd4971affef2a6cb542b36617cd1d8ce56b406112cb80bf7/propcache-0.2.1-cp312-cp312-macosx_10_13_x86_64.whl", hash = "sha256:d2ccec9ac47cf4e04897619c0e0c1a48c54a71bdf045117d3a26f80d38ab1fb0", size = 45825 },
    { url = "https://files.pythonhosted.org/packages/4a/de/bbe712f94d088da1d237c35d735f675e494a816fd6f54e9db2f61ef4d03f/propcache-0.2.1-cp312-cp312-macosx_11_0_arm64.whl", hash = "sha256:14d86fe14b7e04fa306e0c43cdbeebe6b2c2156a0c9ce56b815faacc193e320d", size = 45357 },
    { url = "https://files.pythonhosted.org/packages/7f/14/7ae06a6cf2a2f1cb382586d5a99efe66b0b3d0c6f9ac2f759e6f7af9d7cf/propcache-0.2.1-cp312-cp312-manylinux_2_17_aarch64.manylinux2014_aarch64.whl", hash = "sha256:049324ee97bb67285b49632132db351b41e77833678432be52bdd0289c0e05e4", size = 241869 },
    { url = "https://files.pythonhosted.org/packages/cc/59/227a78be960b54a41124e639e2c39e8807ac0c751c735a900e21315f8c2b/propcache-0.2.1-cp312-cp312-manylinux_2_17_ppc64le.manylinux2014_ppc64le.whl", hash = "sha256:1cd9a1d071158de1cc1c71a26014dcdfa7dd3d5f4f88c298c7f90ad6f27bb46d", size = 247884 },
    { url = "https://files.pythonhosted.org/packages/84/58/f62b4ffaedf88dc1b17f04d57d8536601e4e030feb26617228ef930c3279/propcache-0.2.1-cp312-cp312-manylinux_2_17_s390x.manylinux2014_s390x.whl", hash = "sha256:98110aa363f1bb4c073e8dcfaefd3a5cea0f0834c2aab23dda657e4dab2f53b5", size = 248486 },
    { url = "https://files.pythonhosted.org/packages/1c/07/ebe102777a830bca91bbb93e3479cd34c2ca5d0361b83be9dbd93104865e/propcache-0.2.1-cp312-cp312-manylinux_2_17_x86_64.manylinux2014_x86_64.whl", hash = "sha256:647894f5ae99c4cf6bb82a1bb3a796f6e06af3caa3d32e26d2350d0e3e3faf24", size = 243649 },
    { url = "https://files.pythonhosted.org/packages/ed/bc/4f7aba7f08f520376c4bb6a20b9a981a581b7f2e385fa0ec9f789bb2d362/propcache-0.2.1-cp312-cp312-manylinux_2_5_i686.manylinux1_i686.manylinux_2_17_i686.manylinux2014_i686.whl", hash = "sha256:bfd3223c15bebe26518d58ccf9a39b93948d3dcb3e57a20480dfdd315356baff", size = 229103 },
    { url = "https://files.pythonhosted.org/packages/fe/d5/04ac9cd4e51a57a96f78795e03c5a0ddb8f23ec098b86f92de028d7f2a6b/propcache-0.2.1-cp312-cp312-musllinux_1_2_aarch64.whl", hash = "sha256:d71264a80f3fcf512eb4f18f59423fe82d6e346ee97b90625f283df56aee103f", size = 226607 },
    { url = "https://files.pythonhosted.org/packages/e3/f0/24060d959ea41d7a7cc7fdbf68b31852331aabda914a0c63bdb0e22e96d6/propcache-0.2.1-cp312-cp312-musllinux_1_2_armv7l.whl", hash = "sha256:e73091191e4280403bde6c9a52a6999d69cdfde498f1fdf629105247599b57ec", size = 221153 },
    { url = "https://files.pythonhosted.org/packages/77/a7/3ac76045a077b3e4de4859a0753010765e45749bdf53bd02bc4d372da1a0/propcache-0.2.1-cp312-cp312-musllinux_1_2_i686.whl", hash = "sha256:3935bfa5fede35fb202c4b569bb9c042f337ca4ff7bd540a0aa5e37131659348", size = 222151 },
    { url = "https://files.pythonhosted.org/packages/e7/af/5e29da6f80cebab3f5a4dcd2a3240e7f56f2c4abf51cbfcc99be34e17f0b/propcache-0.2.1-cp312-cp312-musllinux_1_2_ppc64le.whl", hash = "sha256:f508b0491767bb1f2b87fdfacaba5f7eddc2f867740ec69ece6d1946d29029a6", size = 233812 },
    { url = "https://files.pythonhosted.org/packages/8c/89/ebe3ad52642cc5509eaa453e9f4b94b374d81bae3265c59d5c2d98efa1b4/propcache-0.2.1-cp312-cp312-musllinux_1_2_s390x.whl", hash = "sha256:1672137af7c46662a1c2be1e8dc78cb6d224319aaa40271c9257d886be4363a6", size = 238829 },
    { url = "https://files.pythonhosted.org/packages/e9/2f/6b32f273fa02e978b7577159eae7471b3cfb88b48563b1c2578b2d7ca0bb/propcache-0.2.1-cp312-cp312-musllinux_1_2_x86_64.whl", hash = "sha256:b74c261802d3d2b85c9df2dfb2fa81b6f90deeef63c2db9f0e029a3cac50b518", size = 230704 },
    { url = "https://files.pythonhosted.org/packages/5c/2e/f40ae6ff5624a5f77edd7b8359b208b5455ea113f68309e2b00a2e1426b6/propcache-0.2.1-cp312-cp312-win32.whl", hash = "sha256:d09c333d36c1409d56a9d29b3a1b800a42c76a57a5a8907eacdbce3f18768246", size = 40050 },
    { url = "https://files.pythonhosted.org/packages/3b/77/a92c3ef994e47180862b9d7d11e37624fb1c00a16d61faf55115d970628b/propcache-0.2.1-cp312-cp312-win_amd64.whl", hash = "sha256:c214999039d4f2a5b2073ac506bba279945233da8c786e490d411dfc30f855c1", size = 44117 },
    { url = "https://files.pythonhosted.org/packages/0f/2a/329e0547cf2def8857157f9477669043e75524cc3e6251cef332b3ff256f/propcache-0.2.1-cp313-cp313-macosx_10_13_universal2.whl", hash = "sha256:aca405706e0b0a44cc6bfd41fbe89919a6a56999157f6de7e182a990c36e37bc", size = 77002 },
    { url = "https://files.pythonhosted.org/packages/12/2d/c4df5415e2382f840dc2ecbca0eeb2293024bc28e57a80392f2012b4708c/propcache-0.2.1-cp313-cp313-macosx_10_13_x86_64.whl", hash = "sha256:12d1083f001ace206fe34b6bdc2cb94be66d57a850866f0b908972f90996b3e9", size = 44639 },
    { url = "https://files.pythonhosted.org/packages/d0/5a/21aaa4ea2f326edaa4e240959ac8b8386ea31dedfdaa636a3544d9e7a408/propcache-0.2.1-cp313-cp313-macosx_11_0_arm64.whl", hash = "sha256:d93f3307ad32a27bda2e88ec81134b823c240aa3abb55821a8da553eed8d9439", size = 44049 },
    { url = "https://files.pythonhosted.org/packages/4e/3e/021b6cd86c0acc90d74784ccbb66808b0bd36067a1bf3e2deb0f3845f618/propcache-0.2.1-cp313-cp313-manylinux_2_17_aarch64.manylinux2014_aarch64.whl", hash = "sha256:ba278acf14471d36316159c94a802933d10b6a1e117b8554fe0d0d9b75c9d536", size = 224819 },
    { url = "https://files.pythonhosted.org/packages/3c/57/c2fdeed1b3b8918b1770a133ba5c43ad3d78e18285b0c06364861ef5cc38/propcache-0.2.1-cp313-cp313-manylinux_2_17_ppc64le.manylinux2014_ppc64le.whl", hash = "sha256:4e6281aedfca15301c41f74d7005e6e3f4ca143584ba696ac69df4f02f40d629", size = 229625 },
    { url = "https://files.pythonhosted.org/packages/9d/81/70d4ff57bf2877b5780b466471bebf5892f851a7e2ca0ae7ffd728220281/propcache-0.2.1-cp313-cp313-manylinux_2_17_s390x.manylinux2014_s390x.whl", hash = "sha256:5b750a8e5a1262434fb1517ddf64b5de58327f1adc3524a5e44c2ca43305eb0b", size = 232934 },
    { url = "https://files.pythonhosted.org/packages/3c/b9/bb51ea95d73b3fb4100cb95adbd4e1acaf2cbb1fd1083f5468eeb4a099a8/propcache-0.2.1-cp313-cp313-manylinux_2_17_x86_64.manylinux2014_x86_64.whl", hash = "sha256:bf72af5e0fb40e9babf594308911436c8efde3cb5e75b6f206c34ad18be5c052", size = 227361 },
    { url = "https://files.pythonhosted.org/packages/f1/20/3c6d696cd6fd70b29445960cc803b1851a1131e7a2e4ee261ee48e002bcd/propcache-0.2.1-cp313-cp313-manylinux_2_5_i686.manylinux1_i686.manylinux_2_17_i686.manylinux2014_i686.whl", hash = "sha256:b2d0a12018b04f4cb820781ec0dffb5f7c7c1d2a5cd22bff7fb055a2cb19ebce", size = 213904 },
    { url = "https://files.pythonhosted.org/packages/a1/cb/1593bfc5ac6d40c010fa823f128056d6bc25b667f5393781e37d62f12005/propcache-0.2.1-cp313-cp313-musllinux_1_2_aarch64.whl", hash = "sha256:e800776a79a5aabdb17dcc2346a7d66d0777e942e4cd251defeb084762ecd17d", size = 212632 },
    { url = "https://files.pythonhosted.org/packages/6d/5c/e95617e222be14a34c709442a0ec179f3207f8a2b900273720501a70ec5e/propcache-0.2.1-cp313-cp313-musllinux_1_2_armv7l.whl", hash = "sha256:4160d9283bd382fa6c0c2b5e017acc95bc183570cd70968b9202ad6d8fc48dce", size = 207897 },
    { url = "https://files.pythonhosted.org/packages/8e/3b/56c5ab3dc00f6375fbcdeefdede5adf9bee94f1fab04adc8db118f0f9e25/propcache-0.2.1-cp313-cp313-musllinux_1_2_i686.whl", hash = "sha256:30b43e74f1359353341a7adb783c8f1b1c676367b011709f466f42fda2045e95", size = 208118 },
    { url = "https://files.pythonhosted.org/packages/86/25/d7ef738323fbc6ebcbce33eb2a19c5e07a89a3df2fded206065bd5e868a9/propcache-0.2.1-cp313-cp313-musllinux_1_2_ppc64le.whl", hash = "sha256:58791550b27d5488b1bb52bc96328456095d96206a250d28d874fafe11b3dfaf", size = 217851 },
    { url = "https://files.pythonhosted.org/packages/b3/77/763e6cef1852cf1ba740590364ec50309b89d1c818e3256d3929eb92fabf/propcache-0.2.1-cp313-cp313-musllinux_1_2_s390x.whl", hash = "sha256:0f022d381747f0dfe27e99d928e31bc51a18b65bb9e481ae0af1380a6725dd1f", size = 222630 },
    { url = "https://files.pythonhosted.org/packages/4f/e9/0f86be33602089c701696fbed8d8c4c07b6ee9605c5b7536fd27ed540c5b/propcache-0.2.1-cp313-cp313-musllinux_1_2_x86_64.whl", hash = "sha256:297878dc9d0a334358f9b608b56d02e72899f3b8499fc6044133f0d319e2ec30", size = 216269 },
    { url = "https://files.pythonhosted.org/packages/cc/02/5ac83217d522394b6a2e81a2e888167e7ca629ef6569a3f09852d6dcb01a/propcache-0.2.1-cp313-cp313-win32.whl", hash = "sha256:ddfab44e4489bd79bda09d84c430677fc7f0a4939a73d2bba3073036f487a0a6", size = 39472 },
    { url = "https://files.pythonhosted.org/packages/f4/33/d6f5420252a36034bc8a3a01171bc55b4bff5df50d1c63d9caa50693662f/propcache-0.2.1-cp313-cp313-win_amd64.whl", hash = "sha256:556fc6c10989f19a179e4321e5d678db8eb2924131e64652a51fe83e4c3db0e1", size = 43363 },
    { url = "https://files.pythonhosted.org/packages/41/b6/c5319caea262f4821995dca2107483b94a3345d4607ad797c76cb9c36bcc/propcache-0.2.1-py3-none-any.whl", hash = "sha256:52277518d6aae65536e9cea52d4e7fd2f7a66f4aa2d30ed3f2fcea620ace3c54", size = 11818 },
]

[[package]]
name = "proto-plus"
version = "1.26.0"
source = { registry = "https://pypi.org/simple" }
dependencies = [
    { name = "protobuf" },
]
sdist = { url = "https://files.pythonhosted.org/packages/26/79/a5c6cbb42268cfd3ddc652dc526889044a8798c688a03ff58e5e92b743c8/proto_plus-1.26.0.tar.gz", hash = "sha256:6e93d5f5ca267b54300880fff156b6a3386b3fa3f43b1da62e680fc0c586ef22", size = 56136 }
wheels = [
    { url = "https://files.pythonhosted.org/packages/42/c3/59308ccc07b34980f9d532f7afc718a9f32b40e52cde7a740df8d55632fb/proto_plus-1.26.0-py3-none-any.whl", hash = "sha256:bf2dfaa3da281fc3187d12d224c707cb57214fb2c22ba854eb0c105a3fb2d4d7", size = 50166 },
]

[[package]]
name = "protobuf"
version = "5.29.3"
source = { registry = "https://pypi.org/simple" }
sdist = { url = "https://files.pythonhosted.org/packages/f7/d1/e0a911544ca9993e0f17ce6d3cc0932752356c1b0a834397f28e63479344/protobuf-5.29.3.tar.gz", hash = "sha256:5da0f41edaf117bde316404bad1a486cb4ededf8e4a54891296f648e8e076620", size = 424945 }
wheels = [
    { url = "https://files.pythonhosted.org/packages/dc/7a/1e38f3cafa022f477ca0f57a1f49962f21ad25850c3ca0acd3b9d0091518/protobuf-5.29.3-cp310-abi3-win32.whl", hash = "sha256:3ea51771449e1035f26069c4c7fd51fba990d07bc55ba80701c78f886bf9c888", size = 422708 },
    { url = "https://files.pythonhosted.org/packages/61/fa/aae8e10512b83de633f2646506a6d835b151edf4b30d18d73afd01447253/protobuf-5.29.3-cp310-abi3-win_amd64.whl", hash = "sha256:a4fa6f80816a9a0678429e84973f2f98cbc218cca434abe8db2ad0bffc98503a", size = 434508 },
    { url = "https://files.pythonhosted.org/packages/dd/04/3eaedc2ba17a088961d0e3bd396eac764450f431621b58a04ce898acd126/protobuf-5.29.3-cp38-abi3-macosx_10_9_universal2.whl", hash = "sha256:a8434404bbf139aa9e1300dbf989667a83d42ddda9153d8ab76e0d5dcaca484e", size = 417825 },
    { url = "https://files.pythonhosted.org/packages/4f/06/7c467744d23c3979ce250397e26d8ad8eeb2bea7b18ca12ad58313c1b8d5/protobuf-5.29.3-cp38-abi3-manylinux2014_aarch64.whl", hash = "sha256:daaf63f70f25e8689c072cfad4334ca0ac1d1e05a92fc15c54eb9cf23c3efd84", size = 319573 },
    { url = "https://files.pythonhosted.org/packages/a8/45/2ebbde52ad2be18d3675b6bee50e68cd73c9e0654de77d595540b5129df8/protobuf-5.29.3-cp38-abi3-manylinux2014_x86_64.whl", hash = "sha256:c027e08a08be10b67c06bf2370b99c811c466398c357e615ca88c91c07f0910f", size = 319672 },
    { url = "https://files.pythonhosted.org/packages/fd/b2/ab07b09e0f6d143dfb839693aa05765257bceaa13d03bf1a696b78323e7a/protobuf-5.29.3-py3-none-any.whl", hash = "sha256:0a18ed4a24198528f2333802eb075e59dea9d679ab7a6c5efb017a59004d849f", size = 172550 },
]

[[package]]
name = "psutil"
version = "6.1.1"
source = { registry = "https://pypi.org/simple" }
sdist = { url = "https://files.pythonhosted.org/packages/1f/5a/07871137bb752428aa4b659f910b399ba6f291156bdea939be3e96cae7cb/psutil-6.1.1.tar.gz", hash = "sha256:cf8496728c18f2d0b45198f06895be52f36611711746b7f30c464b422b50e2f5", size = 508502 }
wheels = [
    { url = "https://files.pythonhosted.org/packages/61/99/ca79d302be46f7bdd8321089762dd4476ee725fce16fc2b2e1dbba8cac17/psutil-6.1.1-cp36-abi3-macosx_10_9_x86_64.whl", hash = "sha256:fc0ed7fe2231a444fc219b9c42d0376e0a9a1a72f16c5cfa0f68d19f1a0663e8", size = 247511 },
    { url = "https://files.pythonhosted.org/packages/0b/6b/73dbde0dd38f3782905d4587049b9be64d76671042fdcaf60e2430c6796d/psutil-6.1.1-cp36-abi3-macosx_11_0_arm64.whl", hash = "sha256:0bdd4eab935276290ad3cb718e9809412895ca6b5b334f5a9111ee6d9aff9377", size = 248985 },
    { url = "https://files.pythonhosted.org/packages/17/38/c319d31a1d3f88c5b79c68b3116c129e5133f1822157dd6da34043e32ed6/psutil-6.1.1-cp36-abi3-manylinux_2_12_i686.manylinux2010_i686.manylinux_2_17_i686.manylinux2014_i686.whl", hash = "sha256:b6e06c20c05fe95a3d7302d74e7097756d4ba1247975ad6905441ae1b5b66003", size = 284488 },
    { url = "https://files.pythonhosted.org/packages/9c/39/0f88a830a1c8a3aba27fededc642da37613c57cbff143412e3536f89784f/psutil-6.1.1-cp36-abi3-manylinux_2_12_x86_64.manylinux2010_x86_64.manylinux_2_17_x86_64.manylinux2014_x86_64.whl", hash = "sha256:97f7cb9921fbec4904f522d972f0c0e1f4fabbdd4e0287813b21215074a0f160", size = 287477 },
    { url = "https://files.pythonhosted.org/packages/47/da/99f4345d4ddf2845cb5b5bd0d93d554e84542d116934fde07a0c50bd4e9f/psutil-6.1.1-cp36-abi3-manylinux_2_17_aarch64.manylinux2014_aarch64.whl", hash = "sha256:33431e84fee02bc84ea36d9e2c4a6d395d479c9dd9bba2376c1f6ee8f3a4e0b3", size = 289017 },
    { url = "https://files.pythonhosted.org/packages/38/53/bd755c2896f4461fd4f36fa6a6dcb66a88a9e4b9fd4e5b66a77cf9d4a584/psutil-6.1.1-cp37-abi3-win32.whl", hash = "sha256:eaa912e0b11848c4d9279a93d7e2783df352b082f40111e078388701fd479e53", size = 250602 },
    { url = "https://files.pythonhosted.org/packages/7b/d7/7831438e6c3ebbfa6e01a927127a6cb42ad3ab844247f3c5b96bea25d73d/psutil-6.1.1-cp37-abi3-win_amd64.whl", hash = "sha256:f35cfccb065fff93529d2afb4a2e89e363fe63ca1e4a5da22b603a85833c2649", size = 254444 },
]

[[package]]
name = "ptyprocess"
version = "0.7.0"
source = { registry = "https://pypi.org/simple" }
sdist = { url = "https://files.pythonhosted.org/packages/20/e5/16ff212c1e452235a90aeb09066144d0c5a6a8c0834397e03f5224495c4e/ptyprocess-0.7.0.tar.gz", hash = "sha256:5c5d0a3b48ceee0b48485e0c26037c0acd7d29765ca3fbb5cb3831d347423220", size = 70762 }
wheels = [
    { url = "https://files.pythonhosted.org/packages/22/a6/858897256d0deac81a172289110f31629fc4cee19b6f01283303e18c8db3/ptyprocess-0.7.0-py2.py3-none-any.whl", hash = "sha256:4b41f3967fce3af57cc7e94b888626c18bf37a083e3651ca8feeb66d492fef35", size = 13993 },
]

[[package]]
name = "pure-eval"
version = "0.2.3"
source = { registry = "https://pypi.org/simple" }
sdist = { url = "https://files.pythonhosted.org/packages/cd/05/0a34433a064256a578f1783a10da6df098ceaa4a57bbeaa96a6c0352786b/pure_eval-0.2.3.tar.gz", hash = "sha256:5f4e983f40564c576c7c8635ae88db5956bb2229d7e9237d03b3c0b0190eaf42", size = 19752 }
wheels = [
    { url = "https://files.pythonhosted.org/packages/8e/37/efad0257dc6e593a18957422533ff0f87ede7c9c6ea010a2177d738fb82f/pure_eval-0.2.3-py3-none-any.whl", hash = "sha256:1db8e35b67b3d218d818ae653e27f06c3aa420901fa7b081ca98cbedc874e0d0", size = 11842 },
]

[[package]]
name = "pyasn1"
version = "0.6.1"
source = { registry = "https://pypi.org/simple" }
sdist = { url = "https://files.pythonhosted.org/packages/ba/e9/01f1a64245b89f039897cb0130016d79f77d52669aae6ee7b159a6c4c018/pyasn1-0.6.1.tar.gz", hash = "sha256:6f580d2bdd84365380830acf45550f2511469f673cb4a5ae3857a3170128b034", size = 145322 }
wheels = [
    { url = "https://files.pythonhosted.org/packages/c8/f1/d6a797abb14f6283c0ddff96bbdd46937f64122b8c925cab503dd37f8214/pyasn1-0.6.1-py3-none-any.whl", hash = "sha256:0d632f46f2ba09143da3a8afe9e33fb6f92fa2320ab7e886e2d0f7672af84629", size = 83135 },
]

[[package]]
name = "pyasn1-modules"
version = "0.4.1"
source = { registry = "https://pypi.org/simple" }
dependencies = [
    { name = "pyasn1" },
]
sdist = { url = "https://files.pythonhosted.org/packages/1d/67/6afbf0d507f73c32d21084a79946bfcfca5fbc62a72057e9c23797a737c9/pyasn1_modules-0.4.1.tar.gz", hash = "sha256:c28e2dbf9c06ad61c71a075c7e0f9fd0f1b0bb2d2ad4377f240d33ac2ab60a7c", size = 310028 }
wheels = [
    { url = "https://files.pythonhosted.org/packages/77/89/bc88a6711935ba795a679ea6ebee07e128050d6382eaa35a0a47c8032bdc/pyasn1_modules-0.4.1-py3-none-any.whl", hash = "sha256:49bfa96b45a292b711e986f222502c1c9a5e1f4e568fc30e2574a6c7d07838fd", size = 181537 },
]

[[package]]
name = "pycparser"
version = "2.22"
source = { registry = "https://pypi.org/simple" }
sdist = { url = "https://files.pythonhosted.org/packages/1d/b2/31537cf4b1ca988837256c910a668b553fceb8f069bedc4b1c826024b52c/pycparser-2.22.tar.gz", hash = "sha256:491c8be9c040f5390f5bf44a5b07752bd07f56edf992381b05c701439eec10f6", size = 172736 }
wheels = [
    { url = "https://files.pythonhosted.org/packages/13/a3/a812df4e2dd5696d1f351d58b8fe16a405b234ad2886a0dab9183fb78109/pycparser-2.22-py3-none-any.whl", hash = "sha256:c3702b6d3dd8c7abc1afa565d7e63d53a1d0bd86cdc24edd75470f4de499cfcc", size = 117552 },
]

[[package]]
name = "pygments"
version = "2.19.1"
source = { registry = "https://pypi.org/simple" }
sdist = { url = "https://files.pythonhosted.org/packages/7c/2d/c3338d48ea6cc0feb8446d8e6937e1408088a72a39937982cc6111d17f84/pygments-2.19.1.tar.gz", hash = "sha256:61c16d2a8576dc0649d9f39e089b5f02bcd27fba10d8fb4dcc28173f7a45151f", size = 4968581 }
wheels = [
    { url = "https://files.pythonhosted.org/packages/8a/0b/9fcc47d19c48b59121088dd6da2488a49d5f72dacf8262e2790a1d2c7d15/pygments-2.19.1-py3-none-any.whl", hash = "sha256:9ea1544ad55cecf4b8242fab6dd35a93bbce657034b0611ee383099054ab6d8c", size = 1225293 },
]

[[package]]
name = "pyogrio"
version = "0.10.0"
source = { registry = "https://pypi.org/simple" }
dependencies = [
    { name = "certifi" },
    { name = "numpy" },
    { name = "packaging" },
]
sdist = { url = "https://files.pythonhosted.org/packages/a5/8f/5a784595524a79c269f2b1c880f4fdb152867df700c97005dda51997da02/pyogrio-0.10.0.tar.gz", hash = "sha256:ec051cb568324de878828fae96379b71858933413e185148acb6c162851ab23c", size = 281950 }
wheels = [
    { url = "https://files.pythonhosted.org/packages/b5/b5/3c5dfd0b50cbce6f3d4e42c0484647feb1809dbe20e225c4c6abd067e69f/pyogrio-0.10.0-cp312-cp312-macosx_12_0_arm64.whl", hash = "sha256:2d6558b180e020f71ab7aa7f82d592ed3305c9f698d98f6d0a4637ec7a84c4ce", size = 15079211 },
    { url = "https://files.pythonhosted.org/packages/b8/9a/1ba9c707a094976f343bd0177741eaba0e842fa05ecd8ab97192db4f2ec1/pyogrio-0.10.0-cp312-cp312-macosx_12_0_x86_64.whl", hash = "sha256:a99102037eead8ba491bc57825c1e395ee31c9956d7bff7b4a9e4fdbff3a13c2", size = 16442782 },
    { url = "https://files.pythonhosted.org/packages/5e/bb/b4250746c2c85fea5004cae93e9e25ad01516e9e94e04de780a2e78139da/pyogrio-0.10.0-cp312-cp312-manylinux_2_17_x86_64.manylinux2014_x86_64.whl", hash = "sha256:3a4c373281d7cbf560c5b61f8f3c7442103ad7f1c7ac4ef3a84572ed7a5dd2f6", size = 23899832 },
    { url = "https://files.pythonhosted.org/packages/bd/4c/79e47e40a8e54e79a45133786a0a58209534f580591c933d40c5ed314fe7/pyogrio-0.10.0-cp312-cp312-manylinux_2_28_aarch64.whl", hash = "sha256:19f18411bdf836d24cdc08b9337eb3ec415e4ac4086ba64516b36b73a2e88622", size = 23081469 },
    { url = "https://files.pythonhosted.org/packages/47/78/2b62c8a340bcb0ea56b9ddf2ef5fd3d1f101dc0e98816b9e6da87c5ac3b7/pyogrio-0.10.0-cp312-cp312-manylinux_2_28_x86_64.whl", hash = "sha256:1abbcdd9876f30bebf1df8a0273f6cdeb29d03259290008275c7fddebe139f20", size = 24024758 },
    { url = "https://files.pythonhosted.org/packages/43/97/34605480f06b0ad9611bf58a174eccc6f3673275f3d519cf763391892881/pyogrio-0.10.0-cp312-cp312-win_amd64.whl", hash = "sha256:2a3e09839590d71ff832aa95c4f23fa00a2c63c3de82c1fbd4fb8d265792acfc", size = 16160294 },
    { url = "https://files.pythonhosted.org/packages/14/4a/4c8e4f5b9edbca46e0f8d6c1c0b56c0d4af0900c29f4bea22d37853c07f3/pyogrio-0.10.0-cp313-cp313-macosx_12_0_arm64.whl", hash = "sha256:c90478209537a31dcc65664a87a04c094bb0e08efe502908a6682b8cec0259bf", size = 15076879 },
    { url = "https://files.pythonhosted.org/packages/5f/be/7db0644eef9ef3382518399aaf3332827c43018112d2a74f78784fd496ec/pyogrio-0.10.0-cp313-cp313-macosx_12_0_x86_64.whl", hash = "sha256:fec45e1963b7058e5a1aa98598aed07c0858512c833d6aad2c672c3ec98bbf04", size = 16440405 },
    { url = "https://files.pythonhosted.org/packages/96/77/f199230ba86fe88b1f57e71428c169ed982de68a32d6082cd7c12d0f5d55/pyogrio-0.10.0-cp313-cp313-manylinux_2_17_x86_64.manylinux2014_x86_64.whl", hash = "sha256:28cb139f8a5d0365ede602230104b407ae52bb6b55173c8d5a35424d28c4a2c5", size = 23871511 },
    { url = "https://files.pythonhosted.org/packages/25/ac/ca483bec408b59c54f7129b0244cc9de21d8461aefe89ece7bd74ad33807/pyogrio-0.10.0-cp313-cp313-manylinux_2_28_aarch64.whl", hash = "sha256:cea0187fcc2d574e52af8cfab041fa0a7ad71d5ef6b94b49a3f3d2a04534a27e", size = 23048830 },
    { url = "https://files.pythonhosted.org/packages/d7/3e/c35f2d8dad95b24e568c468f09ff60fb61945065465e0ec7868400596566/pyogrio-0.10.0-cp313-cp313-manylinux_2_28_x86_64.whl", hash = "sha256:7c02b207ea8cf09c501ea3e95d29152781a00d3c32267286bc36fa457c332205", size = 23996873 },
    { url = "https://files.pythonhosted.org/packages/27/5d/0deb16d228362a097ee3258d0a887c9c0add4b9678bb4847b08a241e124d/pyogrio-0.10.0-cp313-cp313-win_amd64.whl", hash = "sha256:02e54bcfb305af75f829044b0045f74de31b77c2d6546f7aaf96822066147848", size = 16158260 },
]

[[package]]
name = "pyparsing"
version = "3.2.1"
source = { registry = "https://pypi.org/simple" }
sdist = { url = "https://files.pythonhosted.org/packages/8b/1a/3544f4f299a47911c2ab3710f534e52fea62a633c96806995da5d25be4b2/pyparsing-3.2.1.tar.gz", hash = "sha256:61980854fd66de3a90028d679a954d5f2623e83144b5afe5ee86f43d762e5f0a", size = 1067694 }
wheels = [
    { url = "https://files.pythonhosted.org/packages/1c/a7/c8a2d361bf89c0d9577c934ebb7421b25dc84bf3a8e3ac0a40aed9acc547/pyparsing-3.2.1-py3-none-any.whl", hash = "sha256:506ff4f4386c4cec0590ec19e6302d3aedb992fdc02c761e90416f158dacf8e1", size = 107716 },
]

[[package]]
name = "pyproj"
version = "3.7.0"
source = { registry = "https://pypi.org/simple" }
dependencies = [
    { name = "certifi" },
]
sdist = { url = "https://files.pythonhosted.org/packages/47/c2/0572c8e31aebf0270f15f3368adebd10fc473de9f09567a0743a3bc41c8d/pyproj-3.7.0.tar.gz", hash = "sha256:bf658f4aaf815d9d03c8121650b6f0b8067265c36e31bc6660b98ef144d81813", size = 225577 }
wheels = [
    { url = "https://files.pythonhosted.org/packages/bd/19/be806b711e9ebfb80411c653054157db128fffdd7f8493e3064136c8d880/pyproj-3.7.0-cp312-cp312-macosx_12_0_x86_64.whl", hash = "sha256:8cbec92bdd6e9933ca08795c12717d1384e9b51cf4b1acf0d753db255a75c51e", size = 6261400 },
    { url = "https://files.pythonhosted.org/packages/99/3b/8497995e8cae0049d013679c6a7ac6c57b816d590c733a388748dafe5af5/pyproj-3.7.0-cp312-cp312-macosx_14_0_arm64.whl", hash = "sha256:8c4a8e4d3ba76c3adac3c087544cf92f7f9a19ea34946904a13fca48cc1c0106", size = 4637848 },
    { url = "https://files.pythonhosted.org/packages/ea/f7/2a5b46d6f8da913d58d44942ab06ca4803b5424b73259b15344cf90040f6/pyproj-3.7.0-cp312-cp312-manylinux_2_17_aarch64.manylinux2014_aarch64.whl", hash = "sha256:82624fb42aa31f6b1a860fbc0316babd07fd712642bc31022df4e9b4056bf463", size = 6324856 },
    { url = "https://files.pythonhosted.org/packages/36/83/c257771077bcf9da20d0e97abc834f9037c219986cc76d40183903a30464/pyproj-3.7.0-cp312-cp312-manylinux_2_17_x86_64.manylinux2014_x86_64.whl", hash = "sha256:34e1bbb3f89c68d4a6835c40b2da8b27680eec60e8cc7cdb08c09bcc725b2b62", size = 9525831 },
    { url = "https://files.pythonhosted.org/packages/d6/50/a635de79def69fe03cdef3a4bd3bec780c30987bce3a15dd7099afb2506f/pyproj-3.7.0-cp312-cp312-win32.whl", hash = "sha256:952515d5592167ad4436b355485f82acebed2a49b46722159e4584b75a763dd3", size = 5811864 },
    { url = "https://files.pythonhosted.org/packages/a1/8b/96bc8c8f3eca4eb7fa3758fde0b755d1df30a19f494376e3ee8de1ef4e79/pyproj-3.7.0-cp312-cp312-win_amd64.whl", hash = "sha256:0692f806224e8ed82fe4acfa57268ff444fdaf9f330689f24c0d96e59480cce1", size = 6224720 },
    { url = "https://files.pythonhosted.org/packages/bf/da/a17c452bea1ff4cd58d6dc573055b9c8fb6af114b7d2c694782aec770865/pyproj-3.7.0-cp313-cp313-macosx_12_0_x86_64.whl", hash = "sha256:94e8b903a9e83448fd2379c49dec3e8cd83c9ed36f54354e68b601cef56d5426", size = 6254898 },
    { url = "https://files.pythonhosted.org/packages/c2/31/ab07b389f2caa527c95ab2ea1940d28879bd2a19e67b2529cb3e94648d26/pyproj-3.7.0-cp313-cp313-macosx_14_0_arm64.whl", hash = "sha256:64cb5c17d6f6305a8b978a40f95560c87c5b363fcac40632337955664437875a", size = 4628612 },
    { url = "https://files.pythonhosted.org/packages/1d/24/def3ded6529db3e3d8351ad73481730249ab57d8d876d502f86d7958ce06/pyproj-3.7.0-cp313-cp313-manylinux_2_17_aarch64.manylinux2014_aarch64.whl", hash = "sha256:2c54e9bdda7ab9c4a5af50f9d6e6ee7704e05fafd504896b96ed1208c7aea098", size = 6315895 },
    { url = "https://files.pythonhosted.org/packages/dd/14/07314f78302105d199fb25e73376d723efe9c2ef3906463aae209913a6d3/pyproj-3.7.0-cp313-cp313-manylinux_2_17_x86_64.manylinux2014_x86_64.whl", hash = "sha256:24fa4e9e0abba875f9524808410cc520067eaf38fd5549ed0ef7c43ac39923c9", size = 9466144 },
    { url = "https://files.pythonhosted.org/packages/00/f2/2a116920db3496e3ff3c94d7d8d15da41374f35cfe1b9e79682eca500a61/pyproj-3.7.0-cp313-cp313-win32.whl", hash = "sha256:b9e8353fc3c79dc14d1f5ac758a1a6e4eee04102c3c0b138670f121f5ac52eb4", size = 5807180 },
    { url = "https://files.pythonhosted.org/packages/f8/33/3c8c6302717096b54aa14ccbb271045ba04629e21cbf348f2f2dc94f69b4/pyproj-3.7.0-cp313-cp313-win_amd64.whl", hash = "sha256:10a8dc6ec61af97c89ff032647d743f8dc023645773da42ef43f7ae1125b3509", size = 6218036 },
]

[[package]]
name = "pyshp"
version = "2.3.1"
source = { registry = "https://pypi.org/simple" }
sdist = { url = "https://files.pythonhosted.org/packages/63/9f/0dd21250c60375a532c35e89fad8d5e8a3f1a2e3f7c389ccc5a60b05263e/pyshp-2.3.1.tar.gz", hash = "sha256:4caec82fd8dd096feba8217858068bacb2a3b5950f43c048c6dc32a3489d5af1", size = 1731544 }
wheels = [
    { url = "https://files.pythonhosted.org/packages/98/2f/68116db5b36b895c0450e3072b8cb6c2fac0359279b182ea97014d3c8ac0/pyshp-2.3.1-py2.py3-none-any.whl", hash = "sha256:67024c0ccdc352ba5db777c4e968483782dfa78f8e200672a90d2d30fd8b7b49", size = 46537 },
]

[[package]]
name = "pytest"
version = "8.3.4"
source = { registry = "https://pypi.org/simple" }
dependencies = [
    { name = "colorama", marker = "sys_platform == 'win32'" },
    { name = "iniconfig" },
    { name = "packaging" },
    { name = "pluggy" },
]
sdist = { url = "https://files.pythonhosted.org/packages/05/35/30e0d83068951d90a01852cb1cef56e5d8a09d20c7f511634cc2f7e0372a/pytest-8.3.4.tar.gz", hash = "sha256:965370d062bce11e73868e0335abac31b4d3de0e82f4007408d242b4f8610761", size = 1445919 }
wheels = [
    { url = "https://files.pythonhosted.org/packages/11/92/76a1c94d3afee238333bc0a42b82935dd8f9cf8ce9e336ff87ee14d9e1cf/pytest-8.3.4-py3-none-any.whl", hash = "sha256:50e16d954148559c9a74109af1eaf0c945ba2d8f30f0a3d3335edde19788b6f6", size = 343083 },
]

[[package]]
name = "pytest-cov"
version = "6.0.0"
source = { registry = "https://pypi.org/simple" }
dependencies = [
    { name = "coverage" },
    { name = "pytest" },
]
sdist = { url = "https://files.pythonhosted.org/packages/be/45/9b538de8cef30e17c7b45ef42f538a94889ed6a16f2387a6c89e73220651/pytest-cov-6.0.0.tar.gz", hash = "sha256:fde0b595ca248bb8e2d76f020b465f3b107c9632e6a1d1705f17834c89dcadc0", size = 66945 }
wheels = [
    { url = "https://files.pythonhosted.org/packages/36/3b/48e79f2cd6a61dbbd4807b4ed46cb564b4fd50a76166b1c4ea5c1d9e2371/pytest_cov-6.0.0-py3-none-any.whl", hash = "sha256:eee6f1b9e61008bd34975a4d5bab25801eb31898b032dd55addc93e96fcaaa35", size = 22949 },
]

[[package]]
name = "pytest-mock"
version = "3.14.0"
source = { registry = "https://pypi.org/simple" }
dependencies = [
    { name = "pytest" },
]
sdist = { url = "https://files.pythonhosted.org/packages/c6/90/a955c3ab35ccd41ad4de556596fa86685bf4fc5ffcc62d22d856cfd4e29a/pytest-mock-3.14.0.tar.gz", hash = "sha256:2719255a1efeceadbc056d6bf3df3d1c5015530fb40cf347c0f9afac88410bd0", size = 32814 }
wheels = [
    { url = "https://files.pythonhosted.org/packages/f2/3b/b26f90f74e2986a82df6e7ac7e319b8ea7ccece1caec9f8ab6104dc70603/pytest_mock-3.14.0-py3-none-any.whl", hash = "sha256:0b72c38033392a5f4621342fe11e9219ac11ec9d375f8e2a0c164539e0d70f6f", size = 9863 },
]

[[package]]
name = "pytest-subtests"
version = "0.14.1"
source = { registry = "https://pypi.org/simple" }
dependencies = [
    { name = "attrs" },
    { name = "pytest" },
]
sdist = { url = "https://files.pythonhosted.org/packages/c0/4c/ba9eab21a2250c2d46c06c0e3cd316850fde9a90da0ac8d0202f074c6817/pytest_subtests-0.14.1.tar.gz", hash = "sha256:350c00adc36c3aff676a66135c81aed9e2182e15f6c3ec8721366918bbbf7580", size = 17632 }
wheels = [
    { url = "https://files.pythonhosted.org/packages/a9/b7/7ca948d35642ae72500efda6ba6fa61dcb6683feb596d19c4747c63c0789/pytest_subtests-0.14.1-py3-none-any.whl", hash = "sha256:e92a780d98b43118c28a16044ad9b841727bd7cb6a417073b38fd2d7ccdf052d", size = 8833 },
]

[[package]]
name = "python-dateutil"
version = "2.9.0.post0"
source = { registry = "https://pypi.org/simple" }
dependencies = [
    { name = "six" },
]
sdist = { url = "https://files.pythonhosted.org/packages/66/c0/0c8b6ad9f17a802ee498c46e004a0eb49bc148f2fd230864601a86dcf6db/python-dateutil-2.9.0.post0.tar.gz", hash = "sha256:37dd54208da7e1cd875388217d5e00ebd4179249f90fb72437e91a35459a0ad3", size = 342432 }
wheels = [
    { url = "https://files.pythonhosted.org/packages/ec/57/56b9bcc3c9c6a792fcbaf139543cee77261f3651ca9da0c93f5c1221264b/python_dateutil-2.9.0.post0-py2.py3-none-any.whl", hash = "sha256:a8b2bc7bffae282281c8140a97d3aa9c14da0b136dfe83f850eea9a5f7470427", size = 229892 },
]

[[package]]
name = "pytz"
version = "2024.2"
source = { registry = "https://pypi.org/simple" }
sdist = { url = "https://files.pythonhosted.org/packages/3a/31/3c70bf7603cc2dca0f19bdc53b4537a797747a58875b552c8c413d963a3f/pytz-2024.2.tar.gz", hash = "sha256:2aa355083c50a0f93fa581709deac0c9ad65cca8a9e9beac660adcbd493c798a", size = 319692 }
wheels = [
    { url = "https://files.pythonhosted.org/packages/11/c3/005fcca25ce078d2cc29fd559379817424e94885510568bc1bc53d7d5846/pytz-2024.2-py2.py3-none-any.whl", hash = "sha256:31c7c1817eb7fae7ca4b8c7ee50c72f93aa2dd863de768e1ef4245d426aa0725", size = 508002 },
]

[[package]]
name = "pywin32"
version = "308"
source = { registry = "https://pypi.org/simple" }
wheels = [
    { url = "https://files.pythonhosted.org/packages/00/7c/d00d6bdd96de4344e06c4afbf218bc86b54436a94c01c71a8701f613aa56/pywin32-308-cp312-cp312-win32.whl", hash = "sha256:587f3e19696f4bf96fde9d8a57cec74a57021ad5f204c9e627e15c33ff568897", size = 5939729 },
    { url = "https://files.pythonhosted.org/packages/21/27/0c8811fbc3ca188f93b5354e7c286eb91f80a53afa4e11007ef661afa746/pywin32-308-cp312-cp312-win_amd64.whl", hash = "sha256:00b3e11ef09ede56c6a43c71f2d31857cf7c54b0ab6e78ac659497abd2834f47", size = 6543015 },
    { url = "https://files.pythonhosted.org/packages/9d/0f/d40f8373608caed2255781a3ad9a51d03a594a1248cd632d6a298daca693/pywin32-308-cp312-cp312-win_arm64.whl", hash = "sha256:9b4de86c8d909aed15b7011182c8cab38c8850de36e6afb1f0db22b8959e3091", size = 7976033 },
    { url = "https://files.pythonhosted.org/packages/a9/a4/aa562d8935e3df5e49c161b427a3a2efad2ed4e9cf81c3de636f1fdddfd0/pywin32-308-cp313-cp313-win32.whl", hash = "sha256:1c44539a37a5b7b21d02ab34e6a4d314e0788f1690d65b48e9b0b89f31abbbed", size = 5938579 },
    { url = "https://files.pythonhosted.org/packages/c7/50/b0efb8bb66210da67a53ab95fd7a98826a97ee21f1d22949863e6d588b22/pywin32-308-cp313-cp313-win_amd64.whl", hash = "sha256:fd380990e792eaf6827fcb7e187b2b4b1cede0585e3d0c9e84201ec27b9905e4", size = 6542056 },
    { url = "https://files.pythonhosted.org/packages/26/df/2b63e3e4f2df0224f8aaf6d131f54fe4e8c96400eb9df563e2aae2e1a1f9/pywin32-308-cp313-cp313-win_arm64.whl", hash = "sha256:ef313c46d4c18dfb82a2431e3051ac8f112ccee1a34f29c263c583c568db63cd", size = 7974986 },
]

[[package]]
name = "pyyaml"
version = "6.0.2"
source = { registry = "https://pypi.org/simple" }
sdist = { url = "https://files.pythonhosted.org/packages/54/ed/79a089b6be93607fa5cdaedf301d7dfb23af5f25c398d5ead2525b063e17/pyyaml-6.0.2.tar.gz", hash = "sha256:d584d9ec91ad65861cc08d42e834324ef890a082e591037abe114850ff7bbc3e", size = 130631 }
wheels = [
    { url = "https://files.pythonhosted.org/packages/86/0c/c581167fc46d6d6d7ddcfb8c843a4de25bdd27e4466938109ca68492292c/PyYAML-6.0.2-cp312-cp312-macosx_10_9_x86_64.whl", hash = "sha256:c70c95198c015b85feafc136515252a261a84561b7b1d51e3384e0655ddf25ab", size = 183873 },
    { url = "https://files.pythonhosted.org/packages/a8/0c/38374f5bb272c051e2a69281d71cba6fdb983413e6758b84482905e29a5d/PyYAML-6.0.2-cp312-cp312-macosx_11_0_arm64.whl", hash = "sha256:ce826d6ef20b1bc864f0a68340c8b3287705cae2f8b4b1d932177dcc76721725", size = 173302 },
    { url = "https://files.pythonhosted.org/packages/c3/93/9916574aa8c00aa06bbac729972eb1071d002b8e158bd0e83a3b9a20a1f7/PyYAML-6.0.2-cp312-cp312-manylinux_2_17_aarch64.manylinux2014_aarch64.whl", hash = "sha256:1f71ea527786de97d1a0cc0eacd1defc0985dcf6b3f17bb77dcfc8c34bec4dc5", size = 739154 },
    { url = "https://files.pythonhosted.org/packages/95/0f/b8938f1cbd09739c6da569d172531567dbcc9789e0029aa070856f123984/PyYAML-6.0.2-cp312-cp312-manylinux_2_17_s390x.manylinux2014_s390x.whl", hash = "sha256:9b22676e8097e9e22e36d6b7bda33190d0d400f345f23d4065d48f4ca7ae0425", size = 766223 },
    { url = "https://files.pythonhosted.org/packages/b9/2b/614b4752f2e127db5cc206abc23a8c19678e92b23c3db30fc86ab731d3bd/PyYAML-6.0.2-cp312-cp312-manylinux_2_17_x86_64.manylinux2014_x86_64.whl", hash = "sha256:80bab7bfc629882493af4aa31a4cfa43a4c57c83813253626916b8c7ada83476", size = 767542 },
    { url = "https://files.pythonhosted.org/packages/d4/00/dd137d5bcc7efea1836d6264f049359861cf548469d18da90cd8216cf05f/PyYAML-6.0.2-cp312-cp312-musllinux_1_1_aarch64.whl", hash = "sha256:0833f8694549e586547b576dcfaba4a6b55b9e96098b36cdc7ebefe667dfed48", size = 731164 },
    { url = "https://files.pythonhosted.org/packages/c9/1f/4f998c900485e5c0ef43838363ba4a9723ac0ad73a9dc42068b12aaba4e4/PyYAML-6.0.2-cp312-cp312-musllinux_1_1_x86_64.whl", hash = "sha256:8b9c7197f7cb2738065c481a0461e50ad02f18c78cd75775628afb4d7137fb3b", size = 756611 },
    { url = "https://files.pythonhosted.org/packages/df/d1/f5a275fdb252768b7a11ec63585bc38d0e87c9e05668a139fea92b80634c/PyYAML-6.0.2-cp312-cp312-win32.whl", hash = "sha256:ef6107725bd54b262d6dedcc2af448a266975032bc85ef0172c5f059da6325b4", size = 140591 },
    { url = "https://files.pythonhosted.org/packages/0c/e8/4f648c598b17c3d06e8753d7d13d57542b30d56e6c2dedf9c331ae56312e/PyYAML-6.0.2-cp312-cp312-win_amd64.whl", hash = "sha256:7e7401d0de89a9a855c839bc697c079a4af81cf878373abd7dc625847d25cbd8", size = 156338 },
    { url = "https://files.pythonhosted.org/packages/ef/e3/3af305b830494fa85d95f6d95ef7fa73f2ee1cc8ef5b495c7c3269fb835f/PyYAML-6.0.2-cp313-cp313-macosx_10_13_x86_64.whl", hash = "sha256:efdca5630322a10774e8e98e1af481aad470dd62c3170801852d752aa7a783ba", size = 181309 },
    { url = "https://files.pythonhosted.org/packages/45/9f/3b1c20a0b7a3200524eb0076cc027a970d320bd3a6592873c85c92a08731/PyYAML-6.0.2-cp313-cp313-macosx_11_0_arm64.whl", hash = "sha256:50187695423ffe49e2deacb8cd10510bc361faac997de9efef88badc3bb9e2d1", size = 171679 },
    { url = "https://files.pythonhosted.org/packages/7c/9a/337322f27005c33bcb656c655fa78325b730324c78620e8328ae28b64d0c/PyYAML-6.0.2-cp313-cp313-manylinux_2_17_aarch64.manylinux2014_aarch64.whl", hash = "sha256:0ffe8360bab4910ef1b9e87fb812d8bc0a308b0d0eef8c8f44e0254ab3b07133", size = 733428 },
    { url = "https://files.pythonhosted.org/packages/a3/69/864fbe19e6c18ea3cc196cbe5d392175b4cf3d5d0ac1403ec3f2d237ebb5/PyYAML-6.0.2-cp313-cp313-manylinux_2_17_s390x.manylinux2014_s390x.whl", hash = "sha256:17e311b6c678207928d649faa7cb0d7b4c26a0ba73d41e99c4fff6b6c3276484", size = 763361 },
    { url = "https://files.pythonhosted.org/packages/04/24/b7721e4845c2f162d26f50521b825fb061bc0a5afcf9a386840f23ea19fa/PyYAML-6.0.2-cp313-cp313-manylinux_2_17_x86_64.manylinux2014_x86_64.whl", hash = "sha256:70b189594dbe54f75ab3a1acec5f1e3faa7e8cf2f1e08d9b561cb41b845f69d5", size = 759523 },
    { url = "https://files.pythonhosted.org/packages/2b/b2/e3234f59ba06559c6ff63c4e10baea10e5e7df868092bf9ab40e5b9c56b6/PyYAML-6.0.2-cp313-cp313-musllinux_1_1_aarch64.whl", hash = "sha256:41e4e3953a79407c794916fa277a82531dd93aad34e29c2a514c2c0c5fe971cc", size = 726660 },
    { url = "https://files.pythonhosted.org/packages/fe/0f/25911a9f080464c59fab9027482f822b86bf0608957a5fcc6eaac85aa515/PyYAML-6.0.2-cp313-cp313-musllinux_1_1_x86_64.whl", hash = "sha256:68ccc6023a3400877818152ad9a1033e3db8625d899c72eacb5a668902e4d652", size = 751597 },
    { url = "https://files.pythonhosted.org/packages/14/0d/e2c3b43bbce3cf6bd97c840b46088a3031085179e596d4929729d8d68270/PyYAML-6.0.2-cp313-cp313-win32.whl", hash = "sha256:bc2fa7c6b47d6bc618dd7fb02ef6fdedb1090ec036abab80d4681424b84c1183", size = 140527 },
    { url = "https://files.pythonhosted.org/packages/fa/de/02b54f42487e3d3c6efb3f89428677074ca7bf43aae402517bc7cca949f3/PyYAML-6.0.2-cp313-cp313-win_amd64.whl", hash = "sha256:8388ee1976c416731879ac16da0aff3f63b286ffdd57cdeb95f3f2e085687563", size = 156446 },
]

[[package]]
name = "pyzmq"
version = "26.2.0"
source = { registry = "https://pypi.org/simple" }
dependencies = [
    { name = "cffi", marker = "implementation_name == 'pypy'" },
]
sdist = { url = "https://files.pythonhosted.org/packages/fd/05/bed626b9f7bb2322cdbbf7b4bd8f54b1b617b0d2ab2d3547d6e39428a48e/pyzmq-26.2.0.tar.gz", hash = "sha256:070672c258581c8e4f640b5159297580a9974b026043bd4ab0470be9ed324f1f", size = 271975 }
wheels = [
    { url = "https://files.pythonhosted.org/packages/28/2f/78a766c8913ad62b28581777ac4ede50c6d9f249d39c2963e279524a1bbe/pyzmq-26.2.0-cp312-cp312-macosx_10_15_universal2.whl", hash = "sha256:ded0fc7d90fe93ae0b18059930086c51e640cdd3baebdc783a695c77f123dcd9", size = 1343105 },
    { url = "https://files.pythonhosted.org/packages/b7/9c/4b1e2d3d4065be715e007fe063ec7885978fad285f87eae1436e6c3201f4/pyzmq-26.2.0-cp312-cp312-macosx_10_9_x86_64.whl", hash = "sha256:17bf5a931c7f6618023cdacc7081f3f266aecb68ca692adac015c383a134ca52", size = 1008365 },
    { url = "https://files.pythonhosted.org/packages/4f/ef/5a23ec689ff36d7625b38d121ef15abfc3631a9aecb417baf7a4245e4124/pyzmq-26.2.0-cp312-cp312-manylinux_2_17_aarch64.manylinux2014_aarch64.whl", hash = "sha256:55cf66647e49d4621a7e20c8d13511ef1fe1efbbccf670811864452487007e08", size = 665923 },
    { url = "https://files.pythonhosted.org/packages/ae/61/d436461a47437d63c6302c90724cf0981883ec57ceb6073873f32172d676/pyzmq-26.2.0-cp312-cp312-manylinux_2_17_i686.manylinux2014_i686.whl", hash = "sha256:4661c88db4a9e0f958c8abc2b97472e23061f0bc737f6f6179d7a27024e1faa5", size = 903400 },
    { url = "https://files.pythonhosted.org/packages/47/42/fc6d35ecefe1739a819afaf6f8e686f7f02a4dd241c78972d316f403474c/pyzmq-26.2.0-cp312-cp312-manylinux_2_17_x86_64.manylinux2014_x86_64.whl", hash = "sha256:ea7f69de383cb47522c9c208aec6dd17697db7875a4674c4af3f8cfdac0bdeae", size = 860034 },
    { url = "https://files.pythonhosted.org/packages/07/3b/44ea6266a6761e9eefaa37d98fabefa112328808ac41aa87b4bbb668af30/pyzmq-26.2.0-cp312-cp312-manylinux_2_28_x86_64.whl", hash = "sha256:7f98f6dfa8b8ccaf39163ce872bddacca38f6a67289116c8937a02e30bbe9711", size = 860579 },
    { url = "https://files.pythonhosted.org/packages/38/6f/4df2014ab553a6052b0e551b37da55166991510f9e1002c89cab7ce3b3f2/pyzmq-26.2.0-cp312-cp312-musllinux_1_1_aarch64.whl", hash = "sha256:e3e0210287329272539eea617830a6a28161fbbd8a3271bf4150ae3e58c5d0e6", size = 1196246 },
    { url = "https://files.pythonhosted.org/packages/38/9d/ee240fc0c9fe9817f0c9127a43238a3e28048795483c403cc10720ddef22/pyzmq-26.2.0-cp312-cp312-musllinux_1_1_i686.whl", hash = "sha256:6b274e0762c33c7471f1a7471d1a2085b1a35eba5cdc48d2ae319f28b6fc4de3", size = 1507441 },
    { url = "https://files.pythonhosted.org/packages/85/4f/01711edaa58d535eac4a26c294c617c9a01f09857c0ce191fd574d06f359/pyzmq-26.2.0-cp312-cp312-musllinux_1_1_x86_64.whl", hash = "sha256:29c6a4635eef69d68a00321e12a7d2559fe2dfccfa8efae3ffb8e91cd0b36a8b", size = 1406498 },
    { url = "https://files.pythonhosted.org/packages/07/18/907134c85c7152f679ed744e73e645b365f3ad571f38bdb62e36f347699a/pyzmq-26.2.0-cp312-cp312-win32.whl", hash = "sha256:989d842dc06dc59feea09e58c74ca3e1678c812a4a8a2a419046d711031f69c7", size = 575533 },
    { url = "https://files.pythonhosted.org/packages/ce/2c/a6f4a20202a4d3c582ad93f95ee78d79bbdc26803495aec2912b17dbbb6c/pyzmq-26.2.0-cp312-cp312-win_amd64.whl", hash = "sha256:2a50625acdc7801bc6f74698c5c583a491c61d73c6b7ea4dee3901bb99adb27a", size = 637768 },
    { url = "https://files.pythonhosted.org/packages/5f/0e/eb16ff731632d30554bf5af4dbba3ffcd04518219d82028aea4ae1b02ca5/pyzmq-26.2.0-cp312-cp312-win_arm64.whl", hash = "sha256:4d29ab8592b6ad12ebbf92ac2ed2bedcfd1cec192d8e559e2e099f648570e19b", size = 540675 },
    { url = "https://files.pythonhosted.org/packages/04/a7/0f7e2f6c126fe6e62dbae0bc93b1bd3f1099cf7fea47a5468defebe3f39d/pyzmq-26.2.0-cp313-cp313-macosx_10_13_x86_64.whl", hash = "sha256:9dd8cd1aeb00775f527ec60022004d030ddc51d783d056e3e23e74e623e33726", size = 1006564 },
    { url = "https://files.pythonhosted.org/packages/31/b6/a187165c852c5d49f826a690857684333a6a4a065af0a6015572d2284f6a/pyzmq-26.2.0-cp313-cp313-macosx_10_15_universal2.whl", hash = "sha256:28c812d9757fe8acecc910c9ac9dafd2ce968c00f9e619db09e9f8f54c3a68a3", size = 1340447 },
    { url = "https://files.pythonhosted.org/packages/68/ba/f4280c58ff71f321602a6e24fd19879b7e79793fb8ab14027027c0fb58ef/pyzmq-26.2.0-cp313-cp313-manylinux_2_17_aarch64.manylinux2014_aarch64.whl", hash = "sha256:4d80b1dd99c1942f74ed608ddb38b181b87476c6a966a88a950c7dee118fdf50", size = 665485 },
    { url = "https://files.pythonhosted.org/packages/77/b5/c987a5c53c7d8704216f29fc3d810b32f156bcea488a940e330e1bcbb88d/pyzmq-26.2.0-cp313-cp313-manylinux_2_17_i686.manylinux2014_i686.whl", hash = "sha256:8c997098cc65e3208eca09303630e84d42718620e83b733d0fd69543a9cab9cb", size = 903484 },
    { url = "https://files.pythonhosted.org/packages/29/c9/07da157d2db18c72a7eccef8e684cefc155b712a88e3d479d930aa9eceba/pyzmq-26.2.0-cp313-cp313-manylinux_2_17_x86_64.manylinux2014_x86_64.whl", hash = "sha256:7ad1bc8d1b7a18497dda9600b12dc193c577beb391beae5cd2349184db40f187", size = 859981 },
    { url = "https://files.pythonhosted.org/packages/43/09/e12501bd0b8394b7d02c41efd35c537a1988da67fc9c745cae9c6c776d31/pyzmq-26.2.0-cp313-cp313-manylinux_2_28_x86_64.whl", hash = "sha256:bea2acdd8ea4275e1278350ced63da0b166421928276c7c8e3f9729d7402a57b", size = 860334 },
    { url = "https://files.pythonhosted.org/packages/eb/ff/f5ec1d455f8f7385cc0a8b2acd8c807d7fade875c14c44b85c1bddabae21/pyzmq-26.2.0-cp313-cp313-musllinux_1_1_aarch64.whl", hash = "sha256:23f4aad749d13698f3f7b64aad34f5fc02d6f20f05999eebc96b89b01262fb18", size = 1196179 },
    { url = "https://files.pythonhosted.org/packages/ec/8a/bb2ac43295b1950fe436a81fc5b298be0b96ac76fb029b514d3ed58f7b27/pyzmq-26.2.0-cp313-cp313-musllinux_1_1_i686.whl", hash = "sha256:a4f96f0d88accc3dbe4a9025f785ba830f968e21e3e2c6321ccdfc9aef755115", size = 1507668 },
    { url = "https://files.pythonhosted.org/packages/a9/49/dbc284ebcfd2dca23f6349227ff1616a7ee2c4a35fe0a5d6c3deff2b4fed/pyzmq-26.2.0-cp313-cp313-musllinux_1_1_x86_64.whl", hash = "sha256:ced65e5a985398827cc9276b93ef6dfabe0273c23de8c7931339d7e141c2818e", size = 1406539 },
    { url = "https://files.pythonhosted.org/packages/00/68/093cdce3fe31e30a341d8e52a1ad86392e13c57970d722c1f62a1d1a54b6/pyzmq-26.2.0-cp313-cp313-win32.whl", hash = "sha256:31507f7b47cc1ead1f6e86927f8ebb196a0bab043f6345ce070f412a59bf87b5", size = 575567 },
    { url = "https://files.pythonhosted.org/packages/92/ae/6cc4657148143412b5819b05e362ae7dd09fb9fe76e2a539dcff3d0386bc/pyzmq-26.2.0-cp313-cp313-win_amd64.whl", hash = "sha256:70fc7fcf0410d16ebdda9b26cbd8bf8d803d220a7f3522e060a69a9c87bf7bad", size = 637551 },
    { url = "https://files.pythonhosted.org/packages/6c/67/fbff102e201688f97c8092e4c3445d1c1068c2f27bbd45a578df97ed5f94/pyzmq-26.2.0-cp313-cp313-win_arm64.whl", hash = "sha256:c3789bd5768ab5618ebf09cef6ec2b35fed88709b104351748a63045f0ff9797", size = 540378 },
    { url = "https://files.pythonhosted.org/packages/3f/fe/2d998380b6e0122c6c4bdf9b6caf490831e5f5e2d08a203b5adff060c226/pyzmq-26.2.0-cp313-cp313t-macosx_10_13_x86_64.whl", hash = "sha256:034da5fc55d9f8da09015d368f519478a52675e558c989bfcb5cf6d4e16a7d2a", size = 1007378 },
    { url = "https://files.pythonhosted.org/packages/4a/f4/30d6e7157f12b3a0390bde94d6a8567cdb88846ed068a6e17238a4ccf600/pyzmq-26.2.0-cp313-cp313t-macosx_10_15_universal2.whl", hash = "sha256:c92d73464b886931308ccc45b2744e5968cbaade0b1d6aeb40d8ab537765f5bc", size = 1329532 },
    { url = "https://files.pythonhosted.org/packages/82/86/3fe917870e15ee1c3ad48229a2a64458e36036e64b4afa9659045d82bfa8/pyzmq-26.2.0-cp313-cp313t-manylinux_2_17_aarch64.manylinux2014_aarch64.whl", hash = "sha256:794a4562dcb374f7dbbfb3f51d28fb40123b5a2abadee7b4091f93054909add5", size = 653242 },
    { url = "https://files.pythonhosted.org/packages/50/2d/242e7e6ef6c8c19e6cb52d095834508cd581ffb925699fd3c640cdc758f1/pyzmq-26.2.0-cp313-cp313t-manylinux_2_17_i686.manylinux2014_i686.whl", hash = "sha256:aee22939bb6075e7afededabad1a56a905da0b3c4e3e0c45e75810ebe3a52672", size = 888404 },
    { url = "https://files.pythonhosted.org/packages/ac/11/7270566e1f31e4ea73c81ec821a4b1688fd551009a3d2bab11ec66cb1e8f/pyzmq-26.2.0-cp313-cp313t-manylinux_2_17_x86_64.manylinux2014_x86_64.whl", hash = "sha256:2ae90ff9dad33a1cfe947d2c40cb9cb5e600d759ac4f0fd22616ce6540f72797", size = 845858 },
    { url = "https://files.pythonhosted.org/packages/91/d5/72b38fbc69867795c8711bdd735312f9fef1e3d9204e2f63ab57085434b9/pyzmq-26.2.0-cp313-cp313t-manylinux_2_28_x86_64.whl", hash = "sha256:43a47408ac52647dfabbc66a25b05b6a61700b5165807e3fbd40063fcaf46386", size = 847375 },
    { url = "https://files.pythonhosted.org/packages/dd/9a/10ed3c7f72b4c24e719c59359fbadd1a27556a28b36cdf1cd9e4fb7845d5/pyzmq-26.2.0-cp313-cp313t-musllinux_1_1_aarch64.whl", hash = "sha256:25bf2374a2a8433633c65ccb9553350d5e17e60c8eb4de4d92cc6bd60f01d306", size = 1183489 },
    { url = "https://files.pythonhosted.org/packages/72/2d/8660892543fabf1fe41861efa222455811adac9f3c0818d6c3170a1153e3/pyzmq-26.2.0-cp313-cp313t-musllinux_1_1_i686.whl", hash = "sha256:007137c9ac9ad5ea21e6ad97d3489af654381324d5d3ba614c323f60dab8fae6", size = 1492932 },
    { url = "https://files.pythonhosted.org/packages/7b/d6/32fd69744afb53995619bc5effa2a405ae0d343cd3e747d0fbc43fe894ee/pyzmq-26.2.0-cp313-cp313t-musllinux_1_1_x86_64.whl", hash = "sha256:470d4a4f6d48fb34e92d768b4e8a5cc3780db0d69107abf1cd7ff734b9766eb0", size = 1392485 },
]

[[package]]
name = "rasterio"
version = "1.4.3"
source = { registry = "https://pypi.org/simple" }
dependencies = [
    { name = "affine" },
    { name = "attrs" },
    { name = "certifi" },
    { name = "click" },
    { name = "click-plugins" },
    { name = "cligj" },
    { name = "numpy" },
    { name = "pyparsing" },
]
sdist = { url = "https://files.pythonhosted.org/packages/de/19/ab4326e419b543da623ce4191f68e3f36a4d9adc64f3df5c78f044d8d9ca/rasterio-1.4.3.tar.gz", hash = "sha256:201f05dbc7c4739dacb2c78a1cf4e09c0b7265b0a4d16ccbd1753ce4f2af350a", size = 442990 }
wheels = [
    { url = "https://files.pythonhosted.org/packages/5a/f2/b7417292ceace70d815760f7e41fe5b0244ebff78ede11b1ffa9ca01c370/rasterio-1.4.3-cp312-cp312-macosx_10_15_x86_64.whl", hash = "sha256:e703e4b2c74c678786d5d110a3f30e26f3acfd65f09ccf35f69683a532f7a772", size = 21514543 },
    { url = "https://files.pythonhosted.org/packages/b2/ea/e21010457847b26bb4aea3983e9b44afbcefef07defc5e9a3285a8fe2f0c/rasterio-1.4.3-cp312-cp312-macosx_14_0_arm64.whl", hash = "sha256:38a126f8dbf405cd3450b5bd10c6cc493a2e1be4cf83442d26f5e4f412372d36", size = 18735924 },
    { url = "https://files.pythonhosted.org/packages/67/72/331727423b28fffdfd8bf18bdc55c18d374c0fefd2dde390cd833f8f4477/rasterio-1.4.3-cp312-cp312-manylinux_2_17_x86_64.manylinux2014_x86_64.whl", hash = "sha256:8e90c2c300294265c16becc9822337ded0f01fb8664500b4d77890d633d8cd0e", size = 22251721 },
    { url = "https://files.pythonhosted.org/packages/be/cc/453816b489af94b9a243eda889865973d518989ba6923b2381f6d6722b43/rasterio-1.4.3-cp312-cp312-win_amd64.whl", hash = "sha256:a962ad4c29feaf38b1d7a94389313127de3646a5b9b734fbf9a04e16051a27ff", size = 25430154 },
    { url = "https://files.pythonhosted.org/packages/2e/e0/718c06b825d1f62077913e5bff1e70b71ac673718b135d55a0256d88d4ba/rasterio-1.4.3-cp313-cp313-macosx_10_15_x86_64.whl", hash = "sha256:5d4fcb635379b3d7b2f5e944c153849e3d27e93f35ad73ad4d3f0b8a580f0c8e", size = 21532284 },
    { url = "https://files.pythonhosted.org/packages/bb/a8/3b6b11923300d6835453d1157fabb518338067a67366c5c52e9df9a2314f/rasterio-1.4.3-cp313-cp313-macosx_14_0_arm64.whl", hash = "sha256:98a9c89eade8c779e8ac1e525269faaa18c6b9818fc3c72cfc4627df71c66d0d", size = 18729960 },
    { url = "https://files.pythonhosted.org/packages/05/19/94d6c66184c7d0f9374330c714f62c147dbb53eda9efdcc8fc6e2ac454c5/rasterio-1.4.3-cp313-cp313-manylinux_2_17_x86_64.manylinux2014_x86_64.whl", hash = "sha256:d9bab1a0bb22b8bed1db34b5258db93d790ed4e61ef21ac055a7c6933c8d5e84", size = 22237518 },
    { url = "https://files.pythonhosted.org/packages/df/88/9db5f49ebfdd9c12365e4cac76c34ccb1a642b1c8cbab4124b3c681495de/rasterio-1.4.3-cp313-cp313-win_amd64.whl", hash = "sha256:1839960e2f3057a6daa323ccf67b330f8f2f0dbd4a50cc7031e88e649301c5c0", size = 25424949 },
]

[[package]]
name = "regionmask"
version = "0.13.0"
source = { registry = "https://pypi.org/simple" }
dependencies = [
    { name = "geopandas" },
    { name = "numpy" },
    { name = "packaging" },
    { name = "pooch" },
    { name = "rasterio" },
    { name = "shapely" },
    { name = "xarray" },
]
sdist = { url = "https://files.pythonhosted.org/packages/aa/81/cfc8d8531afde661d730c51b6252849a782989c7e122394987f0ff4e123e/regionmask-0.13.0.tar.gz", hash = "sha256:56fd11986cd2f03bd3ac3ecb19399bff3e8cb79e151f7e33e18121735123abdf", size = 311101 }
wheels = [
    { url = "https://files.pythonhosted.org/packages/35/a4/fea8facd319ce29c27520406825e76c87fe07415cf34517e6e35cfb8f9fd/regionmask-0.13.0-py3-none-any.whl", hash = "sha256:3e1b58260f047904aa225dd8692ef48d697afa73760c66a69a51ff41ab2acd26", size = 72316 },
]

[[package]]
name = "requests"
version = "2.32.3"
source = { registry = "https://pypi.org/simple" }
dependencies = [
    { name = "certifi" },
    { name = "charset-normalizer" },
    { name = "idna" },
    { name = "urllib3" },
]
sdist = { url = "https://files.pythonhosted.org/packages/63/70/2bf7780ad2d390a8d301ad0b550f1581eadbd9a20f896afe06353c2a2913/requests-2.32.3.tar.gz", hash = "sha256:55365417734eb18255590a9ff9eb97e9e1da868d4ccd6402399eaf68af20a760", size = 131218 }
wheels = [
    { url = "https://files.pythonhosted.org/packages/f9/9b/335f9764261e915ed497fcdeb11df5dfd6f7bf257d4a6a2a686d80da4d54/requests-2.32.3-py3-none-any.whl", hash = "sha256:70761cfe03c773ceb22aa2f671b4757976145175cdfca038c02654d061d6dcc6", size = 64928 },
]

[[package]]
name = "requests-oauthlib"
version = "2.0.0"
source = { registry = "https://pypi.org/simple" }
dependencies = [
    { name = "oauthlib" },
    { name = "requests" },
]
sdist = { url = "https://files.pythonhosted.org/packages/42/f2/05f29bc3913aea15eb670be136045bf5c5bbf4b99ecb839da9b422bb2c85/requests-oauthlib-2.0.0.tar.gz", hash = "sha256:b3dffaebd884d8cd778494369603a9e7b58d29111bf6b41bdc2dcd87203af4e9", size = 55650 }
wheels = [
    { url = "https://files.pythonhosted.org/packages/3b/5d/63d4ae3b9daea098d5d6f5da83984853c1bbacd5dc826764b249fe119d24/requests_oauthlib-2.0.0-py2.py3-none-any.whl", hash = "sha256:7dd8a5c40426b779b0868c404bdef9768deccf22749cde15852df527e6269b36", size = 24179 },
]

[[package]]
name = "requirements-parser"
version = "0.11.0"
source = { registry = "https://pypi.org/simple" }
dependencies = [
    { name = "packaging" },
    { name = "types-setuptools" },
]
sdist = { url = "https://files.pythonhosted.org/packages/05/70/80ed53ebd21853855aad552d4ed6c4934df62cd32fe9a3669fcdef59429c/requirements_parser-0.11.0.tar.gz", hash = "sha256:35f36dc969d14830bf459803da84f314dc3d17c802592e9e970f63d0359e5920", size = 23663 }
wheels = [
    { url = "https://files.pythonhosted.org/packages/88/33/190393a7d36872e237cbc99e6c44d9a078a1ba7b406462fe6eafd5a28e04/requirements_parser-0.11.0-py3-none-any.whl", hash = "sha256:50379eb50311834386c2568263ae5225d7b9d0867fb55cf4ecc93959de2c2684", size = 14800 },
]

[[package]]
name = "rsa"
version = "4.9"
source = { registry = "https://pypi.org/simple" }
dependencies = [
    { name = "pyasn1" },
]
sdist = { url = "https://files.pythonhosted.org/packages/aa/65/7d973b89c4d2351d7fb232c2e452547ddfa243e93131e7cfa766da627b52/rsa-4.9.tar.gz", hash = "sha256:e38464a49c6c85d7f1351b0126661487a7e0a14a50f1675ec50eb34d4f20ef21", size = 29711 }
wheels = [
    { url = "https://files.pythonhosted.org/packages/49/97/fa78e3d2f65c02c8e1268b9aba606569fe97f6c8f7c2d74394553347c145/rsa-4.9-py3-none-any.whl", hash = "sha256:90260d9058e514786967344d0ef75fa8727eed8a7d2e43ce9f4bcf1b536174f7", size = 34315 },
]

[[package]]
name = "ruff"
version = "0.9.4"
source = { registry = "https://pypi.org/simple" }
sdist = { url = "https://files.pythonhosted.org/packages/c0/17/529e78f49fc6f8076f50d985edd9a2cf011d1dbadb1cdeacc1d12afc1d26/ruff-0.9.4.tar.gz", hash = "sha256:6907ee3529244bb0ed066683e075f09285b38dd5b4039370df6ff06041ca19e7", size = 3599458 }
wheels = [
    { url = "https://files.pythonhosted.org/packages/b6/f8/3fafb7804d82e0699a122101b5bee5f0d6e17c3a806dcbc527bb7d3f5b7a/ruff-0.9.4-py3-none-linux_armv6l.whl", hash = "sha256:64e73d25b954f71ff100bb70f39f1ee09e880728efb4250c632ceed4e4cdf706", size = 11668400 },
    { url = "https://files.pythonhosted.org/packages/2e/a6/2efa772d335da48a70ab2c6bb41a096c8517ca43c086ea672d51079e3d1f/ruff-0.9.4-py3-none-macosx_10_12_x86_64.whl", hash = "sha256:6ce6743ed64d9afab4fafeaea70d3631b4d4b28b592db21a5c2d1f0ef52934bf", size = 11628395 },
    { url = "https://files.pythonhosted.org/packages/dc/d7/cd822437561082f1c9d7225cc0d0fbb4bad117ad7ac3c41cd5d7f0fa948c/ruff-0.9.4-py3-none-macosx_11_0_arm64.whl", hash = "sha256:54499fb08408e32b57360f6f9de7157a5fec24ad79cb3f42ef2c3f3f728dfe2b", size = 11090052 },
    { url = "https://files.pythonhosted.org/packages/9e/67/3660d58e893d470abb9a13f679223368ff1684a4ef40f254a0157f51b448/ruff-0.9.4-py3-none-manylinux_2_17_aarch64.manylinux2014_aarch64.whl", hash = "sha256:37c892540108314a6f01f105040b5106aeb829fa5fb0561d2dcaf71485021137", size = 11882221 },
    { url = "https://files.pythonhosted.org/packages/79/d1/757559995c8ba5f14dfec4459ef2dd3fcea82ac43bc4e7c7bf47484180c0/ruff-0.9.4-py3-none-manylinux_2_17_armv7l.manylinux2014_armv7l.whl", hash = "sha256:de9edf2ce4b9ddf43fd93e20ef635a900e25f622f87ed6e3047a664d0e8f810e", size = 11424862 },
    { url = "https://files.pythonhosted.org/packages/c0/96/7915a7c6877bb734caa6a2af424045baf6419f685632469643dbd8eb2958/ruff-0.9.4-py3-none-manylinux_2_17_i686.manylinux2014_i686.whl", hash = "sha256:87c90c32357c74f11deb7fbb065126d91771b207bf9bfaaee01277ca59b574ec", size = 12626735 },
    { url = "https://files.pythonhosted.org/packages/0e/cc/dadb9b35473d7cb17c7ffe4737b4377aeec519a446ee8514123ff4a26091/ruff-0.9.4-py3-none-manylinux_2_17_ppc64.manylinux2014_ppc64.whl", hash = "sha256:56acd6c694da3695a7461cc55775f3a409c3815ac467279dfa126061d84b314b", size = 13255976 },
    { url = "https://files.pythonhosted.org/packages/5f/c3/ad2dd59d3cabbc12df308cced780f9c14367f0321e7800ca0fe52849da4c/ruff-0.9.4-py3-none-manylinux_2_17_ppc64le.manylinux2014_ppc64le.whl", hash = "sha256:e0c93e7d47ed951b9394cf352d6695b31498e68fd5782d6cbc282425655f687a", size = 12752262 },
    { url = "https://files.pythonhosted.org/packages/c7/17/5f1971e54bd71604da6788efd84d66d789362b1105e17e5ccc53bba0289b/ruff-0.9.4-py3-none-manylinux_2_17_s390x.manylinux2014_s390x.whl", hash = "sha256:1d4c8772670aecf037d1bf7a07c39106574d143b26cfe5ed1787d2f31e800214", size = 14401648 },
    { url = "https://files.pythonhosted.org/packages/30/24/6200b13ea611b83260501b6955b764bb320e23b2b75884c60ee7d3f0b68e/ruff-0.9.4-py3-none-manylinux_2_17_x86_64.manylinux2014_x86_64.whl", hash = "sha256:bfc5f1d7afeda8d5d37660eeca6d389b142d7f2b5a1ab659d9214ebd0e025231", size = 12414702 },
    { url = "https://files.pythonhosted.org/packages/34/cb/f5d50d0c4ecdcc7670e348bd0b11878154bc4617f3fdd1e8ad5297c0d0ba/ruff-0.9.4-py3-none-musllinux_1_2_aarch64.whl", hash = "sha256:faa935fc00ae854d8b638c16a5f1ce881bc3f67446957dd6f2af440a5fc8526b", size = 11859608 },
    { url = "https://files.pythonhosted.org/packages/d6/f4/9c8499ae8426da48363bbb78d081b817b0f64a9305f9b7f87eab2a8fb2c1/ruff-0.9.4-py3-none-musllinux_1_2_armv7l.whl", hash = "sha256:a6c634fc6f5a0ceae1ab3e13c58183978185d131a29c425e4eaa9f40afe1e6d6", size = 11485702 },
    { url = "https://files.pythonhosted.org/packages/18/59/30490e483e804ccaa8147dd78c52e44ff96e1c30b5a95d69a63163cdb15b/ruff-0.9.4-py3-none-musllinux_1_2_i686.whl", hash = "sha256:433dedf6ddfdec7f1ac7575ec1eb9844fa60c4c8c2f8887a070672b8d353d34c", size = 12067782 },
    { url = "https://files.pythonhosted.org/packages/3d/8c/893fa9551760b2f8eb2a351b603e96f15af167ceaf27e27ad873570bc04c/ruff-0.9.4-py3-none-musllinux_1_2_x86_64.whl", hash = "sha256:d612dbd0f3a919a8cc1d12037168bfa536862066808960e0cc901404b77968f0", size = 12483087 },
    { url = "https://files.pythonhosted.org/packages/23/15/f6751c07c21ca10e3f4a51ea495ca975ad936d780c347d9808bcedbd7182/ruff-0.9.4-py3-none-win32.whl", hash = "sha256:db1192ddda2200671f9ef61d9597fcef89d934f5d1705e571a93a67fb13a4402", size = 9852302 },
    { url = "https://files.pythonhosted.org/packages/12/41/2d2d2c6a72e62566f730e49254f602dfed23019c33b5b21ea8f8917315a1/ruff-0.9.4-py3-none-win_amd64.whl", hash = "sha256:05bebf4cdbe3ef75430d26c375773978950bbf4ee3c95ccb5448940dc092408e", size = 10850051 },
    { url = "https://files.pythonhosted.org/packages/c6/e6/3d6ec3bc3d254e7f005c543a661a41c3e788976d0e52a1ada195bd664344/ruff-0.9.4-py3-none-win_arm64.whl", hash = "sha256:585792f1e81509e38ac5123492f8875fbc36f3ede8185af0a26df348e5154f41", size = 10078251 },
]

[[package]]
name = "s3fs"
version = "2024.12.0"
source = { registry = "https://pypi.org/simple" }
dependencies = [
    { name = "aiobotocore" },
    { name = "aiohttp" },
    { name = "fsspec" },
]
sdist = { url = "https://files.pythonhosted.org/packages/96/88/e2fc4fc2a618126ac3cea9b16a4abc5a37dff2522067c9730b5d72d67ac3/s3fs-2024.12.0.tar.gz", hash = "sha256:1b0f3a8f5946cca5ba29871d6792ab1e4528ed762327d8aefafc81b73b99fd56", size = 76578 }
wheels = [
    { url = "https://files.pythonhosted.org/packages/f7/af/eaec1466887348d7f6cc9d3a668b30b62a4629fb187d0268146118ba3d5e/s3fs-2024.12.0-py3-none-any.whl", hash = "sha256:d8665549f9d1de083151582437a2f10d5f3b3227c1f8e67a2b0b730db813e005", size = 30196 },
]

[[package]]
name = "scikit-learn"
version = "1.6.1"
source = { registry = "https://pypi.org/simple" }
dependencies = [
    { name = "joblib" },
    { name = "numpy" },
    { name = "scipy" },
    { name = "threadpoolctl" },
]
sdist = { url = "https://files.pythonhosted.org/packages/9e/a5/4ae3b3a0755f7b35a280ac90b28817d1f380318973cff14075ab41ef50d9/scikit_learn-1.6.1.tar.gz", hash = "sha256:b4fc2525eca2c69a59260f583c56a7557c6ccdf8deafdba6e060f94c1c59738e", size = 7068312 }
wheels = [
    { url = "https://files.pythonhosted.org/packages/0a/18/c797c9b8c10380d05616db3bfb48e2a3358c767affd0857d56c2eb501caa/scikit_learn-1.6.1-cp312-cp312-macosx_10_13_x86_64.whl", hash = "sha256:926f207c804104677af4857b2c609940b743d04c4c35ce0ddc8ff4f053cddc1b", size = 12104516 },
    { url = "https://files.pythonhosted.org/packages/c4/b7/2e35f8e289ab70108f8cbb2e7a2208f0575dc704749721286519dcf35f6f/scikit_learn-1.6.1-cp312-cp312-macosx_12_0_arm64.whl", hash = "sha256:2c2cae262064e6a9b77eee1c8e768fc46aa0b8338c6a8297b9b6759720ec0ff2", size = 11167837 },
    { url = "https://files.pythonhosted.org/packages/a4/f6/ff7beaeb644bcad72bcfd5a03ff36d32ee4e53a8b29a639f11bcb65d06cd/scikit_learn-1.6.1-cp312-cp312-manylinux_2_17_aarch64.manylinux2014_aarch64.whl", hash = "sha256:1061b7c028a8663fb9a1a1baf9317b64a257fcb036dae5c8752b2abef31d136f", size = 12253728 },
    { url = "https://files.pythonhosted.org/packages/29/7a/8bce8968883e9465de20be15542f4c7e221952441727c4dad24d534c6d99/scikit_learn-1.6.1-cp312-cp312-manylinux_2_17_x86_64.manylinux2014_x86_64.whl", hash = "sha256:2e69fab4ebfc9c9b580a7a80111b43d214ab06250f8a7ef590a4edf72464dd86", size = 13147700 },
    { url = "https://files.pythonhosted.org/packages/62/27/585859e72e117fe861c2079bcba35591a84f801e21bc1ab85bce6ce60305/scikit_learn-1.6.1-cp312-cp312-win_amd64.whl", hash = "sha256:70b1d7e85b1c96383f872a519b3375f92f14731e279a7b4c6cfd650cf5dffc52", size = 11110613 },
    { url = "https://files.pythonhosted.org/packages/2e/59/8eb1872ca87009bdcdb7f3cdc679ad557b992c12f4b61f9250659e592c63/scikit_learn-1.6.1-cp313-cp313-macosx_10_13_x86_64.whl", hash = "sha256:2ffa1e9e25b3d93990e74a4be2c2fc61ee5af85811562f1288d5d055880c4322", size = 12010001 },
    { url = "https://files.pythonhosted.org/packages/9d/05/f2fc4effc5b32e525408524c982c468c29d22f828834f0625c5ef3d601be/scikit_learn-1.6.1-cp313-cp313-macosx_12_0_arm64.whl", hash = "sha256:dc5cf3d68c5a20ad6d571584c0750ec641cc46aeef1c1507be51300e6003a7e1", size = 11096360 },
    { url = "https://files.pythonhosted.org/packages/c8/e4/4195d52cf4f113573fb8ebc44ed5a81bd511a92c0228889125fac2f4c3d1/scikit_learn-1.6.1-cp313-cp313-manylinux_2_17_aarch64.manylinux2014_aarch64.whl", hash = "sha256:c06beb2e839ecc641366000ca84f3cf6fa9faa1777e29cf0c04be6e4d096a348", size = 12209004 },
    { url = "https://files.pythonhosted.org/packages/94/be/47e16cdd1e7fcf97d95b3cb08bde1abb13e627861af427a3651fcb80b517/scikit_learn-1.6.1-cp313-cp313-manylinux_2_17_x86_64.manylinux2014_x86_64.whl", hash = "sha256:e8ca8cb270fee8f1f76fa9bfd5c3507d60c6438bbee5687f81042e2bb98e5a97", size = 13171776 },
    { url = "https://files.pythonhosted.org/packages/34/b0/ca92b90859070a1487827dbc672f998da95ce83edce1270fc23f96f1f61a/scikit_learn-1.6.1-cp313-cp313-win_amd64.whl", hash = "sha256:7a1c43c8ec9fde528d664d947dc4c0789be4077a3647f232869f41d9bf50e0fb", size = 11071865 },
    { url = "https://files.pythonhosted.org/packages/12/ae/993b0fb24a356e71e9a894e42b8a9eec528d4c70217353a1cd7a48bc25d4/scikit_learn-1.6.1-cp313-cp313t-macosx_10_13_x86_64.whl", hash = "sha256:a17c1dea1d56dcda2fac315712f3651a1fea86565b64b48fa1bc090249cbf236", size = 11955804 },
    { url = "https://files.pythonhosted.org/packages/d6/54/32fa2ee591af44507eac86406fa6bba968d1eb22831494470d0a2e4a1eb1/scikit_learn-1.6.1-cp313-cp313t-macosx_12_0_arm64.whl", hash = "sha256:6a7aa5f9908f0f28f4edaa6963c0a6183f1911e63a69aa03782f0d924c830a35", size = 11100530 },
    { url = "https://files.pythonhosted.org/packages/3f/58/55856da1adec655bdce77b502e94a267bf40a8c0b89f8622837f89503b5a/scikit_learn-1.6.1-cp313-cp313t-manylinux_2_17_x86_64.manylinux2014_x86_64.whl", hash = "sha256:0650e730afb87402baa88afbf31c07b84c98272622aaba002559b614600ca691", size = 12433852 },
    { url = "https://files.pythonhosted.org/packages/ff/4f/c83853af13901a574f8f13b645467285a48940f185b690936bb700a50863/scikit_learn-1.6.1-cp313-cp313t-win_amd64.whl", hash = "sha256:3f59fe08dc03ea158605170eb52b22a105f238a5d512c4470ddeca71feae8e5f", size = 11337256 },
]

[[package]]
name = "scipy"
version = "1.15.0"
source = { registry = "https://pypi.org/simple" }
dependencies = [
    { name = "numpy" },
]
sdist = { url = "https://files.pythonhosted.org/packages/d9/7b/2b8ac283cf32465ed08bc20a83d559fe7b174a484781702ba8accea001d6/scipy-1.15.0.tar.gz", hash = "sha256:300742e2cc94e36a2880ebe464a1c8b4352a7b0f3e36ec3d2ac006cdbe0219ac", size = 59407226 }
wheels = [
    { url = "https://files.pythonhosted.org/packages/35/70/fffb90a725dec6056c9059073856fd99de22a253459a874a63b8b8a012db/scipy-1.15.0-cp312-cp312-macosx_10_13_x86_64.whl", hash = "sha256:5beb0a2200372b7416ec73fdae94fe81a6e85e44eb49c35a11ac356d2b8eccc6", size = 41475240 },
    { url = "https://files.pythonhosted.org/packages/63/ca/6b838a2e5e6718d879e8522d1155a068c2a769be04f7da8c5179ead32a7b/scipy-1.15.0-cp312-cp312-macosx_12_0_arm64.whl", hash = "sha256:fde0f3104dfa1dfbc1f230f65506532d0558d43188789eaf68f97e106249a913", size = 32595923 },
    { url = "https://files.pythonhosted.org/packages/b1/07/4e69f6f7185915d77719bf226c1d554a4bb99f27cb92161fdd57b1434343/scipy-1.15.0-cp312-cp312-macosx_14_0_arm64.whl", hash = "sha256:35c68f7044b4e7ad73a3e68e513dda946989e523df9b062bd3cf401a1a882192", size = 24869617 },
    { url = "https://files.pythonhosted.org/packages/30/22/e3dadf189dcab215be461efe0fd9d288f4c2d99783c4aec2ce80837800b7/scipy-1.15.0-cp312-cp312-macosx_14_0_x86_64.whl", hash = "sha256:52475011be29dfcbecc3dfe3060e471ac5155d72e9233e8d5616b84e2b542054", size = 28007674 },
    { url = "https://files.pythonhosted.org/packages/51/0f/71c9ee2acaac0660a79e36424d367ed5737e4ef27b885f96cd439f451467/scipy-1.15.0-cp312-cp312-manylinux_2_17_aarch64.manylinux2014_aarch64.whl", hash = "sha256:5972e3f96f7dda4fd3bb85906a17338e65eaddfe47f750e240f22b331c08858e", size = 38066684 },
    { url = "https://files.pythonhosted.org/packages/fb/77/74a1ceecb205f5d46fe2cd10071383748ee8891a96b7824a372391a6291c/scipy-1.15.0-cp312-cp312-manylinux_2_17_x86_64.manylinux2014_x86_64.whl", hash = "sha256:fe00169cf875bed0b3c40e4da45b57037dc21d7c7bf0c85ed75f210c281488f1", size = 40250011 },
    { url = "https://files.pythonhosted.org/packages/8c/9f/f1544110a3d31183034e05422836505beb438aa56183f2ccef6dcd3b4e3f/scipy-1.15.0-cp312-cp312-musllinux_1_2_x86_64.whl", hash = "sha256:161f80a98047c219c257bf5ce1777c574bde36b9d962a46b20d0d7e531f86863", size = 42625471 },
    { url = "https://files.pythonhosted.org/packages/3f/39/a29b75f9c30084cbafd416bfa00933311a5b7a96be6e88750c98521d2ccb/scipy-1.15.0-cp312-cp312-win_amd64.whl", hash = "sha256:327163ad73e54541a675240708244644294cb0a65cca420c9c79baeb9648e479", size = 43622832 },
    { url = "https://files.pythonhosted.org/packages/4d/46/2fa07d5b53092b73c4bb416954d07d883b53be4a5bd6282c67e03c051225/scipy-1.15.0-cp313-cp313-macosx_10_13_x86_64.whl", hash = "sha256:0fcb16eb04d84670722ce8d93b05257df471704c913cb0ff9dc5a1c31d1e9422", size = 41438080 },
    { url = "https://files.pythonhosted.org/packages/55/05/77778b1127e170ffb484614691fdd8f9d2640dcf951d515f513debe5d0e0/scipy-1.15.0-cp313-cp313-macosx_12_0_arm64.whl", hash = "sha256:767e8cf6562931f8312f4faa7ddea412cb783d8df49e62c44d00d89f41f9bbe8", size = 32532932 },
    { url = "https://files.pythonhosted.org/packages/2b/9f/6de4970a2f524785d94a85f423a53b8c53d84917f2df702733ccdc9afd54/scipy-1.15.0-cp313-cp313-macosx_14_0_arm64.whl", hash = "sha256:37ce9394cdcd7c5f437583fc6ef91bd290014993900643fdfc7af9b052d1613b", size = 24806488 },
    { url = "https://files.pythonhosted.org/packages/65/ef/b1c1e2499189bbea109a6b022a6147dd4552d72bed19289b4d4e411c4ce7/scipy-1.15.0-cp313-cp313-macosx_14_0_x86_64.whl", hash = "sha256:6d26f17c64abd6c6c2dfb39920f61518cc9e213d034b45b2380e32ba78fde4c0", size = 27930055 },
    { url = "https://files.pythonhosted.org/packages/24/ec/6e4fe2a34a91102c806ecf9f45426f66bd604a5b5f48e951ce2bd770b2fe/scipy-1.15.0-cp313-cp313-manylinux_2_17_aarch64.manylinux2014_aarch64.whl", hash = "sha256:1e2448acd79c6374583581a1ded32ac71a00c2b9c62dfa87a40e1dd2520be111", size = 38031212 },
    { url = "https://files.pythonhosted.org/packages/82/4d/ecef655956ce332edbc411ab64ab843d767dd86e646898ac721dbcc7910e/scipy-1.15.0-cp313-cp313-manylinux_2_17_x86_64.manylinux2014_x86_64.whl", hash = "sha256:36be480e512d38db67f377add5b759fb117edd987f4791cdf58e59b26962bee4", size = 40209536 },
    { url = "https://files.pythonhosted.org/packages/c5/ec/3af823fcd86e3155ad7ed2b684634391e4524ff82735c26abed522fc5405/scipy-1.15.0-cp313-cp313-musllinux_1_2_x86_64.whl", hash = "sha256:ccb6248a9987193fe74363a2d73b93bc2c546e0728bd786050b7aef6e17db03c", size = 42584473 },
    { url = "https://files.pythonhosted.org/packages/23/01/f0ec4236ba8a96353e56694160041d7d9bebd9a0231a1c9beedc6e75cd50/scipy-1.15.0-cp313-cp313-win_amd64.whl", hash = "sha256:952d2e9eaa787f0a9e95b6e85da3654791b57a156c3e6609e65cc5176ccfe6f2", size = 43639460 },
    { url = "https://files.pythonhosted.org/packages/e9/02/c8bccc5c4813eccfeeef6ed0effe42e2cf98199d350ca476c22029569edc/scipy-1.15.0-cp313-cp313t-macosx_10_13_x86_64.whl", hash = "sha256:b1432102254b6dc7766d081fa92df87832ac25ff0b3d3a940f37276e63eb74ff", size = 41642304 },
    { url = "https://files.pythonhosted.org/packages/27/7a/9191a8b61f5826f08932b6ae47d44fbf4f473beb307d8ca3ed96a216929f/scipy-1.15.0-cp313-cp313t-macosx_12_0_arm64.whl", hash = "sha256:4e08c6a36f46abaedf765dd2dfcd3698fa4bd7e311a9abb2d80e33d9b2d72c34", size = 32620019 },
    { url = "https://files.pythonhosted.org/packages/e6/17/9c8452c8a59f1ede4a7ba6ba03b8b44703cdd1f1217b649f470c216f3095/scipy-1.15.0-cp313-cp313t-macosx_14_0_arm64.whl", hash = "sha256:ec915cd26d76f6fc7ae8522f74f5b2accf39546f341c771bb2297f3871934a52", size = 24893299 },
    { url = "https://files.pythonhosted.org/packages/db/73/45c8566538bf9252be1e3e36b149714619c6f4d015a901cd76e257f88a37/scipy-1.15.0-cp313-cp313t-macosx_14_0_x86_64.whl", hash = "sha256:351899dd2a801edd3691622172bc8ea01064b1cada794f8641b89a7dc5418db6", size = 27955764 },
    { url = "https://files.pythonhosted.org/packages/9f/4e/8822a2cafcea8727430e9a0bf785e8f0e81aaaac1048dad764d522f0f1ec/scipy-1.15.0-cp313-cp313t-manylinux_2_17_x86_64.manylinux2014_x86_64.whl", hash = "sha256:e9baff912ea4f78a543d183ed6f5b3bea9784509b948227daaf6f10727a0e2e5", size = 39879164 },
    { url = "https://files.pythonhosted.org/packages/b1/27/b55549a4aba515d9a19b6384c2c2f976725cd19d5d41c58ffac9a4d98892/scipy-1.15.0-cp313-cp313t-musllinux_1_2_x86_64.whl", hash = "sha256:cd9d9198a7fd9a77f0eb5105ea9734df26f41faeb2a88a0e62e5245506f7b6df", size = 42091406 },
    { url = "https://files.pythonhosted.org/packages/79/df/989b2fd3f8ead6bcf89fc683fde94741eb3b291e41a3ce70cec08c80aa36/scipy-1.15.0-cp313-cp313t-win_amd64.whl", hash = "sha256:129f899ed275c0515d553b8d31696924e2ca87d1972421e46c376b9eb87de3d2", size = 43188844 },
]

[[package]]
name = "scores"
version = "2.0.0"
source = { registry = "https://pypi.org/simple" }
dependencies = [
    { name = "bottleneck" },
    { name = "pandas" },
    { name = "scipy" },
    { name = "xarray" },
]
sdist = { url = "https://files.pythonhosted.org/packages/ef/3f/1922fdaaa5327af5b879e894f9f19c7c229bebeecd1a9845fa7931957661/scores-2.0.0.tar.gz", hash = "sha256:18a52eba9eb6de968de575a770b0ae62208423a983fbb0d031cba74b75172e69", size = 111876 }
wheels = [
    { url = "https://files.pythonhosted.org/packages/98/55/e08907b622c403383e0ccf170a23a6431d2bb01cc86ac87669798dce5c7a/scores-2.0.0-py3-none-any.whl", hash = "sha256:ec011ac3ef207aecc1c5f2ea233f3074e3fb2e6ecf69613c4ddb58da45767a16", size = 125887 },
]

[[package]]
name = "seaborn"
version = "0.13.2"
source = { registry = "https://pypi.org/simple" }
dependencies = [
    { name = "matplotlib" },
    { name = "numpy" },
    { name = "pandas" },
]
sdist = { url = "https://files.pythonhosted.org/packages/86/59/a451d7420a77ab0b98f7affa3a1d78a313d2f7281a57afb1a34bae8ab412/seaborn-0.13.2.tar.gz", hash = "sha256:93e60a40988f4d65e9f4885df477e2fdaff6b73a9ded434c1ab356dd57eefff7", size = 1457696 }
wheels = [
    { url = "https://files.pythonhosted.org/packages/83/11/00d3c3dfc25ad54e731d91449895a79e4bf2384dc3ac01809010ba88f6d5/seaborn-0.13.2-py3-none-any.whl", hash = "sha256:636f8336facf092165e27924f223d3c62ca560b1f2bb5dff7ab7fad265361987", size = 294914 },
]

[[package]]
name = "shapely"
version = "2.0.6"
source = { registry = "https://pypi.org/simple" }
dependencies = [
    { name = "numpy" },
]
sdist = { url = "https://files.pythonhosted.org/packages/4a/89/0d20bac88016be35ff7d3c0c2ae64b477908f1b1dfa540c5d69ac7af07fe/shapely-2.0.6.tar.gz", hash = "sha256:997f6159b1484059ec239cacaa53467fd8b5564dabe186cd84ac2944663b0bf6", size = 282361 }
wheels = [
    { url = "https://files.pythonhosted.org/packages/46/77/efd9f9d4b6a762f976f8b082f54c9be16f63050389500fb52e4f6cc07c1a/shapely-2.0.6-cp312-cp312-macosx_10_9_x86_64.whl", hash = "sha256:cec9193519940e9d1b86a3b4f5af9eb6910197d24af02f247afbfb47bcb3fab0", size = 1450326 },
    { url = "https://files.pythonhosted.org/packages/68/53/5efa6e7a4036a94fe6276cf7bbb298afded51ca3396b03981ad680c8cc7d/shapely-2.0.6-cp312-cp312-macosx_11_0_arm64.whl", hash = "sha256:83b94a44ab04a90e88be69e7ddcc6f332da7c0a0ebb1156e1c4f568bbec983c3", size = 1298480 },
    { url = "https://files.pythonhosted.org/packages/88/a2/1be1db4fc262e536465a52d4f19d85834724fedf2299a1b9836bc82fe8fa/shapely-2.0.6-cp312-cp312-manylinux_2_17_aarch64.manylinux2014_aarch64.whl", hash = "sha256:537c4b2716d22c92036d00b34aac9d3775e3691f80c7aa517c2c290351f42cd8", size = 2439311 },
    { url = "https://files.pythonhosted.org/packages/d5/7d/9a57e187cbf2fbbbdfd4044a4f9ce141c8d221f9963750d3b001f0ec080d/shapely-2.0.6-cp312-cp312-manylinux_2_17_x86_64.manylinux2014_x86_64.whl", hash = "sha256:98fea108334be345c283ce74bf064fa00cfdd718048a8af7343c59eb40f59726", size = 2524835 },
    { url = "https://files.pythonhosted.org/packages/6d/0a/f407509ab56825f39bf8cfce1fb410238da96cf096809c3e404e5bc71ea1/shapely-2.0.6-cp312-cp312-win32.whl", hash = "sha256:42fd4cd4834747e4990227e4cbafb02242c0cffe9ce7ef9971f53ac52d80d55f", size = 1295613 },
    { url = "https://files.pythonhosted.org/packages/7b/b3/857afd9dfbfc554f10d683ac412eac6fa260d1f4cd2967ecb655c57e831a/shapely-2.0.6-cp312-cp312-win_amd64.whl", hash = "sha256:665990c84aece05efb68a21b3523a6b2057e84a1afbef426ad287f0796ef8a48", size = 1442539 },
    { url = "https://files.pythonhosted.org/packages/34/e8/d164ef5b0eab86088cde06dee8415519ffd5bb0dd1bd9d021e640e64237c/shapely-2.0.6-cp313-cp313-macosx_10_13_x86_64.whl", hash = "sha256:42805ef90783ce689a4dde2b6b2f261e2c52609226a0438d882e3ced40bb3013", size = 1445344 },
    { url = "https://files.pythonhosted.org/packages/ce/e2/9fba7ac142f7831757a10852bfa465683724eadbc93d2d46f74a16f9af04/shapely-2.0.6-cp313-cp313-macosx_11_0_arm64.whl", hash = "sha256:6d2cb146191a47bd0cee8ff5f90b47547b82b6345c0d02dd8b25b88b68af62d7", size = 1296182 },
    { url = "https://files.pythonhosted.org/packages/cf/dc/790d4bda27d196cd56ec66975eaae3351c65614cafd0e16ddde39ec9fb92/shapely-2.0.6-cp313-cp313-manylinux_2_17_aarch64.manylinux2014_aarch64.whl", hash = "sha256:e3fdef0a1794a8fe70dc1f514440aa34426cc0ae98d9a1027fb299d45741c381", size = 2423426 },
    { url = "https://files.pythonhosted.org/packages/af/b0/f8169f77eac7392d41e231911e0095eb1148b4d40c50ea9e34d999c89a7e/shapely-2.0.6-cp313-cp313-manylinux_2_17_x86_64.manylinux2014_x86_64.whl", hash = "sha256:2c665a0301c645615a107ff7f52adafa2153beab51daf34587170d85e8ba6805", size = 2513249 },
    { url = "https://files.pythonhosted.org/packages/f6/1d/a8c0e9ab49ff2f8e4dedd71b0122eafb22a18ad7e9d256025e1f10c84704/shapely-2.0.6-cp313-cp313-win32.whl", hash = "sha256:0334bd51828f68cd54b87d80b3e7cee93f249d82ae55a0faf3ea21c9be7b323a", size = 1294848 },
    { url = "https://files.pythonhosted.org/packages/23/38/2bc32dd1e7e67a471d4c60971e66df0bdace88656c47a9a728ace0091075/shapely-2.0.6-cp313-cp313-win_amd64.whl", hash = "sha256:d37d070da9e0e0f0a530a621e17c0b8c3c9d04105655132a87cfff8bd77cc4c2", size = 1441371 },
]

[[package]]
name = "six"
version = "1.17.0"
source = { registry = "https://pypi.org/simple" }
sdist = { url = "https://files.pythonhosted.org/packages/94/e7/b2c673351809dca68a0e064b6af791aa332cf192da575fd474ed7d6f16a2/six-1.17.0.tar.gz", hash = "sha256:ff70335d468e7eb6ec65b95b99d3a2836546063f63acc5171de367e834932a81", size = 34031 }
wheels = [
    { url = "https://files.pythonhosted.org/packages/b7/ce/149a00dd41f10bc29e5921b496af8b574d8413afcd5e30dfa0ed46c2cc5e/six-1.17.0-py2.py3-none-any.whl", hash = "sha256:4721f391ed90541fddacab5acf947aa0d3dc7d27b2e1e8eda2be8970586c3274", size = 11050 },
]

[[package]]
name = "stack-data"
version = "0.6.3"
source = { registry = "https://pypi.org/simple" }
dependencies = [
    { name = "asttokens" },
    { name = "executing" },
    { name = "pure-eval" },
]
sdist = { url = "https://files.pythonhosted.org/packages/28/e3/55dcc2cfbc3ca9c29519eb6884dd1415ecb53b0e934862d3559ddcb7e20b/stack_data-0.6.3.tar.gz", hash = "sha256:836a778de4fec4dcd1dcd89ed8abff8a221f58308462e1c4aa2a3cf30148f0b9", size = 44707 }
wheels = [
    { url = "https://files.pythonhosted.org/packages/f1/7b/ce1eafaf1a76852e2ec9b22edecf1daa58175c090266e9f6c64afcd81d91/stack_data-0.6.3-py3-none-any.whl", hash = "sha256:d5558e0c25a4cb0853cddad3d77da9891a08cb85dd9f9f91b9f8cd66e511e695", size = 24521 },
]

[[package]]
name = "threadpoolctl"
version = "3.5.0"
source = { registry = "https://pypi.org/simple" }
sdist = { url = "https://files.pythonhosted.org/packages/bd/55/b5148dcbf72f5cde221f8bfe3b6a540da7aa1842f6b491ad979a6c8b84af/threadpoolctl-3.5.0.tar.gz", hash = "sha256:082433502dd922bf738de0d8bcc4fdcbf0979ff44c42bd40f5af8a282f6fa107", size = 41936 }
wheels = [
    { url = "https://files.pythonhosted.org/packages/4b/2c/ffbf7a134b9ab11a67b0cf0726453cedd9c5043a4fe7a35d1cefa9a1bcfb/threadpoolctl-3.5.0-py3-none-any.whl", hash = "sha256:56c1e26c150397e58c4926da8eeee87533b1e32bef131bd4bf6a2f45f3185467", size = 18414 },
]

[[package]]
name = "toolz"
version = "1.0.0"
source = { registry = "https://pypi.org/simple" }
sdist = { url = "https://files.pythonhosted.org/packages/8a/0b/d80dfa675bf592f636d1ea0b835eab4ec8df6e9415d8cfd766df54456123/toolz-1.0.0.tar.gz", hash = "sha256:2c86e3d9a04798ac556793bced838816296a2f085017664e4995cb40a1047a02", size = 66790 }
wheels = [
    { url = "https://files.pythonhosted.org/packages/03/98/eb27cc78ad3af8e302c9d8ff4977f5026676e130d28dd7578132a457170c/toolz-1.0.0-py3-none-any.whl", hash = "sha256:292c8f1c4e7516bf9086f8850935c799a874039c8bcf959d47b600e4c44a6236", size = 56383 },
]

[[package]]
name = "tornado"
version = "6.4.2"
source = { registry = "https://pypi.org/simple" }
sdist = { url = "https://files.pythonhosted.org/packages/59/45/a0daf161f7d6f36c3ea5fc0c2de619746cc3dd4c76402e9db545bd920f63/tornado-6.4.2.tar.gz", hash = "sha256:92bad5b4746e9879fd7bf1eb21dce4e3fc5128d71601f80005afa39237ad620b", size = 501135 }
wheels = [
    { url = "https://files.pythonhosted.org/packages/26/7e/71f604d8cea1b58f82ba3590290b66da1e72d840aeb37e0d5f7291bd30db/tornado-6.4.2-cp38-abi3-macosx_10_9_universal2.whl", hash = "sha256:e828cce1123e9e44ae2a50a9de3055497ab1d0aeb440c5ac23064d9e44880da1", size = 436299 },
    { url = "https://files.pythonhosted.org/packages/96/44/87543a3b99016d0bf54fdaab30d24bf0af2e848f1d13d34a3a5380aabe16/tornado-6.4.2-cp38-abi3-macosx_10_9_x86_64.whl", hash = "sha256:072ce12ada169c5b00b7d92a99ba089447ccc993ea2143c9ede887e0937aa803", size = 434253 },
    { url = "https://files.pythonhosted.org/packages/cb/fb/fdf679b4ce51bcb7210801ef4f11fdac96e9885daa402861751353beea6e/tornado-6.4.2-cp38-abi3-manylinux_2_17_aarch64.manylinux2014_aarch64.whl", hash = "sha256:1a017d239bd1bb0919f72af256a970624241f070496635784d9bf0db640d3fec", size = 437602 },
    { url = "https://files.pythonhosted.org/packages/4f/3b/e31aeffffc22b475a64dbeb273026a21b5b566f74dee48742817626c47dc/tornado-6.4.2-cp38-abi3-manylinux_2_5_i686.manylinux1_i686.manylinux_2_17_i686.manylinux2014_i686.whl", hash = "sha256:c36e62ce8f63409301537222faffcef7dfc5284f27eec227389f2ad11b09d946", size = 436972 },
    { url = "https://files.pythonhosted.org/packages/22/55/b78a464de78051a30599ceb6983b01d8f732e6f69bf37b4ed07f642ac0fc/tornado-6.4.2-cp38-abi3-manylinux_2_5_x86_64.manylinux1_x86_64.manylinux_2_17_x86_64.manylinux2014_x86_64.whl", hash = "sha256:bca9eb02196e789c9cb5c3c7c0f04fb447dc2adffd95265b2c7223a8a615ccbf", size = 437173 },
    { url = "https://files.pythonhosted.org/packages/79/5e/be4fb0d1684eb822c9a62fb18a3e44a06188f78aa466b2ad991d2ee31104/tornado-6.4.2-cp38-abi3-musllinux_1_2_aarch64.whl", hash = "sha256:304463bd0772442ff4d0f5149c6f1c2135a1fae045adf070821c6cdc76980634", size = 437892 },
    { url = "https://files.pythonhosted.org/packages/f5/33/4f91fdd94ea36e1d796147003b490fe60a0215ac5737b6f9c65e160d4fe0/tornado-6.4.2-cp38-abi3-musllinux_1_2_i686.whl", hash = "sha256:c82c46813ba483a385ab2a99caeaedf92585a1f90defb5693351fa7e4ea0bf73", size = 437334 },
    { url = "https://files.pythonhosted.org/packages/2b/ae/c1b22d4524b0e10da2f29a176fb2890386f7bd1f63aacf186444873a88a0/tornado-6.4.2-cp38-abi3-musllinux_1_2_x86_64.whl", hash = "sha256:932d195ca9015956fa502c6b56af9eb06106140d844a335590c1ec7f5277d10c", size = 437261 },
    { url = "https://files.pythonhosted.org/packages/b5/25/36dbd49ab6d179bcfc4c6c093a51795a4f3bed380543a8242ac3517a1751/tornado-6.4.2-cp38-abi3-win32.whl", hash = "sha256:2876cef82e6c5978fde1e0d5b1f919d756968d5b4282418f3146b79b58556482", size = 438463 },
    { url = "https://files.pythonhosted.org/packages/61/cc/58b1adeb1bb46228442081e746fcdbc4540905c87e8add7c277540934edb/tornado-6.4.2-cp38-abi3-win_amd64.whl", hash = "sha256:908b71bf3ff37d81073356a5fadcc660eb10c1476ee6e2725588626ce7e5ca38", size = 438907 },
]

[[package]]
name = "tqdm"
version = "4.67.1"
source = { registry = "https://pypi.org/simple" }
dependencies = [
    { name = "colorama", marker = "sys_platform == 'win32'" },
]
sdist = { url = "https://files.pythonhosted.org/packages/a8/4b/29b4ef32e036bb34e4ab51796dd745cdba7ed47ad142a9f4a1eb8e0c744d/tqdm-4.67.1.tar.gz", hash = "sha256:f8aef9c52c08c13a65f30ea34f4e5aac3fd1a34959879d7e59e63027286627f2", size = 169737 }
wheels = [
    { url = "https://files.pythonhosted.org/packages/d0/30/dc54f88dd4a2b5dc8a0279bdd7270e735851848b762aeb1c1184ed1f6b14/tqdm-4.67.1-py3-none-any.whl", hash = "sha256:26445eca388f82e72884e0d580d5464cd801a3ea01e63e5601bdff9ba6a48de2", size = 78540 },
]

[[package]]
name = "traitlets"
version = "5.14.3"
source = { registry = "https://pypi.org/simple" }
sdist = { url = "https://files.pythonhosted.org/packages/eb/79/72064e6a701c2183016abbbfedaba506d81e30e232a68c9f0d6f6fcd1574/traitlets-5.14.3.tar.gz", hash = "sha256:9ed0579d3502c94b4b3732ac120375cda96f923114522847de4b3bb98b96b6b7", size = 161621 }
wheels = [
    { url = "https://files.pythonhosted.org/packages/00/c0/8f5d070730d7836adc9c9b6408dec68c6ced86b304a9b26a14df072a6e8c/traitlets-5.14.3-py3-none-any.whl", hash = "sha256:b74e89e397b1ed28cc831db7aea759ba6640cb3de13090ca145426688ff1ac4f", size = 85359 },
]

[[package]]
name = "types-pyyaml"
version = "6.0.12.20241230"
source = { registry = "https://pypi.org/simple" }
sdist = { url = "https://files.pythonhosted.org/packages/9a/f9/4d566925bcf9396136c0a2e5dc7e230ff08d86fa011a69888dd184469d80/types_pyyaml-6.0.12.20241230.tar.gz", hash = "sha256:7f07622dbd34bb9c8b264fe860a17e0efcad00d50b5f27e93984909d9363498c", size = 17078 }
wheels = [
    { url = "https://files.pythonhosted.org/packages/e8/c1/48474fbead512b70ccdb4f81ba5eb4a58f69d100ba19f17c92c0c4f50ae6/types_PyYAML-6.0.12.20241230-py3-none-any.whl", hash = "sha256:fa4d32565219b68e6dee5f67534c722e53c00d1cfc09c435ef04d7353e1e96e6", size = 20029 },
]

[[package]]
name = "types-setuptools"
version = "75.8.0.20250110"
source = { registry = "https://pypi.org/simple" }
sdist = { url = "https://files.pythonhosted.org/packages/f7/42/5713e90d4f9683f2301d900f33e4fc2405ad8ac224dda30f6cb7f4cd215b/types_setuptools-75.8.0.20250110.tar.gz", hash = "sha256:96f7ec8bbd6e0a54ea180d66ad68ad7a1d7954e7281a710ea2de75e355545271", size = 48185 }
wheels = [
    { url = "https://files.pythonhosted.org/packages/cf/a3/dbfd106751b11c728cec21cc62cbfe7ff7391b935c4b6e8f0bdc2e6fd541/types_setuptools-75.8.0.20250110-py3-none-any.whl", hash = "sha256:a9f12980bbf9bcdc23ecd80755789085bad6bfce4060c2275bc2b4ca9f2bc480", size = 71521 },
]

[[package]]
name = "types-ujson"
version = "5.10.0.20240515"
source = { registry = "https://pypi.org/simple" }
sdist = { url = "https://files.pythonhosted.org/packages/12/49/abb4bcb9f2258f785edbf236b517c3e7ba8a503a8cbce6b5895930586cc0/types-ujson-5.10.0.20240515.tar.gz", hash = "sha256:ceae7127f0dafe4af5dd0ecf98ee13e9d75951ef963b5c5a9b7ea92e0d71f0d7", size = 3571 }
wheels = [
    { url = "https://files.pythonhosted.org/packages/3f/1f/9d018cee3d09ab44a5211f0b5ed9b0422ad9a8c226bf3967f5884498d8f0/types_ujson-5.10.0.20240515-py3-none-any.whl", hash = "sha256:02bafc36b3a93d2511757a64ff88bd505e0a57fba08183a9150fbcfcb2015310", size = 2757 },
]

[[package]]
name = "typing-extensions"
version = "4.12.2"
source = { registry = "https://pypi.org/simple" }
sdist = { url = "https://files.pythonhosted.org/packages/df/db/f35a00659bc03fec321ba8bce9420de607a1d37f8342eee1863174c69557/typing_extensions-4.12.2.tar.gz", hash = "sha256:1a7ead55c7e559dd4dee8856e3a88b41225abfe1ce8df57b7c13915fe121ffb8", size = 85321 }
wheels = [
    { url = "https://files.pythonhosted.org/packages/26/9f/ad63fc0248c5379346306f8668cda6e2e2e9c95e01216d2b8ffd9ff037d0/typing_extensions-4.12.2-py3-none-any.whl", hash = "sha256:04e5ca0351e0f3f85c6853954072df659d0d13fac324d0072316b67d7794700d", size = 37438 },
]

[[package]]
name = "tzdata"
version = "2024.2"
source = { registry = "https://pypi.org/simple" }
sdist = { url = "https://files.pythonhosted.org/packages/e1/34/943888654477a574a86a98e9896bae89c7aa15078ec29f490fef2f1e5384/tzdata-2024.2.tar.gz", hash = "sha256:7d85cc416e9382e69095b7bdf4afd9e3880418a2413feec7069d533d6b4e31cc", size = 193282 }
wheels = [
    { url = "https://files.pythonhosted.org/packages/a6/ab/7e5f53c3b9d14972843a647d8d7a853969a58aecc7559cb3267302c94774/tzdata-2024.2-py2.py3-none-any.whl", hash = "sha256:a48093786cdcde33cad18c2555e8532f34422074448fbc874186f0abd79565cd", size = 346586 },
]

[[package]]
name = "ujson"
version = "5.10.0"
source = { registry = "https://pypi.org/simple" }
sdist = { url = "https://files.pythonhosted.org/packages/f0/00/3110fd566786bfa542adb7932d62035e0c0ef662a8ff6544b6643b3d6fd7/ujson-5.10.0.tar.gz", hash = "sha256:b3cd8f3c5d8c7738257f1018880444f7b7d9b66232c64649f562d7ba86ad4bc1", size = 7154885 }
wheels = [
    { url = "https://files.pythonhosted.org/packages/e8/a6/fd3f8bbd80842267e2d06c3583279555e8354c5986c952385199d57a5b6c/ujson-5.10.0-cp312-cp312-macosx_10_9_x86_64.whl", hash = "sha256:98ba15d8cbc481ce55695beee9f063189dce91a4b08bc1d03e7f0152cd4bbdd5", size = 55642 },
    { url = "https://files.pythonhosted.org/packages/a8/47/dd03fd2b5ae727e16d5d18919b383959c6d269c7b948a380fdd879518640/ujson-5.10.0-cp312-cp312-macosx_11_0_arm64.whl", hash = "sha256:a9d2edbf1556e4f56e50fab7d8ff993dbad7f54bac68eacdd27a8f55f433578e", size = 51807 },
    { url = "https://files.pythonhosted.org/packages/25/23/079a4cc6fd7e2655a473ed9e776ddbb7144e27f04e8fc484a0fb45fe6f71/ujson-5.10.0-cp312-cp312-manylinux_2_17_aarch64.manylinux2014_aarch64.whl", hash = "sha256:6627029ae4f52d0e1a2451768c2c37c0c814ffc04f796eb36244cf16b8e57043", size = 51972 },
    { url = "https://files.pythonhosted.org/packages/04/81/668707e5f2177791869b624be4c06fb2473bf97ee33296b18d1cf3092af7/ujson-5.10.0-cp312-cp312-manylinux_2_17_x86_64.manylinux2014_x86_64.whl", hash = "sha256:f8ccb77b3e40b151e20519c6ae6d89bfe3f4c14e8e210d910287f778368bb3d1", size = 53686 },
    { url = "https://files.pythonhosted.org/packages/bd/50/056d518a386d80aaf4505ccf3cee1c40d312a46901ed494d5711dd939bc3/ujson-5.10.0-cp312-cp312-manylinux_2_5_i686.manylinux1_i686.manylinux_2_17_i686.manylinux2014_i686.whl", hash = "sha256:f3caf9cd64abfeb11a3b661329085c5e167abbe15256b3b68cb5d914ba7396f3", size = 58591 },
    { url = "https://files.pythonhosted.org/packages/fc/d6/aeaf3e2d6fb1f4cfb6bf25f454d60490ed8146ddc0600fae44bfe7eb5a72/ujson-5.10.0-cp312-cp312-musllinux_1_2_aarch64.whl", hash = "sha256:6e32abdce572e3a8c3d02c886c704a38a1b015a1fb858004e03d20ca7cecbb21", size = 997853 },
    { url = "https://files.pythonhosted.org/packages/f8/d5/1f2a5d2699f447f7d990334ca96e90065ea7f99b142ce96e85f26d7e78e2/ujson-5.10.0-cp312-cp312-musllinux_1_2_i686.whl", hash = "sha256:a65b6af4d903103ee7b6f4f5b85f1bfd0c90ba4eeac6421aae436c9988aa64a2", size = 1140689 },
    { url = "https://files.pythonhosted.org/packages/f2/2c/6990f4ccb41ed93744aaaa3786394bca0875503f97690622f3cafc0adfde/ujson-5.10.0-cp312-cp312-musllinux_1_2_x86_64.whl", hash = "sha256:604a046d966457b6cdcacc5aa2ec5314f0e8c42bae52842c1e6fa02ea4bda42e", size = 1043576 },
    { url = "https://files.pythonhosted.org/packages/14/f5/a2368463dbb09fbdbf6a696062d0c0f62e4ae6fa65f38f829611da2e8fdd/ujson-5.10.0-cp312-cp312-win32.whl", hash = "sha256:6dea1c8b4fc921bf78a8ff00bbd2bfe166345f5536c510671bccececb187c80e", size = 38764 },
    { url = "https://files.pythonhosted.org/packages/59/2d/691f741ffd72b6c84438a93749ac57bf1a3f217ac4b0ea4fd0e96119e118/ujson-5.10.0-cp312-cp312-win_amd64.whl", hash = "sha256:38665e7d8290188b1e0d57d584eb8110951a9591363316dd41cf8686ab1d0abc", size = 42211 },
    { url = "https://files.pythonhosted.org/packages/0d/69/b3e3f924bb0e8820bb46671979770c5be6a7d51c77a66324cdb09f1acddb/ujson-5.10.0-cp313-cp313-macosx_10_9_x86_64.whl", hash = "sha256:618efd84dc1acbd6bff8eaa736bb6c074bfa8b8a98f55b61c38d4ca2c1f7f287", size = 55646 },
    { url = "https://files.pythonhosted.org/packages/32/8a/9b748eb543c6cabc54ebeaa1f28035b1bd09c0800235b08e85990734c41e/ujson-5.10.0-cp313-cp313-macosx_11_0_arm64.whl", hash = "sha256:38d5d36b4aedfe81dfe251f76c0467399d575d1395a1755de391e58985ab1c2e", size = 51806 },
    { url = "https://files.pythonhosted.org/packages/39/50/4b53ea234413b710a18b305f465b328e306ba9592e13a791a6a6b378869b/ujson-5.10.0-cp313-cp313-manylinux_2_17_aarch64.manylinux2014_aarch64.whl", hash = "sha256:67079b1f9fb29ed9a2914acf4ef6c02844b3153913eb735d4bf287ee1db6e557", size = 51975 },
    { url = "https://files.pythonhosted.org/packages/b4/9d/8061934f960cdb6dd55f0b3ceeff207fcc48c64f58b43403777ad5623d9e/ujson-5.10.0-cp313-cp313-manylinux_2_17_x86_64.manylinux2014_x86_64.whl", hash = "sha256:d7d0e0ceeb8fe2468c70ec0c37b439dd554e2aa539a8a56365fd761edb418988", size = 53693 },
    { url = "https://files.pythonhosted.org/packages/f5/be/7bfa84b28519ddbb67efc8410765ca7da55e6b93aba84d97764cd5794dbc/ujson-5.10.0-cp313-cp313-manylinux_2_5_i686.manylinux1_i686.manylinux_2_17_i686.manylinux2014_i686.whl", hash = "sha256:59e02cd37bc7c44d587a0ba45347cc815fb7a5fe48de16bf05caa5f7d0d2e816", size = 58594 },
    { url = "https://files.pythonhosted.org/packages/48/eb/85d465abafb2c69d9699cfa5520e6e96561db787d36c677370e066c7e2e7/ujson-5.10.0-cp313-cp313-musllinux_1_2_aarch64.whl", hash = "sha256:2a890b706b64e0065f02577bf6d8ca3b66c11a5e81fb75d757233a38c07a1f20", size = 997853 },
    { url = "https://files.pythonhosted.org/packages/9f/76/2a63409fc05d34dd7d929357b7a45e3a2c96f22b4225cd74becd2ba6c4cb/ujson-5.10.0-cp313-cp313-musllinux_1_2_i686.whl", hash = "sha256:621e34b4632c740ecb491efc7f1fcb4f74b48ddb55e65221995e74e2d00bbff0", size = 1140694 },
    { url = "https://files.pythonhosted.org/packages/45/ed/582c4daba0f3e1688d923b5cb914ada1f9defa702df38a1916c899f7c4d1/ujson-5.10.0-cp313-cp313-musllinux_1_2_x86_64.whl", hash = "sha256:b9500e61fce0cfc86168b248104e954fead61f9be213087153d272e817ec7b4f", size = 1043580 },
    { url = "https://files.pythonhosted.org/packages/d7/0c/9837fece153051e19c7bade9f88f9b409e026b9525927824cdf16293b43b/ujson-5.10.0-cp313-cp313-win32.whl", hash = "sha256:4c4fc16f11ac1612f05b6f5781b384716719547e142cfd67b65d035bd85af165", size = 38766 },
    { url = "https://files.pythonhosted.org/packages/d7/72/6cb6728e2738c05bbe9bd522d6fc79f86b9a28402f38663e85a28fddd4a0/ujson-5.10.0-cp313-cp313-win_amd64.whl", hash = "sha256:4573fd1695932d4f619928fd09d5d03d917274381649ade4328091ceca175539", size = 42212 },
]

[[package]]
name = "urllib3"
version = "2.3.0"
source = { registry = "https://pypi.org/simple" }
sdist = { url = "https://files.pythonhosted.org/packages/aa/63/e53da845320b757bf29ef6a9062f5c669fe997973f966045cb019c3f4b66/urllib3-2.3.0.tar.gz", hash = "sha256:f8c5449b3cf0861679ce7e0503c7b44b5ec981bec0d1d3795a07f1ba96f0204d", size = 307268 }
wheels = [
    { url = "https://files.pythonhosted.org/packages/c8/19/4ec628951a74043532ca2cf5d97b7b14863931476d117c471e8e2b1eb39f/urllib3-2.3.0-py3-none-any.whl", hash = "sha256:1cee9ad369867bfdbbb48b7dd50374c0967a0bb7710050facf0dd6911440e3df", size = 128369 },
]

[[package]]
name = "virtualenv"
version = "20.29.1"
source = { registry = "https://pypi.org/simple" }
dependencies = [
    { name = "distlib" },
    { name = "filelock" },
    { name = "platformdirs" },
]
sdist = { url = "https://files.pythonhosted.org/packages/a7/ca/f23dcb02e161a9bba141b1c08aa50e8da6ea25e6d780528f1d385a3efe25/virtualenv-20.29.1.tar.gz", hash = "sha256:b8b8970138d32fb606192cb97f6cd4bb644fa486be9308fb9b63f81091b5dc35", size = 7658028 }
wheels = [
    { url = "https://files.pythonhosted.org/packages/89/9b/599bcfc7064fbe5740919e78c5df18e5dceb0887e676256a1061bb5ae232/virtualenv-20.29.1-py3-none-any.whl", hash = "sha256:4e4cb403c0b0da39e13b46b1b2476e505cb0046b25f242bee80f62bf990b2779", size = 4282379 },
]

[[package]]
name = "wcwidth"
version = "0.2.13"
source = { registry = "https://pypi.org/simple" }
sdist = { url = "https://files.pythonhosted.org/packages/6c/63/53559446a878410fc5a5974feb13d31d78d752eb18aeba59c7fef1af7598/wcwidth-0.2.13.tar.gz", hash = "sha256:72ea0c06399eb286d978fdedb6923a9eb47e1c486ce63e9b4e64fc18303972b5", size = 101301 }
wheels = [
    { url = "https://files.pythonhosted.org/packages/fd/84/fd2ba7aafacbad3c4201d395674fc6348826569da3c0937e75505ead3528/wcwidth-0.2.13-py2.py3-none-any.whl", hash = "sha256:3da69048e4540d84af32131829ff948f1e022c1c6bdb8d6102117aac784f6859", size = 34166 },
]

[[package]]
name = "widgetsnbextension"
version = "4.0.13"
source = { registry = "https://pypi.org/simple" }
sdist = { url = "https://files.pythonhosted.org/packages/56/fc/238c424fd7f4ebb25f8b1da9a934a3ad7c848286732ae04263661eb0fc03/widgetsnbextension-4.0.13.tar.gz", hash = "sha256:ffcb67bc9febd10234a362795f643927f4e0c05d9342c727b65d2384f8feacb6", size = 1164730 }
wheels = [
    { url = "https://files.pythonhosted.org/packages/21/02/88b65cc394961a60c43c70517066b6b679738caf78506a5da7b88ffcb643/widgetsnbextension-4.0.13-py3-none-any.whl", hash = "sha256:74b2692e8500525cc38c2b877236ba51d34541e6385eeed5aec15a70f88a6c71", size = 2335872 },
]

[[package]]
name = "wrapt"
version = "1.17.2"
source = { registry = "https://pypi.org/simple" }
sdist = { url = "https://files.pythonhosted.org/packages/c3/fc/e91cc220803d7bc4db93fb02facd8461c37364151b8494762cc88b0fbcef/wrapt-1.17.2.tar.gz", hash = "sha256:41388e9d4d1522446fe79d3213196bd9e3b301a336965b9e27ca2788ebd122f3", size = 55531 }
wheels = [
    { url = "https://files.pythonhosted.org/packages/a1/bd/ab55f849fd1f9a58ed7ea47f5559ff09741b25f00c191231f9f059c83949/wrapt-1.17.2-cp312-cp312-macosx_10_13_universal2.whl", hash = "sha256:d5e2439eecc762cd85e7bd37161d4714aa03a33c5ba884e26c81559817ca0925", size = 53799 },
    { url = "https://files.pythonhosted.org/packages/53/18/75ddc64c3f63988f5a1d7e10fb204ffe5762bc663f8023f18ecaf31a332e/wrapt-1.17.2-cp312-cp312-macosx_10_13_x86_64.whl", hash = "sha256:3fc7cb4c1c744f8c05cd5f9438a3caa6ab94ce8344e952d7c45a8ed59dd88392", size = 38821 },
    { url = "https://files.pythonhosted.org/packages/48/2a/97928387d6ed1c1ebbfd4efc4133a0633546bec8481a2dd5ec961313a1c7/wrapt-1.17.2-cp312-cp312-macosx_11_0_arm64.whl", hash = "sha256:8fdbdb757d5390f7c675e558fd3186d590973244fab0c5fe63d373ade3e99d40", size = 38919 },
    { url = "https://files.pythonhosted.org/packages/73/54/3bfe5a1febbbccb7a2f77de47b989c0b85ed3a6a41614b104204a788c20e/wrapt-1.17.2-cp312-cp312-manylinux_2_17_aarch64.manylinux2014_aarch64.whl", hash = "sha256:5bb1d0dbf99411f3d871deb6faa9aabb9d4e744d67dcaaa05399af89d847a91d", size = 88721 },
    { url = "https://files.pythonhosted.org/packages/25/cb/7262bc1b0300b4b64af50c2720ef958c2c1917525238d661c3e9a2b71b7b/wrapt-1.17.2-cp312-cp312-manylinux_2_5_i686.manylinux1_i686.manylinux_2_17_i686.manylinux2014_i686.whl", hash = "sha256:d18a4865f46b8579d44e4fe1e2bcbc6472ad83d98e22a26c963d46e4c125ef0b", size = 80899 },
    { url = "https://files.pythonhosted.org/packages/2a/5a/04cde32b07a7431d4ed0553a76fdb7a61270e78c5fd5a603e190ac389f14/wrapt-1.17.2-cp312-cp312-manylinux_2_5_x86_64.manylinux1_x86_64.manylinux_2_17_x86_64.manylinux2014_x86_64.whl", hash = "sha256:bc570b5f14a79734437cb7b0500376b6b791153314986074486e0b0fa8d71d98", size = 89222 },
    { url = "https://files.pythonhosted.org/packages/09/28/2e45a4f4771fcfb109e244d5dbe54259e970362a311b67a965555ba65026/wrapt-1.17.2-cp312-cp312-musllinux_1_2_aarch64.whl", hash = "sha256:6d9187b01bebc3875bac9b087948a2bccefe464a7d8f627cf6e48b1bbae30f82", size = 86707 },
    { url = "https://files.pythonhosted.org/packages/c6/d2/dcb56bf5f32fcd4bd9aacc77b50a539abdd5b6536872413fd3f428b21bed/wrapt-1.17.2-cp312-cp312-musllinux_1_2_i686.whl", hash = "sha256:9e8659775f1adf02eb1e6f109751268e493c73716ca5761f8acb695e52a756ae", size = 79685 },
    { url = "https://files.pythonhosted.org/packages/80/4e/eb8b353e36711347893f502ce91c770b0b0929f8f0bed2670a6856e667a9/wrapt-1.17.2-cp312-cp312-musllinux_1_2_x86_64.whl", hash = "sha256:e8b2816ebef96d83657b56306152a93909a83f23994f4b30ad4573b00bd11bb9", size = 87567 },
    { url = "https://files.pythonhosted.org/packages/17/27/4fe749a54e7fae6e7146f1c7d914d28ef599dacd4416566c055564080fe2/wrapt-1.17.2-cp312-cp312-win32.whl", hash = "sha256:468090021f391fe0056ad3e807e3d9034e0fd01adcd3bdfba977b6fdf4213ea9", size = 36672 },
    { url = "https://files.pythonhosted.org/packages/15/06/1dbf478ea45c03e78a6a8c4be4fdc3c3bddea5c8de8a93bc971415e47f0f/wrapt-1.17.2-cp312-cp312-win_amd64.whl", hash = "sha256:ec89ed91f2fa8e3f52ae53cd3cf640d6feff92ba90d62236a81e4e563ac0e991", size = 38865 },
    { url = "https://files.pythonhosted.org/packages/ce/b9/0ffd557a92f3b11d4c5d5e0c5e4ad057bd9eb8586615cdaf901409920b14/wrapt-1.17.2-cp313-cp313-macosx_10_13_universal2.whl", hash = "sha256:6ed6ffac43aecfe6d86ec5b74b06a5be33d5bb9243d055141e8cabb12aa08125", size = 53800 },
    { url = "https://files.pythonhosted.org/packages/c0/ef/8be90a0b7e73c32e550c73cfb2fa09db62234227ece47b0e80a05073b375/wrapt-1.17.2-cp313-cp313-macosx_10_13_x86_64.whl", hash = "sha256:35621ae4c00e056adb0009f8e86e28eb4a41a4bfa8f9bfa9fca7d343fe94f998", size = 38824 },
    { url = "https://files.pythonhosted.org/packages/36/89/0aae34c10fe524cce30fe5fc433210376bce94cf74d05b0d68344c8ba46e/wrapt-1.17.2-cp313-cp313-macosx_11_0_arm64.whl", hash = "sha256:a604bf7a053f8362d27eb9fefd2097f82600b856d5abe996d623babd067b1ab5", size = 38920 },
    { url = "https://files.pythonhosted.org/packages/3b/24/11c4510de906d77e0cfb5197f1b1445d4fec42c9a39ea853d482698ac681/wrapt-1.17.2-cp313-cp313-manylinux_2_17_aarch64.manylinux2014_aarch64.whl", hash = "sha256:5cbabee4f083b6b4cd282f5b817a867cf0b1028c54d445b7ec7cfe6505057cf8", size = 88690 },
    { url = "https://files.pythonhosted.org/packages/71/d7/cfcf842291267bf455b3e266c0c29dcb675b5540ee8b50ba1699abf3af45/wrapt-1.17.2-cp313-cp313-manylinux_2_5_i686.manylinux1_i686.manylinux_2_17_i686.manylinux2014_i686.whl", hash = "sha256:49703ce2ddc220df165bd2962f8e03b84c89fee2d65e1c24a7defff6f988f4d6", size = 80861 },
    { url = "https://files.pythonhosted.org/packages/d5/66/5d973e9f3e7370fd686fb47a9af3319418ed925c27d72ce16b791231576d/wrapt-1.17.2-cp313-cp313-manylinux_2_5_x86_64.manylinux1_x86_64.manylinux_2_17_x86_64.manylinux2014_x86_64.whl", hash = "sha256:8112e52c5822fc4253f3901b676c55ddf288614dc7011634e2719718eaa187dc", size = 89174 },
    { url = "https://files.pythonhosted.org/packages/a7/d3/8e17bb70f6ae25dabc1aaf990f86824e4fd98ee9cadf197054e068500d27/wrapt-1.17.2-cp313-cp313-musllinux_1_2_aarch64.whl", hash = "sha256:9fee687dce376205d9a494e9c121e27183b2a3df18037f89d69bd7b35bcf59e2", size = 86721 },
    { url = "https://files.pythonhosted.org/packages/6f/54/f170dfb278fe1c30d0ff864513cff526d624ab8de3254b20abb9cffedc24/wrapt-1.17.2-cp313-cp313-musllinux_1_2_i686.whl", hash = "sha256:18983c537e04d11cf027fbb60a1e8dfd5190e2b60cc27bc0808e653e7b218d1b", size = 79763 },
    { url = "https://files.pythonhosted.org/packages/4a/98/de07243751f1c4a9b15c76019250210dd3486ce098c3d80d5f729cba029c/wrapt-1.17.2-cp313-cp313-musllinux_1_2_x86_64.whl", hash = "sha256:703919b1633412ab54bcf920ab388735832fdcb9f9a00ae49387f0fe67dad504", size = 87585 },
    { url = "https://files.pythonhosted.org/packages/f9/f0/13925f4bd6548013038cdeb11ee2cbd4e37c30f8bfd5db9e5a2a370d6e20/wrapt-1.17.2-cp313-cp313-win32.whl", hash = "sha256:abbb9e76177c35d4e8568e58650aa6926040d6a9f6f03435b7a522bf1c487f9a", size = 36676 },
    { url = "https://files.pythonhosted.org/packages/bf/ae/743f16ef8c2e3628df3ddfd652b7d4c555d12c84b53f3d8218498f4ade9b/wrapt-1.17.2-cp313-cp313-win_amd64.whl", hash = "sha256:69606d7bb691b50a4240ce6b22ebb319c1cfb164e5f6569835058196e0f3a845", size = 38871 },
    { url = "https://files.pythonhosted.org/packages/3d/bc/30f903f891a82d402ffb5fda27ec1d621cc97cb74c16fea0b6141f1d4e87/wrapt-1.17.2-cp313-cp313t-macosx_10_13_universal2.whl", hash = "sha256:4a721d3c943dae44f8e243b380cb645a709ba5bd35d3ad27bc2ed947e9c68192", size = 56312 },
    { url = "https://files.pythonhosted.org/packages/8a/04/c97273eb491b5f1c918857cd26f314b74fc9b29224521f5b83f872253725/wrapt-1.17.2-cp313-cp313t-macosx_10_13_x86_64.whl", hash = "sha256:766d8bbefcb9e00c3ac3b000d9acc51f1b399513f44d77dfe0eb026ad7c9a19b", size = 40062 },
    { url = "https://files.pythonhosted.org/packages/4e/ca/3b7afa1eae3a9e7fefe499db9b96813f41828b9fdb016ee836c4c379dadb/wrapt-1.17.2-cp313-cp313t-macosx_11_0_arm64.whl", hash = "sha256:e496a8ce2c256da1eb98bd15803a79bee00fc351f5dfb9ea82594a3f058309e0", size = 40155 },
    { url = "https://files.pythonhosted.org/packages/89/be/7c1baed43290775cb9030c774bc53c860db140397047cc49aedaf0a15477/wrapt-1.17.2-cp313-cp313t-manylinux_2_17_aarch64.manylinux2014_aarch64.whl", hash = "sha256:40d615e4fe22f4ad3528448c193b218e077656ca9ccb22ce2cb20db730f8d306", size = 113471 },
    { url = "https://files.pythonhosted.org/packages/32/98/4ed894cf012b6d6aae5f5cc974006bdeb92f0241775addad3f8cd6ab71c8/wrapt-1.17.2-cp313-cp313t-manylinux_2_5_i686.manylinux1_i686.manylinux_2_17_i686.manylinux2014_i686.whl", hash = "sha256:a5aaeff38654462bc4b09023918b7f21790efb807f54c000a39d41d69cf552cb", size = 101208 },
    { url = "https://files.pythonhosted.org/packages/ea/fd/0c30f2301ca94e655e5e057012e83284ce8c545df7661a78d8bfca2fac7a/wrapt-1.17.2-cp313-cp313t-manylinux_2_5_x86_64.manylinux1_x86_64.manylinux_2_17_x86_64.manylinux2014_x86_64.whl", hash = "sha256:9a7d15bbd2bc99e92e39f49a04653062ee6085c0e18b3b7512a4f2fe91f2d681", size = 109339 },
    { url = "https://files.pythonhosted.org/packages/75/56/05d000de894c4cfcb84bcd6b1df6214297b8089a7bd324c21a4765e49b14/wrapt-1.17.2-cp313-cp313t-musllinux_1_2_aarch64.whl", hash = "sha256:e3890b508a23299083e065f435a492b5435eba6e304a7114d2f919d400888cc6", size = 110232 },
    { url = "https://files.pythonhosted.org/packages/53/f8/c3f6b2cf9b9277fb0813418e1503e68414cd036b3b099c823379c9575e6d/wrapt-1.17.2-cp313-cp313t-musllinux_1_2_i686.whl", hash = "sha256:8c8b293cd65ad716d13d8dd3624e42e5a19cc2a2f1acc74b30c2c13f15cb61a6", size = 100476 },
    { url = "https://files.pythonhosted.org/packages/a7/b1/0bb11e29aa5139d90b770ebbfa167267b1fc548d2302c30c8f7572851738/wrapt-1.17.2-cp313-cp313t-musllinux_1_2_x86_64.whl", hash = "sha256:4c82b8785d98cdd9fed4cac84d765d234ed3251bd6afe34cb7ac523cb93e8b4f", size = 106377 },
    { url = "https://files.pythonhosted.org/packages/6a/e1/0122853035b40b3f333bbb25f1939fc1045e21dd518f7f0922b60c156f7c/wrapt-1.17.2-cp313-cp313t-win32.whl", hash = "sha256:13e6afb7fe71fe7485a4550a8844cc9ffbe263c0f1a1eea569bc7091d4898555", size = 37986 },
    { url = "https://files.pythonhosted.org/packages/09/5e/1655cf481e079c1f22d0cabdd4e51733679932718dc23bf2db175f329b76/wrapt-1.17.2-cp313-cp313t-win_amd64.whl", hash = "sha256:eaf675418ed6b3b31c7a989fd007fa7c3be66ce14e5c3b27336383604c9da85c", size = 40750 },
    { url = "https://files.pythonhosted.org/packages/2d/82/f56956041adef78f849db6b289b282e72b55ab8045a75abad81898c28d19/wrapt-1.17.2-py3-none-any.whl", hash = "sha256:b18f2d1533a71f069c7f82d524a52599053d4c7166e9dd374ae2136b7f40f7c8", size = 23594 },
]

[[package]]
name = "xarray"
version = "2024.11.0"
source = { registry = "https://pypi.org/simple" }
dependencies = [
    { name = "numpy" },
    { name = "packaging" },
    { name = "pandas" },
]
sdist = { url = "https://files.pythonhosted.org/packages/3f/d6/5ae0a721bd6cac85b30cff6b119dc6b5e73b735aacbfb43d3ed2680504d7/xarray-2024.11.0.tar.gz", hash = "sha256:1ccace44573ddb862e210ad3ec204210654d2c750bec11bbe7d842dfc298591f", size = 3247277 }
wheels = [
    { url = "https://files.pythonhosted.org/packages/40/ed/1c4631ad5909487ea8907cd326d9855c2207d790e3936e77bda48173b8be/xarray-2024.11.0-py3-none-any.whl", hash = "sha256:6ee94f63ddcbdd0cf3909d1177f78cdac756640279c0e32ae36819a89cdaba37", size = 1231951 },
]

[[package]]
name = "xyzservices"
version = "2025.1.0"
source = { registry = "https://pypi.org/simple" }
sdist = { url = "https://files.pythonhosted.org/packages/47/11/3ae1c07b3446b643bec33822efeb0452e885a294172c4fe9551968211749/xyzservices-2025.1.0.tar.gz", hash = "sha256:5cdbb0907c20be1be066c6e2dc69c645842d1113a4e83e642065604a21f254ba", size = 1133574 }
wheels = [
    { url = "https://files.pythonhosted.org/packages/9a/6e/49408735dae940a0c1c225c6b908fd83bd6e3f5fae120f865754e72f78cb/xyzservices-2025.1.0-py3-none-any.whl", hash = "sha256:fa599956c5ab32dad1689960b3bb08fdcdbe0252cc82d84fc60ae415dc648907", size = 88368 },
]

[[package]]
name = "yarl"
version = "1.18.3"
source = { registry = "https://pypi.org/simple" }
dependencies = [
    { name = "idna" },
    { name = "multidict" },
    { name = "propcache" },
]
sdist = { url = "https://files.pythonhosted.org/packages/b7/9d/4b94a8e6d2b51b599516a5cb88e5bc99b4d8d4583e468057eaa29d5f0918/yarl-1.18.3.tar.gz", hash = "sha256:ac1801c45cbf77b6c99242eeff4fffb5e4e73a800b5c4ad4fc0be5def634d2e1", size = 181062 }
wheels = [
    { url = "https://files.pythonhosted.org/packages/33/85/bd2e2729752ff4c77338e0102914897512e92496375e079ce0150a6dc306/yarl-1.18.3-cp312-cp312-macosx_10_13_universal2.whl", hash = "sha256:1dd4bdd05407ced96fed3d7f25dbbf88d2ffb045a0db60dbc247f5b3c5c25d50", size = 142644 },
    { url = "https://files.pythonhosted.org/packages/ff/74/1178322cc0f10288d7eefa6e4a85d8d2e28187ccab13d5b844e8b5d7c88d/yarl-1.18.3-cp312-cp312-macosx_10_13_x86_64.whl", hash = "sha256:7c33dd1931a95e5d9a772d0ac5e44cac8957eaf58e3c8da8c1414de7dd27c576", size = 94962 },
    { url = "https://files.pythonhosted.org/packages/be/75/79c6acc0261e2c2ae8a1c41cf12265e91628c8c58ae91f5ff59e29c0787f/yarl-1.18.3-cp312-cp312-macosx_11_0_arm64.whl", hash = "sha256:25b411eddcfd56a2f0cd6a384e9f4f7aa3efee14b188de13048c25b5e91f1640", size = 92795 },
    { url = "https://files.pythonhosted.org/packages/6b/32/927b2d67a412c31199e83fefdce6e645247b4fb164aa1ecb35a0f9eb2058/yarl-1.18.3-cp312-cp312-manylinux_2_17_aarch64.manylinux2014_aarch64.whl", hash = "sha256:436c4fc0a4d66b2badc6c5fc5ef4e47bb10e4fd9bf0c79524ac719a01f3607c2", size = 332368 },
    { url = "https://files.pythonhosted.org/packages/19/e5/859fca07169d6eceeaa4fde1997c91d8abde4e9a7c018e371640c2da2b71/yarl-1.18.3-cp312-cp312-manylinux_2_17_ppc64le.manylinux2014_ppc64le.whl", hash = "sha256:e35ef8683211db69ffe129a25d5634319a677570ab6b2eba4afa860f54eeaf75", size = 342314 },
    { url = "https://files.pythonhosted.org/packages/08/75/76b63ccd91c9e03ab213ef27ae6add2e3400e77e5cdddf8ed2dbc36e3f21/yarl-1.18.3-cp312-cp312-manylinux_2_17_s390x.manylinux2014_s390x.whl", hash = "sha256:84b2deecba4a3f1a398df819151eb72d29bfeb3b69abb145a00ddc8d30094512", size = 341987 },
    { url = "https://files.pythonhosted.org/packages/1a/e1/a097d5755d3ea8479a42856f51d97eeff7a3a7160593332d98f2709b3580/yarl-1.18.3-cp312-cp312-manylinux_2_17_x86_64.manylinux2014_x86_64.whl", hash = "sha256:00e5a1fea0fd4f5bfa7440a47eff01d9822a65b4488f7cff83155a0f31a2ecba", size = 336914 },
    { url = "https://files.pythonhosted.org/packages/0b/42/e1b4d0e396b7987feceebe565286c27bc085bf07d61a59508cdaf2d45e63/yarl-1.18.3-cp312-cp312-manylinux_2_5_i686.manylinux1_i686.manylinux_2_17_i686.manylinux2014_i686.whl", hash = "sha256:d0e883008013c0e4aef84dcfe2a0b172c4d23c2669412cf5b3371003941f72bb", size = 325765 },
    { url = "https://files.pythonhosted.org/packages/7e/18/03a5834ccc9177f97ca1bbb245b93c13e58e8225276f01eedc4cc98ab820/yarl-1.18.3-cp312-cp312-musllinux_1_2_aarch64.whl", hash = "sha256:5a3f356548e34a70b0172d8890006c37be92995f62d95a07b4a42e90fba54272", size = 344444 },
    { url = "https://files.pythonhosted.org/packages/c8/03/a713633bdde0640b0472aa197b5b86e90fbc4c5bc05b727b714cd8a40e6d/yarl-1.18.3-cp312-cp312-musllinux_1_2_armv7l.whl", hash = "sha256:ccd17349166b1bee6e529b4add61727d3f55edb7babbe4069b5764c9587a8cc6", size = 340760 },
    { url = "https://files.pythonhosted.org/packages/eb/99/f6567e3f3bbad8fd101886ea0276c68ecb86a2b58be0f64077396cd4b95e/yarl-1.18.3-cp312-cp312-musllinux_1_2_i686.whl", hash = "sha256:b958ddd075ddba5b09bb0be8a6d9906d2ce933aee81100db289badbeb966f54e", size = 346484 },
    { url = "https://files.pythonhosted.org/packages/8e/a9/84717c896b2fc6cb15bd4eecd64e34a2f0a9fd6669e69170c73a8b46795a/yarl-1.18.3-cp312-cp312-musllinux_1_2_ppc64le.whl", hash = "sha256:c7d79f7d9aabd6011004e33b22bc13056a3e3fb54794d138af57f5ee9d9032cb", size = 359864 },
    { url = "https://files.pythonhosted.org/packages/1e/2e/d0f5f1bef7ee93ed17e739ec8dbcb47794af891f7d165fa6014517b48169/yarl-1.18.3-cp312-cp312-musllinux_1_2_s390x.whl", hash = "sha256:4891ed92157e5430874dad17b15eb1fda57627710756c27422200c52d8a4e393", size = 364537 },
    { url = "https://files.pythonhosted.org/packages/97/8a/568d07c5d4964da5b02621a517532adb8ec5ba181ad1687191fffeda0ab6/yarl-1.18.3-cp312-cp312-musllinux_1_2_x86_64.whl", hash = "sha256:ce1af883b94304f493698b00d0f006d56aea98aeb49d75ec7d98cd4a777e9285", size = 357861 },
    { url = "https://files.pythonhosted.org/packages/7d/e3/924c3f64b6b3077889df9a1ece1ed8947e7b61b0a933f2ec93041990a677/yarl-1.18.3-cp312-cp312-win32.whl", hash = "sha256:f91c4803173928a25e1a55b943c81f55b8872f0018be83e3ad4938adffb77dd2", size = 84097 },
    { url = "https://files.pythonhosted.org/packages/34/45/0e055320daaabfc169b21ff6174567b2c910c45617b0d79c68d7ab349b02/yarl-1.18.3-cp312-cp312-win_amd64.whl", hash = "sha256:7e2ee16578af3b52ac2f334c3b1f92262f47e02cc6193c598502bd46f5cd1477", size = 90399 },
    { url = "https://files.pythonhosted.org/packages/30/c7/c790513d5328a8390be8f47be5d52e141f78b66c6c48f48d241ca6bd5265/yarl-1.18.3-cp313-cp313-macosx_10_13_universal2.whl", hash = "sha256:90adb47ad432332d4f0bc28f83a5963f426ce9a1a8809f5e584e704b82685dcb", size = 140789 },
    { url = "https://files.pythonhosted.org/packages/30/aa/a2f84e93554a578463e2edaaf2300faa61c8701f0898725842c704ba5444/yarl-1.18.3-cp313-cp313-macosx_10_13_x86_64.whl", hash = "sha256:913829534200eb0f789d45349e55203a091f45c37a2674678744ae52fae23efa", size = 94144 },
    { url = "https://files.pythonhosted.org/packages/c6/fc/d68d8f83714b221a85ce7866832cba36d7c04a68fa6a960b908c2c84f325/yarl-1.18.3-cp313-cp313-macosx_11_0_arm64.whl", hash = "sha256:ef9f7768395923c3039055c14334ba4d926f3baf7b776c923c93d80195624782", size = 91974 },
    { url = "https://files.pythonhosted.org/packages/56/4e/d2563d8323a7e9a414b5b25341b3942af5902a2263d36d20fb17c40411e2/yarl-1.18.3-cp313-cp313-manylinux_2_17_aarch64.manylinux2014_aarch64.whl", hash = "sha256:88a19f62ff30117e706ebc9090b8ecc79aeb77d0b1f5ec10d2d27a12bc9f66d0", size = 333587 },
    { url = "https://files.pythonhosted.org/packages/25/c9/cfec0bc0cac8d054be223e9f2c7909d3e8442a856af9dbce7e3442a8ec8d/yarl-1.18.3-cp313-cp313-manylinux_2_17_ppc64le.manylinux2014_ppc64le.whl", hash = "sha256:e17c9361d46a4d5addf777c6dd5eab0715a7684c2f11b88c67ac37edfba6c482", size = 344386 },
    { url = "https://files.pythonhosted.org/packages/ab/5d/4c532190113b25f1364d25f4c319322e86232d69175b91f27e3ebc2caf9a/yarl-1.18.3-cp313-cp313-manylinux_2_17_s390x.manylinux2014_s390x.whl", hash = "sha256:1a74a13a4c857a84a845505fd2d68e54826a2cd01935a96efb1e9d86c728e186", size = 345421 },
    { url = "https://files.pythonhosted.org/packages/23/d1/6cdd1632da013aa6ba18cee4d750d953104a5e7aac44e249d9410a972bf5/yarl-1.18.3-cp313-cp313-manylinux_2_17_x86_64.manylinux2014_x86_64.whl", hash = "sha256:41f7ce59d6ee7741af71d82020346af364949314ed3d87553763a2df1829cc58", size = 339384 },
    { url = "https://files.pythonhosted.org/packages/9a/c4/6b3c39bec352e441bd30f432cda6ba51681ab19bb8abe023f0d19777aad1/yarl-1.18.3-cp313-cp313-manylinux_2_5_i686.manylinux1_i686.manylinux_2_17_i686.manylinux2014_i686.whl", hash = "sha256:f52a265001d830bc425f82ca9eabda94a64a4d753b07d623a9f2863fde532b53", size = 326689 },
    { url = "https://files.pythonhosted.org/packages/23/30/07fb088f2eefdc0aa4fc1af4e3ca4eb1a3aadd1ce7d866d74c0f124e6a85/yarl-1.18.3-cp313-cp313-musllinux_1_2_aarch64.whl", hash = "sha256:82123d0c954dc58db301f5021a01854a85bf1f3bb7d12ae0c01afc414a882ca2", size = 345453 },
    { url = "https://files.pythonhosted.org/packages/63/09/d54befb48f9cd8eec43797f624ec37783a0266855f4930a91e3d5c7717f8/yarl-1.18.3-cp313-cp313-musllinux_1_2_armv7l.whl", hash = "sha256:2ec9bbba33b2d00999af4631a3397d1fd78290c48e2a3e52d8dd72db3a067ac8", size = 341872 },
    { url = "https://files.pythonhosted.org/packages/91/26/fd0ef9bf29dd906a84b59f0cd1281e65b0c3e08c6aa94b57f7d11f593518/yarl-1.18.3-cp313-cp313-musllinux_1_2_i686.whl", hash = "sha256:fbd6748e8ab9b41171bb95c6142faf068f5ef1511935a0aa07025438dd9a9bc1", size = 347497 },
    { url = "https://files.pythonhosted.org/packages/d9/b5/14ac7a256d0511b2ac168d50d4b7d744aea1c1aa20c79f620d1059aab8b2/yarl-1.18.3-cp313-cp313-musllinux_1_2_ppc64le.whl", hash = "sha256:877d209b6aebeb5b16c42cbb377f5f94d9e556626b1bfff66d7b0d115be88d0a", size = 359981 },
    { url = "https://files.pythonhosted.org/packages/ca/b3/d493221ad5cbd18bc07e642894030437e405e1413c4236dd5db6e46bcec9/yarl-1.18.3-cp313-cp313-musllinux_1_2_s390x.whl", hash = "sha256:b464c4ab4bfcb41e3bfd3f1c26600d038376c2de3297760dfe064d2cb7ea8e10", size = 366229 },
    { url = "https://files.pythonhosted.org/packages/04/56/6a3e2a5d9152c56c346df9b8fb8edd2c8888b1e03f96324d457e5cf06d34/yarl-1.18.3-cp313-cp313-musllinux_1_2_x86_64.whl", hash = "sha256:8d39d351e7faf01483cc7ff7c0213c412e38e5a340238826be7e0e4da450fdc8", size = 360383 },
    { url = "https://files.pythonhosted.org/packages/fd/b7/4b3c7c7913a278d445cc6284e59b2e62fa25e72758f888b7a7a39eb8423f/yarl-1.18.3-cp313-cp313-win32.whl", hash = "sha256:61ee62ead9b68b9123ec24bc866cbef297dd266175d53296e2db5e7f797f902d", size = 310152 },
    { url = "https://files.pythonhosted.org/packages/f5/d5/688db678e987c3e0fb17867970700b92603cadf36c56e5fb08f23e822a0c/yarl-1.18.3-cp313-cp313-win_amd64.whl", hash = "sha256:578e281c393af575879990861823ef19d66e2b1d0098414855dd367e234f5b3c", size = 315723 },
    { url = "https://files.pythonhosted.org/packages/f5/4b/a06e0ec3d155924f77835ed2d167ebd3b211a7b0853da1cf8d8414d784ef/yarl-1.18.3-py3-none-any.whl", hash = "sha256:b57f4f58099328dfb26c6a771d09fb20dbbae81d20cfb66141251ea063bd101b", size = 45109 },
]

[[package]]
name = "zarr"
version = "3.0.2"
source = { registry = "https://pypi.org/simple" }
dependencies = [
    { name = "donfig" },
    { name = "numcodecs", extra = ["crc32c"] },
    { name = "numpy" },
    { name = "packaging" },
    { name = "typing-extensions" },
]
sdist = { url = "https://files.pythonhosted.org/packages/95/3b/8b7f89229d010d3b7c90893b85dde006cf69b097a5c9deb720abdeb469ab/zarr-3.0.2.tar.gz", hash = "sha256:036b2dabffa9f0148cad57a7be6c69d9761f6b3b833b61b7d29c2ee8a836b46c", size = 220048 }
wheels = [
    { url = "https://files.pythonhosted.org/packages/27/83/4316503558c57a2d1928afaf0e77f47cf00d394347c88aaafbf0efaf5685/zarr-3.0.2-py3-none-any.whl", hash = "sha256:cd57949934a339cddc4853c0e819fd7f8e0370022e8eeddec2e56a6b13dc5021", size = 184410 },
]<|MERGE_RESOLUTION|>--- conflicted
+++ resolved
@@ -730,12 +730,6 @@
 dependencies = [
     { name = "cartopy" },
     { name = "dacite" },
-<<<<<<< HEAD
-    { name = "dask" },
-    { name = "distributed" },
-    { name = "flox" },
-=======
->>>>>>> a57c3691
     { name = "geopandas" },
     { name = "joblib" },
     { name = "matplotlib" },
@@ -778,12 +772,6 @@
 requires-dist = [
     { name = "cartopy", specifier = ">=0.24.1" },
     { name = "dacite", specifier = ">=1.8.1" },
-<<<<<<< HEAD
-    { name = "dask", specifier = ">=2025.1.0" },
-    { name = "distributed", specifier = ">=2025.1.0" },
-    { name = "flox", specifier = ">=0.10.0" },
-=======
->>>>>>> a57c3691
     { name = "fsspec", marker = "extra == 'data-prep'", specifier = ">=2024.12.0" },
     { name = "geopandas", specifier = ">=1.0.1" },
     { name = "geopy", marker = "extra == 'data-prep'", specifier = ">=2.4.1" },
