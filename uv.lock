--- conflicted
+++ resolved
@@ -116,8 +116,6 @@
 ]
 
 [[package]]
-<<<<<<< HEAD
-=======
 name = "bokeh"
 version = "3.6.2"
 source = { registry = "https://pypi.org/simple" }
@@ -147,7 +145,6 @@
 ]
 
 [[package]]
->>>>>>> 65df0952
 name = "cartopy"
 version = "0.24.1"
 source = { registry = "https://pypi.org/simple" }
@@ -569,8 +566,6 @@
 ]
 
 [[package]]
-<<<<<<< HEAD
-=======
 name = "frozenlist"
 version = "1.5.0"
 source = { registry = "https://pypi.org/simple" }
@@ -610,7 +605,6 @@
 ]
 
 [[package]]
->>>>>>> 65df0952
 name = "fsspec"
 version = "2024.12.0"
 source = { registry = "https://pypi.org/simple" }
@@ -958,8 +952,6 @@
 ]
 
 [[package]]
-<<<<<<< HEAD
-=======
 name = "locket"
 version = "1.0.0"
 source = { registry = "https://pypi.org/simple" }
@@ -1022,7 +1014,6 @@
 ]
 
 [[package]]
->>>>>>> 65df0952
 name = "matplotlib"
 version = "3.10.0"
 source = { registry = "https://pypi.org/simple" }
