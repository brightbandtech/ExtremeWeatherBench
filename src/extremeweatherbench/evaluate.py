"""Evaluation routines for use during ExtremeWeatherBench case studies / analyses."""

import itertools
import logging
import pathlib
from typing import TYPE_CHECKING, Optional, Type, Union

import joblib
import pandas as pd
import sparse
import xarray as xr
from tqdm.auto import tqdm
from tqdm.contrib.logging import logging_redirect_tqdm
from tqdm.dask import TqdmCallback

from extremeweatherbench import cases, defaults, derived, inputs, sources, utils

if TYPE_CHECKING:
    from extremeweatherbench import metrics, regions

logger = logging.getLogger(__name__)


class ExtremeWeatherBench:
    """A class to build and run the ExtremeWeatherBench workflow.

    This class is used to run the ExtremeWeatherBench workflow. It is ultimately a
    wrapper around case operators and evaluation objects to create a parallel or
    serial run to evaluate cases and metrics, returning a concatenated dataframe of the
    results.

    Attributes:
        case_metadata: A dictionary of cases or an IndividualCaseCollection to run.
        evaluation_objects: A list of evaluation objects to run.
        cache_dir: An optional directory to cache the mid-flight outputs of the
            workflow for serial runs.
        region_subsetter: An optional region subsetter to subset the cases that are part
        of the evaluation to a Region object or a dictionary of lat/lon bounds.
    """

    def __init__(
        self,
        case_metadata: Union[dict[str, list], "cases.IndividualCaseCollection"],
        evaluation_objects: list["inputs.EvaluationObject"],
        cache_dir: Optional[Union[str, pathlib.Path]] = None,
        region_subsetter: Optional["regions.RegionSubsetter"] = None,
    ):
        if isinstance(case_metadata, dict):
            self.case_metadata = cases.load_individual_cases(case_metadata)
        elif isinstance(case_metadata, cases.IndividualCaseCollection):
            self.case_metadata = case_metadata
        else:
            raise TypeError(
                "case_metadata must be a dictionary of cases or an "
                "IndividualCaseCollection"
            )
        self.evaluation_objects = evaluation_objects
        self.cache_dir = pathlib.Path(cache_dir) if cache_dir else None
        self.region_subsetter = region_subsetter

    # Case operators as a property can be used as a convenience method for a workflow
    # independent of the class.
    @property
    def case_operators(self) -> list["cases.CaseOperator"]:
        """Build the CaseOperator objects from case_metadata and evaluation_objects."""
        # Subset the cases if a region subsetter was provided
        if self.region_subsetter:
            subset_collection = self.region_subsetter.subset_case_collection(
                self.case_metadata
            )
        else:
            subset_collection = self.case_metadata
        return cases.build_case_operators(subset_collection, self.evaluation_objects)

    def run(
        self,
        n_jobs: Optional[int] = None,
        parallel_config: Optional[dict] = None,
        **kwargs,
    ) -> pd.DataFrame:
        """Runs the ExtremeWeatherBench workflow.

        This method will run the workflow in the order of the case operators, optionally
        caching the mid-flight outputs of the workflow if cache_dir was provided for
        serial runs.

        Args:
            n_jobs: The number of jobs to run in parallel. If None, defaults to the
                joblib backend default value. If 1, the workflow will run serially.
                Ignored if parallel_config is provided.
            parallel_config: Optional dictionary of joblib parallel configuration.
                If provided, this takes precedence over n_jobs. If not provided and
                n_jobs is specified, a default config with threading backend is used.

        Returns:
            A concatenated dataframe of the evaluation results.
        """
        logger.info("Running ExtremeWeatherBench workflow...")

        # Determine if running in serial or parallel mode
        # Serial: n_jobs=1 or (parallel_config with n_jobs=1)
        # Parallel: n_jobs>1 or (parallel_config with n_jobs>1)
        is_serial = (
            (n_jobs == 1)
            or (parallel_config is not None and parallel_config.get("n_jobs") == 1)
            or (n_jobs is None and parallel_config is None)
        )
        logger.debug("Running in %s mode.", "serial" if is_serial else "parallel")

        if not is_serial:
            # Build parallel_config if not provided
            if parallel_config is None and n_jobs is not None:
                logger.debug(
                    "No parallel_config provided, using threading backend and %s jobs.",
                    n_jobs,
                )
                parallel_config = {"backend": "threading", "n_jobs": n_jobs}
            kwargs["parallel_config"] = parallel_config

            # Caching does not work in parallel mode as of now
            if self.cache_dir:
                logger.warning(
                    "Caching is not supported in parallel mode, ignoring cache_dir"
                )
        else:
            # Running in serial mode - instantiate cache dir if needed
            if self.cache_dir:
                if not self.cache_dir.exists():
                    self.cache_dir.mkdir(parents=True, exist_ok=True)

        run_results = _run_case_operators(self.case_operators, self.cache_dir, **kwargs)

        # If there are results, concatenate them and return, else return an empty
        # DataFrame with the expected columns
        if run_results:
            return utils._safe_concat(run_results, ignore_index=True)
        else:
            return pd.DataFrame(columns=defaults.OUTPUT_COLUMNS)


def _run_case_operators(
    case_operators: list["cases.CaseOperator"],
    cache_dir: Optional[pathlib.Path] = None,
    **kwargs,
) -> list[pd.DataFrame]:
    """Run the case operators in parallel or serial.

    Args:
        case_operators: List of case operators to run.
        cache_dir: Optional directory for caching (serial mode only).
        **kwargs: Additional arguments, may include 'parallel_config' dict.

    Returns:
        List of result DataFrames.
    """
    with logging_redirect_tqdm():
        # Check if parallel_config is provided
        parallel_config = kwargs.get("parallel_config", None)

        # Run in parallel if parallel_config exists and n_jobs != 1
        if parallel_config is not None:
            logger.info("Running case operators in parallel...")
            return _run_parallel(case_operators, **kwargs)
        else:
            logger.info("Running case operators in serial...")
            return _run_serial(case_operators, cache_dir, **kwargs)


def _run_serial(
    case_operators: list["cases.CaseOperator"],
    cache_dir: Optional[pathlib.Path] = None,
    **kwargs,
) -> list[pd.DataFrame]:
    """Run the case operators in serial."""
    run_results = []
    # Loop over the case operators
    for case_operator in tqdm(case_operators):
        run_results.append(compute_case_operator(case_operator, cache_dir, **kwargs))
    return run_results


def _run_parallel(
    case_operators: list["cases.CaseOperator"],
    **kwargs,
) -> list[pd.DataFrame]:
    """Run the case operators in parallel.

    Args:
        case_operators: List of case operators to run.
        **kwargs: Additional arguments, must include 'parallel_config' dict.

    Returns:
        List of result DataFrames.
    """
    parallel_config = kwargs.pop("parallel_config", None)

    if parallel_config is None:
        raise ValueError("parallel_config must be provided to _run_parallel")

    if parallel_config.get("n_jobs") is None:
        logger.warning("No number of jobs provided, using joblib backend default.")

    # Handle dask backend - create client if needed
    dask_client = None
    if parallel_config.get("backend") == "dask":
        try:
            from dask.distributed import Client, LocalCluster

            # Check if a client already exists
            try:
                Client.current()
                logger.info("Using existing dask client")
            except ValueError:
                # No client exists, create a local one
                logger.info("Creating local dask client for parallel execution")
                dask_client = Client(LocalCluster(processes=True, silence_logs=False))
                logger.info(f"Dask client created: {dask_client}")
        except ImportError:
            raise ImportError(
                "Dask is required for dask backend. "
                "Install with: pip install dask[distributed]"
            )

    try:
        # TODO(198): return a generator and compute at a higher level
        with joblib.parallel_config(**parallel_config):
            run_results = utils.ParallelTqdm(total_tasks=len(case_operators))(
                # None is the cache_dir, we can't cache in parallel mode
                joblib.delayed(compute_case_operator)(case_operator, None, **kwargs)
                for case_operator in case_operators
            )
        return run_results
    finally:
        # Clean up the dask client if we created it
        if dask_client is not None:
            logger.info("Closing dask client")
            dask_client.close()


def compute_case_operator(
    case_operator: "cases.CaseOperator",
    cache_dir: Optional[pathlib.Path] = None,
    **kwargs,
) -> pd.DataFrame:
    """Compute the results of a case operator.

    This method will compute the results of a case operator. It will build
    the target and forecast datasets,
    align them, compute the metrics, and return a concatenated dataframe of the results.

    Args:
        case_operator: The case operator to compute the results of.
        cache_dir: The directory to cache the mid-flight outputs of the workflow if
        in serial mode.
        kwargs: Keyword arguments to pass to the metric computations.

    Returns:
        A concatenated dataframe of the results of the case operator.
    """
    logger.info(
        "Computing case operator for case %s...",
        case_operator.case_metadata.case_id_number,
    )
    forecast_ds, target_ds = _build_datasets(case_operator, **kwargs)

    # Check if any dimension has zero length
    if 0 in forecast_ds.sizes.values() or 0 in target_ds.sizes.values():
        return pd.DataFrame(columns=defaults.OUTPUT_COLUMNS)

    # Or, check if there aren't any dimensions
    elif len(forecast_ds.sizes) == 0 or len(target_ds.sizes) == 0:
        return pd.DataFrame(columns=defaults.OUTPUT_COLUMNS)
    # spatiotemporally align the target and forecast datasets dependent on the target
    aligned_forecast_ds, aligned_target_ds = (
        case_operator.target.maybe_align_forecast_to_target(forecast_ds, target_ds)
    )

    # Compute and cache the datasets if requested
    if kwargs.get("pre_compute", False):
        aligned_forecast_ds, aligned_target_ds = _compute_and_maybe_cache(
            aligned_forecast_ds,
            aligned_target_ds,
            cache_dir=kwargs.get("cache_dir", None),
        )
    logger.info(
        "Datasets built for case %s.", case_operator.case_metadata.case_id_number
    )
    results = []
    # TODO: determine if derived variables need to be pushed here or at pre-compute
    for variables, metric in itertools.product(
        zip(
            case_operator.forecast.variables,
            case_operator.target.variables,
        ),
        case_operator.metric_list,
    ):
        results.append(
            _evaluate_metric_and_return_df(
                forecast_ds=aligned_forecast_ds,
                target_ds=aligned_target_ds,
                forecast_variable=variables[0],
                target_variable=variables[1],
                metric=metric,
                case_operator=case_operator,
                **kwargs,
            )
        )

        # Cache the results of each metric if caching
        cache_dir = kwargs.get("cache_dir", None)
        if cache_dir:
            cache_path = (
                pathlib.Path(cache_dir) if isinstance(cache_dir, str) else cache_dir
            )
            concatenated = utils._safe_concat(results, ignore_index=True)
            if not concatenated.empty:
                concatenated.to_pickle(cache_path / "results.pkl")

    return utils._safe_concat(results, ignore_index=True)


def _extract_standard_metadata(
    target_variable: Union[str, "derived.DerivedVariable"],
    metric: Union["metrics.BaseMetric", "metrics.AppliedMetric"],
    case_operator: "cases.CaseOperator",
) -> dict:
    """Extract standard metadata for output dataframe.

    This function centralizes the logic for extracting metadata from the
    evaluation context. Makes it easy to modify how metadata is extracted
    without changing the schema enforcement logic.

    Args:
        target_variable: The target variable
        metric: The metric instance
        case_operator: The CaseOperator holding associated case metadata

    Returns:
        Dictionary of metadata for the output dataframe
    """
    return {
        "target_variable": target_variable,
        "metric": metric.name,
        "target_source": case_operator.target.name,
        "forecast_source": case_operator.forecast.name,
        "case_id_number": case_operator.case_metadata.case_id_number,
        "event_type": case_operator.case_metadata.event_type,
    }


def _ensure_output_schema(df: pd.DataFrame, **metadata) -> pd.DataFrame:
    """Ensure dataframe conforms to OUTPUT_COLUMNS schema.

    This function adds any provided metadata columns to the dataframe and validates
    that all OUTPUT_COLUMNS are present. Any missing columns will be filled with NaN
    and a warning will be logged.

    Args:
        df: Base dataframe (typically with 'value' column from metric result)
        **metadata: Key-value pairs for metadata columns (e.g., target_variable='temp')

    Returns:
        DataFrame with columns matching OUTPUT_COLUMNS specification

    Example:
        df = _ensure_output_schema(
            metric_df,
            target_variable=target_var,
            metric=metric.name,
            case_id_number=case_id,
            event_type=event_type
        )
    """
    # Add metadata columns
    for col, value in metadata.items():
        df[col] = value

    # Check for missing columns and warn
    missing_cols = set(defaults.OUTPUT_COLUMNS) - set(df.columns)

    # An output requires one of init_time or lead_time. init_time will be present for a
    # metric that assesses something in an entire model run, such as the onset error of
    # an event. Lead_time will be present for a metric that assesses something at a
    # specific forecast hour, such as RMSE. If neither are present, the output is
    # invalid. Both should not be present for one metric. Thus, one should always be
    # missing, which is intended behavior.
    init_time_missing = "init_time" in missing_cols
    lead_time_missing = "lead_time" in missing_cols

    # Check if exactly one of init_time or lead_time is missing
    if init_time_missing != lead_time_missing:
        missing_cols.discard("init_time")
        missing_cols.discard("lead_time")

    if missing_cols:
        logger.warning("Missing expected columns: %s.", missing_cols)

    # Ensure all OUTPUT_COLUMNS are present (missing ones will be NaN)
    # and reorder to match OUTPUT_COLUMNS specification
    return df.reindex(columns=defaults.OUTPUT_COLUMNS)


def _evaluate_metric_and_return_df(
    forecast_ds: xr.Dataset,
    target_ds: xr.Dataset,
    forecast_variable: Union[str, Type["derived.DerivedVariable"]],
    target_variable: Union[str, Type["derived.DerivedVariable"]],
    metric: "metrics.BaseMetric",
    case_operator: "cases.CaseOperator",
    **kwargs,
) -> pd.DataFrame:
    """Evaluate a metric and return a dataframe of the results.

    Args:
        forecast_ds: The forecast dataset.
        target_ds: The target dataset.
        forecast_variable: The forecast variable to evaluate.
        target_variable: The target variable to evaluate.
        metric: The metric to evaluate.
        case_id_number: The case id number.
        event_type: The event type.

    Returns:
        A dataframe of the results of the metric evaluation.
    """

    # Normalize variables to their string names if needed
    forecast_variable = derived._maybe_convert_variable_to_string(forecast_variable)
    target_variable = derived._maybe_convert_variable_to_string(target_variable)

    # TODO: remove this once we have a better way to handle metric
    # instantiation
    if isinstance(metric, type):
        metric = metric()
    logger.info("Computing metric %s... ", metric.name)
    metric_result = metric.compute_metric(
        forecast_ds.get(forecast_variable, forecast_ds.data_vars),
        target_ds.get(target_variable, target_ds.data_vars),
        **kwargs,
    )
    # If data is sparse, densify it
    if isinstance(metric_result.data, sparse.COO):
        metric_result.data = metric_result.data.maybe_densify()
    # Convert to DataFrame and add metadata, ensuring OUTPUT_COLUMNS compliance
    df = metric_result.to_dataframe(name="value").reset_index()
    # TODO: add functionality for custom metadata columns
    metadata = _extract_standard_metadata(target_variable, metric, case_operator)
    return _ensure_output_schema(df, **metadata)


def _build_datasets(
    case_operator: "cases.CaseOperator",
    **kwargs,
) -> tuple[xr.Dataset, xr.Dataset]:
    """Build the target and forecast datasets for a case operator.

    This method will process through all stages of the pipeline for the target and
    forecast datasets, including preprocessing, variable renaming, and subsetting.

    Args:
        case_operator: The case operator containing metadata and input sources.
        **kwargs: Additional keyword arguments to pass to pipeline steps.
    Returns:
        A tuple containing (forecast_dataset, target_dataset). If either dataset
        has no dimensions, both will be empty datasets.
    """
    logger.info("Running target pipeline... ")
<<<<<<< HEAD
    target_ds = run_pipeline(
        case_operator.case_metadata, case_operator.target, **kwargs
    )
    # If the target dataset has no dimensions, return empty datasets
    if len(target_ds.dims) == 0:
        return xr.Dataset(), xr.Dataset()
=======
    with TqdmCallback(
        desc=f"Running target pipeline for case "
        f"{case_operator.case_metadata.case_id_number}"
    ):
        target_ds = run_pipeline(
            case_operator.case_metadata, case_operator.target, **kwargs
        )
>>>>>>> 1c03b8cb
    logger.info("Running forecast pipeline... ")
    with TqdmCallback(
        desc=f"Running forecast pipeline for case "
        f"{case_operator.case_metadata.case_id_number}"
    ):
        forecast_ds = run_pipeline(
            case_operator.case_metadata, case_operator.forecast, **kwargs
        )
    # Check if any dimension has zero length
    zero_length_dims = [dim for dim, size in forecast_ds.sizes.items() if size == 0]
    if zero_length_dims:
        if "valid_time" in zero_length_dims:
            logger.warning(
                f"Forecast dataset for case "
                f"{case_operator.case_metadata.case_id_number} "
                f"has no data for case time range "
                f"{case_operator.case_metadata.start_date} to "
                f"{case_operator.case_metadata.end_date}."
            )
        else:
            logger.warning(
                f"Forecast dataset for case "
                f"{case_operator.case_metadata.case_id_number} "
                f"has zero-length dimensions {zero_length_dims} for case time range "
                f"{case_operator.case_metadata.start_date} "
                f"to {case_operator.case_metadata.end_date}."
            )
        return xr.Dataset(), xr.Dataset()
    return (forecast_ds, target_ds)


def _compute_and_maybe_cache(
    *datasets: xr.Dataset, cache_dir: Optional[Union[str, pathlib.Path]]
) -> list[xr.Dataset]:
    """Compute and cache the datasets if caching."""
    logger.info("Computing datasets...")
    computed_datasets = [dataset.compute() for dataset in datasets]
    if cache_dir:
        raise NotImplementedError("Caching is not implemented yet")
    return computed_datasets


def run_pipeline(
    case_metadata: "cases.IndividualCase",
    input_data: "inputs.InputBase",
    **kwargs,
) -> xr.Dataset:
    """Shared method for running an input pipeline.

    Args:
        case_metadata: The case metadata to run the pipeline on.
        input_data: The input data to run the pipeline on.
        **kwargs: Additional keyword arguments to pass to pipeline steps.

    Returns:
        The processed input data as an xarray dataset.
    """
    # Open data and process through pipeline steps
    data = input_data.open_and_maybe_preprocess_data_from_source().pipe(
        lambda ds: input_data.maybe_map_variable_names(ds)
    )

    # Get the appropriate source module for the data type
    source_module = sources.get_backend_module(type(data))

    # Checks if the data has valid times and spatial overlap. This must come after
    # maybe_map_variable_names to ensure variable names are mapped correctly.
    if inputs.check_for_missing_data(
        data,
        case_metadata,
        source_module=source_module,
    ):
        valid_data = (
            inputs.maybe_subset_variables(
                data,
                variables=input_data.variables,
                source_module=source_module,
            )
            .pipe(
                lambda ds: input_data.subset_data_to_case(ds, case_metadata, **kwargs)
            )
            .pipe(input_data.maybe_convert_to_dataset)
            .pipe(input_data.add_source_to_dataset_attrs)
            .pipe(
                lambda ds: derived.maybe_derive_variables(
                    ds,
                    variables=input_data.variables,
                    case_metadata=case_metadata,
                )
            )
        )
        return valid_data
    else:
        logger.warning(
            "Forecast dataset for case %s has no data for case time range %s to %s."
            % (
                case_metadata.case_id_number,
                case_metadata.start_date.strftime("%Y-%m-%d %H:%M:%S"),
                case_metadata.end_date.strftime("%Y-%m-%d %H:%M:%S"),
            )
        )
        return xr.Dataset()<|MERGE_RESOLUTION|>--- conflicted
+++ resolved
@@ -465,14 +465,6 @@
         has no dimensions, both will be empty datasets.
     """
     logger.info("Running target pipeline... ")
-<<<<<<< HEAD
-    target_ds = run_pipeline(
-        case_operator.case_metadata, case_operator.target, **kwargs
-    )
-    # If the target dataset has no dimensions, return empty datasets
-    if len(target_ds.dims) == 0:
-        return xr.Dataset(), xr.Dataset()
-=======
     with TqdmCallback(
         desc=f"Running target pipeline for case "
         f"{case_operator.case_metadata.case_id_number}"
@@ -480,7 +472,6 @@
         target_ds = run_pipeline(
             case_operator.case_metadata, case_operator.target, **kwargs
         )
->>>>>>> 1c03b8cb
     logger.info("Running forecast pipeline... ")
     with TqdmCallback(
         desc=f"Running forecast pipeline for case "
