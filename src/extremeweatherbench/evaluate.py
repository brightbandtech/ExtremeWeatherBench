--- conflicted
+++ resolved
@@ -157,10 +157,6 @@
     mapped_var_id_subset_point_obs["longitude"] = utils.convert_longitude_to_360(
         mapped_var_id_subset_point_obs["longitude"]
     )
-<<<<<<< HEAD
-
-=======
->>>>>>> 012bd1a3
     # this saves a significant amount of time if done prior to alignment with point obs
     if compute:
         logger.debug("Computing forecast dataset in point obs subsetting")
@@ -181,7 +177,6 @@
         .groupby(["init_time", "lead_time", "latitude", "longitude"])
         .first()
         .to_xarray()
-<<<<<<< HEAD
     )
 
     subset_point_obs_recompiled_ds = (
@@ -190,17 +185,6 @@
         .first()
         .to_xarray()
     )
-
-=======
-    )
-
-    subset_point_obs_recompiled_ds = (
-        subset_point_obs_df.reset_index()
-        .groupby(["time", "latitude", "longitude"])
-        .first()
-        .to_xarray()
-    )
->>>>>>> 012bd1a3
     return CaseEvaluationInput(
         "point",
         observation=subset_point_obs_recompiled_ds,
