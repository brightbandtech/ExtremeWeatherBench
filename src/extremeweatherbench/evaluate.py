--- conflicted
+++ resolved
@@ -372,22 +372,16 @@
         # Maps variable names to the input data if not already using EWB
         # naming conventions
         .pipe(input_data.maybe_map_variable_names)
-<<<<<<< HEAD
-        # subsets the target data to the variables defined in the input data
+        # subsets the input data to the variables defined in the input data
         .pipe(inputs.maybe_subset_variables, variables=input_data.variables)
-        # subsets the target data using the case metadata
-        .pipe(
-            input_data.subset_data_to_case,
-            case_metadata=case_operator.case_metadata,
-=======
         # Subsets the input data using case metadata
         .pipe(
             input_data.subset_data_to_case,
             case_metadata=case_metadata,
->>>>>>> 864a3ec2
         )
         # Converts the input data to an xarray dataset if it is not already
         .pipe(input_data.maybe_convert_to_dataset)
+        # Adds the name of the dataset to the dataset attributes
         .pipe(input_data.add_source_to_dataset_attrs)
         # Derives variables if needed
         .pipe(
