"""Evaluation routines for use during ExtremeWeatherBench case studies / analyses."""

import itertools
import logging
from pathlib import Path
from typing import TYPE_CHECKING, Literal, Optional, Union

import pandas as pd
import xarray as xr
from tqdm.auto import tqdm
from tqdm.contrib.logging import logging_redirect_tqdm

from extremeweatherbench import cases, derived, inputs
from extremeweatherbench.defaults import OUTPUT_COLUMNS

if TYPE_CHECKING:
    from extremeweatherbench import metrics


logging.basicConfig(level=logging.INFO)
logger = logging.getLogger(__name__)

# Columns for the evaluation output dataframe
OUTPUT_COLUMNS = [
    "value",
    "target_variable",
    "metric",
    "target_source",
    "forecast_source",
    "case_id_number",
    "event_type",
]


class ExtremeWeatherBench:
    """A class to run the ExtremeWeatherBench workflow.

    This class is used to run the ExtremeWeatherBench workflow. It is a
    wrapper around the
    case operators and metrics to create either a serial loop or will return the built
    case operators to run in parallel as defined by the user.

    Attributes:
        cases: A dictionary of cases to run.
        metrics: A list of metrics to run.
        cache_dir: An optional directory to cache the mid-flight outputs of the
            workflow.
    """

    def __init__(
        self,
        cases: dict[str, list],
        metrics: list["inputs.EvaluationObject"],
        cache_dir: Optional[Union[str, Path]] = None,
    ):
        self.cases = cases
        self.metrics = metrics
        self.cache_dir = Path(cache_dir) if cache_dir else None

    # case operators as a property are a convenience method for users to use
    # them outside the class
    # if desired for a parallel workflow
    @property
    def case_operators(self) -> list["cases.CaseOperator"]:
        return cases.build_case_operators(self.cases, self.metrics)

    def run(
        self,
        **kwargs,
    ) -> pd.DataFrame:
        """Runs the ExtremeWeatherBench workflow.

        This method will run the workflow in the order of the case operators, optionally
        caching the mid-flight outputs of the workflow if cache_dir was provided.

        Keyword arguments are passed to the metric computations if there are specific
        requirements needed for metrics such as threshold arguments.
        """
        # instantiate the cache directory if caching and build it if it does not exist
        if self.cache_dir:
            if isinstance(self.cache_dir, str):
                self.cache_dir = Path(self.cache_dir)
            if not self.cache_dir.exists():
                self.cache_dir.mkdir(parents=True, exist_ok=True)

        run_results = []
        with logging_redirect_tqdm():
            for case_operator in tqdm(self.case_operators):
                run_results.append(compute_case_operator(case_operator, **kwargs))

                # store the results of each case operator if caching
                if self.cache_dir:
                    pd.concat(run_results).to_pickle(
                        self.cache_dir / "case_results.pkl"
                    )
        if run_results:
            return pd.concat(run_results, ignore_index=True)
        else:
            # Return empty DataFrame with expected columns
            return pd.DataFrame(columns=OUTPUT_COLUMNS)


def compute_case_operator(case_operator: "cases.CaseOperator", **kwargs):
    """Compute the results of a case operator.

    This method will compute the results of a case operator. It will build
    the target and forecast datasets,
    align them, compute the metrics, and return a concatenated dataframe of the results.

    Args:
        case_operator: The case operator to compute the results of.
        kwargs: Keyword arguments to pass to the metric computations.

    Returns:
        A concatenated dataframe of the results of the case operator.
    """
    forecast_ds, target_ds = _build_datasets(case_operator)
    if len(forecast_ds) == 0 or len(target_ds) == 0:
        return pd.DataFrame(columns=OUTPUT_COLUMNS)
    # spatiotemporally align the target and forecast datasets dependent on the forecast
    aligned_forecast_ds, aligned_target_ds = (
        case_operator.target.maybe_align_forecast_to_target(forecast_ds, target_ds)
    )

    # compute and cache the datasets if requested
    if kwargs.get("pre_compute", False):
        aligned_forecast_ds, aligned_target_ds = _compute_and_maybe_cache(
            aligned_forecast_ds,
            aligned_target_ds,
            cache_dir=kwargs.get("cache_dir", None),
        )

    aligned_forecast_ds, aligned_target_ds = [
        derived.maybe_derive_variables(ds, variables)
        for ds, variables in zip(
            [aligned_forecast_ds, aligned_target_ds],
            [case_operator.forecast.variables, case_operator.target.variables],
        )
    ]
    logger.info(f"datasets built for case {case_operator.case_metadata.case_id_number}")
    results = []
    # TODO: determine if derived variables need to be pushed here or at pre-compute
    for variables, metric in itertools.product(
        zip(
            case_operator.forecast.variables,
            case_operator.target.variables,
        ),
        case_operator.metric,
    ):
        results.append(
            _evaluate_metric_and_return_df(
                forecast_ds=aligned_forecast_ds,
                target_ds=aligned_target_ds,
                forecast_variable=variables[0],
                target_variable=variables[1],
                metric=metric,
                case_id_number=case_operator.case_metadata.case_id_number,
                event_type=case_operator.case_metadata.event_type,
                **kwargs,
            )
        )

        # cache the results of each metric if caching
        cache_dir = kwargs.get("cache_dir", None)
        if cache_dir:
            cache_path = Path(cache_dir) if isinstance(cache_dir, str) else cache_dir
            pd.concat(results, ignore_index=True).to_pickle(cache_path / "results.pkl")

    if results:
        return pd.concat(results, ignore_index=True)
    else:
        # Return empty DataFrame with expected columns
        return pd.DataFrame(columns=OUTPUT_COLUMNS)
<<<<<<< HEAD
=======


def _extract_standard_metadata(
    target_variable: Union[str, "derived.DerivedVariable"],
    metric: "metrics.BaseMetric",
    target_ds: xr.Dataset,
    forecast_ds: xr.Dataset,
    case_id_number: int,
    event_type: str,
) -> dict:
    """Extract standard metadata for output dataframe.

    This function centralizes the logic for extracting metadata from the
    evaluation context. Makes it easy to modify how metadata is extracted
    without changing the schema enforcement logic.

    Args:
        target_variable: The target variable
        metric: The metric instance
        target_ds: Target dataset
        forecast_ds: Forecast dataset
        case_id_number: Case ID number
        event_type: Event type string

    Returns:
        Dictionary of metadata for the output dataframe
    """
    return {
        "target_variable": target_variable,
        "metric": metric.name,
        "target_source": target_ds.attrs["source"],
        "forecast_source": forecast_ds.attrs["source"],
        "case_id_number": case_id_number,
        "event_type": event_type,
    }


def _ensure_output_schema(df: pd.DataFrame, **metadata) -> pd.DataFrame:
    """Ensure dataframe conforms to OUTPUT_COLUMNS schema.

    This function adds any provided metadata columns to the dataframe and validates
    that all OUTPUT_COLUMNS are present. Any missing columns will be filled with NaN
    and a warning will be logged.

    Args:
        df: Base dataframe (typically with 'value' column from metric result)
        **metadata: Key-value pairs for metadata columns (e.g., target_variable='temp')

    Returns:
        DataFrame with columns matching OUTPUT_COLUMNS specification

    Example:
        df = _ensure_output_schema(
            metric_df,
            target_variable=target_var,
            metric=metric.name,
            target_source=target_ds.attrs["source"],
            forecast_source=forecast_ds.attrs["source"],
            case_id_number=case_id,
            event_type=event_type
        )
    """
    # Add metadata columns
    for col, value in metadata.items():
        df[col] = value

    # Check for missing columns and warn
    missing_cols = set(OUTPUT_COLUMNS) - set(df.columns)
    if missing_cols:
        logger.warning(f"Missing expected columns: {missing_cols}")

    # Ensure all OUTPUT_COLUMNS are present (missing ones will be NaN)
    # and reorder to match OUTPUT_COLUMNS specification
    return df.reindex(columns=OUTPUT_COLUMNS)
>>>>>>> 98cdb544


def _evaluate_metric_and_return_df(
    forecast_ds: xr.Dataset,
    target_ds: xr.Dataset,
    forecast_variable: Union[str, "derived.DerivedVariable"],
    target_variable: Union[str, "derived.DerivedVariable"],
    metric: "metrics.BaseMetric",
    case_id_number: int,
    event_type: str,
    **kwargs,
):
    """Evaluate a metric and return a dataframe of the results.

    Args:
        forecast_ds: The forecast dataset.
        target_ds: The target dataset.
        forecast_variable: The forecast variable to evaluate.
        target_variable: The target variable to evaluate.
        metric: The metric to evaluate.
        case_id_number: The case id number.
        event_type: The event type.

    Returns:
        A dataframe of the results of the metric evaluation.
    """
    metric = metric()
    logger.info(f"computing metric {metric.name}")
    metric_result = metric.compute_metric(
        forecast_ds[forecast_variable],
        target_ds[target_variable],
        **kwargs,
    )

    # Convert to DataFrame and add metadata, ensuring OUTPUT_COLUMNS compliance
    df = metric_result.to_dataframe(name="value").reset_index()
    # TODO: add functionality for custom metadata columns
    metadata = _extract_standard_metadata(
        target_variable, metric, target_ds, forecast_ds, case_id_number, event_type
    )
    return _ensure_output_schema(df, **metadata)


def _build_datasets(
    case_operator: "cases.CaseOperator",
) -> tuple[xr.Dataset, xr.Dataset]:
    """Build the target and forecast datasets for a case operator.

    This method will process through all stages of the pipeline for the target and
    forecast datasets, including preprocessing, variable renaming, and subsetting.
    """
    logger.info("running forecast pipeline")
    forecast_ds = run_pipeline(case_operator, "forecast")

    # Check if any dimension has zero length
    zero_length_dims = [dim for dim, size in forecast_ds.sizes.items() if size == 0]
    if zero_length_dims:
        logger.warning(
            f"forecast dataset for case {case_operator.case_metadata.case_id_number} "
            f"has zero-length dimensions {zero_length_dims} for case time range "
            f"{case_operator.case_metadata.start_date} to "
            f"{case_operator.case_metadata.end_date}"
        )
        return xr.Dataset(), xr.Dataset()
    logger.info("running target pipeline")
    target_ds = run_pipeline(case_operator, "target")
    return (forecast_ds, target_ds)


def _compute_and_maybe_cache(
    *datasets: xr.Dataset, cache_dir: Optional[Union[str, Path]]
) -> list[xr.Dataset]:
    """Compute and cache the datasets if caching."""
    logger.info("computing datasets")
    computed_datasets = [dataset.compute() for dataset in datasets]
    if cache_dir:
        raise NotImplementedError("Caching is not implemented yet")
        # (computed_dataset.to_netcdf(self.cache_dir) for computed_dataset in
        # computed_datasets)
    return computed_datasets


def run_pipeline(
    case_operator: "cases.CaseOperator",
    input_source: Literal["target", "forecast"],
) -> xr.Dataset:
    """Shared method for running the target pipeline.

    Args:
        case_operator: The case operator to run the pipeline on.
        input_source: The input source to run the pipeline on.

    Returns:
        The target data with a type determined by the user.
    """

    if input_source == "target":
        input_data = case_operator.target
    elif input_source == "forecast":
        input_data = case_operator.forecast
    else:
        raise ValueError(f"Invalid input source: {input_source}")

    # Open data and process through pipeline steps
    data = (
        # opens data from user-defined source
        input_data.open_and_maybe_preprocess_data_from_source()
        # maps variable names to the target data if not already using EWB
        # naming conventions
        .pipe(input_data.maybe_map_variable_names)
        # subsets the target data using the caseoperator metadata
        .pipe(
            input_data.subset_data_to_case,
            case_operator=case_operator,
        )
        # converts the target data to an xarray dataset if it is not already
        .pipe(input_data.maybe_convert_to_dataset)
        .pipe(input_data.add_source_to_dataset_attrs)
    )
    return data<|MERGE_RESOLUTION|>--- conflicted
+++ resolved
@@ -97,6 +97,7 @@
             return pd.concat(run_results, ignore_index=True)
         else:
             # Return empty DataFrame with expected columns
+            return pd.DataFrame(columns=OUTPUT_COLUMNS)
             return pd.DataFrame(columns=OUTPUT_COLUMNS)
 
 
@@ -171,8 +172,6 @@
     else:
         # Return empty DataFrame with expected columns
         return pd.DataFrame(columns=OUTPUT_COLUMNS)
-<<<<<<< HEAD
-=======
 
 
 def _extract_standard_metadata(
@@ -247,7 +246,6 @@
     # Ensure all OUTPUT_COLUMNS are present (missing ones will be NaN)
     # and reorder to match OUTPUT_COLUMNS specification
     return df.reindex(columns=OUTPUT_COLUMNS)
->>>>>>> 98cdb544
 
 
 def _evaluate_metric_and_return_df(
