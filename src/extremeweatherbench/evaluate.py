--- conflicted
+++ resolved
@@ -89,28 +89,14 @@
                 self.cache_dir.mkdir(parents=True, exist_ok=True)
 
         run_results = []
-<<<<<<< HEAD
         run_results = _run_case_operators(
             self.case_operators, parallel, n_jobs, self.cache_dir, **kwargs
         )
         if run_results:
-            return pd.concat(run_results, ignore_index=True)
+            return utils._safe_concat(run_results, ignore_index=True)
         else:
             # Return empty DataFrame with expected columns
             return pd.DataFrame(columns=OUTPUT_COLUMNS)
-=======
-        with logging_redirect_tqdm():
-            for case_operator in tqdm(self.case_operators, desc="Processing cases"):
-                run_results.append(compute_case_operator(case_operator, **kwargs))
-
-                # store the results of each case operator if caching
-                if self.cache_dir:
-                    concatenated = utils._safe_concat(run_results, ignore_index=False)
-                    if not concatenated.empty:
-                        concatenated.to_pickle(self.cache_dir / "case_results.pkl")
-
-        return utils._safe_concat(run_results, ignore_index=True)
->>>>>>> 42f37193
 
 
 def _run_case_operators(
