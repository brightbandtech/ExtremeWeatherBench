"""Evaluation routines for use during ExtremeWeatherBench case studies / analyses."""

import itertools
import logging
from pathlib import Path
from typing import TYPE_CHECKING, Literal, Optional, Union

import pandas as pd
import xarray as xr
from joblib import Parallel, delayed
from tqdm.auto import tqdm
from tqdm.contrib.logging import logging_redirect_tqdm

from extremeweatherbench import cases, derived, inputs, utils
from extremeweatherbench.defaults import OUTPUT_COLUMNS

if TYPE_CHECKING:
    from extremeweatherbench import metrics, regions

logger = logging.getLogger(__name__)


class ExtremeWeatherBench:
    """A class to build and run the ExtremeWeatherBench workflow.

    This class is used to run the ExtremeWeatherBench workflow. It is ultimately a
    wrapper around case operators and evaluation objects to create either a parallel or
    serial run to evaluate cases and metrics, returning a concatenated dataframe of the
    results.

    Attributes:
        cases: A dictionary of cases to run.
        evaluation_objects: A list of evaluation objects to run.
        cache_dir: An optional directory to cache the mid-flight outputs of the
            workflow for serial runs.
    """

    def __init__(
        self,
        case_metadata: Union[dict[str, list], "cases.IndividualCaseCollection"],
        evaluation_objects: list["inputs.EvaluationObject"],
        cache_dir: Optional[Union[str, Path]] = None,
        region_subsetter: Optional["regions.RegionSubsetter"] = None,
    ):
<<<<<<< HEAD
        if isinstance(cases, dict):
            self.case_metadata = cases.load_individual_cases(cases)
        elif isinstance(cases, cases.IndividualCaseCollection):
            self.case_metadata = cases
        else:
            raise TypeError(
                "case_metadata must be a dictionary of cases or an "
                "IndividualCaseCollection"
            )
=======
        """Initialize the ExtremeWeatherBench class.

        Args:
            cases: A dictionary of cases to run.
            evaluation_objects: A list of evaluation objects to run.
            cache_dir: An optional directory to cache the mid-flight outputs of the
                workflow for serial runs.
        """
        self.cases = cases
>>>>>>> fcbfd128
        self.evaluation_objects = evaluation_objects
        self.cache_dir = Path(cache_dir) if cache_dir else None
        self.region_subsetter = region_subsetter

    # Case operators as a property are a convenience method for users to use
    # them outside the class if desired for a workflow outside of the class
    @property
    def case_operators(self) -> list["cases.CaseOperator"]:
        """Case operators as a property are a convenience method for users to use
        them outside the class if desired for a distinct parallel workflow.
        """
        # Subset the cases if a region subsetter was provided
        if self.region_subsetter:
            # Convert dict to IndividualCaseCollection, subset, then convert back
            subset_collection = self.region_subsetter.subset_case_collection(
                self.case_metadata
            )
        return cases.build_case_operators(subset_collection, self.evaluation_objects)

    def _region_to_dict(self, region: "regions.Region") -> dict:
        """Convert a Region object to dictionary format for YAML serialization."""
        from extremeweatherbench.regions import (
            BoundingBoxRegion,
            CenteredRegion,
            ShapefileRegion,
        )

        if isinstance(region, BoundingBoxRegion):
            return {
                "type": "bounded_region",
                "parameters": {
                    "latitude_min": region.latitude_min,
                    "latitude_max": region.latitude_max,
                    "longitude_min": region.longitude_min,
                    "longitude_max": region.longitude_max,
                },
            }
        elif isinstance(region, CenteredRegion):
            return {
                "type": "centered_region",
                "parameters": {
                    "latitude": region.latitude,
                    "longitude": region.longitude,
                    "bounding_box_degrees": region.bounding_box_degrees,
                },
            }
        elif isinstance(region, ShapefileRegion):
            return {
                "type": "shapefile_region",
                "parameters": {
                    "shapefile_path": str(region.shapefile_path),
                },
            }
        else:
            raise ValueError(f"Unknown region type: {type(region)}")

    def run(
        self,
        n_jobs: Optional[int] = None,
        **kwargs,
    ) -> pd.DataFrame:
        """Runs the ExtremeWeatherBench workflow.

        This method will run the workflow in the order of the case operators, optionally
        caching the mid-flight outputs of the workflow if cache_dir was provided for
        serial runs.

        Args:
            n_jobs: The number of jobs to run in parallel. If None, defaults to the
            joblib backend default value. If 1, the workflow will run serially.

        Returns:
            A concatenated dataframe of the evaluation results.
        """
        # Caching does not work in parallel mode as of now, so ignore the cache_dir
        # but raise a warning for the user
        if self.cache_dir and n_jobs != 1:
            logger.warning(
                "Caching is not supported in parallel mode, ignoring cache_dir"
            )
        # Instantiate the cache directory if caching and build it if it does not exist
        elif self.cache_dir:
            if not self.cache_dir.exists():
                self.cache_dir.mkdir(parents=True, exist_ok=True)
<<<<<<< HEAD
        run_results = []
=======

>>>>>>> fcbfd128
        run_results = _run_case_operators(
            self.case_operators, n_jobs, self.cache_dir, **kwargs
        )
        if run_results:
            return utils._safe_concat(run_results, ignore_index=True)
        else:
            # Return empty DataFrame with expected columns
            return pd.DataFrame(columns=OUTPUT_COLUMNS)


def _run_case_operators(
    case_operators: list["cases.CaseOperator"],
    n_jobs: Optional[int] = None,
    cache_dir: Optional[Path] = None,
    **kwargs,
) -> list[pd.DataFrame]:
    """Run the case operators in parallel or serial."""
    with logging_redirect_tqdm():
        if n_jobs != 1:
            return _run_parallel(case_operators, n_jobs, **kwargs)
        else:
            return _run_serial(case_operators, cache_dir, **kwargs)


def _run_serial(
    case_operators: list["cases.CaseOperator"],
    cache_dir: Optional[Path] = None,
    **kwargs,
) -> list[pd.DataFrame]:
    """Run the case operators in serial."""
    run_results = []
    # Loop over the case operators
    for case_operator in tqdm(case_operators):
        run_results.append(compute_case_operator(case_operator, cache_dir, **kwargs))
    return run_results


def _run_parallel(
    case_operators: list["cases.CaseOperator"],
    n_jobs: Optional[int] = None,
    **kwargs,
) -> list[pd.DataFrame]:
    """Run the case operators in parallel."""

    if n_jobs is None:
        logger.warning("No number of jobs provided, using joblib backend default.")
    run_results = Parallel(n_jobs=n_jobs)(
        # None is the cache_dir, we can't cache in parallel mode
        delayed(compute_case_operator)(case_operator, None, **kwargs)
        for case_operator in tqdm(case_operators)
    )
    return run_results


def compute_case_operator(
    case_operator: "cases.CaseOperator",
    cache_dir: Optional[Path] = None,
    **kwargs,
) -> pd.DataFrame:
    """Compute the results of a case operator.

    This method will compute the results of a case operator. It will build
    the target and forecast datasets,
    align them, compute the metrics, and return a concatenated dataframe of the results.

    Args:
        case_operator: The case operator to compute the results of.
        cache_dir: The directory to cache the mid-flight outputs of the workflow if
        in serial mode.
        kwargs: Keyword arguments to pass to the metric computations.

    Returns:
        A concatenated dataframe of the results of the case operator.
    """
    forecast_ds, target_ds = _build_datasets(case_operator)
    # Check if any dimension has zero length
    if 0 in forecast_ds.sizes.values() or 0 in target_ds.sizes.values():
        return pd.DataFrame(columns=OUTPUT_COLUMNS)

    # Or, check if there aren't any dimensions
    elif len(forecast_ds.sizes) == 0 or len(target_ds.sizes) == 0:
        return pd.DataFrame(columns=OUTPUT_COLUMNS)

    # Spatiotemporally align the target and forecast datasets dependent on the forecast
    aligned_forecast_ds, aligned_target_ds = (
        case_operator.target.maybe_align_forecast_to_target(forecast_ds, target_ds)
    )

    # Compute and cache the datasets if requested
    if kwargs.get("pre_compute", False):
        aligned_forecast_ds, aligned_target_ds = _compute_and_maybe_cache(
            aligned_forecast_ds,
            aligned_target_ds,
            cache_dir=kwargs.get("cache_dir", None),
        )

    # Derive the variables for the forecast and target datasets independently
    aligned_forecast_ds = derived.maybe_derive_variables(
        aligned_forecast_ds, variables=case_operator.forecast.variables
    )
    aligned_target_ds = derived.maybe_derive_variables(
        aligned_target_ds, variables=case_operator.target.variables
    )

    logger.info(
        "Datasets built for case %s", case_operator.case_metadata.case_id_number
    )
    results = []
    # TODO: determine if derived variables need to be pushed here or at pre-compute
    for variables, metric in itertools.product(
        zip(
            case_operator.forecast.variables,
            case_operator.target.variables,
        ),
        case_operator.metric_list,
    ):
        results.append(
            _evaluate_metric_and_return_df(
                forecast_ds=aligned_forecast_ds,
                target_ds=aligned_target_ds,
                forecast_variable=variables[0],
                target_variable=variables[1],
                metric=metric,
                case_id_number=case_operator.case_metadata.case_id_number,
                event_type=case_operator.case_metadata.event_type,
                **kwargs,
            )
        )

        # Cache the results of each metric if caching
        cache_dir = kwargs.get("cache_dir", None)
        if cache_dir:
            cache_path = Path(cache_dir) if isinstance(cache_dir, str) else cache_dir
            concatenated = utils._safe_concat(results, ignore_index=True)
            if not concatenated.empty:
                concatenated.to_pickle(cache_path / "results.pkl")

    return utils._safe_concat(results, ignore_index=True)


def _extract_standard_metadata(
    target_variable: Union[str, "derived.DerivedVariable"],
    metric: "metrics.BaseMetric",
    target_ds: xr.Dataset,
    forecast_ds: xr.Dataset,
    case_id_number: int,
    event_type: str,
) -> dict:
    """Extract standard metadata for output dataframe.

    This function centralizes the logic for extracting metadata from the
    evaluation context. Makes it easy to modify how metadata is extracted
    without changing the schema enforcement logic.

    Args:
        target_variable: The target variable
        metric: The metric instance
        target_ds: Target dataset
        forecast_ds: Forecast dataset
        case_id_number: Case ID number
        event_type: Event type string

    Returns:
        Dictionary of metadata for the output dataframe
    """
    return {
        "target_variable": target_variable,
        "metric": metric.name,
        "target_source": target_ds.attrs["source"],
        "forecast_source": forecast_ds.attrs["source"],
        "case_id_number": case_id_number,
        "event_type": event_type,
    }


def _ensure_output_schema(df: pd.DataFrame, **metadata) -> pd.DataFrame:
    """Ensure dataframe conforms to OUTPUT_COLUMNS schema.

    This function adds any provided metadata columns to the dataframe and validates
    that all OUTPUT_COLUMNS are present. Any missing columns will be filled with NaN
    and a warning will be logged.

    Args:
        df: Base dataframe (typically with 'value' column from metric result)
        **metadata: Key-value pairs for metadata columns (e.g., target_variable='temp')

    Returns:
        DataFrame with columns matching OUTPUT_COLUMNS specification

    Example:
        df = _ensure_output_schema(
            metric_df,
            target_variable=target_var,
            metric_list=metric.name,
            target_source=target_ds.attrs["source"],
            forecast_source=forecast_ds.attrs["source"],
            case_id_number=case_id,
            event_type=event_type
        )
    """
    # Add metadata columns
    for col, value in metadata.items():
        df[col] = value

    # Check for missing columns and warn
    missing_cols = set(OUTPUT_COLUMNS) - set(df.columns)
    if missing_cols:
        logger.warning(f"Missing expected columns: {missing_cols}")

    # Ensure all OUTPUT_COLUMNS are present (missing ones will be NaN)
    # and reorder to match OUTPUT_COLUMNS specification
    return df.reindex(columns=OUTPUT_COLUMNS)


def _evaluate_metric_and_return_df(
    forecast_ds: xr.Dataset,
    target_ds: xr.Dataset,
    forecast_variable: Union[str, "derived.DerivedVariable"],
    target_variable: Union[str, "derived.DerivedVariable"],
    metric: "metrics.BaseMetric",
    case_id_number: int,
    event_type: str,
    **kwargs,
) -> pd.DataFrame:
    """Evaluate a metric and return a dataframe of the results.

    Args:
        forecast_ds: The forecast dataset.
        target_ds: The target dataset.
        forecast_variable: The forecast variable to evaluate.
        target_variable: The target variable to evaluate.
        metric: The metric to evaluate.
        case_id_number: The case id number.
        event_type: The event type.

    Returns:
        A dataframe of the results of the metric evaluation.
    """
    metric = metric()
    logger.info("Computing metric %s", metric.name)
    metric_result = metric.compute_metric(
        forecast_ds[forecast_variable],
        target_ds[target_variable],
        **kwargs,
    )

    # Convert to DataFrame and add metadata, ensuring OUTPUT_COLUMNS compliance
    df = metric_result.to_dataframe(name="value").reset_index()
    # TODO: add functionality for custom metadata columns
    metadata = _extract_standard_metadata(
        target_variable, metric, target_ds, forecast_ds, case_id_number, event_type
    )
    return _ensure_output_schema(df, **metadata)


def _build_datasets(
    case_operator: "cases.CaseOperator",
) -> tuple[xr.Dataset, xr.Dataset]:
    """Build the target and forecast datasets for a case operator.

    This method will process through all stages of the pipeline for the target and
    forecast datasets, including preprocessing, variable renaming, and subsetting.
    """
    logger.info("Running forecast pipeline...")
    forecast_ds = run_pipeline(case_operator, "forecast")

    # Check if any dimension has zero length
    zero_length_dims = [dim for dim, size in forecast_ds.sizes.items() if size == 0]
    if zero_length_dims:
        logger.warning(
            f"Forecast dataset for case {case_operator.case_metadata.case_id_number} "
            f"has zero-length dimensions {zero_length_dims} for case time range "
            f"{case_operator.case_metadata.start_date} to "
            f"{case_operator.case_metadata.end_date}"
        )
        return xr.Dataset(), xr.Dataset()
    logger.info("Running target pipeline...")
    target_ds = run_pipeline(case_operator, "target")
    return (forecast_ds, target_ds)


def _compute_and_maybe_cache(
    *datasets: xr.Dataset, cache_dir: Optional[Union[str, Path]]
) -> list[xr.Dataset]:
    """Compute and cache the datasets if caching."""
    logger.info("Computing datasets...")
    computed_datasets = [dataset.compute() for dataset in datasets]
    if cache_dir:
        raise NotImplementedError("Caching is not implemented yet")
    return computed_datasets


def run_pipeline(
    case_operator: "cases.CaseOperator",
    input_source: Literal["target", "forecast"],
) -> xr.Dataset:
    """Shared method for running the target pipeline.

    Args:
        case_operator: The case operator to run the pipeline on.
        input_source: The input source to run the pipeline on.

    Returns:
        The target data with a type determined by the user.
    """

    if input_source == "target":
        input_data = case_operator.target
    elif input_source == "forecast":
        input_data = case_operator.forecast
    else:
        raise ValueError(f"Invalid input source: {input_source}")

    # Open data and process through pipeline steps
    data = (
        # Opens data from user-defined source
        input_data.open_and_maybe_preprocess_data_from_source()
        # Maps variable names to the target data if not already using EWB
        # naming conventions
        .pipe(input_data.maybe_map_variable_names)
        # Subsets the target data using the caseoperator metadata
        .pipe(
            input_data.subset_data_to_case,
            case_operator=case_operator,
        )
        # Converts the target data to an xarray dataset if it is not already
        .pipe(input_data.maybe_convert_to_dataset)
        .pipe(input_data.add_source_to_dataset_attrs)
    )
    return data<|MERGE_RESOLUTION|>--- conflicted
+++ resolved
@@ -42,7 +42,6 @@
         cache_dir: Optional[Union[str, Path]] = None,
         region_subsetter: Optional["regions.RegionSubsetter"] = None,
     ):
-<<<<<<< HEAD
         if isinstance(cases, dict):
             self.case_metadata = cases.load_individual_cases(cases)
         elif isinstance(cases, cases.IndividualCaseCollection):
@@ -52,17 +51,6 @@
                 "case_metadata must be a dictionary of cases or an "
                 "IndividualCaseCollection"
             )
-=======
-        """Initialize the ExtremeWeatherBench class.
-
-        Args:
-            cases: A dictionary of cases to run.
-            evaluation_objects: A list of evaluation objects to run.
-            cache_dir: An optional directory to cache the mid-flight outputs of the
-                workflow for serial runs.
-        """
-        self.cases = cases
->>>>>>> fcbfd128
         self.evaluation_objects = evaluation_objects
         self.cache_dir = Path(cache_dir) if cache_dir else None
         self.region_subsetter = region_subsetter
@@ -147,11 +135,6 @@
         elif self.cache_dir:
             if not self.cache_dir.exists():
                 self.cache_dir.mkdir(parents=True, exist_ok=True)
-<<<<<<< HEAD
-        run_results = []
-=======
-
->>>>>>> fcbfd128
         run_results = _run_case_operators(
             self.case_operators, n_jobs, self.cache_dir, **kwargs
         )
