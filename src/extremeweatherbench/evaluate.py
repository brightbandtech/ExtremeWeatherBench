"""Evaluation routines for use during ExtremeWeatherBench case studies / analyses."""

import itertools
import logging
import pathlib
<<<<<<< HEAD
from typing import TYPE_CHECKING, Optional, Type, Union
=======
from typing import TYPE_CHECKING, Literal, Optional, Union
>>>>>>> e683aede

import joblib
import pandas as pd
import sparse
import xarray as xr
from tqdm.auto import tqdm
from tqdm.contrib.logging import logging_redirect_tqdm

from extremeweatherbench import cases, defaults, derived, inputs, utils

if TYPE_CHECKING:
    from extremeweatherbench import metrics, regions

logger = logging.getLogger(__name__)


class ExtremeWeatherBench:
    """A class to build and run the ExtremeWeatherBench workflow.

    This class is used to run the ExtremeWeatherBench workflow. It is ultimately a
    wrapper around case operators and evaluation objects to create a parallel or
    serial run to evaluate cases and metrics, returning a concatenated dataframe of the
    results.

    Attributes:
        case_metadata: A dictionary of cases or an IndividualCaseCollection to run.
        evaluation_objects: A list of evaluation objects to run.
        cache_dir: An optional directory to cache the mid-flight outputs of the
            workflow for serial runs.
        region_subsetter: An optional region subsetter to subset the cases that are part
        of the evaluation to a Region object or a dictionary of lat/lon bounds.
    """

    def __init__(
        self,
        case_metadata: Union[dict[str, list], "cases.IndividualCaseCollection"],
        evaluation_objects: list["inputs.EvaluationObject"],
        cache_dir: Optional[Union[str, pathlib.Path]] = None,
        region_subsetter: Optional["regions.RegionSubsetter"] = None,
    ):
        if isinstance(case_metadata, dict):
            self.case_metadata = cases.load_individual_cases(case_metadata)
        elif isinstance(case_metadata, cases.IndividualCaseCollection):
            self.case_metadata = case_metadata
        else:
            raise TypeError(
                "case_metadata must be a dictionary of cases or an "
                "IndividualCaseCollection"
            )
        self.evaluation_objects = evaluation_objects
        self.cache_dir = pathlib.Path(cache_dir) if cache_dir else None
        self.region_subsetter = region_subsetter

    # Case operators as a property can be used as a convenience method for a workflow
    # independent of the class.
    @property
    def case_operators(self) -> list["cases.CaseOperator"]:
        """Build the CaseOperator objects from case_metadata and evaluation_objects."""
        # Subset the cases if a region subsetter was provided
        if self.region_subsetter:
            subset_collection = self.region_subsetter.subset_case_collection(
                self.case_metadata
            )
        else:
            subset_collection = self.case_metadata
        return cases.build_case_operators(subset_collection, self.evaluation_objects)

    def run(
        self,
        n_jobs: Optional[int] = None,
        **kwargs,
    ) -> pd.DataFrame:
        """Runs the ExtremeWeatherBench workflow.

        This method will run the workflow in the order of the case operators, optionally
        caching the mid-flight outputs of the workflow if cache_dir was provided for
        serial runs.

        Args:
            n_jobs: The number of jobs to run in parallel. If None, defaults to the
            joblib backend default value. If 1, the workflow will run serially.

        Returns:
            A concatenated dataframe of the evaluation results.
        """
        # Caching does not work in parallel mode as of now, so ignore the cache_dir
        # but raise a warning for the user
        if self.cache_dir and n_jobs != 1:
            logger.warning(
                "Caching is not supported in parallel mode, ignoring cache_dir"
            )
        # Instantiate the cache directory if caching and build it if it does not exist
        elif self.cache_dir:
            if not self.cache_dir.exists():
                self.cache_dir.mkdir(parents=True, exist_ok=True)
        run_results = _run_case_operators(
            self.case_operators, n_jobs, self.cache_dir, **kwargs
        )
        if run_results:
            return utils._safe_concat(run_results, ignore_index=True)
        else:
            # Return empty DataFrame with expected columns
            return pd.DataFrame(columns=defaults.OUTPUT_COLUMNS)


def _run_case_operators(
    case_operators: list["cases.CaseOperator"],
    n_jobs: Optional[int] = None,
    cache_dir: Optional[pathlib.Path] = None,
    **kwargs,
) -> list[pd.DataFrame]:
    """Run the case operators in parallel or serial."""
    with logging_redirect_tqdm():
        if n_jobs != 1:
            return _run_parallel(case_operators, n_jobs, **kwargs)
        else:
            return _run_serial(case_operators, cache_dir, **kwargs)


def _run_serial(
    case_operators: list["cases.CaseOperator"],
    cache_dir: Optional[pathlib.Path] = None,
    **kwargs,
) -> list[pd.DataFrame]:
    """Run the case operators in serial."""
    run_results = []
    # Loop over the case operators
    for case_operator in tqdm(case_operators):
        run_results.append(compute_case_operator(case_operator, cache_dir, **kwargs))
    return run_results


def _run_parallel(
    case_operators: list["cases.CaseOperator"],
    n_jobs: Optional[int] = None,
    **kwargs,
) -> list[pd.DataFrame]:
    """Run the case operators in parallel."""

    if n_jobs is None:
        logger.warning("No number of jobs provided, using joblib backend default.")
    run_results = joblib.Parallel(n_jobs=n_jobs)(
        # None is the cache_dir, we can't cache in parallel mode
        joblib.delayed(compute_case_operator)(case_operator, None, **kwargs)
<<<<<<< HEAD
        for case_operator in case_operators
=======
        for case_operator in tqdm(case_operators)
>>>>>>> e683aede
    )
    return run_results


def compute_case_operator(
    case_operator: "cases.CaseOperator",
    cache_dir: Optional[pathlib.Path] = None,
    **kwargs,
) -> pd.DataFrame:
    """Compute the results of a case operator.

    This method will compute the results of a case operator. It will build
    the target and forecast datasets,
    align them, compute the metrics, and return a concatenated dataframe of the results.

    Args:
        case_operator: The case operator to compute the results of.
        cache_dir: The directory to cache the mid-flight outputs of the workflow if
        in serial mode.
        kwargs: Keyword arguments to pass to the metric computations.

    Returns:
        A concatenated dataframe of the results of the case operator.
    """
    forecast_ds, target_ds = _build_datasets(case_operator, **kwargs)
    # Check if any dimension has zero length
    if 0 in forecast_ds.sizes.values() or 0 in target_ds.sizes.values():
        return pd.DataFrame(columns=defaults.OUTPUT_COLUMNS)

    # Or, check if there aren't any dimensions
    elif len(forecast_ds.sizes) == 0 or len(target_ds.sizes) == 0:
        return pd.DataFrame(columns=defaults.OUTPUT_COLUMNS)
    # spatiotemporally align the target and forecast datasets dependent on the target
    aligned_forecast_ds, aligned_target_ds = (
        case_operator.target.maybe_align_forecast_to_target(forecast_ds, target_ds)
    )

    # Compute and cache the datasets if requested
    if kwargs.get("pre_compute", False):
        aligned_forecast_ds, aligned_target_ds = _compute_and_maybe_cache(
            aligned_forecast_ds,
            aligned_target_ds,
            cache_dir=kwargs.get("cache_dir", None),
        )
    logger.info(
        "Datasets built for case %s.", case_operator.case_metadata.case_id_number
    )
    results = []
    # TODO: determine if derived variables need to be pushed here or at pre-compute
    for variables, metric in itertools.product(
        zip(
            case_operator.forecast.variables,
            case_operator.target.variables,
        ),
        case_operator.metric_list,
    ):
        results.append(
            _evaluate_metric_and_return_df(
                forecast_ds=aligned_forecast_ds,
                target_ds=aligned_target_ds,
                forecast_variable=variables[0],
                target_variable=variables[1],
                metric=metric,
                case_operator=case_operator,
                **kwargs,
            )
        )

        # Cache the results of each metric if caching
        cache_dir = kwargs.get("cache_dir", None)
        if cache_dir:
            cache_path = (
                pathlib.Path(cache_dir) if isinstance(cache_dir, str) else cache_dir
            )
            concatenated = utils._safe_concat(results, ignore_index=True)
            if not concatenated.empty:
                concatenated.to_pickle(cache_path / "results.pkl")

    return utils._safe_concat(results, ignore_index=True)


def _extract_standard_metadata(
    target_variable: Union[str, "derived.DerivedVariable"],
    metric: Union["metrics.BaseMetric", "metrics.AppliedMetric"],
    case_operator: "cases.CaseOperator",
) -> dict:
    """Extract standard metadata for output dataframe.

    This function centralizes the logic for extracting metadata from the
    evaluation context. Makes it easy to modify how metadata is extracted
    without changing the schema enforcement logic.

    Args:
        target_variable: The target variable
        metric: The metric instance
        case_operator: The CaseOperator holding associated case metadata

    Returns:
        Dictionary of metadata for the output dataframe
    """
    return {
        "target_variable": target_variable,
        "metric": metric.name,
        "target_source": case_operator.target.name,
        "forecast_source": case_operator.forecast.name,
        "case_id_number": case_operator.case_metadata.case_id_number,
        "event_type": case_operator.case_metadata.event_type,
    }


def _ensure_output_schema(df: pd.DataFrame, **metadata) -> pd.DataFrame:
    """Ensure dataframe conforms to OUTPUT_COLUMNS schema.

    This function adds any provided metadata columns to the dataframe and validates
    that all OUTPUT_COLUMNS are present. Any missing columns will be filled with NaN
    and a warning will be logged.

    Args:
        df: Base dataframe (typically with 'value' column from metric result)
        **metadata: Key-value pairs for metadata columns (e.g., target_variable='temp')

    Returns:
        DataFrame with columns matching OUTPUT_COLUMNS specification

    Example:
        df = _ensure_output_schema(
            metric_df,
            target_variable=target_var,
            metric=metric.name,
            case_id_number=case_id,
            event_type=event_type
        )
    """
    # Add metadata columns
    for col, value in metadata.items():
        df[col] = value

    # Check for missing columns and warn
    missing_cols = set(defaults.OUTPUT_COLUMNS) - set(df.columns)

    # An output requires one of init_time or lead_time. init_time will be present for a
    # metric that assesses something in an entire model run, such as the onset error of
    # an event. Lead_time will be present for a metric that assesses something at a
    # specific forecast hour, such as RMSE. If neither are present, the output is
    # invalid. Both should not be present for one metric. Thus, one should always be
    # missing, which is intended behavior.
    init_time_missing = "init_time" in missing_cols
    lead_time_missing = "lead_time" in missing_cols

    # Check if exactly one of init_time or lead_time is missing
    if init_time_missing != lead_time_missing:
        missing_cols.discard("init_time")
        missing_cols.discard("lead_time")

    if missing_cols:
        logger.warning("Missing expected columns: %s.", missing_cols)

    # Ensure all OUTPUT_COLUMNS are present (missing ones will be NaN)
    # and reorder to match OUTPUT_COLUMNS specification
    return df.reindex(columns=defaults.OUTPUT_COLUMNS)


def _evaluate_metric_and_return_df(
    forecast_ds: xr.Dataset,
    target_ds: xr.Dataset,
    forecast_variable: Union[str, Type["derived.DerivedVariable"]],
    target_variable: Union[str, Type["derived.DerivedVariable"]],
    metric: "metrics.BaseMetric",
    case_operator: "cases.CaseOperator",
    **kwargs,
) -> pd.DataFrame:
    """Evaluate a metric and return a dataframe of the results.

    Args:
        forecast_ds: The forecast dataset.
        target_ds: The target dataset.
        forecast_variable: The forecast variable to evaluate.
        target_variable: The target variable to evaluate.
        metric: The metric to evaluate.
        case_id_number: The case id number.
        event_type: The event type.

    Returns:
        A dataframe of the results of the metric evaluation.
    """

    # Normalize variables to their string names if needed
    forecast_variable = derived._maybe_convert_variable_to_string(forecast_variable)
    target_variable = derived._maybe_convert_variable_to_string(target_variable)

    # TODO: remove this once we have a better way to handle metric
    # instantiation
    if isinstance(metric, type):
        metric = metric()
    logger.info("Computing metric %s... ", metric.name)
    metric_result = metric.compute_metric(
        forecast_ds.get(forecast_variable, forecast_ds.data_vars),
        target_ds.get(target_variable, target_ds.data_vars),
        **kwargs,
    )
    # If data is sparse, densify it
    if isinstance(metric_result.data, sparse.COO):
        metric_result.data = metric_result.data.maybe_densify()
    # Convert to DataFrame and add metadata, ensuring OUTPUT_COLUMNS compliance
    df = metric_result.to_dataframe(name="value").reset_index()
    # TODO: add functionality for custom metadata columns
    metadata = _extract_standard_metadata(target_variable, metric, case_operator)
    return _ensure_output_schema(df, **metadata)


def _build_datasets(
    case_operator: "cases.CaseOperator",
    **kwargs,
) -> tuple[xr.Dataset, xr.Dataset]:
    """Build the target and forecast datasets for a case operator.

    This method will process through all stages of the pipeline for the target and
    forecast datasets, including preprocessing, variable renaming, and subsetting.

    Args:
        case_operator: The case operator to build datasets for.
        **kwargs: Additional keyword arguments to pass to pipeline steps.

    Returns:
        A tuple of (forecast_dataset, target_dataset).
    """
    logger.info("Running target pipeline... ")
    target_ds = run_pipeline(
        case_operator.case_metadata, case_operator.target, **kwargs
    )
    logger.info("Running forecast pipeline... ")
    forecast_ds = run_pipeline(
        case_operator.case_metadata, case_operator.forecast, **kwargs
    )
    # Check if any dimension has zero length
    zero_length_dims = [dim for dim, size in forecast_ds.sizes.items() if size == 0]
    if zero_length_dims:
        if "valid_time" in zero_length_dims:
            logger.warning(
                f"Forecast dataset for case "
                f"{case_operator.case_metadata.case_id_number} "
                f"has no data for case time range "
                f"{case_operator.case_metadata.start_date} to "
                f"{case_operator.case_metadata.end_date}."
            )
        else:
            logger.warning(
                f"Forecast dataset for case "
                f"{case_operator.case_metadata.case_id_number} "
                f"has zero-length dimensions {zero_length_dims} for case time range "
                f"{case_operator.case_metadata.start_date} "
                f"to {case_operator.case_metadata.end_date}."
            )
        return xr.Dataset(), xr.Dataset()
    return (forecast_ds, target_ds)


def _compute_and_maybe_cache(
    *datasets: xr.Dataset, cache_dir: Optional[Union[str, pathlib.Path]]
) -> list[xr.Dataset]:
    """Compute and cache the datasets if caching."""
    logger.info("Computing datasets...")
    computed_datasets = [dataset.compute() for dataset in datasets]
    if cache_dir:
        raise NotImplementedError("Caching is not implemented yet")
    return computed_datasets


def run_pipeline(
    case_metadata: "cases.IndividualCase",
    input_data: "inputs.InputBase",
    **kwargs,
) -> xr.Dataset:
    """Shared method for running an input pipeline.

    Args:
        case_metadata: The case metadata to run the pipeline on.
        input_data: The input data to run the pipeline on.
        **kwargs: Additional keyword arguments to pass to pipeline steps.

    Returns:
        The processed input data as an xarray dataset.
    """
    # Open data and process through pipeline steps
    data = (
        # Opens data from user-defined source
        input_data.open_and_maybe_preprocess_data_from_source()
        # Maps variable names to the input data if not already using EWB
        # naming conventions
        .pipe(input_data.maybe_map_variable_names)
        # subsets the input data to the variables defined in the input data
        .pipe(inputs.maybe_subset_variables, variables=input_data.variables)
        # Subsets the input data using case metadata
        .pipe(
            input_data.subset_data_to_case,
            case_metadata=case_metadata,
            **kwargs,
        )
        # Converts the input data to an xarray dataset if it is not already
        .pipe(input_data.maybe_convert_to_dataset)
        # Adds the name of the dataset to the dataset attributes
        .pipe(input_data.add_source_to_dataset_attrs)
        # Derives variables if needed
        .pipe(
            derived.maybe_derive_variables,
            variables=input_data.variables,
            case_metadata=case_metadata,
        )
    )
    return data<|MERGE_RESOLUTION|>--- conflicted
+++ resolved
@@ -3,11 +3,7 @@
 import itertools
 import logging
 import pathlib
-<<<<<<< HEAD
 from typing import TYPE_CHECKING, Optional, Type, Union
-=======
-from typing import TYPE_CHECKING, Literal, Optional, Union
->>>>>>> e683aede
 
 import joblib
 import pandas as pd
@@ -152,11 +148,7 @@
     run_results = joblib.Parallel(n_jobs=n_jobs)(
         # None is the cache_dir, we can't cache in parallel mode
         joblib.delayed(compute_case_operator)(case_operator, None, **kwargs)
-<<<<<<< HEAD
-        for case_operator in case_operators
-=======
         for case_operator in tqdm(case_operators)
->>>>>>> e683aede
     )
     return run_results
 
