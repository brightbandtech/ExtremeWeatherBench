"""Evaluation routines for use during ExtremeWeatherBench case studies / analyses."""

import itertools
import logging
from pathlib import Path
from typing import TYPE_CHECKING, Optional, Union

import pandas as pd
import xarray as xr
from tqdm.auto import tqdm
from tqdm.contrib.logging import logging_redirect_tqdm

from extremeweatherbench import cases, derived, inputs
from extremeweatherbench.defaults import OUTPUT_COLUMNS

if TYPE_CHECKING:
    from extremeweatherbench import metrics


logging.basicConfig(level=logging.INFO)
logger = logging.getLogger(__name__)


class ExtremeWeatherBench:
    """A class to run the ExtremeWeatherBench workflow.

    This class is used to run the ExtremeWeatherBench workflow. It is a
    wrapper around the
    case operators and evaluation objects to create either a serial loop or will return
    the built case operators to run in parallel as defined by the user.


    Attributes:
        cases: A dictionary of cases to run.
        metrics: A list of metrics to run.
        cache_dir: An optional directory to cache the mid-flight outputs of the
            workflow.
    """

    def __init__(
        self,
        cases: dict[str, list],
        evaluation_objects: list["inputs.EvaluationObject"],
        cache_dir: Optional[Union[str, Path]] = None,
    ):
        self.cases = cases
        self.evaluation_objects = evaluation_objects
        self.cache_dir = Path(cache_dir) if cache_dir else None

    # case operators as a property are a convenience method for users to use
    # them outside the class
    # if desired for a parallel workflow
    @property
    def case_operators(self) -> list["cases.CaseOperator"]:
        return cases.build_case_operators(self.cases, self.evaluation_objects)

    def run(
        self,
        **kwargs,
    ) -> pd.DataFrame:
        """Runs the ExtremeWeatherBench workflow.

        This method will run the workflow in the order of the case operators, optionally
        caching the mid-flight outputs of the workflow if cache_dir was provided.

        Keyword arguments are passed to the metric computations if there are specific
        requirements needed for metrics such as threshold arguments.
        """
        # instantiate the cache directory if caching and build it if it does not exist
        if self.cache_dir:
            if isinstance(self.cache_dir, str):
                self.cache_dir = Path(self.cache_dir)
            if not self.cache_dir.exists():
                self.cache_dir.mkdir(parents=True, exist_ok=True)

        run_results = []
        with logging_redirect_tqdm():
            for case_operator in tqdm(self.case_operators):
                run_results.append(compute_case_operator(case_operator, **kwargs))

                # store the results of each case operator if caching
                if self.cache_dir:
                    pd.concat(run_results).to_pickle(
                        self.cache_dir / "case_results.pkl"
                    )
        if run_results:
            return pd.concat(run_results, ignore_index=True)
        else:
            # Return empty DataFrame with expected columns
            return pd.DataFrame(columns=OUTPUT_COLUMNS)


def compute_case_operator(case_operator: "cases.CaseOperator", **kwargs):
    """Compute the results of a case operator.

    This method will compute the results of a case operator. It will build
    the target and forecast datasets,
    align them, compute the metrics, and return a concatenated dataframe of the results.

    Args:
        case_operator: The case operator to compute the results of.
        kwargs: Keyword arguments to pass to the metric computations.

    Returns:
        A concatenated dataframe of the results of the case operator.
    """
    forecast_ds, target_ds = _build_datasets(case_operator)
    if len(forecast_ds) == 0 or len(target_ds) == 0:
        return pd.DataFrame(columns=OUTPUT_COLUMNS)
    # spatiotemporally align the target and forecast datasets dependent on the target
    aligned_forecast_ds, aligned_target_ds = (
        case_operator.target.maybe_align_forecast_to_target(forecast_ds, target_ds)
    )

    # compute and cache the datasets if requested
    if kwargs.get("pre_compute", False):
        aligned_forecast_ds, aligned_target_ds = _compute_and_maybe_cache(
            aligned_forecast_ds,
            aligned_target_ds,
            cache_dir=kwargs.get("cache_dir", None),
        )
    logger.info(f"datasets built for case {case_operator.case_metadata.case_id_number}")
    results = []
    # TODO: determine if derived variables need to be pushed here or at pre-compute
    for variables, metric in itertools.product(
        zip(
            case_operator.forecast.variables,
            case_operator.target.variables,
        ),
        case_operator.metric_list,
    ):
        # Handle derived variables by extracting their names
        forecast_var = (
            variables[0].name if hasattr(variables[0], "name") else variables[0]
        )
        target_var = (
            variables[1].name if hasattr(variables[1], "name") else variables[1]
        )
        results.append(
            _evaluate_metric_and_return_df(
                forecast_ds=aligned_forecast_ds,
                target_ds=aligned_target_ds,
                forecast_variable=forecast_var,
                target_variable=target_var,
                metric=metric,
                case_id_number=case_operator.case_metadata.case_id_number,
                event_type=case_operator.case_metadata.event_type,
                **kwargs,
            )
        )

        # cache the results of each metric if caching
        cache_dir = kwargs.get("cache_dir", None)
        if cache_dir:
            cache_path = Path(cache_dir) if isinstance(cache_dir, str) else cache_dir
            pd.concat(results, ignore_index=True).to_pickle(cache_path / "results.pkl")

    if results:
        return pd.concat(results, ignore_index=True)
    else:
        # Return empty DataFrame with expected columns
        return pd.DataFrame(columns=OUTPUT_COLUMNS)


def _extract_standard_metadata(
    target_variable: Union[str, "derived.DerivedVariable"],
    metric: "metrics.BaseMetric",
    target_ds: xr.Dataset,
    forecast_ds: xr.Dataset,
    case_id_number: int,
    event_type: str,
) -> dict:
    """Extract standard metadata for output dataframe.

    This function centralizes the logic for extracting metadata from the
    evaluation context. Makes it easy to modify how metadata is extracted
    without changing the schema enforcement logic.

    Args:
        target_variable: The target variable
        metric: The metric instance
        target_ds: Target dataset
        forecast_ds: Forecast dataset
        case_id_number: Case ID number
        event_type: Event type string

    Returns:
        Dictionary of metadata for the output dataframe
    """
    return {
        "target_variable": target_variable,
        "metric": metric.name,
        "case_id_number": case_id_number,
        "event_type": event_type,
    }


def _ensure_output_schema(df: pd.DataFrame, **metadata) -> pd.DataFrame:
    """Ensure dataframe conforms to OUTPUT_COLUMNS schema.

    This function adds any provided metadata columns to the dataframe and validates
    that all OUTPUT_COLUMNS are present. Any missing columns will be filled with NaN
    and a warning will be logged.

    Args:
        df: Base dataframe (typically with 'value' column from metric result)
        **metadata: Key-value pairs for metadata columns (e.g., target_variable='temp')

    Returns:
        DataFrame with columns matching OUTPUT_COLUMNS specification

    Example:
        df = _ensure_output_schema(
            metric_df,
            target_variable=target_var,
            metric=metric.name,
            case_id_number=case_id,
            event_type=event_type
        )
    """
    # Add metadata columns
    for col, value in metadata.items():
        df[col] = value

    # Check for missing columns and warn
    missing_cols = set(OUTPUT_COLUMNS) - set(df.columns)
    if missing_cols and missing_cols not in [{"init_time"}, {"lead_time"}]:
        logger.warning(f"Missing expected columns: {missing_cols}")

    # Ensure all OUTPUT_COLUMNS are present (missing ones will be NaN)
    # and reorder to match OUTPUT_COLUMNS specification
    return df.reindex(columns=OUTPUT_COLUMNS)


def _evaluate_metric_and_return_df(
    forecast_ds: xr.Dataset,
    target_ds: xr.Dataset,
    forecast_variable: Union[str, "derived.DerivedVariable"],
    target_variable: Union[str, "derived.DerivedVariable"],
    metric: "metrics.BaseMetric",
    case_id_number: int,
    event_type: str,
    **kwargs,
):
    """Evaluate a metric and return a dataframe of the results.

    Args:
        forecast_ds: The forecast dataset.
        target_ds: The target dataset.
        forecast_variable: The forecast variable to evaluate.
        target_variable: The target variable to evaluate.
        metric: The metric to evaluate.
        case_id_number: The case id number.
        event_type: The event type.

    Returns:
        A dataframe of the results of the metric evaluation.
    """

    # Normalize variables to their string names
    forecast_variable = _normalize_variable(forecast_variable)
    target_variable = _normalize_variable(target_variable)

    # TODO: remove this once we have a better way to handle metric
    # instantiation
    if isinstance(metric, type):
        metric = metric()
    logger.info(f"computing metric {metric.name}")
    metric_result = metric.compute_metric(
        forecast_ds.get(forecast_variable, forecast_ds.data_vars),
        target_ds.get(target_variable, target_ds.data_vars),
        **kwargs,
    )
    # Convert to DataFrame and add metadata, ensuring OUTPUT_COLUMNS compliance
    df = metric_result.to_dataframe(name="value").reset_index()
    # TODO: add functionality for custom metadata columns
    metadata = _extract_standard_metadata(
        target_variable, metric, target_ds, forecast_ds, case_id_number, event_type
    )
    return _ensure_output_schema(df, **metadata)


def _normalize_variable(variable: Union[str, "derived.DerivedVariable"]) -> str:
    """Convert a variable to its string representation."""
    if isinstance(variable, str):
        return variable
    elif hasattr(variable, "name"):
        return variable.name
    else:
        # This case seems incorrect in original - returning all data_vars
        # for a single variable doesn't make sense
        raise ValueError(f"Cannot set variable to string: {variable}")


def _build_datasets(
    case_operator: "cases.CaseOperator",
) -> tuple[xr.Dataset, xr.Dataset]:
    """Build the target and forecast datasets for a case operator.

    This method will process through all stages of the pipeline for the target and
    forecast datasets, including preprocessing, variable renaming, and subsetting.
    """
    logger.info("running target pipeline")
    target_ds = run_pipeline(case_operator.case_metadata, case_operator.target)
    logger.info("running forecast pipeline")
    forecast_ds = run_pipeline(case_operator.case_metadata, case_operator.forecast)
    # Check if any dimension has zero length
    zero_length_dims = [dim for dim, size in forecast_ds.sizes.items() if size == 0]
    if zero_length_dims:
        if "valid_time" in zero_length_dims:
            logger.warning(
                f"forecast dataset for case "
                f"{case_operator.case_metadata.case_id_number} "
                f"has no data for case time range "
                f"{case_operator.case_metadata.start_date} to "
                f"{case_operator.case_metadata.end_date}"
            )
        else:
            logger.warning(
                f"forecast dataset for case "
                f"{case_operator.case_metadata.case_id_number} "
                f"has zero-length dimensions {zero_length_dims} for case time range "
                f"{case_operator.case_metadata.start_date} "
                f"to {case_operator.case_metadata.end_date}"
            )
        return xr.Dataset(), xr.Dataset()
    return (forecast_ds, target_ds)


def _compute_and_maybe_cache(
    *datasets: xr.Dataset, cache_dir: Optional[Union[str, Path]]
) -> list[xr.Dataset]:
    """Compute and cache the datasets if caching."""
    logger.info("computing datasets")
    computed_datasets = [dataset.compute() for dataset in datasets]
    if cache_dir:
        raise NotImplementedError("Caching is not implemented yet")
        # (computed_dataset.to_netcdf(self.cache_dir) for computed_dataset in
        # computed_datasets)
    return computed_datasets


def run_pipeline(
    case_metadata: "cases.IndividualCase",
    input_data: "inputs.InputBase",
) -> xr.Dataset:
    """Shared method for running the target pipeline.

    Args:
        case_operator: The case operator to run the pipeline on.
        input_source: The input source to run the pipeline on.

    Returns:
        The target data with a type determined by the user.
    """
    # Open data and process through pipeline steps
    data = (
        # opens data from user-defined source
        input_data.open_and_maybe_preprocess_data_from_source()
        # maps variable names to the target data if not already using EWB
        # naming conventions
        .pipe(input_data.maybe_map_variable_names)
        # subsets the target data to the variables defined in the input data
        .pipe(inputs.maybe_subset_variables, variables=input_data.variables)
        # subsets the target data using the case metadata
        .pipe(
            input_data.subset_data_to_case,
<<<<<<< HEAD
            case_metadata=case_metadata,
=======
            case_metadata=case_operator.case_metadata,
>>>>>>> 59c10bac
        )
        # converts the target data to an xarray dataset if it is not already
        .pipe(input_data.maybe_convert_to_dataset)
        .pipe(input_data.add_source_to_dataset_attrs)
        .pipe(
            derived.maybe_derive_variables,
            variables=input_data.variables,
            case_metadata=case_metadata,
        )
    )
    return data<|MERGE_RESOLUTION|>--- conflicted
+++ resolved
@@ -365,11 +365,7 @@
         # subsets the target data using the case metadata
         .pipe(
             input_data.subset_data_to_case,
-<<<<<<< HEAD
             case_metadata=case_metadata,
-=======
-            case_metadata=case_operator.case_metadata,
->>>>>>> 59c10bac
         )
         # converts the target data to an xarray dataset if it is not already
         .pipe(input_data.maybe_convert_to_dataset)
