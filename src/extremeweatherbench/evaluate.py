"""Evaluation routines for use during ExtremeWeatherBench case studies / analyses."""

import itertools
import logging
import pathlib
from typing import TYPE_CHECKING, Optional, Union

import dask.array as da
import joblib
import pandas as pd
import sparse
import xarray as xr
from tqdm.auto import tqdm
from tqdm.contrib.logging import logging_redirect_tqdm
from tqdm.dask import TqdmCallback

from extremeweatherbench import cases, derived, inputs, sources, utils

if TYPE_CHECKING:
    from extremeweatherbench import metrics, regions

logger = logging.getLogger(__name__)

# Columns for the evaluation output dataframe
OUTPUT_COLUMNS = [
    "value",
    "lead_time",
    "init_time",
    "target_variable",
    "metric",
    "forecast_source",
    "target_source",
    "case_id_number",
    "event_type",
]


class ExtremeWeatherBench:
    """A class to build and run the ExtremeWeatherBench workflow.

    This class is used to run the ExtremeWeatherBench workflow. It is ultimately a
    wrapper around case operators and evaluation objects to create a parallel or
    serial run to evaluate cases and metrics, returning a concatenated dataframe of the
    results.

    Attributes:
        case_metadata: A dictionary of cases or an IndividualCaseCollection to run.
        evaluation_objects: A list of evaluation objects to run.
        cache_dir: An optional directory to cache the mid-flight outputs of the
            workflow for serial runs.
        region_subsetter: An optional region subsetter to subset the cases that are part
        of the evaluation to a Region object or a dictionary of lat/lon bounds.
    """

    def __init__(
        self,
        case_metadata: Union[dict[str, list], "cases.IndividualCaseCollection"],
        evaluation_objects: list["inputs.EvaluationObject"],
        cache_dir: Optional[Union[str, pathlib.Path]] = None,
        region_subsetter: Optional["regions.RegionSubsetter"] = None,
    ):
        if isinstance(case_metadata, dict):
            self.case_metadata = cases.load_individual_cases(case_metadata)
        elif isinstance(case_metadata, cases.IndividualCaseCollection):
            self.case_metadata = case_metadata
        else:
            raise TypeError(
                "case_metadata must be a dictionary of cases or an "
                "IndividualCaseCollection"
            )
        self.evaluation_objects = evaluation_objects
        self.cache_dir = pathlib.Path(cache_dir) if cache_dir else None
        self.region_subsetter = region_subsetter

    # Case operators as a property can be used as a convenience method for a workflow
    # independent of the class.
    @property
    def case_operators(self) -> list["cases.CaseOperator"]:
        """Build the CaseOperator objects from case_metadata and evaluation_objects."""

        # Subset the cases if a region subsetter was provided
        if self.region_subsetter:
            subset_collection = self.region_subsetter.subset_case_collection(
                self.case_metadata
            )
        else:
            subset_collection = self.case_metadata
        return cases.build_case_operators(subset_collection, self.evaluation_objects)

    def run(
        self,
        n_jobs: Optional[int] = None,
        parallel_config: Optional[dict] = None,
        **kwargs,
    ) -> pd.DataFrame:
        """Runs the ExtremeWeatherBench workflow.

        This method will run the workflow in the order of the case operators, optionally
        caching the mid-flight outputs of the workflow if cache_dir was provided for
        serial runs.

        Args:
            n_jobs: The number of jobs to run in parallel. If None, defaults to the
                joblib backend default value. If 1, the workflow will run serially.
                Ignored if parallel_config is provided.
            parallel_config: Optional dictionary of joblib parallel configuration.
                If provided, this takes precedence over n_jobs. If not provided and
                n_jobs is specified, a default config with threading backend is used.

        Returns:
            A concatenated dataframe of the evaluation results.
        """
<<<<<<< HEAD
        logger.info("Running ExtremeWeatherBench workflow...")

        # Determine if running in serial or parallel mode
        # Serial: n_jobs=1 or (parallel_config with n_jobs=1)
        # Parallel: n_jobs>1 or (parallel_config with n_jobs>1)
        is_serial = (
            (n_jobs == 1)
            or (parallel_config is not None and parallel_config.get("n_jobs") == 1)
            or (n_jobs is None and parallel_config is None)
=======
        # Caching does not work in parallel mode as of now, so ignore the cache_dir
        # but raise a warning for the user
        if self.cache_dir and n_jobs != 1:
            logger.warning(
                "Caching is not supported in parallel mode, ignoring cache_dir"
            )

        # Instantiate the cache directory if caching and build it if it does not exist
        elif self.cache_dir:
            if not self.cache_dir.exists():
                self.cache_dir.mkdir(parents=True, exist_ok=True)
        run_results = _run_case_operators(
            self.case_operators, n_jobs, self.cache_dir, **kwargs
>>>>>>> d2ba6c25
        )
        logger.debug("Running in %s mode.", "serial" if is_serial else "parallel")

        if not is_serial:
            # Build parallel_config if not provided
            if parallel_config is None and n_jobs is not None:
                logger.debug(
                    "No parallel_config provided, using threading backend and %s jobs.",
                    n_jobs,
                )
                parallel_config = {"backend": "threading", "n_jobs": n_jobs}
            kwargs["parallel_config"] = parallel_config

            # Caching does not work in parallel mode as of now
            if self.cache_dir:
                logger.warning(
                    "Caching is not supported in parallel mode, ignoring cache_dir"
                )
        else:
            # Running in serial mode - instantiate cache dir if needed
            if self.cache_dir:
                if not self.cache_dir.exists():
                    self.cache_dir.mkdir(parents=True, exist_ok=True)

        run_results = _run_case_operators(self.case_operators, self.cache_dir, **kwargs)

        # If there are results, concatenate them and return, else return an empty
        # DataFrame with the expected columns
        if run_results:
            return _safe_concat(run_results, ignore_index=True)
        else:
            return pd.DataFrame(columns=OUTPUT_COLUMNS)


def _run_case_operators(
    case_operators: list["cases.CaseOperator"],
    cache_dir: Optional[pathlib.Path] = None,
    **kwargs,
) -> list[pd.DataFrame]:
    """Run the case operators in parallel or serial.

    Args:
        case_operators: List of case operators to run.
        cache_dir: Optional directory for caching (serial mode only).
        **kwargs: Additional arguments, may include 'parallel_config' dict.

    Returns:
        List of result DataFrames.
    """
    with logging_redirect_tqdm():
        # Check if parallel_config is provided
        parallel_config = kwargs.get("parallel_config", None)

        # Run in parallel if parallel_config exists and n_jobs != 1
        if parallel_config is not None:
            logger.info("Running case operators in parallel...")
            return _run_parallel(case_operators, **kwargs)
        else:
            logger.info("Running case operators in serial...")
            return _run_serial(case_operators, cache_dir, **kwargs)


def _run_serial(
    case_operators: list["cases.CaseOperator"],
    cache_dir: Optional[pathlib.Path] = None,
    **kwargs,
) -> list[pd.DataFrame]:
    """Run the case operators in serial."""
    run_results = []

    # Loop over the case operators
    for case_operator in tqdm(case_operators):
        run_results.append(compute_case_operator(case_operator, cache_dir, **kwargs))
    return run_results


def _run_parallel(
    case_operators: list["cases.CaseOperator"],
    **kwargs,
) -> list[pd.DataFrame]:
    """Run the case operators in parallel.

    Args:
        case_operators: List of case operators to run.
        **kwargs: Additional arguments, must include 'parallel_config' dict.

    Returns:
        List of result DataFrames.
    """
    parallel_config = kwargs.pop("parallel_config", None)

    if parallel_config is None:
        raise ValueError("parallel_config must be provided to _run_parallel")

    if parallel_config.get("n_jobs") is None:
        logger.warning("No number of jobs provided, using joblib backend default.")

    # Handle dask backend - create client if needed
    dask_client = None
    if parallel_config.get("backend") == "dask":
        try:
            from dask.distributed import Client, LocalCluster

            # Check if a client already exists
            try:
                Client.current()
                logger.info("Using existing dask client")
            except ValueError:
                # No client exists, create a local one
                logger.info("Creating local dask client for parallel execution")
                dask_client = Client(LocalCluster(processes=True, silence_logs=False))
                logger.info(f"Dask client created: {dask_client}")
        except ImportError:
            raise ImportError(
                "Dask is required for dask backend. "
                "Install with: pip install dask[distributed]"
            )

    try:
        # TODO(198): return a generator and compute at a higher level
        with joblib.parallel_config(**parallel_config):
            run_results = utils.ParallelTqdm(total_tasks=len(case_operators))(
                # None is the cache_dir, we can't cache in parallel mode
                joblib.delayed(compute_case_operator)(case_operator, None, **kwargs)
                for case_operator in case_operators
            )
        return run_results
    finally:
        # Clean up the dask client if we created it
        if dask_client is not None:
            logger.info("Closing dask client")
            dask_client.close()


def compute_case_operator(
    case_operator: "cases.CaseOperator",
    cache_dir: Optional[pathlib.Path] = None,
    **kwargs,
) -> pd.DataFrame:
    """Compute the results of a case operator.

    This method will compute the results of a case operator. It will build
    the target and forecast datasets,
    align them, compute the metrics, and return a concatenated dataframe of the results.

    Args:
        case_operator: The case operator to compute the results of.
        cache_dir: The directory to cache the mid-flight outputs of the workflow if
        in serial mode.
        kwargs: Keyword arguments to pass to the metric computations.

    Returns:
        A concatenated dataframe of the results of the case operator.
    """
    logger.info(
        "Computing case operator for case %s...",
        case_operator.case_metadata.case_id_number,
    )
    forecast_ds, target_ds = _build_datasets(case_operator, **kwargs)

    # Check if any dimension has zero length
    if 0 in forecast_ds.sizes.values() or 0 in target_ds.sizes.values():
        return pd.DataFrame(columns=OUTPUT_COLUMNS)

    # Or, check if there aren't any dimensions
    elif len(forecast_ds.sizes) == 0 or len(target_ds.sizes) == 0:
        return pd.DataFrame(columns=OUTPUT_COLUMNS)
    # spatiotemporally align the target and forecast datasets dependent on the target
    aligned_forecast_ds, aligned_target_ds = (
        case_operator.target.maybe_align_forecast_to_target(forecast_ds, target_ds)
    )

    # Compute and cache the datasets if requested
    if kwargs.get("pre_compute", False):
        aligned_forecast_ds, aligned_target_ds = _compute_and_maybe_cache(
            aligned_forecast_ds,
            aligned_target_ds,
            cache_dir=kwargs.get("cache_dir", None),
        )
    logger.info(
        "Datasets built for case %s.", case_operator.case_metadata.case_id_number
    )
    results = []
    for variables, metric in itertools.product(
        zip(
            case_operator.forecast.variables,
            case_operator.target.variables,
        ),
        case_operator.metric_list,
    ):
        results.append(
            _evaluate_metric_and_return_df(
                forecast_ds=aligned_forecast_ds,
                target_ds=aligned_target_ds,
                forecast_variable=variables[0],
                target_variable=variables[1],
                metric=metric,
                case_operator=case_operator,
                **kwargs,
            )
        )

        # Cache the results of each metric if caching
        cache_dir = kwargs.get("cache_dir", None)
        if cache_dir:
            cache_path = (
                pathlib.Path(cache_dir) if isinstance(cache_dir, str) else cache_dir
            )
            concatenated = _safe_concat(results, ignore_index=True)
            if not concatenated.empty:
                concatenated.to_pickle(cache_path / "results.pkl")

    return _safe_concat(results, ignore_index=True)


def _extract_standard_metadata(
    target_variable: Union[str, "derived.DerivedVariable"],
    metric: "metrics.BaseMetric",
    case_operator: "cases.CaseOperator",
) -> dict:
    """Extract standard metadata for output dataframe.

    This function centralizes the logic for extracting metadata from the
    evaluation context. Makes it easy to modify how metadata is extracted
    without changing the schema enforcement logic.

    Args:
        target_variable: The target variable
        metric: The metric instance
        case_operator: The CaseOperator holding associated case metadata

    Returns:
        Dictionary of metadata for the output dataframe
    """
    return {
        "target_variable": target_variable,
        "metric": metric.name,
        "target_source": case_operator.target.name,
        "forecast_source": case_operator.forecast.name,
        "case_id_number": case_operator.case_metadata.case_id_number,
        "event_type": case_operator.case_metadata.event_type,
    }


def _ensure_output_schema(df: pd.DataFrame, **metadata) -> pd.DataFrame:
    """Ensure dataframe conforms to OUTPUT_COLUMNS schema.

    This function adds any provided metadata columns to the dataframe and validates
    that all OUTPUT_COLUMNS are present. Any missing columns will be filled with NaN
    and a warning will be logged.

    Args:
        df: Base dataframe (typically with 'value' column from metric result)
        **metadata: Key-value pairs for metadata columns (e.g., target_variable='temp')

    Returns:
        DataFrame with columns matching OUTPUT_COLUMNS specification

    Example:
        df = _ensure_output_schema(
            metric_df,
            target_variable=target_var,
            metric=metric.name,
            case_id_number=case_id,
            event_type=event_type
        )
    """
    # Add metadata columns
    for col, value in metadata.items():
        df[col] = value

    # Check for missing columns and warn
    missing_cols = set(OUTPUT_COLUMNS) - set(df.columns)

    # An output requires one of init_time or lead_time. init_time will be present for a
    # metric that assesses something in an entire model run, such as the onset error of
    # an event. Lead_time will be present for a metric that assesses something at a
    # specific forecast hour, such as RMSE. If neither are present, the output is
    # invalid. Both should not be present for one metric. Thus, one should always be
    # missing, which is intended behavior.
    init_time_missing = "init_time" in missing_cols
    lead_time_missing = "lead_time" in missing_cols

    # Check if exactly one of init_time or lead_time is missing
    if init_time_missing != lead_time_missing:
        missing_cols.discard("init_time")
        missing_cols.discard("lead_time")

    if missing_cols:
        logger.warning("Missing expected columns: %s.", missing_cols)

    # Ensure all OUTPUT_COLUMNS are present (missing ones will be NaN)
    # and reorder to match OUTPUT_COLUMNS specification
    return df.reindex(columns=OUTPUT_COLUMNS)


def _evaluate_metric_and_return_df(
    forecast_ds: xr.Dataset,
    target_ds: xr.Dataset,
    forecast_variable: Union[str, "derived.DerivedVariable"],
    target_variable: Union[str, "derived.DerivedVariable"],
    metric: "metrics.BaseMetric",
    case_operator: "cases.CaseOperator",
    **kwargs,
) -> pd.DataFrame:
    """Evaluate a metric and return a dataframe of the results.

    Args:
        forecast_ds: The forecast dataset.
        target_ds: The target dataset.
        forecast_variable: The forecast variable to evaluate.
        target_variable: The target variable to evaluate.
        metric: The metric to evaluate.
        case_id_number: The case id number.
        event_type: The event type.

    Returns:
        A dataframe of the results of the metric evaluation.
    """

    # Normalize variables to their string names if needed
    forecast_variable = derived._maybe_convert_variable_to_string(forecast_variable)
    target_variable = derived._maybe_convert_variable_to_string(target_variable)

    # TODO: remove this once we have a better way to handle metric
    # instantiation
    if isinstance(metric, type):
        metric = metric()
    logger.info("Computing metric %s... ", metric.name)
    metric_result = metric.compute_metric(
        forecast_ds.get(forecast_variable, forecast_ds.data_vars),
        target_ds.get(target_variable, target_ds.data_vars),
        **kwargs,
    )
    # If data is sparse, densify it
    if isinstance(metric_result.data, sparse.COO):
        metric_result.data = metric_result.data.maybe_densify()
    elif isinstance(metric_result.data, da.Array) and isinstance(
        metric_result.data._meta, sparse.COO
    ):
        # Dask array with sparse.COO chunks - densify chunks
        metric_result.data = metric_result.data.map_blocks(
            lambda x: x.maybe_densify(), dtype=metric_result.data.dtype
        )
    # Convert to DataFrame and add metadata, ensuring OUTPUT_COLUMNS compliance

    df = metric_result.to_dataframe(name="value").reset_index()
    # TODO: add functionality for custom metadata columns
    metadata = _extract_standard_metadata(target_variable, metric, case_operator)
    return _ensure_output_schema(df, **metadata)


def _build_datasets(
    case_operator: "cases.CaseOperator",
    **kwargs,
) -> tuple[xr.Dataset, xr.Dataset]:
    """Build the target and forecast datasets for a case operator.

    This method will process through all stages of the pipeline for the target and
    forecast datasets, including preprocessing, variable renaming, and subsetting.

    Args:
        case_operator: The case operator containing metadata and input sources.
        **kwargs: Additional keyword arguments to pass to pipeline steps.
    Returns:
        A tuple containing (forecast_dataset, target_dataset). If either dataset
        has no dimensions, both will be empty datasets.
    """
    logger.info("Running target pipeline... ")
    with TqdmCallback(
        desc=f"Running target pipeline for case "
        f"{case_operator.case_metadata.case_id_number}"
    ):
        target_ds = run_pipeline(
            case_operator.case_metadata, case_operator.target, **kwargs
        )
    logger.info("Running forecast pipeline... ")
    with TqdmCallback(
        desc=f"Running forecast pipeline for case "
        f"{case_operator.case_metadata.case_id_number}"
    ):
        forecast_ds = run_pipeline(
            case_operator.case_metadata, case_operator.forecast, **kwargs
        )
    # Check if any dimension has zero length
    zero_length_dims = [dim for dim, size in forecast_ds.sizes.items() if size == 0]
    if zero_length_dims:
        if "valid_time" in zero_length_dims:
            logger.warning(
                f"Forecast dataset for case "
                f"{case_operator.case_metadata.case_id_number} "
                f"has no data for case time range "
                f"{case_operator.case_metadata.start_date} to "
                f"{case_operator.case_metadata.end_date}."
            )
        else:
            logger.warning(
                f"Forecast dataset for case "
                f"{case_operator.case_metadata.case_id_number} "
                f"has zero-length dimensions {zero_length_dims} for case time range "
                f"{case_operator.case_metadata.start_date} "
                f"to {case_operator.case_metadata.end_date}."
            )
        return xr.Dataset(), xr.Dataset()
    return (forecast_ds, target_ds)


def _compute_and_maybe_cache(
    *datasets: xr.Dataset, cache_dir: Optional[Union[str, pathlib.Path]]
) -> list[xr.Dataset]:
    """Compute and cache the datasets if caching."""
    logger.info("Computing datasets...")
    computed_datasets = [dataset.compute() for dataset in datasets]
    if cache_dir:
        raise NotImplementedError("Caching is not implemented yet")
    return computed_datasets


def run_pipeline(
    case_metadata: "cases.IndividualCase",
    input_data: "inputs.InputBase",
    **kwargs,
) -> xr.Dataset:
    """Shared method for running an input pipeline.

    Args:
        case_metadata: The case metadata to run the pipeline on.
        input_data: The input data to run the pipeline on.
        **kwargs: Additional keyword arguments to pass to pipeline steps.

    Returns:
        The processed input data as an xarray dataset.
    """
    # Open data and process through pipeline steps
    data = input_data.open_and_maybe_preprocess_data_from_source().pipe(
        lambda ds: input_data.maybe_map_variable_names(ds)
    )

    # Get the appropriate source module for the data type
    source_module = sources.get_backend_module(type(data))

    # Checks if the data has valid times and spatial overlap. This must come after
    # maybe_map_variable_names to ensure variable names are mapped correctly.
    if inputs.check_for_missing_data(
        data,
        case_metadata,
        source_module=source_module,
    ):
        valid_data = (
            inputs.maybe_subset_variables(
                data,
                variables=input_data.variables,
                source_module=source_module,
            )
            .pipe(
                lambda ds: input_data.subset_data_to_case(ds, case_metadata, **kwargs)
            )
            .pipe(input_data.maybe_convert_to_dataset)
            .pipe(input_data.add_source_to_dataset_attrs)
            .pipe(
                lambda ds: derived.maybe_derive_variables(
                    ds,
                    variables=input_data.variables,
                    case_metadata=case_metadata,
                )
            )
        )
        return valid_data
    else:
        logger.warning(
            "Forecast dataset for case %s has no data for case time range %s to %s."
            % (
                case_metadata.case_id_number,
                case_metadata.start_date.strftime("%Y-%m-%d %H:%M:%S"),
                case_metadata.end_date.strftime("%Y-%m-%d %H:%M:%S"),
            )
        )
        return xr.Dataset()


def _safe_concat(
    dataframes: list[pd.DataFrame], ignore_index: bool = True
) -> pd.DataFrame:
    """Safely concatenate DataFrames, filtering out empty ones.

    This function prevents FutureWarnings from pd.concat when dealing with
    empty or all-NA DataFrames by filtering them out before concatenation.
    It also handles dtype mismatches by converting to object dtype only when
    necessary to prevent concatenation warnings.

    Args:
        dataframes: List of DataFrames to concatenate
        ignore_index: Whether to ignore index during concatenation

    Returns:
        Concatenated DataFrame, or empty DataFrame with OUTPUT_COLUMNS if all
        input DataFrames are empty. Preserves original dtypes when consistent
        across DataFrames, converts to object dtype only when there are
        dtype mismatches.
    """
    # Filter out problematic DataFrames that would trigger FutureWarning
    valid_dfs = []
    for i, df in enumerate(dataframes):
        # Skip empty DataFrames
        if df.empty:
            logger.debug(f"Skipping empty DataFrame {i}")
            continue
        # Skip DataFrames where all values are NA
        if df.isna().all().all():
            logger.debug(f"Skipping all-NA DataFrame {i}")
            continue
        # Skip DataFrames where all columns are empty/NA
        if len(df.columns) > 0 and all(df[col].isna().all() for col in df.columns):
            logger.debug(f"Skipping DataFrame {i} with all-NA columns")
            continue

        valid_dfs.append(df)

    if valid_dfs:
        # Check for dtype inconsistencies that cause FutureWarning
        if len(valid_dfs) > 1:
            # Check if there are dtype mismatches between DataFrames
            reference_df = valid_dfs[0]
            has_dtype_mismatch = False

            for df in valid_dfs[1:]:
                # Check if columns have different dtypes across DataFrames
                for col in reference_df.columns:
                    if col in df.columns:
                        if reference_df[col].dtype != df[col].dtype:
                            has_dtype_mismatch = True
                            break
                if has_dtype_mismatch:
                    break

            if has_dtype_mismatch:
                # Only convert to object dtype if there are mismatches
                consistent_dfs = [df.astype(object) for df in valid_dfs]
                return pd.concat(consistent_dfs, ignore_index=ignore_index)

        # No dtype mismatches, concatenate normally
        return pd.concat(valid_dfs, ignore_index=ignore_index)
    else:
        return pd.DataFrame(columns=OUTPUT_COLUMNS)<|MERGE_RESOLUTION|>--- conflicted
+++ resolved
@@ -110,17 +110,6 @@
         Returns:
             A concatenated dataframe of the evaluation results.
         """
-<<<<<<< HEAD
-        logger.info("Running ExtremeWeatherBench workflow...")
-
-        # Determine if running in serial or parallel mode
-        # Serial: n_jobs=1 or (parallel_config with n_jobs=1)
-        # Parallel: n_jobs>1 or (parallel_config with n_jobs>1)
-        is_serial = (
-            (n_jobs == 1)
-            or (parallel_config is not None and parallel_config.get("n_jobs") == 1)
-            or (n_jobs is None and parallel_config is None)
-=======
         # Caching does not work in parallel mode as of now, so ignore the cache_dir
         # but raise a warning for the user
         if self.cache_dir and n_jobs != 1:
@@ -134,35 +123,7 @@
                 self.cache_dir.mkdir(parents=True, exist_ok=True)
         run_results = _run_case_operators(
             self.case_operators, n_jobs, self.cache_dir, **kwargs
->>>>>>> d2ba6c25
-        )
-        logger.debug("Running in %s mode.", "serial" if is_serial else "parallel")
-
-        if not is_serial:
-            # Build parallel_config if not provided
-            if parallel_config is None and n_jobs is not None:
-                logger.debug(
-                    "No parallel_config provided, using threading backend and %s jobs.",
-                    n_jobs,
-                )
-                parallel_config = {"backend": "threading", "n_jobs": n_jobs}
-            kwargs["parallel_config"] = parallel_config
-
-            # Caching does not work in parallel mode as of now
-            if self.cache_dir:
-                logger.warning(
-                    "Caching is not supported in parallel mode, ignoring cache_dir"
-                )
-        else:
-            # Running in serial mode - instantiate cache dir if needed
-            if self.cache_dir:
-                if not self.cache_dir.exists():
-                    self.cache_dir.mkdir(parents=True, exist_ok=True)
-
-        run_results = _run_case_operators(self.case_operators, self.cache_dir, **kwargs)
-
-        # If there are results, concatenate them and return, else return an empty
-        # DataFrame with the expected columns
+        )
         if run_results:
             return _safe_concat(run_results, ignore_index=True)
         else:
