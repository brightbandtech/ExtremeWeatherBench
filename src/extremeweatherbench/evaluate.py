--- conflicted
+++ resolved
@@ -112,12 +112,7 @@
     # Or, check if there aren't any dimensions
     elif len(forecast_ds.sizes) == 0 or len(target_ds.sizes) == 0:
         return pd.DataFrame(columns=OUTPUT_COLUMNS)
-<<<<<<< HEAD
     # spatiotemporally align the target and forecast datasets dependent on the target
-=======
-
-    # spatiotemporally align the target and forecast datasets dependent on the forecast
->>>>>>> 456985cf
     aligned_forecast_ds, aligned_target_ds = (
         case_operator.target.maybe_align_forecast_to_target(forecast_ds, target_ds)
     )
