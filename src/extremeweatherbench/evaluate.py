--- conflicted
+++ resolved
@@ -190,14 +190,11 @@
     Returns:
         A concatenated dataframe of the results of the case operator.
     """
-<<<<<<< HEAD
     logger.info(
         "Computing case operator %s...", case_operator.case_metadata.case_id_number
     )
-    forecast_ds, target_ds = _build_datasets(case_operator)
-=======
     forecast_ds, target_ds = _build_datasets(case_operator, **kwargs)
->>>>>>> 10775089
+
     # Check if any dimension has zero length
     if 0 in forecast_ds.sizes.values() or 0 in target_ds.sizes.values():
         return pd.DataFrame(columns=defaults.OUTPUT_COLUMNS)
@@ -400,27 +397,21 @@
         A tuple of (forecast_dataset, target_dataset).
     """
     logger.info("Running target pipeline... ")
-<<<<<<< HEAD
     with TqdmCallback(
         desc=f"Running target pipeline for case "
         f"{case_operator.case_metadata.case_id_number}"
     ):
-        target_ds = run_pipeline(case_operator.case_metadata, case_operator.target)
+        target_ds = run_pipeline(
+            case_operator.case_metadata, case_operator.target, **kwargs
+        )
     logger.info("Running forecast pipeline... ")
     with TqdmCallback(
         desc=f"Running forecast pipeline for case "
         f"{case_operator.case_metadata.case_id_number}"
     ):
-        forecast_ds = run_pipeline(case_operator.case_metadata, case_operator.forecast)
-=======
-    target_ds = run_pipeline(
-        case_operator.case_metadata, case_operator.target, **kwargs
-    )
-    logger.info("Running forecast pipeline... ")
-    forecast_ds = run_pipeline(
-        case_operator.case_metadata, case_operator.forecast, **kwargs
-    )
->>>>>>> 10775089
+        forecast_ds = run_pipeline(
+            case_operator.case_metadata, case_operator.forecast, **kwargs
+        )
     # Check if any dimension has zero length
     zero_length_dims = [dim for dim, size in forecast_ds.sizes.items() if size == 0]
     if zero_length_dims:
