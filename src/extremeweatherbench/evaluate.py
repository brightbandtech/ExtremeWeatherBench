--- conflicted
+++ resolved
@@ -330,28 +330,6 @@
     Raises:
         ValueError: If no forecast data is available.
     """
-<<<<<<< HEAD
-=======
-
-    logger.info("Evaluating case %s, %s", individual_case.id, individual_case.title)
-    variable_subset_ds = individual_case._subset_data_vars(forecast_dataset)
-    if len(variable_subset_ds.lead_time) == 0 or len(variable_subset_ds.init_time) == 0:
-        raise ValueError("No forecast data available, check forecast dataset.")
-    time_subset_forecast_ds = individual_case._subset_valid_times(variable_subset_ds)
-    # Check if forecast data is available for the case, if not, return None
-    init_time_len = len(time_subset_forecast_ds.init_time)
-    if init_time_len == 0:
-        logger.warning(
-            "No forecast data available for case %s, skipping", individual_case.id
-        )
-        return None
-    elif init_time_len < (individual_case.end_date - individual_case.start_date).days:
-        logger.warning(
-            "Fewer valid times in forecast than days in case %s, results likely unreliable",
-            individual_case.id,
-        )
-    logger.info("Forecast data available for case %s", individual_case.id)
->>>>>>> c89fdfac
     case_results: dict[str, dict[str, Any]] = {}
     logger.info("Evaluating case %s, %s", individual_case.id, individual_case.title)
     gridded_obs_evaluation = CaseEvaluationData(
