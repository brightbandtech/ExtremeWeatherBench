"""Evaluation routines for use during ExtremeWeatherBench case studies / analyses."""

import itertools
import logging
from pathlib import Path
from typing import TYPE_CHECKING, Literal, Optional, Union

import pandas as pd
import xarray as xr
from joblib import Parallel, delayed
from tqdm.auto import tqdm
from tqdm.contrib.logging import logging_redirect_tqdm

from extremeweatherbench import cases, derived, inputs, utils
from extremeweatherbench.defaults import OUTPUT_COLUMNS

if TYPE_CHECKING:
    from extremeweatherbench import metrics


logger = logging.getLogger(__name__)


class ExtremeWeatherBench:
    """A class to run the ExtremeWeatherBench workflow.

    This class is used to run the ExtremeWeatherBench workflow. It is a
    wrapper around the
    case operators and evaluation objects to create either a serial loop or will return
    the built case operators to run in parallel as defined by the user.


    Attributes:
        cases: A dictionary of cases to run.
        metrics: A list of metrics to run.
        cache_dir: An optional directory to cache the mid-flight outputs of the
            workflow.
    """

    def __init__(
        self,
        cases: dict[str, list],
        evaluation_objects: list["inputs.EvaluationObject"],
        cache_dir: Optional[Union[str, Path]] = None,
    ):
        self.cases = cases
        self.evaluation_objects = evaluation_objects
        self.cache_dir = Path(cache_dir) if cache_dir else None

    # case operators as a property are a convenience method for users to use
    # them outside the class if desired for a parallel workflow
    @property
    def case_operators(self) -> list["cases.CaseOperator"]:
        return cases.build_case_operators(self.cases, self.evaluation_objects)

    def run(
        self,
<<<<<<< HEAD
        parallel: bool = False,
=======
>>>>>>> 948d18b6
        n_jobs: Optional[int] = None,
        **kwargs,
    ) -> pd.DataFrame:
        """Runs the ExtremeWeatherBench workflow.

        This method will run the workflow in the order of the case operators, optionally
        caching the mid-flight outputs of the workflow if cache_dir was provided.

        Keyword arguments are passed to the metric computations if there are specific
        requirements needed for metrics such as threshold arguments.

        Args:
<<<<<<< HEAD
            parallel: Whether to run the workflow in parallel.
            cache_dir: The directory to cache the mid-flight outputs of the workflow.
            n_jobs: The number of jobs to run in parallel. If None, defaults to the
            joblib backend default.
=======
            cache_dir: The directory to cache the mid-flight outputs of the workflow.
            n_jobs: The number of jobs to run in parallel. If None, defaults to the
            joblib backend default value. If 1, the workflow will run in serial.
>>>>>>> 948d18b6

        Returns:
            A concatenated dataframe of the evaluation results.
        """
        # Caching does not work in parallel mode as of now, so ignore the cache_dir
        # but raise a warning for the user
<<<<<<< HEAD
        if self.cache_dir and parallel:
=======
        if self.cache_dir and n_jobs != 1:
>>>>>>> 948d18b6
            logger.warning(
                "Caching is not supported in parallel mode, ignoring cache_dir"
            )
        # Instantiate the cache directory if caching and build it if it does not exist
        elif self.cache_dir:
            if not self.cache_dir.exists():
                self.cache_dir.mkdir(parents=True, exist_ok=True)

        run_results = []
        run_results = _run_case_operators(
<<<<<<< HEAD
            self.case_operators, parallel, n_jobs, self.cache_dir, **kwargs
=======
            self.case_operators, n_jobs, self.cache_dir, **kwargs
>>>>>>> 948d18b6
        )
        if run_results:
            return utils._safe_concat(run_results, ignore_index=True)
        else:
            # Return empty DataFrame with expected columns
            return pd.DataFrame(columns=OUTPUT_COLUMNS)


def _run_case_operators(
    case_operators: list["cases.CaseOperator"],
<<<<<<< HEAD
    parallel: bool = False,
=======
>>>>>>> 948d18b6
    n_jobs: Optional[int] = None,
    cache_dir: Optional[Path] = None,
    **kwargs,
):
    """Run the case operators in serial or parallel.
<<<<<<< HEAD

    Args:
        case_operators: The case operators to run.
        parallel: Whether to run in parallel mode.
        n_jobs: Number of jobs for parallel execution.
        cache_dir: Optional directory for caching results.
        **kwargs: Keyword arguments to pass to the metric and case operator
            computations.

    Returns:
        A concatenated dataframe of the results of the case operators.
    """
    with logging_redirect_tqdm():
        if parallel:
            return _run_parallel(case_operators, n_jobs, **kwargs)
        else:
            return _run_serial(case_operators, cache_dir, **kwargs)
=======

    Args:
        case_operators: The case operators to run.
        parallel: Whether to run in parallel mode.
        n_jobs: Number of jobs for parallel execution.
        cache_dir: Optional directory for caching results.
        **kwargs: Keyword arguments to pass to the metric and case operator
            computations.

    Returns:
        A concatenated dataframe of the results of the case operators.
    """
    with logging_redirect_tqdm():
        if n_jobs != 1:
            return _run_parallel(case_operators, n_jobs, **kwargs)
        else:
            return _run_serial(case_operators, cache_dir, **kwargs)

>>>>>>> 948d18b6

def _run_serial(
    case_operators: list["cases.CaseOperator"],
    cache_dir: Optional[Path] = None,
    **kwargs,
):
    """Run the case operators in serial.

<<<<<<< HEAD
def _run_serial(
    case_operators: list["cases.CaseOperator"],
    cache_dir: Optional[Path] = None,
    **kwargs,
):
    """Run the case operators in serial.

=======
>>>>>>> 948d18b6
    Args:
        case_operators: The case operators to run.
        cache_dir: Optional directory for caching results.
        **kwargs: Keyword arguments to pass to the metric computations.

    Returns:
        A concatenated dataframe of the results of the case operators.
    """
    run_results = []
    # Loop over the case operators
    for case_operator in tqdm(case_operators):
        run_results.append(compute_case_operator(case_operator, cache_dir, **kwargs))
    return run_results


def _run_parallel(
    case_operators: list["cases.CaseOperator"],
    n_jobs: Optional[int] = None,
    **kwargs,
):
    """Run the case operators in parallel.

    The default parallelization is to use the number of available CPUs divided by 4
    threads per process.

    Args:
        case_operators: The case operators to run.
        n_jobs: The number of jobs to run in parallel. If None, defaults to the
        joblib backend default.
        kwargs: Keyword arguments to pass to the metric computations.

    Returns:
        A concatenated dataframe of the results of the case operators.
    """
    # Set the number of jobs to the number of processes if not provided
    if n_jobs is None:
<<<<<<< HEAD
        logger.warning("No number of jobs provided, using all available CPUs.")
=======
        logger.warning("No number of jobs provided, using joblib backend default.")
>>>>>>> 948d18b6
    run_results = Parallel(n_jobs=n_jobs)(
        # None is the cache_dir, we can't cache in parallel mode
        delayed(compute_case_operator)(case_operator, None, **kwargs)
        for case_operator in tqdm(case_operators)
    )
    return run_results


def compute_case_operator(
    case_operator: "cases.CaseOperator",
    cache_dir: Optional[Path] = None,
    **kwargs,
):
    """Compute the results of a case operator.

    This method will compute the results of a case operator. It will build
    the target and forecast datasets,
    align them, compute the metrics, and return a concatenated dataframe of the results.

    Args:
        case_operator: The case operator to compute the results of.
        kwargs: Keyword arguments to pass to the metric computations.

    Returns:
        A concatenated dataframe of the results of the case operator.
    """
    forecast_ds, target_ds = _build_datasets(case_operator)
    # Check if any dimension has zero length
    if 0 in forecast_ds.sizes.values() or 0 in target_ds.sizes.values():
        return pd.DataFrame(columns=OUTPUT_COLUMNS)

    # Or, check if there aren't any dimensions
    elif len(forecast_ds.sizes) == 0 or len(target_ds.sizes) == 0:
        return pd.DataFrame(columns=OUTPUT_COLUMNS)

    # spatiotemporally align the target and forecast datasets dependent on the forecast
    aligned_forecast_ds, aligned_target_ds = (
        case_operator.target.maybe_align_forecast_to_target(forecast_ds, target_ds)
    )

    # compute and cache the datasets if requested
    if kwargs.get("pre_compute", False):
        aligned_forecast_ds, aligned_target_ds = _compute_and_maybe_cache(
            aligned_forecast_ds,
            aligned_target_ds,
            cache_dir=kwargs.get("cache_dir", None),
        )

    # Derive the variables for the forecast and target datasets independently
    aligned_forecast_ds = derived.maybe_derive_variables(
        aligned_forecast_ds, variables=case_operator.forecast.variables
    )
    aligned_target_ds = derived.maybe_derive_variables(
        aligned_target_ds, variables=case_operator.target.variables
    )

    logger.info(f"datasets built for case {case_operator.case_metadata.case_id_number}")
    results = []
    # TODO: determine if derived variables need to be pushed here or at pre-compute
    for variables, metric in itertools.product(
        zip(
            case_operator.forecast.variables,
            case_operator.target.variables,
        ),
        case_operator.metric_list,
    ):
        results.append(
            _evaluate_metric_and_return_df(
                forecast_ds=aligned_forecast_ds,
                target_ds=aligned_target_ds,
                forecast_variable=variables[0],
                target_variable=variables[1],
                metric=metric,
                case_id_number=case_operator.case_metadata.case_id_number,
                event_type=case_operator.case_metadata.event_type,
                **kwargs,
            )
        )

        # cache the results of each metric if caching
        cache_dir = kwargs.get("cache_dir", None)
        if cache_dir:
            cache_path = Path(cache_dir) if isinstance(cache_dir, str) else cache_dir
            concatenated = utils._safe_concat(results, ignore_index=True)
            if not concatenated.empty:
                concatenated.to_pickle(cache_path / "results.pkl")

    return utils._safe_concat(results, ignore_index=True)


def _extract_standard_metadata(
    target_variable: Union[str, "derived.DerivedVariable"],
    metric: "metrics.BaseMetric",
    target_ds: xr.Dataset,
    forecast_ds: xr.Dataset,
    case_id_number: int,
    event_type: str,
) -> dict:
    """Extract standard metadata for output dataframe.

    This function centralizes the logic for extracting metadata from the
    evaluation context. Makes it easy to modify how metadata is extracted
    without changing the schema enforcement logic.

    Args:
        target_variable: The target variable
        metric: The metric instance
        target_ds: Target dataset
        forecast_ds: Forecast dataset
        case_id_number: Case ID number
        event_type: Event type string

    Returns:
        Dictionary of metadata for the output dataframe
    """
    return {
        "target_variable": target_variable,
        "metric": metric.name,
        "target_source": target_ds.attrs["source"],
        "forecast_source": forecast_ds.attrs["source"],
        "case_id_number": case_id_number,
        "event_type": event_type,
    }


def _ensure_output_schema(df: pd.DataFrame, **metadata) -> pd.DataFrame:
    """Ensure dataframe conforms to OUTPUT_COLUMNS schema.

    This function adds any provided metadata columns to the dataframe and validates
    that all OUTPUT_COLUMNS are present. Any missing columns will be filled with NaN
    and a warning will be logged.

    Args:
        df: Base dataframe (typically with 'value' column from metric result)
        **metadata: Key-value pairs for metadata columns (e.g., target_variable='temp')

    Returns:
        DataFrame with columns matching OUTPUT_COLUMNS specification

    Example:
        df = _ensure_output_schema(
            metric_df,
            target_variable=target_var,
            metric_list=metric.name,
            target_source=target_ds.attrs["source"],
            forecast_source=forecast_ds.attrs["source"],
            case_id_number=case_id,
            event_type=event_type
        )
    """
    # Add metadata columns
    for col, value in metadata.items():
        df[col] = value

    # Check for missing columns and warn
    missing_cols = set(OUTPUT_COLUMNS) - set(df.columns)
    if missing_cols:
        logger.warning(f"Missing expected columns: {missing_cols}")

    # Ensure all OUTPUT_COLUMNS are present (missing ones will be NaN)
    # and reorder to match OUTPUT_COLUMNS specification
    return df.reindex(columns=OUTPUT_COLUMNS)


def _evaluate_metric_and_return_df(
    forecast_ds: xr.Dataset,
    target_ds: xr.Dataset,
    forecast_variable: Union[str, "derived.DerivedVariable"],
    target_variable: Union[str, "derived.DerivedVariable"],
    metric: "metrics.BaseMetric",
    case_id_number: int,
    event_type: str,
    **kwargs,
):
    """Evaluate a metric and return a dataframe of the results.

    Args:
        forecast_ds: The forecast dataset.
        target_ds: The target dataset.
        forecast_variable: The forecast variable to evaluate.
        target_variable: The target variable to evaluate.
        metric: The metric to evaluate.
        case_id_number: The case id number.
        event_type: The event type.

    Returns:
        A dataframe of the results of the metric evaluation.
    """
    metric = metric()
    logger.info(f"computing metric {metric.name}")
    metric_result = metric.compute_metric(
        forecast_ds[forecast_variable],
        target_ds[target_variable],
        **kwargs,
    )

    # Convert to DataFrame and add metadata, ensuring OUTPUT_COLUMNS compliance
    df = metric_result.to_dataframe(name="value").reset_index()
    # TODO: add functionality for custom metadata columns
    metadata = _extract_standard_metadata(
        target_variable, metric, target_ds, forecast_ds, case_id_number, event_type
    )
    return _ensure_output_schema(df, **metadata)


def _build_datasets(
    case_operator: "cases.CaseOperator",
) -> tuple[xr.Dataset, xr.Dataset]:
    """Build the target and forecast datasets for a case operator.

    This method will process through all stages of the pipeline for the target and
    forecast datasets, including preprocessing, variable renaming, and subsetting.
    """
    logger.info("running forecast pipeline")
    forecast_ds = run_pipeline(case_operator, "forecast")

    # Check if any dimension has zero length
    zero_length_dims = [dim for dim, size in forecast_ds.sizes.items() if size == 0]
    if zero_length_dims:
        logger.warning(
            f"forecast dataset for case {case_operator.case_metadata.case_id_number} "
            f"has zero-length dimensions {zero_length_dims} for case time range "
            f"{case_operator.case_metadata.start_date} to "
            f"{case_operator.case_metadata.end_date}"
        )
        return xr.Dataset(), xr.Dataset()
    logger.info("running target pipeline")
    target_ds = run_pipeline(case_operator, "target")
    return (forecast_ds, target_ds)


def _compute_and_maybe_cache(
    *datasets: xr.Dataset, cache_dir: Optional[Union[str, Path]]
) -> list[xr.Dataset]:
    """Compute and cache the datasets if caching."""
    logger.info("computing datasets")
    computed_datasets = [dataset.compute() for dataset in datasets]
    if cache_dir:
        raise NotImplementedError("Caching is not implemented yet")
    return computed_datasets


def run_pipeline(
    case_operator: "cases.CaseOperator",
    input_source: Literal["target", "forecast"],
) -> xr.Dataset:
    """Shared method for running the target pipeline.

    Args:
        case_operator: The case operator to run the pipeline on.
        input_source: The input source to run the pipeline on.

    Returns:
        The target data with a type determined by the user.
    """

    if input_source == "target":
        input_data = case_operator.target
    elif input_source == "forecast":
        input_data = case_operator.forecast
    else:
        raise ValueError(f"Invalid input source: {input_source}")

    # Open data and process through pipeline steps
    data = (
        # opens data from user-defined source
        input_data.open_and_maybe_preprocess_data_from_source()
        # maps variable names to the target data if not already using EWB
        # naming conventions
        .pipe(input_data.maybe_map_variable_names)
        # subsets the target data using the caseoperator metadata
        .pipe(
            input_data.subset_data_to_case,
            case_operator=case_operator,
        )
        # converts the target data to an xarray dataset if it is not already
        .pipe(input_data.maybe_convert_to_dataset)
        .pipe(input_data.add_source_to_dataset_attrs)
    )
    return data<|MERGE_RESOLUTION|>--- conflicted
+++ resolved
@@ -55,10 +55,6 @@
 
     def run(
         self,
-<<<<<<< HEAD
-        parallel: bool = False,
-=======
->>>>>>> 948d18b6
         n_jobs: Optional[int] = None,
         **kwargs,
     ) -> pd.DataFrame:
@@ -71,27 +67,16 @@
         requirements needed for metrics such as threshold arguments.
 
         Args:
-<<<<<<< HEAD
-            parallel: Whether to run the workflow in parallel.
-            cache_dir: The directory to cache the mid-flight outputs of the workflow.
-            n_jobs: The number of jobs to run in parallel. If None, defaults to the
-            joblib backend default.
-=======
             cache_dir: The directory to cache the mid-flight outputs of the workflow.
             n_jobs: The number of jobs to run in parallel. If None, defaults to the
             joblib backend default value. If 1, the workflow will run in serial.
->>>>>>> 948d18b6
 
         Returns:
             A concatenated dataframe of the evaluation results.
         """
         # Caching does not work in parallel mode as of now, so ignore the cache_dir
         # but raise a warning for the user
-<<<<<<< HEAD
-        if self.cache_dir and parallel:
-=======
         if self.cache_dir and n_jobs != 1:
->>>>>>> 948d18b6
             logger.warning(
                 "Caching is not supported in parallel mode, ignoring cache_dir"
             )
@@ -102,11 +87,7 @@
 
         run_results = []
         run_results = _run_case_operators(
-<<<<<<< HEAD
-            self.case_operators, parallel, n_jobs, self.cache_dir, **kwargs
-=======
             self.case_operators, n_jobs, self.cache_dir, **kwargs
->>>>>>> 948d18b6
         )
         if run_results:
             return utils._safe_concat(run_results, ignore_index=True)
@@ -117,16 +98,11 @@
 
 def _run_case_operators(
     case_operators: list["cases.CaseOperator"],
-<<<<<<< HEAD
-    parallel: bool = False,
-=======
->>>>>>> 948d18b6
     n_jobs: Optional[int] = None,
     cache_dir: Optional[Path] = None,
     **kwargs,
 ):
     """Run the case operators in serial or parallel.
-<<<<<<< HEAD
 
     Args:
         case_operators: The case operators to run.
@@ -140,30 +116,11 @@
         A concatenated dataframe of the results of the case operators.
     """
     with logging_redirect_tqdm():
-        if parallel:
-            return _run_parallel(case_operators, n_jobs, **kwargs)
-        else:
-            return _run_serial(case_operators, cache_dir, **kwargs)
-=======
-
-    Args:
-        case_operators: The case operators to run.
-        parallel: Whether to run in parallel mode.
-        n_jobs: Number of jobs for parallel execution.
-        cache_dir: Optional directory for caching results.
-        **kwargs: Keyword arguments to pass to the metric and case operator
-            computations.
-
-    Returns:
-        A concatenated dataframe of the results of the case operators.
-    """
-    with logging_redirect_tqdm():
         if n_jobs != 1:
             return _run_parallel(case_operators, n_jobs, **kwargs)
         else:
             return _run_serial(case_operators, cache_dir, **kwargs)
 
->>>>>>> 948d18b6
 
 def _run_serial(
     case_operators: list["cases.CaseOperator"],
@@ -172,16 +129,6 @@
 ):
     """Run the case operators in serial.
 
-<<<<<<< HEAD
-def _run_serial(
-    case_operators: list["cases.CaseOperator"],
-    cache_dir: Optional[Path] = None,
-    **kwargs,
-):
-    """Run the case operators in serial.
-
-=======
->>>>>>> 948d18b6
     Args:
         case_operators: The case operators to run.
         cache_dir: Optional directory for caching results.
@@ -218,11 +165,7 @@
     """
     # Set the number of jobs to the number of processes if not provided
     if n_jobs is None:
-<<<<<<< HEAD
-        logger.warning("No number of jobs provided, using all available CPUs.")
-=======
         logger.warning("No number of jobs provided, using joblib backend default.")
->>>>>>> 948d18b6
     run_results = Parallel(n_jobs=n_jobs)(
         # None is the cache_dir, we can't cache in parallel mode
         delayed(compute_case_operator)(case_operator, None, **kwargs)
