"""Evaluation routines for use during ExtremeWeatherBench case studies / analyses."""

import itertools
import logging
import pathlib
from typing import TYPE_CHECKING, Optional, Type, Union

import joblib
import pandas as pd
import sparse
import xarray as xr
from tqdm.auto import tqdm
from tqdm.contrib.logging import logging_redirect_tqdm

from extremeweatherbench import cases, defaults, derived, inputs, utils

if TYPE_CHECKING:
    from extremeweatherbench import metrics, regions

logger = logging.getLogger(__name__)


class ExtremeWeatherBench:
    """A class to build and run the ExtremeWeatherBench workflow.

    This class is used to run the ExtremeWeatherBench workflow. It is ultimately a
    wrapper around case operators and evaluation objects to create a parallel or
    serial run to evaluate cases and metrics, returning a concatenated dataframe of the
    results.

    Attributes:
        case_metadata: A dictionary of cases or an IndividualCaseCollection to run.
        evaluation_objects: A list of evaluation objects to run.
        cache_dir: An optional directory to cache the mid-flight outputs of the
            workflow for serial runs.
        region_subsetter: An optional region subsetter to subset the cases that are part
        of the evaluation to a Region object or a dictionary of lat/lon bounds.
    """

    def __init__(
        self,
        case_metadata: Union[dict[str, list], "cases.IndividualCaseCollection"],
        evaluation_objects: list["inputs.EvaluationObject"],
<<<<<<< HEAD
        cache_dir: Optional[Union[str, pathlib.Path]] = None,
=======
        cache_dir: Optional[Union[str, Path]] = None,
        region_subsetter: Optional["regions.RegionSubsetter"] = None,
>>>>>>> 7d8dd1ff
    ):
        if isinstance(case_metadata, dict):
            self.case_metadata = cases.load_individual_cases(case_metadata)
        elif isinstance(case_metadata, cases.IndividualCaseCollection):
            self.case_metadata = case_metadata
        else:
            raise TypeError(
                "case_metadata must be a dictionary of cases or an "
                "IndividualCaseCollection"
            )
        self.evaluation_objects = evaluation_objects
<<<<<<< HEAD
        self.cache_dir = pathlib.Path(cache_dir) if cache_dir else None
=======
        self.cache_dir = Path(cache_dir) if cache_dir else None
        self.region_subsetter = region_subsetter
>>>>>>> 7d8dd1ff

    # Case operators as a property can be used as a convenience method for a workflow
    # independent of the class.
    @property
    def case_operators(self) -> list["cases.CaseOperator"]:
        """Build the CaseOperator objects from case_metadata and evaluation_objects."""
        # Subset the cases if a region subsetter was provided
        if self.region_subsetter:
            subset_collection = self.region_subsetter.subset_case_collection(
                self.case_metadata
            )
        else:
            subset_collection = self.case_metadata
        return cases.build_case_operators(subset_collection, self.evaluation_objects)

    def run(
        self,
        n_jobs: Optional[int] = None,
        **kwargs,
    ) -> pd.DataFrame:
        """Runs the ExtremeWeatherBench workflow.

        This method will run the workflow in the order of the case operators, optionally
        caching the mid-flight outputs of the workflow if cache_dir was provided for
        serial runs.

        Args:
            n_jobs: The number of jobs to run in parallel. If None, defaults to the
            joblib backend default value. If 1, the workflow will run serially.

        Returns:
            A concatenated dataframe of the evaluation results.
        """
        # Caching does not work in parallel mode as of now, so ignore the cache_dir
        # but raise a warning for the user
        if self.cache_dir and n_jobs != 1:
            logger.warning(
                "Caching is not supported in parallel mode, ignoring cache_dir"
            )
        # Instantiate the cache directory if caching and build it if it does not exist
        elif self.cache_dir:
            if not self.cache_dir.exists():
                self.cache_dir.mkdir(parents=True, exist_ok=True)
        run_results = _run_case_operators(
            self.case_operators, n_jobs, self.cache_dir, **kwargs
        )
        if run_results:
            return utils._safe_concat(run_results, ignore_index=True)
        else:
            # Return empty DataFrame with expected columns
            return pd.DataFrame(columns=defaults.OUTPUT_COLUMNS)


def _run_case_operators(
    case_operators: list["cases.CaseOperator"],
    n_jobs: Optional[int] = None,
    cache_dir: Optional[pathlib.Path] = None,
    **kwargs,
) -> list[pd.DataFrame]:
    """Run the case operators in parallel or serial."""
    with logging_redirect_tqdm():
        if n_jobs != 1:
            return _run_parallel(case_operators, n_jobs, **kwargs)
        else:
            return _run_serial(case_operators, cache_dir, **kwargs)


def _run_serial(
    case_operators: list["cases.CaseOperator"],
    cache_dir: Optional[pathlib.Path] = None,
    **kwargs,
) -> list[pd.DataFrame]:
    """Run the case operators in serial."""
    run_results = []
    # Loop over the case operators
    for case_operator in tqdm(case_operators):
        run_results.append(compute_case_operator(case_operator, cache_dir, **kwargs))
    return run_results


def _run_parallel(
    case_operators: list["cases.CaseOperator"],
    n_jobs: Optional[int] = None,
    **kwargs,
) -> list[pd.DataFrame]:
    """Run the case operators in parallel."""

    if n_jobs is None:
        logger.warning("No number of jobs provided, using joblib backend default.")
    run_results = joblib.Parallel(n_jobs=n_jobs)(
        # None is the cache_dir, we can't cache in parallel mode
        joblib.delayed(compute_case_operator)(case_operator, None, **kwargs)
        for case_operator in case_operators
    )
    return run_results


def compute_case_operator(
    case_operator: "cases.CaseOperator",
    cache_dir: Optional[pathlib.Path] = None,
    **kwargs,
) -> pd.DataFrame:
    """Compute the results of a case operator.

    This method will compute the results of a case operator. It will build
    the target and forecast datasets,
    align them, compute the metrics, and return a concatenated dataframe of the results.

    Args:
        case_operator: The case operator to compute the results of.
        cache_dir: The directory to cache the mid-flight outputs of the workflow if
        in serial mode.
        kwargs: Keyword arguments to pass to the metric computations.

    Returns:
        A concatenated dataframe of the results of the case operator.
    """
    forecast_ds, target_ds = _build_datasets(case_operator)
    # Check if any dimension has zero length
    if 0 in forecast_ds.sizes.values() or 0 in target_ds.sizes.values():
        return pd.DataFrame(columns=defaults.OUTPUT_COLUMNS)

    # Or, check if there aren't any dimensions
    elif len(forecast_ds.sizes) == 0 or len(target_ds.sizes) == 0:
        return pd.DataFrame(columns=defaults.OUTPUT_COLUMNS)
    # spatiotemporally align the target and forecast datasets dependent on the target
    aligned_forecast_ds, aligned_target_ds = (
        case_operator.target.maybe_align_forecast_to_target(forecast_ds, target_ds)
    )

    # Compute and cache the datasets if requested
    if kwargs.get("pre_compute", False):
        aligned_forecast_ds, aligned_target_ds = _compute_and_maybe_cache(
            aligned_forecast_ds,
            aligned_target_ds,
            cache_dir=kwargs.get("cache_dir", None),
        )
    logger.info(
        "Datasets built for case %s.", case_operator.case_metadata.case_id_number
    )
    results = []
    # TODO: determine if derived variables need to be pushed here or at pre-compute
    for variables, metric in itertools.product(
        zip(
            case_operator.forecast.variables,
            case_operator.target.variables,
        ),
        case_operator.metric_list,
    ):
        results.append(
            _evaluate_metric_and_return_df(
                forecast_ds=aligned_forecast_ds,
                target_ds=aligned_target_ds,
                forecast_variable=variables[0],
                target_variable=variables[1],
                metric=metric,
                case_operator=case_operator,
                **kwargs,
            )
        )

        # Cache the results of each metric if caching
        cache_dir = kwargs.get("cache_dir", None)
        if cache_dir:
            cache_path = (
                pathlib.Path(cache_dir) if isinstance(cache_dir, str) else cache_dir
            )
            concatenated = utils._safe_concat(results, ignore_index=True)
            if not concatenated.empty:
                concatenated.to_pickle(cache_path / "results.pkl")

    return utils._safe_concat(results, ignore_index=True)


def _extract_standard_metadata(
    target_variable: Union[str, "derived.DerivedVariable"],
    metric: "metrics.BaseMetric",
    case_operator: "cases.CaseOperator",
) -> dict:
    """Extract standard metadata for output dataframe.

    This function centralizes the logic for extracting metadata from the
    evaluation context. Makes it easy to modify how metadata is extracted
    without changing the schema enforcement logic.

    Args:
        target_variable: The target variable
        metric: The metric instance
        case_operator: The CaseOperator holding associated case metadata

    Returns:
        Dictionary of metadata for the output dataframe
    """
    return {
        "target_variable": target_variable,
        "metric": metric.name,
<<<<<<< HEAD
        "case_id_number": case_id_number,
        "event_type": event_type,
        "target_source": target_ds.attrs["source"],
        "forecast_source": forecast_ds.attrs["source"],
=======
        "target_source": case_operator.target.name,
        "forecast_source": case_operator.forecast.name,
        "case_id_number": case_operator.case_metadata.case_id_number,
        "event_type": case_operator.case_metadata.event_type,
>>>>>>> 7d8dd1ff
    }


def _ensure_output_schema(df: pd.DataFrame, **metadata) -> pd.DataFrame:
    """Ensure dataframe conforms to OUTPUT_COLUMNS schema.

    This function adds any provided metadata columns to the dataframe and validates
    that all OUTPUT_COLUMNS are present. Any missing columns will be filled with NaN
    and a warning will be logged.

    Args:
        df: Base dataframe (typically with 'value' column from metric result)
        **metadata: Key-value pairs for metadata columns (e.g., target_variable='temp')

    Returns:
        DataFrame with columns matching OUTPUT_COLUMNS specification

    Example:
        df = _ensure_output_schema(
            metric_df,
            target_variable=target_var,
            metric=metric.name,
            case_id_number=case_id,
            event_type=event_type
        )
    """
    # Add metadata columns
    for col, value in metadata.items():
        df[col] = value

    # Check for missing columns and warn
    missing_cols = set(defaults.OUTPUT_COLUMNS) - set(df.columns)

    # An output requires one of init_time or lead_time. init_time will be present for a
    # metric that assesses something in an entire model run, such as the onset error of
    # an event. Lead_time will be present for a metric that assesses something at a
    # specific forecast hour, such as RMSE. If neither are present, the output is
    # invalid. Both should not be present for one metric. Thus, one should always be
    # missing, which is intended behavior.
    init_time_missing = "init_time" in missing_cols
    lead_time_missing = "lead_time" in missing_cols

    # Check if exactly one of init_time or lead_time is missing
    if init_time_missing != lead_time_missing:
        missing_cols.discard("init_time")
        missing_cols.discard("lead_time")

    if missing_cols:
        logger.warning("Missing expected columns: %s.", missing_cols)

    # Ensure all OUTPUT_COLUMNS are present (missing ones will be NaN)
    # and reorder to match OUTPUT_COLUMNS specification
    return df.reindex(columns=defaults.OUTPUT_COLUMNS)


def _evaluate_metric_and_return_df(
    forecast_ds: xr.Dataset,
    target_ds: xr.Dataset,
    forecast_variable: Union[str, Type["derived.DerivedVariable"]],
    target_variable: Union[str, Type["derived.DerivedVariable"]],
    metric: "metrics.BaseMetric",
    case_operator: "cases.CaseOperator",
    **kwargs,
) -> pd.DataFrame:
    """Evaluate a metric and return a dataframe of the results.

    Args:
        forecast_ds: The forecast dataset.
        target_ds: The target dataset.
        forecast_variable: The forecast variable to evaluate.
        target_variable: The target variable to evaluate.
        metric: The metric to evaluate.
        case_id_number: The case id number.
        event_type: The event type.

    Returns:
        A dataframe of the results of the metric evaluation.
    """

    # Normalize variables to their string names if needed
    forecast_variable = _maybe_convert_variable_to_string(forecast_variable)
    target_variable = _maybe_convert_variable_to_string(target_variable)

    # TODO: remove this once we have a better way to handle metric
    # instantiation
    if isinstance(metric, type):
        metric = metric()
    logger.info("Computing metric %s... ", metric.name)
    metric_result = metric.compute_metric(
        forecast_ds.get(forecast_variable, forecast_ds.data_vars),
        target_ds.get(target_variable, target_ds.data_vars),
        **kwargs,
    )
    # If data is sparse, densify it
    if isinstance(metric_result.data, sparse.COO):
        metric_result.data = metric_result.data.maybe_densify()
    # Convert to DataFrame and add metadata, ensuring OUTPUT_COLUMNS compliance
    df = metric_result.to_dataframe(name="value").reset_index()
    # TODO: add functionality for custom metadata columns
    metadata = _extract_standard_metadata(target_variable, metric, case_operator)
    return _ensure_output_schema(df, **metadata)


def _maybe_convert_variable_to_string(
    variable: Union[str, Type["derived.DerivedVariable"]],
) -> str:
    """Convert a variable to its string representation."""
    if derived.is_derived_variable(variable):
        return variable.name  # type: ignore
    else:
        return variable  # type: ignore


def _build_datasets(
    case_operator: "cases.CaseOperator",
) -> tuple[xr.Dataset, xr.Dataset]:
    """Build the target and forecast datasets for a case operator.

    This method will process through all stages of the pipeline for the target and
    forecast datasets, including preprocessing, variable renaming, and subsetting.
    """
    logger.info("Running target pipeline... ")
    target_ds = run_pipeline(case_operator.case_metadata, case_operator.target)
    logger.info("Running forecast pipeline... ")
    forecast_ds = run_pipeline(case_operator.case_metadata, case_operator.forecast)
    # Check if any dimension has zero length
    zero_length_dims = [dim for dim, size in forecast_ds.sizes.items() if size == 0]
    if zero_length_dims:
        if "valid_time" in zero_length_dims:
            logger.warning(
                f"Forecast dataset for case "
                f"{case_operator.case_metadata.case_id_number} "
                f"has no data for case time range "
                f"{case_operator.case_metadata.start_date} to "
                f"{case_operator.case_metadata.end_date}."
            )
        else:
            logger.warning(
                f"Forecast dataset for case "
                f"{case_operator.case_metadata.case_id_number} "
                f"has zero-length dimensions {zero_length_dims} for case time range "
                f"{case_operator.case_metadata.start_date} "
                f"to {case_operator.case_metadata.end_date}."
            )
        return xr.Dataset(), xr.Dataset()
    return (forecast_ds, target_ds)


def _compute_and_maybe_cache(
    *datasets: xr.Dataset, cache_dir: Optional[Union[str, pathlib.Path]]
) -> list[xr.Dataset]:
    """Compute and cache the datasets if caching."""
    logger.info("Computing datasets...")
    computed_datasets = [dataset.compute() for dataset in datasets]
    if cache_dir:
        raise NotImplementedError("Caching is not implemented yet")
    return computed_datasets


def run_pipeline(
    case_metadata: "cases.IndividualCase",
    input_data: "inputs.InputBase",
) -> xr.Dataset:
    """Shared method for running an input pipeline.

    Args:
        case_metadata: The case metadata to run the pipeline on.
        input_data: The input data to run the pipeline on.

    Returns:
        The processed input data as an xarray dataset.
    """
    # Open data and process through pipeline steps
    data = (
        # Opens data from user-defined source
        input_data.open_and_maybe_preprocess_data_from_source()
        # Maps variable names to the input data if not already using EWB
        # naming conventions
        .pipe(input_data.maybe_map_variable_names)
        # subsets the input data to the variables defined in the input data
        .pipe(inputs.maybe_subset_variables, variables=input_data.variables)
        # Subsets the input data using case metadata
        .pipe(
            input_data.subset_data_to_case,
            case_metadata=case_metadata,
        )
        # Converts the input data to an xarray dataset if it is not already
        .pipe(input_data.maybe_convert_to_dataset)
        # Adds the name of the dataset to the dataset attributes
        .pipe(input_data.add_source_to_dataset_attrs)
        # Derives variables if needed
        .pipe(
            derived.maybe_derive_variables,
            variables=input_data.variables,
            case_metadata=case_metadata,
        )
    )
    return data<|MERGE_RESOLUTION|>--- conflicted
+++ resolved
@@ -41,12 +41,8 @@
         self,
         case_metadata: Union[dict[str, list], "cases.IndividualCaseCollection"],
         evaluation_objects: list["inputs.EvaluationObject"],
-<<<<<<< HEAD
         cache_dir: Optional[Union[str, pathlib.Path]] = None,
-=======
-        cache_dir: Optional[Union[str, Path]] = None,
         region_subsetter: Optional["regions.RegionSubsetter"] = None,
->>>>>>> 7d8dd1ff
     ):
         if isinstance(case_metadata, dict):
             self.case_metadata = cases.load_individual_cases(case_metadata)
@@ -58,12 +54,8 @@
                 "IndividualCaseCollection"
             )
         self.evaluation_objects = evaluation_objects
-<<<<<<< HEAD
         self.cache_dir = pathlib.Path(cache_dir) if cache_dir else None
-=======
-        self.cache_dir = Path(cache_dir) if cache_dir else None
         self.region_subsetter = region_subsetter
->>>>>>> 7d8dd1ff
 
     # Case operators as a property can be used as a convenience method for a workflow
     # independent of the class.
@@ -260,17 +252,10 @@
     return {
         "target_variable": target_variable,
         "metric": metric.name,
-<<<<<<< HEAD
-        "case_id_number": case_id_number,
-        "event_type": event_type,
-        "target_source": target_ds.attrs["source"],
-        "forecast_source": forecast_ds.attrs["source"],
-=======
         "target_source": case_operator.target.name,
         "forecast_source": case_operator.forecast.name,
         "case_id_number": case_operator.case_metadata.case_id_number,
         "event_type": case_operator.case_metadata.event_type,
->>>>>>> 7d8dd1ff
     }
 
 
