"""Evaluation routines for use during ExtremeWeatherBench case studies / analyses."""

import copy
<<<<<<< HEAD
=======
import dataclasses
>>>>>>> 49f61f9f
import logging
import pathlib
from typing import TYPE_CHECKING, Optional, Sequence, Union

import dask.array as da
import joblib
import pandas as pd
import sparse
import xarray as xr
from tqdm.auto import tqdm
from tqdm.contrib.logging import logging_redirect_tqdm
from tqdm.dask import TqdmCallback

from extremeweatherbench import cases, derived, inputs, metrics, sources, utils

if TYPE_CHECKING:
    from extremeweatherbench import regions

logger = logging.getLogger(__name__)

# Columns for the evaluation output dataframe
OUTPUT_COLUMNS = [
    "value",
    "lead_time",
    "init_time",
    "target_variable",
    "metric",
    "forecast_source",
    "target_source",
    "case_id_number",
    "event_type",
]


class ExtremeWeatherBench:
    """A class to build and run the ExtremeWeatherBench workflow.

    This class is used to run the ExtremeWeatherBench workflow. It is ultimately a
    wrapper around case operators and evaluation objects to create a parallel or
    serial run to evaluate cases and metrics, returning a concatenated dataframe of the
    results.

    Attributes:
        case_metadata: A dictionary of cases or an IndividualCaseCollection to run.
        evaluation_objects: A list of evaluation objects to run.
        cache_dir: An optional directory to cache the mid-flight outputs of the
            workflow for serial runs.
        region_subsetter: An optional region subsetter to subset the cases that are part
        of the evaluation to a Region object or a dictionary of lat/lon bounds.
    """

    def __init__(
        self,
        case_metadata: Union[dict[str, list], "cases.IndividualCaseCollection"],
        evaluation_objects: list["inputs.EvaluationObject"],
        cache_dir: Optional[Union[str, pathlib.Path]] = None,
        region_subsetter: Optional["regions.RegionSubsetter"] = None,
    ):
        if isinstance(case_metadata, dict):
            self.case_metadata = cases.load_individual_cases(case_metadata)
        elif isinstance(case_metadata, cases.IndividualCaseCollection):
            self.case_metadata = case_metadata
        else:
            raise TypeError(
                "case_metadata must be a dictionary of cases or an "
                "IndividualCaseCollection"
            )
        self.evaluation_objects = evaluation_objects
        self.cache_dir = pathlib.Path(cache_dir) if cache_dir else None
        self.region_subsetter = region_subsetter

    # Case operators as a property can be used as a convenience method for a workflow
    # independent of the class.
    @property
    def case_operators(self) -> list["cases.CaseOperator"]:
        """Build the CaseOperator objects from case_metadata and evaluation_objects."""

        # Subset the cases if a region subsetter was provided
        if self.region_subsetter:
            subset_collection = self.region_subsetter.subset_case_collection(
                self.case_metadata
            )
        else:
            subset_collection = self.case_metadata
        return cases.build_case_operators(subset_collection, self.evaluation_objects)

    def run(
        self,
        n_jobs: Optional[int] = None,
        parallel_config: Optional[dict] = None,
        **kwargs,
    ) -> pd.DataFrame:
        """Runs the ExtremeWeatherBench workflow.

        This method will run the workflow in the order of the case operators, optionally
        caching the mid-flight outputs of the workflow if cache_dir was provided for
        serial runs.

        Args:
            n_jobs: The number of jobs to run in parallel. If None, defaults to the
                joblib backend default value. If 1, the workflow will run serially.
                Ignored if parallel_config is provided.
            parallel_config: Optional dictionary of joblib parallel configuration.
                If provided, this takes precedence over n_jobs. If not provided and
                n_jobs is specified, a default config with threading backend is used.

        Returns:
            A concatenated dataframe of the evaluation results.
        """
        logger.info("Running ExtremeWeatherBench workflow...")

        # Determine if running in serial or parallel mode
        # Serial: n_jobs=1 or (parallel_config with n_jobs=1)
        # Parallel: n_jobs>1 or (parallel_config with n_jobs>1)
        is_serial = (
            (n_jobs == 1)
            or (parallel_config is not None and parallel_config.get("n_jobs") == 1)
            or (n_jobs is None and parallel_config is None)
<<<<<<< HEAD
        )
        logger.debug("Running in %s mode.", "serial" if is_serial else "parallel")

        if not is_serial:
            # Build parallel_config if not provided
            if parallel_config is None and n_jobs is not None:
                logger.debug(
                    "No parallel_config provided, using threading backend and %s jobs.",
                    n_jobs,
                )
                parallel_config = {"backend": "threading", "n_jobs": n_jobs}
            kwargs["parallel_config"] = parallel_config
        else:
            # Running in serial mode - instantiate cache dir if needed
            if self.cache_dir:
                if not self.cache_dir.exists():
                    self.cache_dir.mkdir(parents=True, exist_ok=True)

        run_results = _run_case_operators(
            self.case_operators, cache_dir=self.cache_dir, **kwargs
        )
=======
        )
        logger.debug("Running in %s mode.", "serial" if is_serial else "parallel")

        if not is_serial:
            # Build parallel_config if not provided
            if parallel_config is None and n_jobs is not None:
                logger.debug(
                    "No parallel_config provided, using threading backend and %s jobs.",
                    n_jobs,
                )
                parallel_config = {"backend": "threading", "n_jobs": n_jobs}
            kwargs["parallel_config"] = parallel_config

            # Caching does not work in parallel mode as of now
            if self.cache_dir:
                logger.warning(
                    "Caching is not supported in parallel mode, ignoring cache_dir"
                )
        else:
            # Running in serial mode - instantiate cache dir if needed
            if self.cache_dir:
                if not self.cache_dir.exists():
                    self.cache_dir.mkdir(parents=True, exist_ok=True)

        run_results = _run_case_operators(self.case_operators, self.cache_dir, **kwargs)
>>>>>>> 49f61f9f

        # If there are results, concatenate them and return, else return an empty
        # DataFrame with the expected columns
        if run_results:
            return _safe_concat(run_results, ignore_index=True)
        else:
            return pd.DataFrame(columns=OUTPUT_COLUMNS)


def _run_case_operators(
    case_operators: list["cases.CaseOperator"],
    cache_dir: Optional[pathlib.Path] = None,
    **kwargs,
) -> list[pd.DataFrame]:
    """Run the case operators in parallel or serial.

    Args:
        case_operators: List of case operators to run.
        cache_dir: Optional directory for caching (serial mode only).
        **kwargs: Additional arguments, may include 'parallel_config' dict.

    Returns:
        List of result DataFrames.
    """
    with logging_redirect_tqdm():
        # Check if parallel_config is provided
        parallel_config = kwargs.get("parallel_config", None)

        # Run in parallel if parallel_config exists and n_jobs != 1
        if parallel_config is not None:
            logger.info("Running case operators in parallel...")
<<<<<<< HEAD
            return _run_parallel(case_operators, cache_dir=cache_dir, **kwargs)
        else:
            logger.info("Running case operators in serial...")
            return _run_serial(case_operators, cache_dir=cache_dir, **kwargs)
=======
            return _run_parallel(case_operators, **kwargs)
        else:
            logger.info("Running case operators in serial...")
            return _run_serial(case_operators, cache_dir, **kwargs)
>>>>>>> 49f61f9f


def _run_serial(
    case_operators: list["cases.CaseOperator"],
    cache_dir: Optional[pathlib.Path] = None,
    **kwargs,
) -> list[pd.DataFrame]:
    """Run the case operators in serial."""
    run_results = []

    # Loop over the case operators
    for case_operator in tqdm(case_operators):
        run_results.append(compute_case_operator(case_operator, cache_dir, **kwargs))
    return run_results


def _run_parallel(
    case_operators: list["cases.CaseOperator"],
<<<<<<< HEAD
    cache_dir: Optional[pathlib.Path] = None,
    **kwargs,
) -> list[pd.DataFrame]:
    """Run the case operators in parallel.

    Args:
        case_operators: List of case operators to run.
        **kwargs: Additional arguments, must include 'parallel_config' dict.

    Returns:
        List of result DataFrames.
    """
    parallel_config = kwargs.pop("parallel_config", None)

    if parallel_config is None:
        raise ValueError("parallel_config must be provided to _run_parallel")

=======
    **kwargs,
) -> list[pd.DataFrame]:
    """Run the case operators in parallel.

    Args:
        case_operators: List of case operators to run.
        **kwargs: Additional arguments, must include 'parallel_config' dict.

    Returns:
        List of result DataFrames.
    """
    parallel_config = kwargs.pop("parallel_config", None)

    if parallel_config is None:
        raise ValueError("parallel_config must be provided to _run_parallel")

>>>>>>> 49f61f9f
    if parallel_config.get("n_jobs") is None:
        logger.warning("No number of jobs provided, using joblib backend default.")

    # Handle dask backend - create client if needed
    dask_client = None
    if parallel_config.get("backend") == "dask":
        try:
            from dask.distributed import Client, LocalCluster

            # Check if a client already exists
            try:
                Client.current()
                logger.info("Using existing dask client")
            except ValueError:
                # No client exists, create a local one
                logger.info("Creating local dask client for parallel execution")
                dask_client = Client(LocalCluster(processes=True, silence_logs=False))
                logger.info("Dask client created: %s", dask_client)
        except ImportError:
            raise ImportError(
                "Dask is required for dask backend. "
                "Install with: pip install dask[distributed]"
            )

    try:
        # TODO(198): return a generator and compute at a higher level
        with joblib.parallel_config(**parallel_config):
            run_results = utils.ParallelTqdm(total_tasks=len(case_operators))(
                # None is the cache_dir, we can't cache in parallel mode
<<<<<<< HEAD
                joblib.delayed(compute_case_operator)(
                    case_operator, cache_dir=cache_dir, **kwargs
                )
=======
                joblib.delayed(compute_case_operator)(case_operator, None, **kwargs)
>>>>>>> 49f61f9f
                for case_operator in case_operators
            )
        return run_results
    finally:
        # Clean up the dask client if we created it
        if dask_client is not None:
            logger.info("Closing dask client")
            dask_client.close()


def compute_case_operator(
    case_operator: "cases.CaseOperator",
    cache_dir: Optional[pathlib.Path] = None,
    **kwargs,
) -> pd.DataFrame:
    """Compute the resulting evaluation of a case operator.

    This method will compute the results of a case operator. It validates
    that all metrics are properly instantiated, builds the target and forecast
    datasets, aligns them, and computes each metric with appropriate variable
    pairs. Metrics with their own forecast_variable and target_variable use
    only those variables; metrics without will use all InputBase variable pairs.

    Args:
        case_operator: The case operator to compute the results of.
        cache_dir: The directory to cache mid-flight outputs (serial mode).
        kwargs: Keyword arguments to pass to the metric computations.

    Returns:
        A pd.DataFrame of results from the case operator.

    Raises:
        TypeError: If any metric is not properly instantiated (i.e. isn't an instance
        or child class of BaseMetric).
    """
    # Validate that all metrics are instantiated (not classes or callables)
    metric_list = list(case_operator.metric_list)
    for i, metric in enumerate(metric_list):
        if isinstance(metric, type):
            metric_list[i] = metric()
            logger.warning(
                "Metric %s instantiated with default parameters",
<<<<<<< HEAD
                case_operator.metric_list[i].name,
            )
        if not isinstance(case_operator.metric_list[i], metrics.BaseMetric):
=======
                metric_list[i].name,
            )
        if not isinstance(metric_list[i], metrics.BaseMetric):
>>>>>>> 49f61f9f
            raise TypeError(f"Metric must be a BaseMetric instance, got {type(metric)}")
    case_operator = dataclasses.replace(case_operator, metric_list=metric_list)

    forecast_ds, target_ds = _build_datasets(case_operator, **kwargs)

    # Check if any dimension has zero length
    if 0 in forecast_ds.sizes.values() or 0 in target_ds.sizes.values():
        return pd.DataFrame(columns=OUTPUT_COLUMNS)

    # Or, check if there aren't any dimensions
    elif len(forecast_ds.sizes) == 0 or len(target_ds.sizes) == 0:
        return pd.DataFrame(columns=OUTPUT_COLUMNS)

    # spatiotemporally align the target and forecast datasets dependent on the target
    aligned_forecast_ds, aligned_target_ds = (
        case_operator.target.maybe_align_forecast_to_target(forecast_ds, target_ds)
    )

<<<<<<< HEAD
    # Compute and cache the datasets if cache_dir is set
    aligned_forecast_ds = utils.maybe_cache_and_compute(
        aligned_forecast_ds,
        cache_dir=cache_dir,
        name=f"{case_operator.case_metadata.case_id_number}_{case_operator.forecast.name}",
    )
    aligned_target_ds = utils.maybe_cache_and_compute(
        aligned_target_ds,
        cache_dir=cache_dir,
        name=f"{case_operator.case_metadata.case_id_number}_{case_operator.target.name}",
    )
=======
    # Compute and cache the datasets if requested
    if kwargs.get("pre_compute", False):
        aligned_forecast_ds, aligned_target_ds = _compute_and_maybe_cache(
            aligned_forecast_ds,
            aligned_target_ds,
            cache_dir=kwargs.get("cache_dir", None),
        )
>>>>>>> 49f61f9f
    logger.info(
        "Datasets built for case %s.", case_operator.case_metadata.case_id_number
    )
    results = []

    # Collect all explicitly specified variables across all metrics
    # These variables are "claimed" and should not be used by metrics
    # without specific variables
    explicitly_claimed_forecast_vars = set()
    explicitly_claimed_target_vars = set()

    for metric in case_operator.metric_list:
        # Determine which variable pairs to evaluate for this metric
        if (metric.forecast_variable is not None) and (
            metric.target_variable is not None
        ):
            # Expand and collect claimed variables
            explicitly_claimed_forecast_vars.update(
                _maybe_expand_derived_variable_to_output_variables(
                    metric.forecast_variable
                )
            )
            explicitly_claimed_target_vars.update(
                _maybe_expand_derived_variable_to_output_variables(
                    metric.target_variable
                )
            )

    for metric in case_operator.metric_list:
        # Expand composite metrics into individual metrics
        # (returns [self] for non-composite metrics)
        metrics_to_evaluate = metric.maybe_expand_composite()

        # Determine which variable pairs to evaluate for this metric
        if metric.forecast_variable is not None and metric.target_variable is not None:
            # Expand DerivedVariable to output_variables if applicable
            forecast_vars = _maybe_expand_derived_variable_to_output_variables(
                metric.forecast_variable
            )
            target_vars = _maybe_expand_derived_variable_to_output_variables(
                metric.target_variable
            )

            # Create pairs from expanded variables
            variable_pairs = list(zip(forecast_vars, target_vars))
        else:
            # Use all InputBase variable pairs for this metric
            # Expand any DerivedVariables in the InputBase variables
            forecast_vars_expanded = []
            for var in case_operator.forecast.variables:
                forecast_vars_expanded.extend(
                    _maybe_expand_derived_variable_to_output_variables(var)
                )

            target_vars_expanded = []
            for var in case_operator.target.variables:
                target_vars_expanded.extend(
                    _maybe_expand_derived_variable_to_output_variables(var)
                )

            # Exclude variables that are explicitly claimed by other metrics
            forecast_vars_available = [
                v
                for v in forecast_vars_expanded
                if v not in explicitly_claimed_forecast_vars
            ]
            target_vars_available = [
                v
                for v in target_vars_expanded
                if v not in explicitly_claimed_target_vars
            ]

            variable_pairs = list(zip(forecast_vars_available, target_vars_available))

        # Evaluate the metric(s) for each variable pair
        for forecast_var, target_var in variable_pairs:
            # Prepare kwargs for metric evaluation (handles composite setup)
            forecast_var_str = derived._maybe_convert_variable_to_string(forecast_var)
            target_var_str = derived._maybe_convert_variable_to_string(target_var)

            metric_kwargs = metric.maybe_prepare_composite_kwargs(
                forecast_data=aligned_forecast_ds[forecast_var_str],
                target_data=aligned_target_ds[target_var_str],
                **kwargs,
            )

            # Evaluate each expanded metric
            for single_metric in metrics_to_evaluate:
                results.append(
                    _evaluate_metric_and_return_df(
                        forecast_ds=aligned_forecast_ds,
                        target_ds=aligned_target_ds,
                        forecast_variable=forecast_var,
                        target_variable=target_var,
                        metric=single_metric,
                        case_operator=case_operator,
                        **metric_kwargs,
                    )
                )

        # Cache the results of each metric if caching
        if cache_dir:
            cache_path = (
                pathlib.Path(cache_dir) if isinstance(cache_dir, str) else cache_dir
            )
            concatenated = _safe_concat(results, ignore_index=True)
            if not concatenated.empty:
                concatenated.to_pickle(cache_path / "results.pkl")

    return _safe_concat(results, ignore_index=True)


def _extract_standard_metadata(
    target_variable: Union[str, "derived.DerivedVariable"],
    metric: "metrics.BaseMetric",
    case_operator: "cases.CaseOperator",
) -> dict:
    """Extract standard metadata for output dataframe.

    This function centralizes the logic for extracting metadata from the
    evaluation context. Makes it easy to modify how metadata is extracted
    without changing the schema enforcement logic.

    Args:
        target_variable: The target variable
        metric: The metric instance
        case_operator: The CaseOperator holding associated case metadata

    Returns:
        Dictionary of metadata for the output dataframe
    """
    return {
        "target_variable": target_variable,
        "metric": metric.name,
        "target_source": case_operator.target.name,
        "forecast_source": case_operator.forecast.name,
        "case_id_number": case_operator.case_metadata.case_id_number,
        "event_type": case_operator.case_metadata.event_type,
    }


def _ensure_output_schema(df: pd.DataFrame, **metadata) -> pd.DataFrame:
    """Ensure dataframe conforms to OUTPUT_COLUMNS schema.

    This function adds any provided metadata columns to the dataframe and validates
    that all OUTPUT_COLUMNS are present. Any missing columns will be filled with NaN
    and a warning will be logged.

    Args:
        df: Base dataframe (typically with 'value' column from metric result)
        **metadata: Key-value pairs for metadata columns (e.g., target_variable='temp')

    Returns:
        DataFrame with columns matching OUTPUT_COLUMNS specification

    Example:
        df = _ensure_output_schema(
            metric_df,
            target_variable=target_var,
            metric=metric.name,
            case_id_number=case_id,
            event_type=event_type
        )
    """
    # Add metadata columns
    for col, value in metadata.items():
        df[col] = value

    # Check for missing columns and warn
    missing_cols = set(OUTPUT_COLUMNS) - set(df.columns)

    # An output requires one of init_time or lead_time. init_time will be present for a
    # metric that assesses something in an entire model run, such as the onset error of
    # an event. Lead_time will be present for a metric that assesses something at a
    # specific forecast hour, such as RMSE. If neither are present, the output is
    # invalid. Both should not be present for one metric. Thus, one should always be
    # missing, which is intended behavior.
    init_time_missing = "init_time" in missing_cols
    lead_time_missing = "lead_time" in missing_cols

    # Check if exactly one of init_time or lead_time is missing
    if init_time_missing != lead_time_missing:
        missing_cols.discard("init_time")
        missing_cols.discard("lead_time")

    if missing_cols:
        logger.warning("Missing expected columns: %s.", missing_cols)

    # Ensure all OUTPUT_COLUMNS are present (missing ones will be NaN)
    # and reorder to match OUTPUT_COLUMNS specification
    return df.reindex(columns=OUTPUT_COLUMNS)


def _evaluate_metric_and_return_df(
    forecast_ds: xr.Dataset,
    target_ds: xr.Dataset,
    forecast_variable: Union[str, "derived.DerivedVariable"],
    target_variable: Union[str, "derived.DerivedVariable"],
    metric: "metrics.BaseMetric",
    case_operator: "cases.CaseOperator",
    **kwargs,
) -> pd.DataFrame:
    """Evaluate a metric and return a dataframe of the results.

    Args:
        forecast_ds: The forecast dataset.
        target_ds: The target dataset.
        forecast_variable: The forecast variable to evaluate.
        target_variable: The target variable to evaluate.
        metric: The metric to evaluate.
        case_operator: The case operator with metadata for evaluation.
        **kwargs: Additional keyword arguments to pass to metric
            computation.

    Returns:
        A dataframe of the results with standard output schema
        columns.
    """

    # Normalize variables to their string names if needed
    forecast_variable = derived._maybe_convert_variable_to_string(forecast_variable)
    target_variable = derived._maybe_convert_variable_to_string(target_variable)

    logger.info("Computing metric %s... ", metric.name)

    # Extract the appropriate data for the metric
    # Variables should already be present at this point in the pipeline
    if forecast_variable not in forecast_ds.data_vars:
        raise ValueError(
            f"Variable '{forecast_variable}' not found in forecast dataset. "
            f"Available variables: {list(forecast_ds.data_vars)}"
        )

    if target_variable not in target_ds.data_vars:
        raise ValueError(
            f"Variable '{target_variable}' not found in target dataset. "
            f"Available variables: {list(target_ds.data_vars)}"
        )

    forecast_data = forecast_ds[forecast_variable]
    target_data = target_ds[target_variable]

    metric_result = metric.compute_metric(
        forecast_data,
        target_data,
        **kwargs,
    )
    # If data is sparse, densify it
    if isinstance(metric_result.data, sparse.COO):
        metric_result.data = metric_result.data.maybe_densify()
    elif isinstance(metric_result.data, da.Array) and isinstance(
        metric_result.data._meta, sparse.COO
    ):
        # Dask array with sparse.COO chunks - densify chunks
        metric_result.data = metric_result.data.map_blocks(
            lambda x: x.maybe_densify(), dtype=metric_result.data.dtype
        )
    # Convert to DataFrame and add metadata, ensuring OUTPUT_COLUMNS compliance

    df = metric_result.to_dataframe(name="value").reset_index()
    # TODO: add functionality for custom metadata columns
    metadata = _extract_standard_metadata(target_variable, metric, case_operator)
    return _ensure_output_schema(df, **metadata)


def _maybe_expand_derived_variable_to_output_variables(
    variable: Union[str, "derived.DerivedVariable"],
) -> list[str]:
    """Expand a variable to its output_variables if it's a DerivedVariable.

    Args:
        variable: Either a string variable name or a DerivedVariable
            instance.

    Returns:
        List of variable names. For strings, returns [variable]. For
        DerivedVariable with output_variables, returns those. For
        DerivedVariable without output_variables, returns [variable.name].
    """
    if isinstance(variable, str):
        return [variable]
    elif isinstance(variable, derived.DerivedVariable):
        if hasattr(variable, "output_variables") and variable.output_variables:
            return variable.output_variables
        else:
            # DerivedVariable without output_variables, use name
            return [str(variable.name)]
    else:
        # Fallback to string conversion, this should never happen
        return [str(variable)]


def _get_all_derived_output_variables(
    variables: Sequence[Union[str, "derived.DerivedVariable"]],
) -> set[str]:
    """Get all output_variables from DerivedVariables in a list.

    Args:
        variables: Sequence that may contain DerivedVariable instances.

    Returns:
        Set of all output_variable names from DerivedVariables.
    """
    output_vars = set()
    for var in variables:
        if isinstance(var, derived.DerivedVariable):
            if hasattr(var, "output_variables") and var.output_variables:
                output_vars.update(var.output_variables)
    return output_vars


def _collect_metric_variables(
<<<<<<< HEAD
    metric_list: list["metrics.BaseMetric"],
=======
    metric_list: Sequence["metrics.BaseMetric"],
>>>>>>> 49f61f9f
) -> tuple[
    set[Union[str, "derived.DerivedVariable"]],
    set[Union[str, "derived.DerivedVariable"]],
]:
    """Collect unique variables from metrics that have them defined.

    When a metric has a DerivedVariable with output_variables defined,
    the DerivedVariable instance is added to ensure it gets computed
    during pipeline execution.

    Args:
<<<<<<< HEAD
        metric_list: List of metrics to extract variables from.
=======
        metric_list: Sequence of metrics to extract variables from.
>>>>>>> 49f61f9f

    Returns:
        Tuple of (forecast_variables, target_variables) as sets.
    """
    forecast_vars = set()
    target_vars = set()

    for metric in metric_list:
        # Check if metric has variables defined (not None)
        if metric.forecast_variable is not None:
            forecast_vars.add(metric.forecast_variable)
        if metric.target_variable is not None:
            target_vars.add(metric.target_variable)

    return forecast_vars, target_vars


def _build_datasets(
    case_operator: "cases.CaseOperator",
    **kwargs,
) -> tuple[xr.Dataset, xr.Dataset]:
    """Build the target and forecast datasets for a case operator.

    This method will process through all stages of the pipeline for the target and
    forecast datasets, including preprocessing, variable renaming, and subsetting.
    It augments the InputBase variables with any variables defined in metrics to
    ensure all required variables are loaded and derived.

    If any forecast variable has `requires_target_dataset=True`, the target dataset
    will be passed to the forecast pipeline via `_target_dataset` in kwargs. This
    allows derived variables to automatically access target/reference data when needed.

    Args:
        case_operator: The case operator containing metadata and input sources.
        **kwargs: Additional keyword arguments to pass to pipeline steps.
    Returns:
        A tuple containing (forecast_dataset, target_dataset). If either dataset
        has no dimensions, both will be empty datasets.
    """
    metric_forecast_vars, metric_target_vars = _collect_metric_variables(
        case_operator.metric_list
    )

    # Get all output_variables from DerivedVariables in InputBase
    # These should NOT be added separately as they'll be created by derivation
    forecast_derived_outputs = _get_all_derived_output_variables(
        case_operator.forecast.variables
    )
    target_derived_outputs = _get_all_derived_output_variables(
        case_operator.target.variables
    )

    # Filter out string variables that are output_variables of existing DerivedVariables
    # Only add metric variables that are not already covered by DerivedVariable outputs
    filtered_forecast_vars = {
        v
        for v in metric_forecast_vars
        if not (isinstance(v, str) and v in forecast_derived_outputs)
    }
    filtered_target_vars = {
        v
        for v in metric_target_vars
        if not (isinstance(v, str) and v in target_derived_outputs)
    }

    # Create augmented copies of InputBase objects with combined variables
    augmented_forecast = copy.copy(case_operator.forecast)
    augmented_target = copy.copy(case_operator.target)

    # Combine InputBase variables with metric-specific variables (filtered)
    augmented_forecast.variables = list(
        set(case_operator.forecast.variables) | filtered_forecast_vars
    )
    augmented_target.variables = list(
        set(case_operator.target.variables) | filtered_target_vars
    )

    logger.info("Running target pipeline... ")
    with TqdmCallback(
        desc=f"Running target pipeline for case "
        f"{case_operator.case_metadata.case_id_number}"
    ):
        target_ds = run_pipeline(
            case_operator.case_metadata, augmented_target, **kwargs
        )

    # Pass target dataset to forecast pipeline only if needed
    # Check if any forecast variable requires target dataset
    needs_target = any(
        getattr(var, "requires_target_dataset", False)
        for var in case_operator.forecast.variables
        if hasattr(var, "requires_target_dataset")
    )
    if needs_target:
        kwargs["_target_dataset"] = target_ds
        logger.debug(
            "Passing target dataset to forecast pipeline (required by derived variable)"
        )

    logger.info("Running forecast pipeline... ")
    with TqdmCallback(
        desc=f"Running forecast pipeline for case "
        f"{case_operator.case_metadata.case_id_number}"
    ):
        forecast_ds = run_pipeline(
            case_operator.case_metadata, augmented_forecast, **kwargs
        )

    # Check if any dimension has zero length
    zero_length_dims = [dim for dim, size in forecast_ds.sizes.items() if size == 0]
    if zero_length_dims:
        if "valid_time" in zero_length_dims:
            logger.warning(
                "Forecast dataset %s for case %s has no data for case time range %s to "
                "%s."
                % (
                    case_operator.forecast.name,
                    case_operator.case_metadata.case_id_number,
                    case_operator.case_metadata.start_date,
                    case_operator.case_metadata.end_date,
                )
            )
        else:
            logger.warning(
                "Forecast dataset %s for case %s has zero-length dimensions %s for "
                "case time range %s to %s."
                % (
                    case_operator.forecast.name,
                    case_operator.case_metadata.case_id_number,
                    zero_length_dims,
                    case_operator.case_metadata.start_date,
                    case_operator.case_metadata.end_date,
                )
            )
        return xr.Dataset(), xr.Dataset()
    return (forecast_ds, target_ds)


def run_pipeline(
    case_metadata: "cases.IndividualCase",
    input_data: "inputs.InputBase",
    **kwargs,
) -> xr.Dataset:
    """Shared method for running an input pipeline.

    Args:
        case_metadata: The case metadata to run the pipeline on.
        input_data: The input data to run the pipeline on.
        **kwargs: Additional keyword arguments to pass to pipeline steps.

    Returns:
        The processed input data as an xarray dataset.
    """
    # Open data and process through pipeline steps
    data = input_data.open_and_maybe_preprocess_data_from_source().pipe(
        lambda ds: input_data.maybe_map_variable_names(ds)
    )

    # Get the appropriate source module for the data type
    source_module = sources.get_backend_module(type(data))

    # Checks if the data has valid times and spatial overlap. This must come after
    # maybe_map_variable_names to ensure variable names are mapped correctly.
    if inputs.check_for_missing_data(
        data,
        case_metadata,
        source_module=source_module,
    ):
        valid_data = (
            inputs.maybe_subset_variables(
                data,
                variables=input_data.variables,
                source_module=source_module,
            )
            .pipe(
                lambda ds: input_data.subset_data_to_case(ds, case_metadata, **kwargs)
            )
            .pipe(input_data.maybe_convert_to_dataset)
            .pipe(input_data.add_source_to_dataset_attrs)
            .pipe(
                lambda ds: derived.maybe_derive_variables(
                    ds,
                    variables=input_data.variables,
                    case_metadata=case_metadata,
                    **kwargs,
                )
            )
        )
        return valid_data
    else:
        logger.warning(
            "Data input %s for case %s has no data for case time range %s to %s."
            % (
                input_data.name,
                case_metadata.case_id_number,
                case_metadata.start_date.strftime("%Y-%m-%d %H:%M:%S"),
                case_metadata.end_date.strftime("%Y-%m-%d %H:%M:%S"),
            )
        )
        return xr.Dataset()


def _safe_concat(
    dataframes: list[pd.DataFrame], ignore_index: bool = True
) -> pd.DataFrame:
    """Safely concatenate DataFrames, filtering out empty ones.

    This function prevents FutureWarnings from pd.concat when dealing with
    empty or all-NA DataFrames by filtering them out before concatenation.
    It also handles dtype mismatches by converting to object dtype only when
    necessary to prevent concatenation warnings.

    Args:
        dataframes: List of DataFrames to concatenate
        ignore_index: Whether to ignore index during concatenation

    Returns:
        Concatenated DataFrame, or empty DataFrame with OUTPUT_COLUMNS if all
        input DataFrames are empty. Preserves original dtypes when consistent
        across DataFrames, converts to object dtype only when there are
        dtype mismatches.
    """
    # Filter out problematic DataFrames that would trigger FutureWarning
    valid_dfs = []
    for i, df in enumerate(dataframes):
        # Skip empty DataFrames
        if df.empty:
            logger.debug("Skipping empty DataFrame %s", i)
            continue
        # Skip DataFrames where all values are NA
        if df.isna().all().all():
            logger.debug("Skipping all-NA DataFrame %s", i)
            continue
        # Skip DataFrames where all columns are empty/NA
        if len(df.columns) > 0 and all(df[col].isna().all() for col in df.columns):
            logger.debug("Skipping DataFrame %s with all-NA columns", i)
            continue

        valid_dfs.append(df)

    if valid_dfs:
        # Check for dtype inconsistencies that cause FutureWarning
        if len(valid_dfs) > 1:
            # Check if there are dtype mismatches between DataFrames
            reference_df = valid_dfs[0]
            has_dtype_mismatch = False

            for df in valid_dfs[1:]:
                # Check if columns have different dtypes across DataFrames
                for col in reference_df.columns:
                    if col in df.columns:
                        if reference_df[col].dtype != df[col].dtype:
                            has_dtype_mismatch = True
                            break
                if has_dtype_mismatch:
                    break

            if has_dtype_mismatch:
                # Only convert to object dtype if there are mismatches
                consistent_dfs = [df.astype(object) for df in valid_dfs]
                return pd.concat(consistent_dfs, ignore_index=ignore_index)

        # No dtype mismatches, concatenate normally
        return pd.concat(valid_dfs, ignore_index=ignore_index)
    else:
        return pd.DataFrame(columns=OUTPUT_COLUMNS)<|MERGE_RESOLUTION|>--- conflicted
+++ resolved
@@ -1,10 +1,7 @@
 """Evaluation routines for use during ExtremeWeatherBench case studies / analyses."""
 
 import copy
-<<<<<<< HEAD
-=======
 import dataclasses
->>>>>>> 49f61f9f
 import logging
 import pathlib
 from typing import TYPE_CHECKING, Optional, Sequence, Union
@@ -123,7 +120,6 @@
             (n_jobs == 1)
             or (parallel_config is not None and parallel_config.get("n_jobs") == 1)
             or (n_jobs is None and parallel_config is None)
-<<<<<<< HEAD
         )
         logger.debug("Running in %s mode.", "serial" if is_serial else "parallel")
 
@@ -145,33 +141,6 @@
         run_results = _run_case_operators(
             self.case_operators, cache_dir=self.cache_dir, **kwargs
         )
-=======
-        )
-        logger.debug("Running in %s mode.", "serial" if is_serial else "parallel")
-
-        if not is_serial:
-            # Build parallel_config if not provided
-            if parallel_config is None and n_jobs is not None:
-                logger.debug(
-                    "No parallel_config provided, using threading backend and %s jobs.",
-                    n_jobs,
-                )
-                parallel_config = {"backend": "threading", "n_jobs": n_jobs}
-            kwargs["parallel_config"] = parallel_config
-
-            # Caching does not work in parallel mode as of now
-            if self.cache_dir:
-                logger.warning(
-                    "Caching is not supported in parallel mode, ignoring cache_dir"
-                )
-        else:
-            # Running in serial mode - instantiate cache dir if needed
-            if self.cache_dir:
-                if not self.cache_dir.exists():
-                    self.cache_dir.mkdir(parents=True, exist_ok=True)
-
-        run_results = _run_case_operators(self.case_operators, self.cache_dir, **kwargs)
->>>>>>> 49f61f9f
 
         # If there are results, concatenate them and return, else return an empty
         # DataFrame with the expected columns
@@ -203,17 +172,10 @@
         # Run in parallel if parallel_config exists and n_jobs != 1
         if parallel_config is not None:
             logger.info("Running case operators in parallel...")
-<<<<<<< HEAD
             return _run_parallel(case_operators, cache_dir=cache_dir, **kwargs)
         else:
             logger.info("Running case operators in serial...")
             return _run_serial(case_operators, cache_dir=cache_dir, **kwargs)
-=======
-            return _run_parallel(case_operators, **kwargs)
-        else:
-            logger.info("Running case operators in serial...")
-            return _run_serial(case_operators, cache_dir, **kwargs)
->>>>>>> 49f61f9f
 
 
 def _run_serial(
@@ -232,7 +194,6 @@
 
 def _run_parallel(
     case_operators: list["cases.CaseOperator"],
-<<<<<<< HEAD
     cache_dir: Optional[pathlib.Path] = None,
     **kwargs,
 ) -> list[pd.DataFrame]:
@@ -250,24 +211,6 @@
     if parallel_config is None:
         raise ValueError("parallel_config must be provided to _run_parallel")
 
-=======
-    **kwargs,
-) -> list[pd.DataFrame]:
-    """Run the case operators in parallel.
-
-    Args:
-        case_operators: List of case operators to run.
-        **kwargs: Additional arguments, must include 'parallel_config' dict.
-
-    Returns:
-        List of result DataFrames.
-    """
-    parallel_config = kwargs.pop("parallel_config", None)
-
-    if parallel_config is None:
-        raise ValueError("parallel_config must be provided to _run_parallel")
-
->>>>>>> 49f61f9f
     if parallel_config.get("n_jobs") is None:
         logger.warning("No number of jobs provided, using joblib backend default.")
 
@@ -297,13 +240,9 @@
         with joblib.parallel_config(**parallel_config):
             run_results = utils.ParallelTqdm(total_tasks=len(case_operators))(
                 # None is the cache_dir, we can't cache in parallel mode
-<<<<<<< HEAD
                 joblib.delayed(compute_case_operator)(
                     case_operator, cache_dir=cache_dir, **kwargs
                 )
-=======
-                joblib.delayed(compute_case_operator)(case_operator, None, **kwargs)
->>>>>>> 49f61f9f
                 for case_operator in case_operators
             )
         return run_results
@@ -346,15 +285,9 @@
             metric_list[i] = metric()
             logger.warning(
                 "Metric %s instantiated with default parameters",
-<<<<<<< HEAD
                 case_operator.metric_list[i].name,
             )
         if not isinstance(case_operator.metric_list[i], metrics.BaseMetric):
-=======
-                metric_list[i].name,
-            )
-        if not isinstance(metric_list[i], metrics.BaseMetric):
->>>>>>> 49f61f9f
             raise TypeError(f"Metric must be a BaseMetric instance, got {type(metric)}")
     case_operator = dataclasses.replace(case_operator, metric_list=metric_list)
 
@@ -373,7 +306,6 @@
         case_operator.target.maybe_align_forecast_to_target(forecast_ds, target_ds)
     )
 
-<<<<<<< HEAD
     # Compute and cache the datasets if cache_dir is set
     aligned_forecast_ds = utils.maybe_cache_and_compute(
         aligned_forecast_ds,
@@ -385,15 +317,6 @@
         cache_dir=cache_dir,
         name=f"{case_operator.case_metadata.case_id_number}_{case_operator.target.name}",
     )
-=======
-    # Compute and cache the datasets if requested
-    if kwargs.get("pre_compute", False):
-        aligned_forecast_ds, aligned_target_ds = _compute_and_maybe_cache(
-            aligned_forecast_ds,
-            aligned_target_ds,
-            cache_dir=kwargs.get("cache_dir", None),
-        )
->>>>>>> 49f61f9f
     logger.info(
         "Datasets built for case %s.", case_operator.case_metadata.case_id_number
     )
@@ -706,11 +629,7 @@
 
 
 def _collect_metric_variables(
-<<<<<<< HEAD
-    metric_list: list["metrics.BaseMetric"],
-=======
     metric_list: Sequence["metrics.BaseMetric"],
->>>>>>> 49f61f9f
 ) -> tuple[
     set[Union[str, "derived.DerivedVariable"]],
     set[Union[str, "derived.DerivedVariable"]],
@@ -722,11 +641,7 @@
     during pipeline execution.
 
     Args:
-<<<<<<< HEAD
-        metric_list: List of metrics to extract variables from.
-=======
         metric_list: Sequence of metrics to extract variables from.
->>>>>>> 49f61f9f
 
     Returns:
         Tuple of (forecast_variables, target_variables) as sets.
