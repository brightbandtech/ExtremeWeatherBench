"""Evaluation routines for use during ExtremeWeatherBench case studies / analyses."""

import itertools
import logging
from pathlib import Path
from typing import TYPE_CHECKING, Optional, Type, Union

import pandas as pd
import xarray as xr
from joblib import Parallel, delayed
from tqdm.auto import tqdm
from tqdm.contrib.logging import logging_redirect_tqdm

from extremeweatherbench import cases, derived, inputs, utils
from extremeweatherbench.defaults import OUTPUT_COLUMNS

if TYPE_CHECKING:
    from extremeweatherbench import metrics

logger = logging.getLogger(__name__)


class ExtremeWeatherBench:
<<<<<<< HEAD
    """A class to run the ExtremeWeatherBench workflow.

    This class is used to run the ExtremeWeatherBench workflow. It is a wrapper around
    the case operators and evaluation objects to create either a serial loop or will
    return the built case operators to run in parallel as defined by the user.
=======
    """A class to build and run the ExtremeWeatherBench workflow.
>>>>>>> fcbfd128

    This class is used to run the ExtremeWeatherBench workflow. It is ultimately a
    wrapper around case operators and evaluation objects to create either a parallel or
    serial run to evaluate cases and metrics, returning a concatenated dataframe of the
    results.

    Attributes:
        cases: A dictionary of cases to run.
        evaluation_objects: A list of evaluation objects to run.
        cache_dir: An optional directory to cache the mid-flight outputs of the
            workflow for serial runs.
    """

    def __init__(
        self,
        cases: dict[str, list],
        evaluation_objects: list["inputs.EvaluationObject"],
        cache_dir: Optional[Union[str, Path]] = None,
    ):
        """Initialize the ExtremeWeatherBench class.

        Args:
            cases: A dictionary of cases to run.
            evaluation_objects: A list of evaluation objects to run.
            cache_dir: An optional directory to cache the mid-flight outputs of the
                workflow for serial runs.
        """
        self.cases = cases
        self.evaluation_objects = evaluation_objects
        self.cache_dir = Path(cache_dir) if cache_dir else None

    # Case operators as a property are a convenience method for users to use
    # them outside the class if desired for a workflow outside of the class
    @property
    def case_operators(self) -> list["cases.CaseOperator"]:
        return cases.build_case_operators(self.cases, self.evaluation_objects)

    def run(
        self,
        n_jobs: Optional[int] = None,
        **kwargs,
    ) -> pd.DataFrame:
        """Runs the ExtremeWeatherBench workflow.

        This method will run the workflow in the order of the case operators, optionally
        caching the mid-flight outputs of the workflow if cache_dir was provided for
        serial runs.

        Args:
            n_jobs: The number of jobs to run in parallel. If None, defaults to the
            joblib backend default value. If 1, the workflow will run serially.

        Returns:
            A concatenated dataframe of the evaluation results.
        """
        # Caching does not work in parallel mode as of now, so ignore the cache_dir
        # but raise a warning for the user
        if self.cache_dir and n_jobs != 1:
            logger.warning(
                "Caching is not supported in parallel mode, ignoring cache_dir"
            )
        # Instantiate the cache directory if caching and build it if it does not exist
        elif self.cache_dir:
            if not self.cache_dir.exists():
                self.cache_dir.mkdir(parents=True, exist_ok=True)

        run_results = _run_case_operators(
            self.case_operators, n_jobs, self.cache_dir, **kwargs
        )
        if run_results:
            return utils._safe_concat(run_results, ignore_index=True)
        else:
            # Return empty DataFrame with expected columns
            return pd.DataFrame(columns=OUTPUT_COLUMNS)


def _run_case_operators(
    case_operators: list["cases.CaseOperator"],
    n_jobs: Optional[int] = None,
    cache_dir: Optional[Path] = None,
    **kwargs,
) -> list[pd.DataFrame]:
    """Run the case operators in parallel or serial."""
    with logging_redirect_tqdm():
        if n_jobs != 1:
            return _run_parallel(case_operators, n_jobs, **kwargs)
        else:
            return _run_serial(case_operators, cache_dir, **kwargs)


def _run_serial(
    case_operators: list["cases.CaseOperator"],
    cache_dir: Optional[Path] = None,
    **kwargs,
) -> list[pd.DataFrame]:
    """Run the case operators in serial."""
    run_results = []
    # Loop over the case operators
    for case_operator in tqdm(case_operators):
        run_results.append(compute_case_operator(case_operator, cache_dir, **kwargs))
    return run_results


def _run_parallel(
    case_operators: list["cases.CaseOperator"],
    n_jobs: Optional[int] = None,
    **kwargs,
) -> list[pd.DataFrame]:
    """Run the case operators in parallel."""

    if n_jobs is None:
        logger.warning("No number of jobs provided, using joblib backend default.")
    run_results = Parallel(n_jobs=n_jobs)(
        # None is the cache_dir, we can't cache in parallel mode
        delayed(compute_case_operator)(case_operator, None, **kwargs)
        for case_operator in tqdm(case_operators)
    )
    return run_results


def compute_case_operator(
    case_operator: "cases.CaseOperator",
    cache_dir: Optional[Path] = None,
    **kwargs,
) -> pd.DataFrame:
    """Compute the results of a case operator.

    This method will compute the results of a case operator. It will build
    the target and forecast datasets,
    align them, compute the metrics, and return a concatenated dataframe of the results.

    Args:
        case_operator: The case operator to compute the results of.
        cache_dir: The directory to cache the mid-flight outputs of the workflow if
        in serial mode.
        kwargs: Keyword arguments to pass to the metric computations.

    Returns:
        A concatenated dataframe of the results of the case operator.
    """
    forecast_ds, target_ds = _build_datasets(case_operator)
    # Check if any dimension has zero length
    if 0 in forecast_ds.sizes.values() or 0 in target_ds.sizes.values():
        return pd.DataFrame(columns=OUTPUT_COLUMNS)

    # Or, check if there aren't any dimensions
    elif len(forecast_ds.sizes) == 0 or len(target_ds.sizes) == 0:
        return pd.DataFrame(columns=OUTPUT_COLUMNS)
<<<<<<< HEAD
    # spatiotemporally align the target and forecast datasets dependent on the target
=======

    # Spatiotemporally align the target and forecast datasets dependent on the forecast
>>>>>>> fcbfd128
    aligned_forecast_ds, aligned_target_ds = (
        case_operator.target.maybe_align_forecast_to_target(forecast_ds, target_ds)
    )

    # Compute and cache the datasets if requested
    if kwargs.get("pre_compute", False):
        aligned_forecast_ds, aligned_target_ds = _compute_and_maybe_cache(
            aligned_forecast_ds,
            aligned_target_ds,
            cache_dir=kwargs.get("cache_dir", None),
        )
    logger.info(
        f"Datasets built for case {case_operator.case_metadata.case_id_number}."
    )
<<<<<<< HEAD
=======
    aligned_target_ds = derived.maybe_derive_variables(
        aligned_target_ds, variables=case_operator.target.variables
    )

    logger.info(
        "Datasets built for case %s", case_operator.case_metadata.case_id_number
    )
>>>>>>> fcbfd128
    results = []
    # TODO: determine if derived variables need to be pushed here or at pre-compute
    for variables, metric in itertools.product(
        zip(
            case_operator.forecast.variables,
            case_operator.target.variables,
        ),
        case_operator.metric_list,
    ):
        results.append(
            _evaluate_metric_and_return_df(
                forecast_ds=aligned_forecast_ds,
                target_ds=aligned_target_ds,
                forecast_variable=variables[0],
                target_variable=variables[1],
                metric=metric,
                case_id_number=case_operator.case_metadata.case_id_number,
                event_type=case_operator.case_metadata.event_type,
                **kwargs,
            )
        )

        # Cache the results of each metric if caching
        cache_dir = kwargs.get("cache_dir", None)
        if cache_dir:
            cache_path = Path(cache_dir) if isinstance(cache_dir, str) else cache_dir
            concatenated = utils._safe_concat(results, ignore_index=True)
            if not concatenated.empty:
                concatenated.to_pickle(cache_path / "results.pkl")

    return utils._safe_concat(results, ignore_index=True)


def _extract_standard_metadata(
    target_variable: Union[str, "derived.DerivedVariable"],
    metric: "metrics.BaseMetric",
    target_ds: xr.Dataset,
    forecast_ds: xr.Dataset,
    case_id_number: int,
    event_type: str,
) -> dict:
    """Extract standard metadata for output dataframe.

    This function centralizes the logic for extracting metadata from the
    evaluation context. Makes it easy to modify how metadata is extracted
    without changing the schema enforcement logic.

    Args:
        target_variable: The target variable
        metric: The metric instance
        target_ds: Target dataset
        forecast_ds: Forecast dataset
        case_id_number: Case ID number
        event_type: Event type string

    Returns:
        Dictionary of metadata for the output dataframe
    """
    return {
        "target_variable": target_variable,
        "metric": metric.name,
        "case_id_number": case_id_number,
        "event_type": event_type,
    }


def _ensure_output_schema(df: pd.DataFrame, **metadata) -> pd.DataFrame:
    """Ensure dataframe conforms to OUTPUT_COLUMNS schema.

    This function adds any provided metadata columns to the dataframe and validates
    that all OUTPUT_COLUMNS are present. Any missing columns will be filled with NaN
    and a warning will be logged.

    Args:
        df: Base dataframe (typically with 'value' column from metric result)
        **metadata: Key-value pairs for metadata columns (e.g., target_variable='temp')

    Returns:
        DataFrame with columns matching OUTPUT_COLUMNS specification

    Example:
        df = _ensure_output_schema(
            metric_df,
            target_variable=target_var,
            metric=metric.name,
            case_id_number=case_id,
            event_type=event_type
        )
    """
    # Add metadata columns
    for col, value in metadata.items():
        df[col] = value

    # Check for missing columns and warn
    missing_cols = set(OUTPUT_COLUMNS) - set(df.columns)

    # An output requires one of init_time or lead_time. init_time will be present for a
    # metric that assesses something in an entire model run, such as the onset error of
    # an event. Lead_time will be present for a metric that assesses something at a
    # specific forecast hour, such as RMSE. If neither are present, the output is
    # invalid. Both should not be present for one metric. Thus, one should always be
    # missing, which is intended behavior.
    init_time_missing = "init_time" in missing_cols
    lead_time_missing = "lead_time" in missing_cols

    # Check if exactly one of init_time or lead_time is missing
    if init_time_missing != lead_time_missing:
        missing_cols.discard("init_time")
        missing_cols.discard("lead_time")

    if missing_cols:
        logger.warning(f"Missing expected columns: {missing_cols}.")

    # Ensure all OUTPUT_COLUMNS are present (missing ones will be NaN)
    # and reorder to match OUTPUT_COLUMNS specification
    return df.reindex(columns=OUTPUT_COLUMNS)


def _evaluate_metric_and_return_df(
    forecast_ds: xr.Dataset,
    target_ds: xr.Dataset,
    forecast_variable: Union[str, Type["derived.DerivedVariable"]],
    target_variable: Union[str, Type["derived.DerivedVariable"]],
    metric: "metrics.BaseMetric",
    case_id_number: int,
    event_type: str,
    **kwargs,
) -> pd.DataFrame:
    """Evaluate a metric and return a dataframe of the results.

    Args:
        forecast_ds: The forecast dataset.
        target_ds: The target dataset.
        forecast_variable: The forecast variable to evaluate.
        target_variable: The target variable to evaluate.
        metric: The metric to evaluate.
        case_id_number: The case id number.
        event_type: The event type.

    Returns:
        A dataframe of the results of the metric evaluation.
    """
<<<<<<< HEAD

    # Normalize variables to their string names if needed
    forecast_variable = _maybe_convert_variable_to_string(forecast_variable)
    target_variable = _maybe_convert_variable_to_string(target_variable)

    # TODO: remove this once we have a better way to handle metric
    # instantiation
    if isinstance(metric, type):
        metric = metric()
    logger.info(f"Computing metric {metric.name}... ")
=======
    metric = metric()
    logger.info("Computing metric %s", metric.name)
>>>>>>> fcbfd128
    metric_result = metric.compute_metric(
        forecast_ds.get(forecast_variable, forecast_ds.data_vars),
        target_ds.get(target_variable, target_ds.data_vars),
        **kwargs,
    )
    # Convert to DataFrame and add metadata, ensuring OUTPUT_COLUMNS compliance
    df = metric_result.to_dataframe(name="value").reset_index()
    # TODO: add functionality for custom metadata columns
    metadata = _extract_standard_metadata(
        target_variable, metric, target_ds, forecast_ds, case_id_number, event_type
    )
    return _ensure_output_schema(df, **metadata)


def _maybe_convert_variable_to_string(
    variable: Union[str, Type["derived.DerivedVariable"]],
) -> str:
    """Convert a variable to its string representation."""
    if derived.is_derived_variable(variable):
        return variable.name  # type: ignore
    else:
        return variable  # type: ignore


def _build_datasets(
    case_operator: "cases.CaseOperator",
) -> tuple[xr.Dataset, xr.Dataset]:
    """Build the target and forecast datasets for a case operator.

    This method will process through all stages of the pipeline for the target and
    forecast datasets, including preprocessing, variable renaming, and subsetting.
    """
<<<<<<< HEAD
    logger.info("Running target pipeline... ")
    target_ds = run_pipeline(case_operator.case_metadata, case_operator.target)
    logger.info("Running forecast pipeline... ")
    forecast_ds = run_pipeline(case_operator.case_metadata, case_operator.forecast)
    # Check if any dimension has zero length
    zero_length_dims = [dim for dim, size in forecast_ds.sizes.items() if size == 0]
    if zero_length_dims:
        if "valid_time" in zero_length_dims:
            logger.warning(
                f"Forecast dataset for case "
                f"{case_operator.case_metadata.case_id_number} "
                f"has no data for case time range "
                f"{case_operator.case_metadata.start_date} to "
                f"{case_operator.case_metadata.end_date}."
            )
        else:
            logger.warning(
                f"Forecast dataset for case "
                f"{case_operator.case_metadata.case_id_number} "
                f"has zero-length dimensions {zero_length_dims} for case time range "
                f"{case_operator.case_metadata.start_date} "
                f"to {case_operator.case_metadata.end_date}."
            )
        return xr.Dataset(), xr.Dataset()
=======
    logger.info("Running forecast pipeline...")
    forecast_ds = run_pipeline(case_operator, "forecast")

    # Check if any dimension has zero length
    zero_length_dims = [dim for dim, size in forecast_ds.sizes.items() if size == 0]
    if zero_length_dims:
        logger.warning(
            f"Forecast dataset for case {case_operator.case_metadata.case_id_number} "
            f"has zero-length dimensions {zero_length_dims} for case time range "
            f"{case_operator.case_metadata.start_date} to "
            f"{case_operator.case_metadata.end_date}"
        )
        return xr.Dataset(), xr.Dataset()
    logger.info("Running target pipeline...")
    target_ds = run_pipeline(case_operator, "target")
>>>>>>> fcbfd128
    return (forecast_ds, target_ds)


def _compute_and_maybe_cache(
    *datasets: xr.Dataset, cache_dir: Optional[Union[str, Path]]
) -> list[xr.Dataset]:
    """Compute and cache the datasets if caching."""
<<<<<<< HEAD
    logger.info("Computing datasets... ")
=======
    logger.info("Computing datasets...")
>>>>>>> fcbfd128
    computed_datasets = [dataset.compute() for dataset in datasets]
    if cache_dir:
        raise NotImplementedError("Caching is not implemented yet")
    return computed_datasets


def run_pipeline(
    case_metadata: "cases.IndividualCase",
    input_data: "inputs.InputBase",
) -> xr.Dataset:
    """Shared method for running an input pipeline.

    Args:
        case_metadata: The case metadata to run the pipeline on.
        input_data: The input data to run the pipeline on.

    Returns:
        The processed input data as an xarray dataset.
    """
    # Open data and process through pipeline steps
    data = (
        # Opens data from user-defined source
        input_data.open_and_maybe_preprocess_data_from_source()
<<<<<<< HEAD
        # Maps variable names to the input data if not already using EWB
        # naming conventions
        .pipe(input_data.maybe_map_variable_names)
        # subsets the input data to the variables defined in the input data
        .pipe(inputs.maybe_subset_variables, variables=input_data.variables)
        # Subsets the input data using case metadata
=======
        # Maps variable names to the target data if not already using EWB
        # naming conventions
        .pipe(input_data.maybe_map_variable_names)
        # Subsets the target data using the caseoperator metadata
>>>>>>> fcbfd128
        .pipe(
            input_data.subset_data_to_case,
            case_metadata=case_metadata,
        )
<<<<<<< HEAD
        # Converts the input data to an xarray dataset if it is not already
=======
        # Converts the target data to an xarray dataset if it is not already
>>>>>>> fcbfd128
        .pipe(input_data.maybe_convert_to_dataset)
        # Adds the name of the dataset to the dataset attributes
        .pipe(input_data.add_source_to_dataset_attrs)
        # Derives variables if needed
        .pipe(
            derived.maybe_derive_variables,
            variables=input_data.variables,
            case_metadata=case_metadata,
        )
    )
    return data<|MERGE_RESOLUTION|>--- conflicted
+++ resolved
@@ -21,15 +21,7 @@
 
 
 class ExtremeWeatherBench:
-<<<<<<< HEAD
-    """A class to run the ExtremeWeatherBench workflow.
-
-    This class is used to run the ExtremeWeatherBench workflow. It is a wrapper around
-    the case operators and evaluation objects to create either a serial loop or will
-    return the built case operators to run in parallel as defined by the user.
-=======
     """A class to build and run the ExtremeWeatherBench workflow.
->>>>>>> fcbfd128
 
     This class is used to run the ExtremeWeatherBench workflow. It is ultimately a
     wrapper around case operators and evaluation objects to create either a parallel or
@@ -61,8 +53,8 @@
         self.evaluation_objects = evaluation_objects
         self.cache_dir = Path(cache_dir) if cache_dir else None
 
-    # Case operators as a property are a convenience method for users to use
-    # them outside the class if desired for a workflow outside of the class
+    # Case operators as a property can be used as a convenience method for a workflow 
+    # independent of the class.
     @property
     def case_operators(self) -> list["cases.CaseOperator"]:
         return cases.build_case_operators(self.cases, self.evaluation_objects)
@@ -178,12 +170,7 @@
     # Or, check if there aren't any dimensions
     elif len(forecast_ds.sizes) == 0 or len(target_ds.sizes) == 0:
         return pd.DataFrame(columns=OUTPUT_COLUMNS)
-<<<<<<< HEAD
     # spatiotemporally align the target and forecast datasets dependent on the target
-=======
-
-    # Spatiotemporally align the target and forecast datasets dependent on the forecast
->>>>>>> fcbfd128
     aligned_forecast_ds, aligned_target_ds = (
         case_operator.target.maybe_align_forecast_to_target(forecast_ds, target_ds)
     )
@@ -198,16 +185,6 @@
     logger.info(
         f"Datasets built for case {case_operator.case_metadata.case_id_number}."
     )
-<<<<<<< HEAD
-=======
-    aligned_target_ds = derived.maybe_derive_variables(
-        aligned_target_ds, variables=case_operator.target.variables
-    )
-
-    logger.info(
-        "Datasets built for case %s", case_operator.case_metadata.case_id_number
-    )
->>>>>>> fcbfd128
     results = []
     # TODO: determine if derived variables need to be pushed here or at pre-compute
     for variables, metric in itertools.product(
@@ -350,7 +327,6 @@
     Returns:
         A dataframe of the results of the metric evaluation.
     """
-<<<<<<< HEAD
 
     # Normalize variables to their string names if needed
     forecast_variable = _maybe_convert_variable_to_string(forecast_variable)
@@ -361,10 +337,6 @@
     if isinstance(metric, type):
         metric = metric()
     logger.info(f"Computing metric {metric.name}... ")
-=======
-    metric = metric()
-    logger.info("Computing metric %s", metric.name)
->>>>>>> fcbfd128
     metric_result = metric.compute_metric(
         forecast_ds.get(forecast_variable, forecast_ds.data_vars),
         target_ds.get(target_variable, target_ds.data_vars),
@@ -397,7 +369,6 @@
     This method will process through all stages of the pipeline for the target and
     forecast datasets, including preprocessing, variable renaming, and subsetting.
     """
-<<<<<<< HEAD
     logger.info("Running target pipeline... ")
     target_ds = run_pipeline(case_operator.case_metadata, case_operator.target)
     logger.info("Running forecast pipeline... ")
@@ -422,23 +393,6 @@
                 f"to {case_operator.case_metadata.end_date}."
             )
         return xr.Dataset(), xr.Dataset()
-=======
-    logger.info("Running forecast pipeline...")
-    forecast_ds = run_pipeline(case_operator, "forecast")
-
-    # Check if any dimension has zero length
-    zero_length_dims = [dim for dim, size in forecast_ds.sizes.items() if size == 0]
-    if zero_length_dims:
-        logger.warning(
-            f"Forecast dataset for case {case_operator.case_metadata.case_id_number} "
-            f"has zero-length dimensions {zero_length_dims} for case time range "
-            f"{case_operator.case_metadata.start_date} to "
-            f"{case_operator.case_metadata.end_date}"
-        )
-        return xr.Dataset(), xr.Dataset()
-    logger.info("Running target pipeline...")
-    target_ds = run_pipeline(case_operator, "target")
->>>>>>> fcbfd128
     return (forecast_ds, target_ds)
 
 
@@ -446,11 +400,7 @@
     *datasets: xr.Dataset, cache_dir: Optional[Union[str, Path]]
 ) -> list[xr.Dataset]:
     """Compute and cache the datasets if caching."""
-<<<<<<< HEAD
-    logger.info("Computing datasets... ")
-=======
     logger.info("Computing datasets...")
->>>>>>> fcbfd128
     computed_datasets = [dataset.compute() for dataset in datasets]
     if cache_dir:
         raise NotImplementedError("Caching is not implemented yet")
@@ -474,28 +424,17 @@
     data = (
         # Opens data from user-defined source
         input_data.open_and_maybe_preprocess_data_from_source()
-<<<<<<< HEAD
         # Maps variable names to the input data if not already using EWB
         # naming conventions
         .pipe(input_data.maybe_map_variable_names)
         # subsets the input data to the variables defined in the input data
         .pipe(inputs.maybe_subset_variables, variables=input_data.variables)
         # Subsets the input data using case metadata
-=======
-        # Maps variable names to the target data if not already using EWB
-        # naming conventions
-        .pipe(input_data.maybe_map_variable_names)
-        # Subsets the target data using the caseoperator metadata
->>>>>>> fcbfd128
         .pipe(
             input_data.subset_data_to_case,
             case_metadata=case_metadata,
         )
-<<<<<<< HEAD
         # Converts the input data to an xarray dataset if it is not already
-=======
-        # Converts the target data to an xarray dataset if it is not already
->>>>>>> fcbfd128
         .pipe(input_data.maybe_convert_to_dataset)
         # Adds the name of the dataset to the dataset attributes
         .pipe(input_data.add_source_to_dataset_attrs)
