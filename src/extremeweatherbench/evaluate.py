--- conflicted
+++ resolved
@@ -3,7 +3,7 @@
 import itertools
 import logging
 import pathlib
-from typing import TYPE_CHECKING, Optional, Type, Union
+from typing import TYPE_CHECKING, Optional, Union
 
 import joblib
 import pandas as pd
@@ -403,13 +403,8 @@
 def _evaluate_metric_and_return_df(
     forecast_ds: xr.Dataset,
     target_ds: xr.Dataset,
-<<<<<<< HEAD
-    forecast_variable: Union[str, Type["derived.DerivedVariable"]],
-    target_variable: Union[str, Type["derived.DerivedVariable"]],
-=======
     forecast_variable: Union[str, "derived.DerivedVariable"],
     target_variable: Union[str, "derived.DerivedVariable"],
->>>>>>> 19e26a30
     metric: "metrics.BaseMetric",
     case_operator: "cases.CaseOperator",
     **kwargs,
@@ -429,7 +424,6 @@
         A dataframe of the results of the metric evaluation.
     """
 
-<<<<<<< HEAD
     # Normalize variables to their string names if needed
     forecast_variable = derived._maybe_convert_variable_to_string(forecast_variable)
     target_variable = derived._maybe_convert_variable_to_string(target_variable)
@@ -442,13 +436,6 @@
     metric_result = metric.compute_metric(
         forecast_ds.get(forecast_variable, forecast_ds.data_vars),
         target_ds.get(target_variable, target_ds.data_vars),
-=======
-    logger.info("Computing metric %s", metric.name)
-
-    metric_result = metric.compute_metric(
-        forecast_ds[forecast_variable],
-        target_ds[target_variable],
->>>>>>> 19e26a30
         **kwargs,
     )
     # If data is sparse, densify it
