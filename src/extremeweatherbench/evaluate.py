--- conflicted
+++ resolved
@@ -508,31 +508,16 @@
     if zero_length_dims:
         if "valid_time" in zero_length_dims:
             logger.warning(
-<<<<<<< HEAD
-                "Forecast dataset for case %s has no data for case time range %s to "
-                "%s.",
-                case_operator.case_metadata.case_id_number,
-                case_operator.case_metadata.start_date,
-                case_operator.case_metadata.end_date,
-=======
                 "Forecast dataset for case %s has no data for case time range %s to %s."
                 % (
                     case_operator.case_metadata.case_id_number,
                     case_operator.case_metadata.start_date,
                     case_operator.case_metadata.end_date,
                 )
->>>>>>> 75fcfd10
             )
         else:
             logger.warning(
                 "Forecast dataset for case %s has zero-length dimensions %s for case "
-<<<<<<< HEAD
-                "time range %s to %s.",
-                case_operator.case_metadata.case_id_number,
-                zero_length_dims,
-                case_operator.case_metadata.start_date,
-                case_operator.case_metadata.end_date,
-=======
                 "time range %s to %s."
                 % (
                     case_operator.case_metadata.case_id_number,
@@ -540,7 +525,6 @@
                     case_operator.case_metadata.start_date,
                     case_operator.case_metadata.end_date,
                 )
->>>>>>> 75fcfd10
             )
         return xr.Dataset(), xr.Dataset()
     return (forecast_ds, target_ds)
