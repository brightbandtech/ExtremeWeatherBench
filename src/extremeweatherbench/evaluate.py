"""Evaluation routines for use during ExtremeWeatherBench case studies / analyses."""

import itertools
import logging
from pathlib import Path
from typing import TYPE_CHECKING, Optional, Type, Union

import pandas as pd
import xarray as xr
from joblib import Parallel, delayed
from tqdm.auto import tqdm
from tqdm.contrib.logging import logging_redirect_tqdm

from extremeweatherbench import cases, derived, inputs, utils
from extremeweatherbench.defaults import OUTPUT_COLUMNS

if TYPE_CHECKING:
    from extremeweatherbench import metrics


logger = logging.getLogger(__name__)


class ExtremeWeatherBench:
    """A class to run the ExtremeWeatherBench workflow.

    This class is used to run the ExtremeWeatherBench workflow. It is a wrapper around
    the case operators and evaluation objects to create either a serial loop or will
    return the built case operators to run in parallel as defined by the user.


    Attributes:
        cases: A dictionary of cases to run.
        metrics: A list of metrics to run.
        cache_dir: An optional directory to cache the mid-flight outputs of the
            workflow.
    """

    def __init__(
        self,
        cases: dict[str, list],
        evaluation_objects: list["inputs.EvaluationObject"],
        cache_dir: Optional[Union[str, Path]] = None,
    ):
        self.cases = cases
        self.evaluation_objects = evaluation_objects
        self.cache_dir = Path(cache_dir) if cache_dir else None

    # case operators as a property are a convenience method for users to use
    # them outside the class if desired for a parallel workflow
    @property
    def case_operators(self) -> list["cases.CaseOperator"]:
        return cases.build_case_operators(self.cases, self.evaluation_objects)

    def run(
        self,
        n_jobs: Optional[int] = None,
        **kwargs,
    ) -> pd.DataFrame:
        """Runs the ExtremeWeatherBench workflow.

        This method will run the workflow in the order of the case operators, optionally
        caching the mid-flight outputs of the workflow if cache_dir was provided.

        Keyword arguments are passed to the metric computations if there are specific
        requirements needed for metrics such as threshold arguments.

        Args:
            cache_dir: The directory to cache the mid-flight outputs of the workflow.
            n_jobs: The number of jobs to run in parallel. If None, defaults to the
            joblib backend default value. If 1, the workflow will run in serial.

        Returns:
            A concatenated dataframe of the evaluation results.
        """
        # Caching does not work in parallel mode as of now, so ignore the cache_dir
        # but raise a warning for the user
        if self.cache_dir and n_jobs != 1:
            logger.warning(
                "Caching is not supported in parallel mode, ignoring cache_dir"
            )
        # Instantiate the cache directory if caching and build it if it does not exist
        elif self.cache_dir:
            if not self.cache_dir.exists():
                self.cache_dir.mkdir(parents=True, exist_ok=True)

        run_results = []
        run_results = _run_case_operators(
            self.case_operators, n_jobs, self.cache_dir, **kwargs
        )
        if run_results:
            return utils._safe_concat(run_results, ignore_index=True)
        else:
            # Return empty DataFrame with expected columns
            return pd.DataFrame(columns=OUTPUT_COLUMNS)


def _run_case_operators(
    case_operators: list["cases.CaseOperator"],
    n_jobs: Optional[int] = None,
    cache_dir: Optional[Path] = None,
    **kwargs,
):
    """Run the case operators in serial or parallel.

    Args:
        case_operators: The case operators to run.
        parallel: Whether to run in parallel mode.
        n_jobs: Number of jobs for parallel execution.
        cache_dir: Optional directory for caching results.
        **kwargs: Keyword arguments to pass to the metric and case operator
            computations.

    Returns:
        A concatenated dataframe of the results of the case operators.
    """
    with logging_redirect_tqdm():
        if n_jobs != 1:
            return _run_parallel(case_operators, n_jobs, **kwargs)
        else:
            return _run_serial(case_operators, cache_dir, **kwargs)


def _run_serial(
    case_operators: list["cases.CaseOperator"],
    cache_dir: Optional[Path] = None,
    **kwargs,
):
    """Run the case operators in serial.

    Args:
        case_operators: The case operators to run.
        cache_dir: Optional directory for caching results.
        **kwargs: Keyword arguments to pass to the metric computations.

    Returns:
        A concatenated dataframe of the results of the case operators.
    """
    run_results = []
    # Loop over the case operators
    for case_operator in tqdm(case_operators):
        run_results.append(compute_case_operator(case_operator, cache_dir, **kwargs))
    return run_results


def _run_parallel(
    case_operators: list["cases.CaseOperator"],
    n_jobs: Optional[int] = None,
    **kwargs,
):
    """Run the case operators in parallel.

    The default parallelization is to use the number of available CPUs divided by 4
    threads per process.

    Args:
        case_operators: The case operators to run.
        n_jobs: The number of jobs to run in parallel. If None, defaults to the
        joblib backend default.
        kwargs: Keyword arguments to pass to the metric computations.

    Returns:
        A concatenated dataframe of the results of the case operators.
    """
    # Set the number of jobs to the number of processes if not provided
    if n_jobs is None:
        logger.warning("No number of jobs provided, using joblib backend default.")
    run_results = Parallel(n_jobs=n_jobs)(
        # None is the cache_dir, we can't cache in parallel mode
        delayed(compute_case_operator)(case_operator, None, **kwargs)
        for case_operator in tqdm(case_operators)
    )
    return run_results


def compute_case_operator(
    case_operator: "cases.CaseOperator",
    cache_dir: Optional[Path] = None,
    **kwargs,
):
    """Compute the results of a case operator.

    This method will compute the results of a case operator. It will build
    the target and forecast datasets,
    align them, compute the metrics, and return a concatenated dataframe of the results.

    Args:
        case_operator: The case operator to compute the results of.
        kwargs: Keyword arguments to pass to the metric computations.

    Returns:
        A concatenated dataframe of the results of the case operator.
    """
    forecast_ds, target_ds = _build_datasets(case_operator)
    # Check if any dimension has zero length
    if 0 in forecast_ds.sizes.values() or 0 in target_ds.sizes.values():
        return pd.DataFrame(columns=OUTPUT_COLUMNS)

    # Or, check if there aren't any dimensions
    elif len(forecast_ds.sizes) == 0 or len(target_ds.sizes) == 0:
        return pd.DataFrame(columns=OUTPUT_COLUMNS)
    # spatiotemporally align the target and forecast datasets dependent on the target
    aligned_forecast_ds, aligned_target_ds = (
        case_operator.target.maybe_align_forecast_to_target(forecast_ds, target_ds)
    )

    # compute and cache the datasets if requested
    if kwargs.get("pre_compute", False):
        aligned_forecast_ds, aligned_target_ds = _compute_and_maybe_cache(
            aligned_forecast_ds,
            aligned_target_ds,
            cache_dir=kwargs.get("cache_dir", None),
        )
    logger.info(
        f"Datasets built for case {case_operator.case_metadata.case_id_number}."
    )
    results = []
    # TODO: determine if derived variables need to be pushed here or at pre-compute
    for variables, metric in itertools.product(
        zip(
            case_operator.forecast.variables,
            case_operator.target.variables,
        ),
        case_operator.metric_list,
    ):
        results.append(
            _evaluate_metric_and_return_df(
                forecast_ds=aligned_forecast_ds,
                target_ds=aligned_target_ds,
                forecast_variable=variables[0],
                target_variable=variables[1],
                metric=metric,
                case_id_number=case_operator.case_metadata.case_id_number,
                event_type=case_operator.case_metadata.event_type,
                **kwargs,
            )
        )

        # cache the results of each metric if caching
        cache_dir = kwargs.get("cache_dir", None)
        if cache_dir:
            cache_path = Path(cache_dir) if isinstance(cache_dir, str) else cache_dir
            concatenated = utils._safe_concat(results, ignore_index=True)
            if not concatenated.empty:
                concatenated.to_pickle(cache_path / "results.pkl")

    return utils._safe_concat(results, ignore_index=True)


def _extract_standard_metadata(
    target_variable: Union[str, "derived.DerivedVariable"],
    metric: "metrics.BaseMetric",
    target_ds: xr.Dataset,
    forecast_ds: xr.Dataset,
    case_id_number: int,
    event_type: str,
) -> dict:
    """Extract standard metadata for output dataframe.

    This function centralizes the logic for extracting metadata from the
    evaluation context. Makes it easy to modify how metadata is extracted
    without changing the schema enforcement logic.

    Args:
        target_variable: The target variable
        metric: The metric instance
        target_ds: Target dataset
        forecast_ds: Forecast dataset
        case_id_number: Case ID number
        event_type: Event type string

    Returns:
        Dictionary of metadata for the output dataframe
    """
    return {
        "target_variable": target_variable,
        "metric": metric.name,
        "case_id_number": case_id_number,
        "event_type": event_type,
    }


def _ensure_output_schema(df: pd.DataFrame, **metadata) -> pd.DataFrame:
    """Ensure dataframe conforms to OUTPUT_COLUMNS schema.

    This function adds any provided metadata columns to the dataframe and validates
    that all OUTPUT_COLUMNS are present. Any missing columns will be filled with NaN
    and a warning will be logged.

    Args:
        df: Base dataframe (typically with 'value' column from metric result)
        **metadata: Key-value pairs for metadata columns (e.g., target_variable='temp')

    Returns:
        DataFrame with columns matching OUTPUT_COLUMNS specification

    Example:
        df = _ensure_output_schema(
            metric_df,
            target_variable=target_var,
            metric=metric.name,
            case_id_number=case_id,
            event_type=event_type
        )
    """
    # Add metadata columns
    for col, value in metadata.items():
        df[col] = value

    # Check for missing columns and warn
    missing_cols = set(OUTPUT_COLUMNS) - set(df.columns)

    # An output requires one of init_time or lead_time. init_time will be present for a
    # metric that assesses something in an entire model run, such as the onset error of
    # an event. Lead_time will be present for a metric that assesses something at a
    # specific forecast hour, such as RMSE. If neither are present, the output is
    # invalid. Both should not be present for one metric. Thus, one should always be
    # missing, which is intended behavior.
    init_time_missing = "init_time" in missing_cols
    lead_time_missing = "lead_time" in missing_cols

    # Check if exactly one of init_time or lead_time is missing
    if init_time_missing != lead_time_missing:
        missing_cols.discard("init_time")
        missing_cols.discard("lead_time")

    if missing_cols:
        logger.warning(f"Missing expected columns: {missing_cols}.")

    # Ensure all OUTPUT_COLUMNS are present (missing ones will be NaN)
    # and reorder to match OUTPUT_COLUMNS specification
    return df.reindex(columns=OUTPUT_COLUMNS)


def _evaluate_metric_and_return_df(
    forecast_ds: xr.Dataset,
    target_ds: xr.Dataset,
    forecast_variable: Union[str, Type["derived.DerivedVariable"]],
    target_variable: Union[str, Type["derived.DerivedVariable"]],
    metric: "metrics.BaseMetric",
    case_id_number: int,
    event_type: str,
    **kwargs,
):
    """Evaluate a metric and return a dataframe of the results.

    Args:
        forecast_ds: The forecast dataset.
        target_ds: The target dataset.
        forecast_variable: The forecast variable to evaluate.
        target_variable: The target variable to evaluate.
        metric: The metric to evaluate.
        case_id_number: The case id number.
        event_type: The event type.

    Returns:
        A dataframe of the results of the metric evaluation.
    """

    # Normalize variables to their string names if needed
    forecast_variable = _maybe_convert_variable_to_string(forecast_variable)
    target_variable = _maybe_convert_variable_to_string(target_variable)

    # TODO: remove this once we have a better way to handle metric
    # instantiation
    if isinstance(metric, type):
        metric = metric()
    logger.info(f"Computing metric {metric.name}... ")
    metric_result = metric.compute_metric(
        forecast_ds.get(forecast_variable, forecast_ds.data_vars),
        target_ds.get(target_variable, target_ds.data_vars),
        **kwargs,
    )
    # Convert to DataFrame and add metadata, ensuring OUTPUT_COLUMNS compliance
    df = metric_result.to_dataframe(name="value").reset_index()
    # TODO: add functionality for custom metadata columns
    metadata = _extract_standard_metadata(
        target_variable, metric, target_ds, forecast_ds, case_id_number, event_type
    )
    return _ensure_output_schema(df, **metadata)


def _maybe_convert_variable_to_string(
    variable: Union[str, Type["derived.DerivedVariable"]],
) -> str:
    """Convert a variable to its string representation."""
    if derived.is_derived_variable(variable):
        return variable.name  # type: ignore
    else:
        return variable  # type: ignore


def _build_datasets(
    case_operator: "cases.CaseOperator",
) -> tuple[xr.Dataset, xr.Dataset]:
    """Build the target and forecast datasets for a case operator.

    This method will process through all stages of the pipeline for the target and
    forecast datasets, including preprocessing, variable renaming, and subsetting.
    """
    logger.info("Running target pipeline... ")
    target_ds = run_pipeline(case_operator.case_metadata, case_operator.target)
    logger.info("Running forecast pipeline... ")
    forecast_ds = run_pipeline(case_operator.case_metadata, case_operator.forecast)
    # Check if any dimension has zero length
    zero_length_dims = [dim for dim, size in forecast_ds.sizes.items() if size == 0]
    if zero_length_dims:
        if "valid_time" in zero_length_dims:
            logger.warning(
                f"Forecast dataset for case "
                f"{case_operator.case_metadata.case_id_number} "
                f"has no data for case time range "
                f"{case_operator.case_metadata.start_date} to "
                f"{case_operator.case_metadata.end_date}."
            )
        else:
            logger.warning(
                f"Forecast dataset for case "
                f"{case_operator.case_metadata.case_id_number} "
                f"has zero-length dimensions {zero_length_dims} for case time range "
                f"{case_operator.case_metadata.start_date} "
                f"to {case_operator.case_metadata.end_date}."
            )
        return xr.Dataset(), xr.Dataset()
    return (forecast_ds, target_ds)


def _compute_and_maybe_cache(
    *datasets: xr.Dataset, cache_dir: Optional[Union[str, Path]]
) -> list[xr.Dataset]:
    """Compute and cache the datasets if caching."""
    logger.info("Computing datasets... ")
    computed_datasets = [dataset.compute() for dataset in datasets]
    if cache_dir:
<<<<<<< HEAD
        raise NotImplementedError("Caching is not implemented yet.")
        # (computed_dataset.to_netcdf(self.cache_dir) for computed_dataset in
        # computed_datasets)
=======
        raise NotImplementedError("Caching is not implemented yet")
>>>>>>> 948d18b6
    return computed_datasets


def run_pipeline(
    case_metadata: "cases.IndividualCase",
    input_data: "inputs.InputBase",
) -> xr.Dataset:
    """Shared method for running an input pipeline.

    Args:
        case_metadata: The case metadata to run the pipeline on.
        input_data: The input data to run the pipeline on.

    Returns:
        The processed input data as an xarray dataset.
    """
    # Open data and process through pipeline steps
    data = (
        # Opens data from user-defined source
        input_data.open_and_maybe_preprocess_data_from_source()
        # Maps variable names to the input data if not already using EWB
        # naming conventions
        .pipe(input_data.maybe_map_variable_names)
        # subsets the input data to the variables defined in the input data
        .pipe(inputs.maybe_subset_variables, variables=input_data.variables)
        # Subsets the input data using case metadata
        .pipe(
            input_data.subset_data_to_case,
            case_metadata=case_metadata,
        )
        # Converts the input data to an xarray dataset if it is not already
        .pipe(input_data.maybe_convert_to_dataset)
        # Adds the name of the dataset to the dataset attributes
        .pipe(input_data.add_source_to_dataset_attrs)
        # Derives variables if needed
        .pipe(
            derived.maybe_derive_variables,
            variables=input_data.variables,
            case_metadata=case_metadata,
        )
    )
    return data<|MERGE_RESOLUTION|>--- conflicted
+++ resolved
@@ -432,13 +432,7 @@
     logger.info("Computing datasets... ")
     computed_datasets = [dataset.compute() for dataset in datasets]
     if cache_dir:
-<<<<<<< HEAD
-        raise NotImplementedError("Caching is not implemented yet.")
-        # (computed_dataset.to_netcdf(self.cache_dir) for computed_dataset in
-        # computed_datasets)
-=======
         raise NotImplementedError("Caching is not implemented yet")
->>>>>>> 948d18b6
     return computed_datasets
 
 
