--- conflicted
+++ resolved
@@ -115,18 +115,12 @@
     Returns:
         An xarray Dataset containing the evaluation results for the case.
     """
-<<<<<<< HEAD
     variable_subset_ds = individual_case._subset_data_vars(forecast_dataset)
     time_subset_forecast_ds = individual_case._subset_valid_times(variable_subset_ds)
-=======
-    time_subset_forecast_ds = individual_case._subset_valid_times(forecast_dataset)
-
->>>>>>> 2f7a9be2
     # Check if forecast data is available for the case, if not, return None
     forecast_exists = individual_case._check_for_forecast_data_availability(
         time_subset_forecast_ds
     )
-<<<<<<< HEAD
     if not forecast_exists:
         return None
     if gridded_obs is not None:
@@ -144,30 +138,10 @@
             time_subset_gridded_obs_ds,
             time_subset_forecast_ds[list(time_subset_forecast_ds.keys())],
             join="inner",
-=======
-    # Each event type has a unique subsetting procedure
-    spatiotemporal_subset_ds = individual_case.perform_subsetting_procedure(
-        time_subset_forecast_ds
-    )
-    if not forecast_exists:
-        return None
-    if point_obs is not None:
-        pass
-    if gridded_obs is not None:
-        data_vars = {}
-        time_subset_gridded_obs_ds = individual_case._subset_valid_times(gridded_obs)
-        gridded_obs = individual_case.perform_subsetting_procedure(
-            time_subset_gridded_obs_ds
-        )
-        # Align gridded_obs and forecast_dataset by time
-        time_subset_gridded_obs_ds, spatiotemporal_subset_ds = xr.align(
-            time_subset_gridded_obs_ds, spatiotemporal_subset_ds, join="inner"
->>>>>>> 2f7a9be2
         )
         spatiotemporal_subset_ds = spatiotemporal_subset_ds.compute()
         time_subset_gridded_obs_ds = time_subset_gridded_obs_ds.compute()
         for metric in individual_case.metrics_list:
-<<<<<<< HEAD
             metric_instance = metric()
             result = metric_instance.compute(
                 spatiotemporal_subset_ds, time_subset_gridded_obs_ds
@@ -181,14 +155,6 @@
         )
     if point_obs is not None:
         pass
-=======
-            result = metric().compute(
-                spatiotemporal_subset_ds, time_subset_gridded_obs_ds
-            )
-            data_vars[metric.name] = result
-
-        return xr.Dataset(data_vars)
->>>>>>> 2f7a9be2
 
 
 def _open_forecast_dataset(
@@ -224,11 +190,7 @@
         forecast_dataset = utils._open_mlwp_kerchunk_reference_jsons(
             file_list, forecast_schema_config
         )
-<<<<<<< HEAD
         forecast_dataset = utils.convert_longitude_to_180(forecast_dataset)
-=======
-    forecast_dataset = utils.convert_longitude_to_180(forecast_dataset)
->>>>>>> 2f7a9be2
     return forecast_dataset
 
 
@@ -245,10 +207,6 @@
             storage_options=dict(token="anon"),
         )
         gridded_obs = utils.convert_longitude_to_180(gridded_obs)
-<<<<<<< HEAD
-=======
-
->>>>>>> 2f7a9be2
     if point_obs is None and gridded_obs is None:
         raise ValueError("No gridded or point observation data provided.")
     return point_obs, gridded_obs