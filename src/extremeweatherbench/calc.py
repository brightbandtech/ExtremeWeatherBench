from typing import Literal, Optional, Sequence, Union

import numpy as np
import numpy.typing as npt
import regionmask
import scores.categorical as categorical
import xarray as xr

sat_press_0c: float = 6.112  # Saturation vapor pressure at 0°C (hPa)

epsilon: float = 0.6219569100577033  # Ratio of molecular weights (H2O/dry air)
sat_press_0c: float = 6.112  # Saturation vapor pressure at 0°C (hPa)
g0: float = 9.80665  # Standard gravity (m/s^2)


def convert_from_cartesian_to_latlon(
    input_point: Union[np.ndarray, tuple[float, float]],
    latitude: xr.DataArray,
    longitude: xr.DataArray,
) -> tuple[float, float]:
    """Convert point from cartesian coordinate system to lat/lon.

    Args:
        input_point: Point as tuple (y, x) in cartesian system
        latitude: Latitude DataArray
        longitude: Longitude DataArray

    Returns:
        Tuple (latitude, longitude) in degrees
    """
    lat_idx = int(input_point[0])
    lon_idx = int(input_point[1])
    return (
        latitude.isel(latitude=lat_idx).values,
        longitude.isel(longitude=lon_idx).values,
    )


def mixing_ratio(
    partial_pressure: float | npt.NDArray, total_pressure: float | npt.NDArray
) -> float | npt.NDArray[np.float64]:
    r"""Calculate the mixing ratio of water vapor in air.

    Uses the formula: $w = (\epsilon * e) / (p - e)$ where $\epsilon = 0.622$.

    Args:
        partial_pressure: Water vapor partial pressure in hPa.
        total_pressure: Total atmospheric pressure in hPa.

    Returns:
        numpy.ndarray: Mixing ratio in kg/kg (dimensionless).

    Notes:
        - Mixing ratio is approximately constant with height for unsaturated air
        - Values typically range from 0 to ~0.025 kg/kg in the atmosphere
        - ε (epsilon) = 0.622 is the ratio of molecular weights (H2O/dry air)
    """
    # Suppress warnings for this specific calculation
    with np.errstate(divide="ignore", invalid="ignore"):
        return epsilon * partial_pressure / (total_pressure - partial_pressure)


def saturation_vapor_pressure(
    temperature: float | npt.NDArray,
) -> npt.NDArray[np.float64]:
    r"""Calculate saturation vapor pressure using the Clausius-Clapeyron equation.

    Uses the Magnus formula approximation which is accurate for temperatures
    between -40°C and +50°C. Formula:

    $$e_ = 6.112 \times \exp\left(\frac{17.67*T}{T+243.5}\right)$$

    Args:
        temperature: Temperature values in Celsius (can be scalar or array).

    Returns:
        numpy.ndarray: Saturation vapor pressure values in hPa.

    Notes:
        - Based on the Magnus formula which is accurate within ±0.1% for typical
          atmospheric temperatures
        - Saturation vapor pressure increases exponentially with temperature
        - At 0°C: ~6.11 hPa, at 20°C: ~23.4 hPa, at 30°C: ~42.4 hPa
    """
    # Suppress overflow warnings for this calculation
    with np.errstate(over="ignore", invalid="ignore"):
        return sat_press_0c * np.exp(17.67 * temperature / (temperature + 243.5))


def saturation_mixing_ratio(
    pressure: float | npt.NDArray, temperature: float | npt.NDArray
) -> npt.NDArray[np.float64]:
    """Calculates the saturation mixing ratio of a parcel.

    Args:
        pressure: Pressure values in hPa
        temperature: Temperature values in C

    Returns:
        Saturation mixing ratio values in kg/kg
    """
    return mixing_ratio(saturation_vapor_pressure(temperature), pressure)


def haversine_distance(
    input_a: Sequence[Union[float, xr.DataArray]],
    input_b: Sequence[Union[float, xr.DataArray]],
    units: Literal["km", "kilometers", "deg", "degrees"] = "km",
) -> Union[float, xr.DataArray]:
    """Calculate the great-circle/haversine distance between two points on the Earth's
    surface.

    Args:
        input_a: The first point, represented as an ndarray of shape (2,n) in
            degrees lat/lon.
        input_b: The second point(s), represented as an ndarray of shape (2,n)
            in degrees lat/lon.

    Returns:
        The great-circle distance between the two points in kilometers.
    """
    # Convert to radians for calculations
    lat1 = np.radians(input_a[0])
    lon1 = np.radians(input_a[1])
    lat2 = np.radians(input_b[0])
    lon2 = np.radians(input_b[1])

    # Haversine formula for great circle distance
    dlon = lon2 - lon1
    dlat = lat2 - lat1
    a = np.sin(dlat / 2) ** 2 + np.cos(lat1) * np.cos(lat2) * np.sin(dlon / 2) ** 2
    c = 2 * np.arcsin(np.sqrt(a))
    if units == "km" or units == "kilometers":
        return 6371 * c
    elif units == "deg" or units == "degrees":
        return np.degrees(c)  # Convert back to degrees
    else:
        raise ValueError(f"Invalid units: {units}")


def great_circle_mask(
    ds: xr.Dataset, latlon_point: tuple[float, float], radius_degrees: float
) -> xr.DataArray:
    """Create a circular mask based on great circle distance for an xarray dataset.

    Args:
        ds: Dataset with 'latitude' and 'longitude' coordinates.
        latlon_point: Tuple containing (latitude, longitude) of the center point.
        radius_degrees: Radius in degrees of great circle distance.

    Returns:
        Boolean mask where True indicates points within the radius.
    """

    distance = haversine_distance(
        latlon_point, (ds.latitude, ds.longitude), units="deg"
    )
    # Create mask as xarray DataArray
    if isinstance(distance, xr.DataArray):
        mask = distance <= radius_degrees
    else:
        # If distance is a scalar, create a DataArray mask
        mask = xr.full_like(ds.latitude, distance <= radius_degrees, dtype=bool)

    return mask


def orography(ds: xr.Dataset) -> xr.DataArray:
    """Calculate the orography from the geopotential at the surface using ERA5.

    Args:
        ds: The potential xarray dataset to calculate the orography from.

    Returns:
        The orography as an xarray DataArray.
    """

    if "geopotential_at_surface" in ds.variables:
        return ds["geopotential_at_surface"].isel(time=0) / g0
    else:
        # Import inputs here to avoid circular import
        from extremeweatherbench import inputs

        era5 = xr.open_zarr(
            inputs.ARCO_ERA5_FULL_URI,
            chunks=None,
            storage_options=dict(token="anon"),
        )
        return (
            era5.isel(time=1000000)["geopotential_at_surface"].sel(
                latitude=ds.latitude, longitude=ds.longitude
            )
            / g0
        )


def pressure_at_surface(orography_da: xr.DataArray) -> xr.DataArray:
    """Calculate the pressure at the surface, based on orography.

    The dataarray is orography (geopotential at the surface/g0).

    Args:
        orography_da: The orography dataarray.

    Returns:
        The pressure at the surface of the dataarray in Pa.
    """
    return 101325 * (1 - 2.25577e-5 * orography_da) ** 5.25579


def maybe_calculate_wind_speed(ds: xr.Dataset) -> xr.Dataset:
    """Maybe prepare wind data by computing wind speed.

    If the wind speed is not already present, it will be computed from the eastward
    and northward wind components (u and v). If the wind speed is already present, the
    dataset is returned as is.

    Args:
        ds: The dataset to prepare the wind data from.

    Returns:
        A dataset with the wind speed computed if it is not already present.
    """

    has_wind_speed = "surface_wind_speed" in ds.data_vars
    has_wind_components = (
        "surface_eastward_wind" in ds.data_vars
        and "surface_northward_wind" in ds.data_vars
    )

    # If we don't have wind speed but have components, compute it
    if not has_wind_speed and has_wind_components:
        ds["surface_wind_speed"] = np.hypot(
            ds["surface_eastward_wind"], ds["surface_northward_wind"]
        )

    return ds


def geopotential_thickness(
    da: xr.DataArray,
    top_level_value: int = 300,
    bottom_level_value: int = 500,
    geopotential: bool = False,
) -> xr.DataArray:
    """Generate the geopotential thickness from the geopotential heights.

    Args:
        da: The xarray DataArray to generate the geopotential thickness from.
        top_level_value: The value of the top level to generate the geopotential
            thickness from.
        bottom_level_value: The value of the bottom level to generate the
            geopotential thickness from.
        geopotential: Whether the input DataArray is geopotential height or
        geopotential (default is geopotential height).

    Returns:
        The geopotential thickness as an xarray DataArray.
    """
    geopotential_heights = da.sel({"level": top_level_value})
    geopotential_height_bottom = da.sel({"level": bottom_level_value})
    if geopotential:
        geopotential_thickness = (
            geopotential_heights - geopotential_height_bottom
        ) / 9.80665
    else:
        geopotential_thickness = geopotential_heights - geopotential_height_bottom
    geopotential_thickness.attrs = dict(
        description="Geopotential thickness of level and 500 hPa", units="m"
    )
    return geopotential_thickness


def nantrapezoid(
    y: np.ndarray,
    x: np.ndarray | None = None,
    dx: float = 1.0,
    axis: int = -1,
):
    """Trapezoid rule for arrays with nans.

    Identical to np.trapezoid but with nans handled correctly in the summation.
    """
    y = np.asanyarray(y)
    if x is None:
        # Create an array of the step size
        d = np.full(y.shape[axis] - 1, dx) if y.shape[axis] > 1 else np.array([dx])
        # reshape to correct shape
        shape = [1] * y.ndim
        shape[axis] = d.shape[0]
        d = d.reshape(shape)
    else:
        x = np.asanyarray(x)
        if x.ndim == 1:
            d = np.diff(x)
            # reshape to correct shape
            shape = [1] * y.ndim
            shape[axis] = d.shape[0]
            d = d.reshape(shape)
        else:
            d = np.diff(x, axis=axis)
    if y.ndim != d.ndim:
        d = np.expand_dims(d, axis=1)
    nd = y.ndim
    slice1 = [slice(None)] * nd
    slice2 = [slice(None)] * nd
    slice1[axis] = slice(1, None)
    slice2[axis] = slice(None, -1)
    try:
        # This is the only location different from np.trapezoid
        ret = np.nansum(d * (y[tuple(slice1)] + y[tuple(slice2)]) / 2.0, axis=axis)
    except ValueError:
        # Operations didn't work, cast to ndarray
        d = np.asarray(d)
        y = np.asarray(y)
        ret = np.add.reduce(d * (y[tuple(slice1)] + y[tuple(slice2)]) / 2.0, axis)
    return ret


def specific_humidity_from_relative_humidity(
    air_temperature: xr.DataArray, relative_humidity: xr.DataArray, levels: xr.DataArray
) -> xr.DataArray:
    """Compute specific humidity from relative humidity and air temperature.

    Args:
        data: The xarray dataset to compute the specific humidity from containing
        levels (hPa), air_temperature (Kelvin), and relative_humidity. If level is not
        included in the dataset, assumed to be surface pressure.

    Returns:
        A DataArray of specific humidity.
    """
    # Compute saturation mixing ratio; air temperature must be in Kelvin
    sat_mixing_ratio = saturation_mixing_ratio(levels, air_temperature - 273.15)

    # Calculate specific humidity using saturation mixing ratio, epsilon,
    # and relative humidity
    mixing_ratio = (
        epsilon
        * sat_mixing_ratio
        * relative_humidity
        / (epsilon + sat_mixing_ratio * (1 - relative_humidity))
    )
    specific_humidity = mixing_ratio / (1 + mixing_ratio)
    return specific_humidity


def find_land_intersection(
    mask: xr.DataArray, land_mask: Optional[xr.DataArray] = None
) -> xr.DataArray:
    """Find points where a data mask intersects with a land mask.

    Args:
        mask: a boolean mask of data locations that includes latitude and longitude
        land_mask: a boolean mask of land locations

    Returns:
        a mask of points where AR overlaps with land
    """
    if land_mask is None:
        land_mask = regionmask.defined_regions.natural_earth_v5_0_0.land_110.mask(
            mask.longitude, mask.latitude
        )
        land_mask = land_mask.where(np.isnan(land_mask), 1).where(land_mask == 0, 0)

    # Use the scores.categorical library to compute the binary mask (true positives)
    contingency_manager = categorical.BinaryContingencyManager(mask, land_mask)
    # return the true positive mask, where mask is true and land is true
    return contingency_manager.tp


def dewpoint_from_specific_humidity(pressure: float, specific_humidity: float) -> float:
    r"""Calculate dewpoint from specific humidity.

    This computation follows the methodology used in
    `metpy.calc.dewpoint_from_specific_humidity`. Given specific humidity $q$, mixing
    ratio $w$, and pressure $p$, we compute first $w = q / (1 - q)$ and
    $e = p w / (w + \epsilon)$ where $\epsilon=0.622$ is the ratio of the molecular
    weights of water and dry air and $e$ is the partial pressure of water vapor.

    Then, we invert the Bolton (1980) formula to get the dewpoint $T_d$ given $e$:

    $$T_d =\frac{243.5 \log(e / 6.112)}{17.67 - \log(e / 6.112)}$$

    Args:
        pressure: The ambient pressure in hPa.
        specific_humidity: The specific humidity in kg/kg.

    Returns:
        The dewpoint in Kelvin.
    """
    # NOTE: there are some pathological cases where the specific humidity is negative
    # in some NWP and MLWP data sources. For safety, you should restrict the specific
    # humidity to the interval [1e-10, 1], which addresses this and should preserve the
    # remaining physical constraints.
    w = specific_humidity / (1.0 - specific_humidity)
    e = pressure * w / (w + 0.622)
    T_d = 243.5 * np.log(e / 6.112) / (17.67 - np.log(e / 6.112))
    return T_d + 273.15


def saturation_vapor_pressure(temperature: Union[float, np.ndarray]) -> np.ndarray:
    """Calculate saturation vapor pressure using the Clausius-Clapeyron equation.

    Uses the Magnus formula approximation which is accurate for temperatures
    between -40°C and +50°C. Formula: es = 6.112 * exp(17.67*T/(T+243.5))

    Args:
        temperature: Temperature values in Celsius (can be scalar or array).

    Returns:
        numpy.ndarray: Saturation vapor pressure values in hPa.

    Notes:
<<<<<<< HEAD
        - Based on the Magnus formula which is accurate within ±0.1% for typical
          atmospheric temperatures
        - Saturation vapor pressure increases exponentially with temperature
        - At 0°C: ~6.11 hPa, at 20°C: ~23.4 hPa, at 30°C: ~42.4 hPa
=======
        - Temperature, dewpoint, and geopotential must have matching dimensions/shape
        - Pressure can be 1D (just level) for isobaric data - will be broadcast
            automatically
        - The pressure_dim must be present in all input arrays with the same size
        - Pressure levels should be in descending order (surface to top)
        - For Dask arrays, pressure_dim MUST be in a single chunk
        - Recommended chunking: All spatial dims in one chunk, 1 time step per chunk
          Example: (time=1, lat=*, lon=*, level=*) where * means all values
        - For large ERA5-like grids (lat * lon > 10k points): parallel=True is optimal
        - Dask distributed + large chunks + parallel=True: ~8-10x speedup vs serial
        - NumPy arrays: parallel=True provides multi-core speedup automatically
        - The parallel overhead is negligible for chunks >1000 profiles
>>>>>>> bbf9ae50
    """
    # Suppress overflow warnings for this calculation
    with np.errstate(over="ignore", invalid="ignore"):
        return sat_press_0c * np.exp(17.67 * temperature / (temperature + 243.5))<|MERGE_RESOLUTION|>--- conflicted
+++ resolved
@@ -396,42 +396,4 @@
     w = specific_humidity / (1.0 - specific_humidity)
     e = pressure * w / (w + 0.622)
     T_d = 243.5 * np.log(e / 6.112) / (17.67 - np.log(e / 6.112))
-    return T_d + 273.15
-
-
-def saturation_vapor_pressure(temperature: Union[float, np.ndarray]) -> np.ndarray:
-    """Calculate saturation vapor pressure using the Clausius-Clapeyron equation.
-
-    Uses the Magnus formula approximation which is accurate for temperatures
-    between -40°C and +50°C. Formula: es = 6.112 * exp(17.67*T/(T+243.5))
-
-    Args:
-        temperature: Temperature values in Celsius (can be scalar or array).
-
-    Returns:
-        numpy.ndarray: Saturation vapor pressure values in hPa.
-
-    Notes:
-<<<<<<< HEAD
-        - Based on the Magnus formula which is accurate within ±0.1% for typical
-          atmospheric temperatures
-        - Saturation vapor pressure increases exponentially with temperature
-        - At 0°C: ~6.11 hPa, at 20°C: ~23.4 hPa, at 30°C: ~42.4 hPa
-=======
-        - Temperature, dewpoint, and geopotential must have matching dimensions/shape
-        - Pressure can be 1D (just level) for isobaric data - will be broadcast
-            automatically
-        - The pressure_dim must be present in all input arrays with the same size
-        - Pressure levels should be in descending order (surface to top)
-        - For Dask arrays, pressure_dim MUST be in a single chunk
-        - Recommended chunking: All spatial dims in one chunk, 1 time step per chunk
-          Example: (time=1, lat=*, lon=*, level=*) where * means all values
-        - For large ERA5-like grids (lat * lon > 10k points): parallel=True is optimal
-        - Dask distributed + large chunks + parallel=True: ~8-10x speedup vs serial
-        - NumPy arrays: parallel=True provides multi-core speedup automatically
-        - The parallel overhead is negligible for chunks >1000 profiles
->>>>>>> bbf9ae50
-    """
-    # Suppress overflow warnings for this calculation
-    with np.errstate(over="ignore", invalid="ignore"):
-        return sat_press_0c * np.exp(17.67 * temperature / (temperature + 243.5))+    return T_d + 273.15