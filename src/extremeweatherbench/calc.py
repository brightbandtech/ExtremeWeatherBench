from typing import Literal, Sequence, Union

import numpy as np
import xarray as xr

from extremeweatherbench import inputs


def convert_from_cartesian_to_latlon(
    input_point: Union[np.ndarray, tuple[float, float]], ds_mapping: xr.Dataset
) -> tuple[float, float]:
    """Convert a point from the cartesian coordinate system to the lat/lon coordinate
    system.

    Args:
        input_point: The point to convert, represented as a tuple (y, x) in the
            cartesian coordinate system.
        ds_mapping: The dataset containing the latitude and longitude
            coordinates.

    Returns:
        The point in the lat/lon coordinate system, represented as a tuple
        (latitude, longitude) in degrees.
    """
    return (
        ds_mapping.isel(
            latitude=int(input_point[0]), longitude=int(input_point[1])
        ).latitude.values,
        ds_mapping.isel(
            latitude=int(input_point[0]), longitude=int(input_point[1])
        ).longitude.values,
    )


def calculate_haversine_distance(
    input_a: Sequence[float],
    input_b: Sequence[Union[float, xr.DataArray]],
    units: Literal["km", "kilometers", "deg", "degrees"] = "km",
) -> Union[float, xr.DataArray]:
    """Calculate the great-circle distance between two points on the Earth's surface.

    Args:
        input_a: The first point, represented as an ndarray of shape (2,n) in
            degrees lat/lon.
        input_b: The second point(s), represented as an ndarray of shape (2,n)
            in degrees lat/lon.

    Returns:
        The great-circle distance between the two points in kilometers.
    """
    # Convert to radians for calculations
    lat1 = np.radians(input_a[0])
    lon1 = np.radians(input_a[1])
    lat2 = np.radians(input_b[0])
    lon2 = np.radians(input_b[1])

    # Haversine formula for great circle distance
    dlon = lon2 - lon1
    dlat = lat2 - lat1
    a = np.sin(dlat / 2) ** 2 + np.cos(lat1) * np.cos(lat2) * np.sin(dlon / 2) ** 2
    c = 2 * np.arcsin(np.sqrt(a))
    if units == "km" or units == "kilometers":
        return 6371 * c
    elif units == "deg" or units == "degrees":
        return np.degrees(c)  # Convert back to degrees
    else:
        raise ValueError(f"Invalid units: {units}")


def create_great_circle_mask(
    ds: xr.Dataset, latlon_point: tuple[float, float], radius_degrees: float
) -> xr.DataArray:
    """Create a circular mask based on great circle distance for an xarray dataset.

    Args:
        ds: Dataset with 'latitude' and 'longitude' coordinates.
        latlon_point: Tuple containing (latitude, longitude) of the center point.
        radius_degrees: Radius in degrees of great circle distance.

    Returns:
        Boolean mask where True indicates points within the radius.
    """

    distance = calculate_haversine_distance(
        latlon_point, (ds.latitude, ds.longitude), units="deg"
    )
    # Create mask as xarray DataArray
    if isinstance(distance, xr.DataArray):
        mask = distance <= radius_degrees
    else:
        # If distance is a scalar, create a DataArray mask
        mask = xr.full_like(ds.latitude, distance <= radius_degrees, dtype=bool)

    return mask


def orography(ds: xr.Dataset) -> xr.DataArray:
    """Calculate the orography from the geopotential at the surface using ERA5.

    Args:
        ds: The potential xarray dataset to calculate the orography from.

    Returns:
        The orography as an xarray DataArray.
    """
    if "geopotential_at_surface" in ds.variables:
<<<<<<< HEAD
        # Take the first time slice since orography is time-independent
=======
>>>>>>> 39937012
        return ds["geopotential_at_surface"].isel(time=0) / 9.80665
    else:
        era5 = xr.open_zarr(
            inputs.ARCO_ERA5_FULL_URI,
            chunks=None,
            storage_options=dict(token="anon"),
        )
        return (
            era5.isel(time=1000000)["geopotential_at_surface"].sel(
                latitude=ds.latitude, longitude=ds.longitude
            )
            / 9.80665
        )


def calculate_pressure_at_surface(orography_da: xr.DataArray) -> xr.DataArray:
    """Calculate the pressure at the surface, based on orography.

    The dataarray is orography (geopotential at the surface/g0).

    Args:
        orography_da: The orography dataarray.

    Returns:
        The pressure at the surface of the dataarray in Pa.
    """
    return 101325 * (1 - 2.25577e-5 * orography_da) ** 5.25579


def calculate_wind_speed(ds: xr.Dataset) -> xr.DataArray:
    """Calculate wind speed from available wind data.

    Args:
        ds: The xarray dataset to calculate the wind speed from.

    Returns:
        The wind speed as an xarray DataArray.
    """
    if "surface_wind_speed" in ds.data_vars:
        return ds["surface_wind_speed"]
    elif (
        "surface_eastward_wind" in ds.data_vars
        and "surface_northward_wind" in ds.data_vars
    ):
<<<<<<< HEAD
        return np.hypot(
            ds["surface_eastward_wind"],
            ds["surface_northward_wind"],
        )
=======
        return np.hypot(ds["surface_eastward_wind"], ds["surface_northward_wind"])
>>>>>>> 39937012
    else:
        raise ValueError("No suitable wind speed variables found in dataset")


def generate_geopotential_thickness(
    ds: xr.Dataset,
    var_name: str = "geopotential",
    level_name: str = "level",
<<<<<<< HEAD
    top_level_value: int | Sequence[int] = 300,
=======
    top_level_value: int = 300,
>>>>>>> 39937012
    bottom_level_value: int = 500,
) -> xr.DataArray:
    """Generate the geopotential thickness from the geopotential heights.

    Args:
        ds: The xarray dataset to generate the geopotential thickness from.
        var_name: The name of the variable to generate the geopotential thickness from.
        level_name: The name of the level to generate the geopotential thickness from.
        top_level_value: The value of the top level to generate the geopotential
            thickness from.
        bottom_level_value: The value of the bottom level to generate the
            geopotential thickness from.

    Returns:
        The geopotential thickness as an xarray DataArray.
    """
    geopotential_heights = ds[var_name].sel({level_name: top_level_value})
    geopotential_height_bottom = ds[var_name].sel({level_name: bottom_level_value})
    geopotential_thickness = (
        geopotential_heights - geopotential_height_bottom
    ) / 9.80665
    geopotential_thickness.attrs = dict(
        description="Geopotential thickness of level and 500 hPa", units="m"
    )
    return geopotential_thickness


def nantrapezoid(
    y: np.ndarray,
    x: np.ndarray | None = None,
    dx: float = 1.0,
    axis: int = -1,
):
    """Trapezoid rule for arrays with nans.

    Identical to np.trapezoid but with nans handled correctly in the summation.
    """
    y = np.asanyarray(y)
    if x is None:
        # Create an array of the step size
        d = np.full(y.shape[axis] - 1, dx) if y.shape[axis] > 1 else np.array([dx])
        # reshape to correct shape
        shape = [1] * y.ndim
        shape[axis] = d.shape[0]
        d = d.reshape(shape)
    else:
        x = np.asanyarray(x)
        if x.ndim == 1:
            d = np.diff(x)
            # reshape to correct shape
            shape = [1] * y.ndim
            shape[axis] = d.shape[0]
            d = d.reshape(shape)
        else:
            d = np.diff(x, axis=axis)
    if y.ndim != d.ndim:
        d = np.expand_dims(d, axis=1)
    nd = y.ndim
    slice1 = [slice(None)] * nd
    slice2 = [slice(None)] * nd
    slice1[axis] = slice(1, None)
    slice2[axis] = slice(None, -1)
    try:
        # This is the only location different from np.trapezoid
        ret = np.nansum(d * (y[tuple(slice1)] + y[tuple(slice2)]) / 2.0, axis=axis)
    except ValueError:
        # Operations didn't work, cast to ndarray
        d = np.asarray(d)
        y = np.asarray(y)
        ret = np.add.reduce(d * (y[tuple(slice1)] + y[tuple(slice2)]) / 2.0, axis)
    return ret<|MERGE_RESOLUTION|>--- conflicted
+++ resolved
@@ -104,10 +104,6 @@
         The orography as an xarray DataArray.
     """
     if "geopotential_at_surface" in ds.variables:
-<<<<<<< HEAD
-        # Take the first time slice since orography is time-independent
-=======
->>>>>>> 39937012
         return ds["geopotential_at_surface"].isel(time=0) / 9.80665
     else:
         era5 = xr.open_zarr(
@@ -152,14 +148,7 @@
         "surface_eastward_wind" in ds.data_vars
         and "surface_northward_wind" in ds.data_vars
     ):
-<<<<<<< HEAD
-        return np.hypot(
-            ds["surface_eastward_wind"],
-            ds["surface_northward_wind"],
-        )
-=======
         return np.hypot(ds["surface_eastward_wind"], ds["surface_northward_wind"])
->>>>>>> 39937012
     else:
         raise ValueError("No suitable wind speed variables found in dataset")
 
@@ -168,11 +157,7 @@
     ds: xr.Dataset,
     var_name: str = "geopotential",
     level_name: str = "level",
-<<<<<<< HEAD
-    top_level_value: int | Sequence[int] = 300,
-=======
     top_level_value: int = 300,
->>>>>>> 39937012
     bottom_level_value: int = 500,
 ) -> xr.DataArray:
     """Generate the geopotential thickness from the geopotential heights.
