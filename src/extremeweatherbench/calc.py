--- conflicted
+++ resolved
@@ -1,27 +1,17 @@
 from typing import Literal, Optional, Sequence, Union
 
 import numpy as np
-<<<<<<< HEAD
-import shapely
-import xarray as xr
-
-from extremeweatherbench import utils
-from extremeweatherbench._cape import (
-    _compute_batch_parallel as compute_ml_cape_cin_parallel,
-)
-from extremeweatherbench._cape import (
-    _compute_batch_serial as compute_ml_cape_cin_serial,
-)
-=======
 import numpy.typing as npt
 import regionmask
 import scores.categorical as categorical
+import shapely
 import xarray as xr
+
+from extremeweatherbench import utils
 
 epsilon: float = 0.6219569100577033  # Ratio of molecular weights (H2O/dry air)
 sat_press_0c: float = 6.112  # Saturation vapor pressure at 0°C (hPa)
 g0: float = 9.80665  # Standard gravity (m/s^2)
->>>>>>> 03c7201e
 
 
 def convert_from_cartesian_to_latlon(
@@ -328,25 +318,10 @@
     return ret
 
 
-<<<<<<< HEAD
-def dewpoint_from_specific_humidity(pressure: float, specific_humidity: float) -> float:
-    r"""Calculate dewpoint from specific humidity.
-
-    This computation follows the methodology used in
-    `metpy.calc.dewpoint_from_specific_humidity`. Given specific humidity $q$,
-    mixing ratio $w$, and pressure $p$, we compute first $w = q / (1 - q)$ and
-    $e = p w / (w + \epsilon)$ where $\epsilon=0.622$ is the ratio of the molecular
-    weights of water and dry air and $e$ is the partial pressure of water vapor.
-
-    Then, we invert the Bolton (1980) formula to get the dewpoint $T_d$ given $e$:
-
-    $$T_d =\frac{243.5 \log(e / 6.112)}{17.67 - \log(e / 6.112)}$$
-=======
 def specific_humidity_from_relative_humidity(
     air_temperature: xr.DataArray, relative_humidity: xr.DataArray, levels: xr.DataArray
 ) -> xr.DataArray:
     """Compute specific humidity from relative humidity and air temperature.
->>>>>>> 03c7201e
 
     Args:
         air_temperature: Air temperature in Kelvin.
@@ -356,32 +331,6 @@
     Returns:
         A DataArray of specific humidity in kg/kg.
     """
-<<<<<<< HEAD
-    # NOTE: there are some pathological cases where the specific humidity is negative
-    # in some NWP and MLWP data sources. For safety, you should restrict the specific
-    # humidity to the interval [1e-10, 1], which addresses this and should preserve the
-    # remaining physical constraints.
-    w = specific_humidity / (1.0 - specific_humidity)
-    e = pressure * w / (w + 0.622)
-    T_d = 243.5 * np.log(e / 6.112) / (17.67 - np.log(e / 6.112))
-    return T_d + 273.15
-
-
-def compute_mixed_layer_cape(
-    pressure: xr.DataArray,
-    temperature: xr.DataArray,
-    dewpoint: xr.DataArray,
-    geopotential: xr.DataArray,
-    pressure_dim: str = "level",
-    depth: float = 100.0,
-    parallel: bool = True,
-) -> xr.DataArray:
-    """Compute mixed-layer CAPE from thermodynamic profiles.
-
-    This function applies the optimized CAPE/CIN calculation to xarray DataArrays,
-    handling both in-memory and Dask-backed arrays automatically. It supports arbitrary
-    dimensional layouts including multi-dimensional grids.
-=======
     # Compute saturation mixing ratio; air temperature must be in Kelvin
     sat_mixing_ratio = saturation_mixing_ratio(levels, air_temperature - 273.15)
 
@@ -395,7 +344,6 @@
     )
     specific_humidity = mixing_ratio / (1 + mixing_ratio)
     return specific_humidity
->>>>>>> 03c7201e
 
 
 def find_land_intersection(
@@ -408,66 +356,7 @@
         land_mask: a boolean mask of land locations
 
     Returns:
-<<<<<<< HEAD
-        Tuple of (cape, cin) as xarray DataArrays with pressure_dim removed.
-
-    Examples:
-        # Basic usage with parallel processing (default, recommended)
-        >>> cape, cin = compute_mixed_layer_cape(
-        ...     ds["pressure"],
-        ...     ds["temperature"],
-        ...     ds["dewpoint"],
-        ...     ds["geopotential"],
-        ...     pressure_dim="level",
-        ... )
-
-        # Dask distributed with large chunks - use parallel (excellent performance)
-        >>> # Dataset: 61 timesteps, 160 lat * 280 lon = ~45k profiles/chunk
-        >>> ds = xr.open_zarr("era5.zarr", chunks={"time": 1})
-        >>> cape, cin = compute_mixed_layer_cape(
-        ...     ds["pressure"],
-        ...     ds["temperature"],
-        ...     ds["dewpoint"],
-        ...     ds["geopotential"],
-        ...     parallel=True,  # Multi-threaded within each chunk
-        ... )
-
-        # Small chunks or debugging - use serial
-        >>> ds_small = xr.open_zarr("data.zarr", chunks={"profile": 100})
-        >>> cape, cin = compute_mixed_layer_cape(
-        ...     ds_small["pressure"],
-        ...     ds_small["temperature"],
-        ...     ds_small["dewpoint"],
-        ...     ds_small["geopotential"],
-        ...     parallel=False,  # Single-threaded, simpler behavior
-        ... )
-
-        # Isobaric data (pressure is 1D, others are multi-dimensional)
-        >>> cape, cin = compute_mixed_layer_cape(
-        ...     ds["pressure"],  # shape: (level,) - isobaric levels
-        ...     ds["temperature"],  # shape: (time, lat, lon, level)
-        ...     ds["dewpoint"],  # shape: (time, lat, lon, level)
-        ...     ds["geopotential"],  # shape: (time, lat, lon, level)
-        ...     pressure_dim="level",
-        ... )
-        # xarray automatically broadcasts pressure to match other dimensions
-
-    Notes:
-        - Temperature, dewpoint, and geopotential must have matching dimensions/shape
-        - Pressure can be 1D (just level) for isobaric data - will be broadcast
-            automatically
-        - The pressure_dim must be present in all input arrays with the same size
-        - Pressure levels should be in descending order (surface to top)
-        - For Dask arrays, pressure_dim MUST be in a single chunk
-        - Recommended chunking: All spatial dims in one chunk, 1 time step per chunk
-          Example: (time=1, lat=*, lon=*, level=*) where * means all values
-        - For large ERA5-like grids (lat * lon > 10k points): parallel=True is optimal
-        - Dask distributed + large chunks + parallel=True: ~8-10x speedup vs serial
-        - NumPy arrays: parallel=True provides multi-core speedup automatically
-        - The parallel overhead is negligible for chunks >1000 profiles
-=======
         a mask of points where AR overlaps with land
->>>>>>> 03c7201e
     """
     if land_mask is None:
         land_mask = regionmask.defined_regions.natural_earth_v5_0_0.land_110.mask(
@@ -494,15 +383,21 @@
 
     $$T_d =\frac{243.5 \log(e / 6.112)}{17.67 - \log(e / 6.112)}$$
 
-<<<<<<< HEAD
-    # Add metadata
-    cape.name = "cape"
-    cape.attrs = {
-        "long_name": "Convective Available Potential Energy",
-        "units": "J/kg",
-        "description": f"Mixed-layer CAPE computed over {depth} hPa depth",
-    }
-    return cape
+    Args:
+        pressure: The ambient pressure in hPa.
+        specific_humidity: The specific humidity in kg/kg.
+
+    Returns:
+        The dewpoint in Kelvin.
+    """
+    # NOTE: there are some pathological cases where the specific humidity is negative
+    # in some NWP and MLWP data sources. For safety, you should restrict the specific
+    # humidity to the interval [1e-10, 1], which addresses this and should preserve the
+    # remaining physical constraints.
+    w = specific_humidity / (1.0 - specific_humidity)
+    e = pressure * w / (w + epsilon)
+    T_d = 243.5 * np.log(e / sat_press_0c) / (17.67 - np.log(e / sat_press_0c))
+    return T_d + 273.15
 
 
 def find_landfalls(
@@ -966,21 +861,4 @@
         # Return False if geometry operations fail:
         # - AttributeError: invalid/None geometry
         # - ValueError/TypeError: invalid coordinate values
-        return False
-=======
-    Args:
-        pressure: The ambient pressure in hPa.
-        specific_humidity: The specific humidity in kg/kg.
-
-    Returns:
-        The dewpoint in Kelvin.
-    """
-    # NOTE: there are some pathological cases where the specific humidity is negative
-    # in some NWP and MLWP data sources. For safety, you should restrict the specific
-    # humidity to the interval [1e-10, 1], which addresses this and should preserve the
-    # remaining physical constraints.
-    w = specific_humidity / (1.0 - specific_humidity)
-    e = pressure * w / (w + epsilon)
-    T_d = 243.5 * np.log(e / sat_press_0c) / (17.67 - np.log(e / sat_press_0c))
-    return T_d + 273.15
->>>>>>> 03c7201e
+        return False