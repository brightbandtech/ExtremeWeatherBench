--- conflicted
+++ resolved
@@ -105,15 +105,11 @@
     if "geopotential_at_surface" in ds.variables:
         return ds["geopotential_at_surface"].isel(time=0) / 9.80665
     else:
-<<<<<<< HEAD
-        from extremeweatherbench.inputs import ARCO_ERA5_FULL_URI
-=======
         # Import inputs here to avoid circular import
         from extremeweatherbench import inputs
->>>>>>> 17895be4
 
         era5 = xr.open_zarr(
-            ARCO_ERA5_FULL_URI,
+            inputs.ARCO_ERA5_FULL_URI,
             chunks=None,
             storage_options=dict(token="anon"),
         )
