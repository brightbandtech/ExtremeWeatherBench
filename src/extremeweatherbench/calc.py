--- conflicted
+++ resolved
@@ -35,11 +35,7 @@
 def calculate_haversine_distance(
     input_a: Sequence[float],
     input_b: Sequence[Union[float, xr.DataArray]],
-<<<<<<< HEAD
-    units: Literal["km", "deg"] = "km",
-=======
     units: Literal["km", "kilometers", "deg", "degrees"] = "km",
->>>>>>> d915a92f
 ) -> Union[float, xr.DataArray]:
     """Calculate the great-circle distance between two points on the Earth's surface.
 
@@ -63,15 +59,9 @@
     dlat = lat2 - lat1
     a = np.sin(dlat / 2) ** 2 + np.cos(lat1) * np.cos(lat2) * np.sin(dlon / 2) ** 2
     c = 2 * np.arcsin(np.sqrt(a))
-<<<<<<< HEAD
-    if units == "km":
-        return 6371 * c
-    elif units == "deg":
-=======
     if units == "km" or units == "kilometers":
         return 6371 * c
     elif units == "deg" or units == "degrees":
->>>>>>> d915a92f
         return np.degrees(c)  # Convert back to degrees
     else:
         raise ValueError(f"Invalid units: {units}")
