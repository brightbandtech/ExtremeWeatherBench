"""Classes for defining individual units of case studies for analysis.

Some code similarly structured to WeatherBenchX (Rasp et al.).
"""

import dataclasses
import datetime
import importlib
import importlib.resources
import itertools
import logging
<<<<<<< HEAD
import pathlib
from typing import TYPE_CHECKING, Callable, Literal, Sequence, Union
=======
from importlib import resources
from pathlib import Path
from typing import TYPE_CHECKING, Any, Callable, Literal, Sequence, Union
>>>>>>> 3e74b055

import dacite
import yaml  # type: ignore[import]

from extremeweatherbench import regions

if TYPE_CHECKING:
    from extremeweatherbench import inputs, metrics

logger = logging.getLogger(__name__)


@dataclasses.dataclass
class IndividualCase:
    """Container for metadata defining a single or individual case.

    An IndividualCase defines the relevant metadata for a single case study for a
    given extreme weather event; it is designed to be easily instantiable through a
    simple YAML-based configuration file.

    Attributes:
        case_id_number: A unique numerical identifier for the event.
        start_date: The start date of the case, for use in subsetting data for analysis.
        end_date: The end date of the case, for use in subsetting data for analysis.
        location: A Location dataclass representing the location of a case.
        event_type: A string representing the type of extreme weather event.
    """

    case_id_number: int
    title: str
    start_date: datetime.datetime
    end_date: datetime.datetime
    location: "regions.Region"
    event_type: str


@dataclasses.dataclass
class IndividualCaseCollection:
    """A collection of IndividualCases."""

    cases: list[IndividualCase]

    def select_cases(
        self,
        by: Literal["event_type", "case_id_number", "title", "location"],
        value: Union[str, int, regions.Region, Sequence[float], datetime.datetime],
        inplace: bool = False,
    ) -> list[IndividualCase]:
        """Select cases from the collection based on the given criteria.

        Args:
            by: The field to select cases by.
            value: The value to select cases by.
                - event_type: The event type to select cases by.
                - case_id_number: The case id number to select cases by.
                - title: The title to select cases by.
                - location: The location to select cases by.
                    - Region: The Region object to select cases by.
                    - tuple or list: The bounding coordinates in the order
                    longitude_min, latitude_min, longitude_max, latitude_max.
            inplace: Whether to modify the collection in place or return a new
            collection. Defaults to False.

        Returns:
            A list of IndividualCase objects.
        """
        match by:
            case "event_type":
                cases = [case for case in self.cases if case.event_type == value]
            case "location":
                if isinstance(value, regions.Region):
                    cases = [
                        case
                        for case in self.cases
                        if case.location.as_geopandas()
                        .geometry.union_all()
                        .intersects(value.as_geopandas().geometry.union_all())
                    ]
                elif isinstance(value, (tuple, list)):
                    longitude_min, latitude_min, longitude_max, latitude_max = value
                    value_region = regions.BoundingBoxRegion(
                        latitude_min=latitude_min,
                        latitude_max=latitude_max,
                        longitude_min=longitude_min,
                        longitude_max=longitude_max,
                    )
                    cases = [
                        case
                        for case in self.cases
                        if case.location.as_geopandas()
                        .geometry.union_all()
                        .intersects(value_region.as_geopandas().geometry.union_all())
                    ]
            case "case_id_number":
                cases = [case for case in self.cases if case.case_id_number == value]
            case "title":
                cases = [case for case in self.cases if case.title == value]
            case _:
                raise ValueError(f"Invalid field to select cases by: {by}")
        if inplace:
            self.cases = cases
        return cases


@dataclasses.dataclass
class CaseOperator:
    """A class which stores the graph to process an individual case.

    This class is used to store the graph to process an individual case. The purpose of
    this class is to be a one-stop-shop for the evaluation of a single case. Multiple
    CaseOperators can be run in parallel to evaluate multiple cases, or run through the
    ExtremeWeatherBench.run() method to evaluate all cases in an evaluation in serial.

    Attributes:
        case_metadata: IndividualCase metadata
        metric_list: A list of metrics that are intended to be evaluated for the case
        target_config: A TargetConfig object
        forecast_config: A ForecastConfig object
    """

    case_metadata: IndividualCase
    metric_list: list[
        Union[
            Callable[..., Any],
            type["metrics.BaseMetric"],
            type["metrics.AppliedMetric"],
        ]
    ]
    target: "inputs.TargetBase"
    forecast: "inputs.ForecastBase"


def build_case_operators(
    cases: Union[dict[str, list], IndividualCaseCollection],
    evaluation_objects: list["inputs.EvaluationObject"],
) -> list[CaseOperator]:
    """Build a CaseOperator from the case metadata and metric evaluation objects.

    Args:
        cases: The case metadata to use for the case operators as a dictionary of cases
            or an IndividualCaseCollection.
        evaluation_objects: The evaluation objects to apply to the case operators.

    Returns:
        A list of CaseOperator objects.
    """
    # Cases are a dictionary of cases, convert to an IndividualCaseCollection
    if isinstance(cases, dict):
        case_metadata_collection = dacite.from_dict(
            data_class=IndividualCaseCollection,
            data=cases,
            config=dacite.Config(
                type_hooks={regions.Region: regions.map_to_create_region},
            ),
        )
    elif isinstance(cases, IndividualCaseCollection):
        # Cases are already an IndividualCaseCollection
        case_metadata_collection = cases
    else:
        raise TypeError(
            "cases must be a dictionary of cases or an IndividualCaseCollection"
        )

    # build list of case operators based on information provided in case dict and
    case_operators = []
    for single_case, evaluation_object in itertools.product(
        case_metadata_collection.cases, evaluation_objects
    ):
        # checks if case matches the event type provided in metric eval object
        if single_case.event_type in evaluation_object.event_type:
            case_operators.append(
                CaseOperator(
                    case_metadata=single_case,
                    metric_list=evaluation_object.metric_list,
                    target=evaluation_object.target,
                    forecast=evaluation_object.forecast,
                )
            )
    return case_operators


def load_individual_cases(cases: dict[str, list]) -> IndividualCaseCollection:
    """Load IndividualCase metadata from a dictionary.

    Args:
        cases: A dictionary of cases based on the IndividualCase dataclass.

    Returns:
        A collection of IndividualCase objects.
    """
    case_metadata_collection = dacite.from_dict(
        data_class=IndividualCaseCollection,
        data=cases,
        config=dacite.Config(
            type_hooks={regions.Region: regions.map_to_create_region},
        ),
    )

    return case_metadata_collection


def load_individual_cases_from_yaml(
    yaml_file: Union[str, pathlib.Path],
) -> IndividualCaseCollection:
    """Load IndividualCase metadata directly from a yaml file.

    This function is a wrapper around load_individual_cases that reads the yaml file
    directly. It is useful for loading cases from a yaml file that is not part of the
    ExtremeWeatherBench data package. Note that the yaml file must be in the same format
    as described in the ExtremeWeatherBench documentation; errors will be raised within
    the dacite.from_dict call if the yaml file otherwise.

    Example of a yaml file:

    ```yaml
    cases:
      - case_id_number: 1
        title: Event 1
        start_date: 2021-01-01 00:00:00
        end_date: 2021-01-03 00:00:00
        location:
            type: bounded_region
            parameters:
                latitude_min: 10.0
                latitude_max: 55.6
                longitude_min: 265.0
                longitude_max: 283.3
        event_type: tropical_cyclone
    ```

    Args:
        yaml_file: A path to a yaml file containing the case metadata.

    Returns:
        A collection of IndividualCase objects.
    """
    yaml_event_case = read_incoming_yaml(yaml_file)
    return load_individual_cases(yaml_event_case)


def load_ewb_events_yaml_into_case_collection() -> IndividualCaseCollection:
    """Loads the EWB events yaml file into an IndividualCaseCollection."""
    import extremeweatherbench.data

    events_yaml_file = importlib.resources.files(extremeweatherbench.data).joinpath(
        "events.yaml"
    )
    with importlib.resources.as_file(events_yaml_file) as file:
        yaml_event_case = read_incoming_yaml(file)

    return load_individual_cases(yaml_event_case)


def read_incoming_yaml(input_pth: Union[str, pathlib.Path]) -> dict:
    """Read events yaml from data into a dictionary.

    This function is a wrapper around yaml.safe_load that reads the yaml file directly.
    It is useful for reading yaml files other than the EWB events.yaml file.

    Args:
        input_pth: A path to a yaml file containing the case metadata.

    Returns:
        A dictionary of case metadata.
    """
    input_pth = pathlib.Path(input_pth)
    with open(input_pth, "rb") as f:
        yaml_event_case = yaml.safe_load(f)
    return yaml_event_case<|MERGE_RESOLUTION|>--- conflicted
+++ resolved
@@ -9,14 +9,8 @@
 import importlib.resources
 import itertools
 import logging
-<<<<<<< HEAD
 import pathlib
-from typing import TYPE_CHECKING, Callable, Literal, Sequence, Union
-=======
-from importlib import resources
-from pathlib import Path
 from typing import TYPE_CHECKING, Any, Callable, Literal, Sequence, Union
->>>>>>> 3e74b055
 
 import dacite
 import yaml  # type: ignore[import]
