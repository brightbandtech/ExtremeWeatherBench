--- conflicted
+++ resolved
@@ -111,17 +111,10 @@
     @classmethod
     def _get_or_compute_tracks(cls, data: xr.Dataset, *args, **kwargs) -> xr.Dataset:
         """Get cached track data or compute if not already cached.
-<<<<<<< HEAD
 
         This method handles the caching logic to ensure track computation
         is only done once per unique dataset.
 
-=======
-
-        This method handles the caching logic to ensure track computation
-        is only done once per unique dataset.
-
->>>>>>> d915a92f
         Args:
             data: Input dataset containing required variables
 
@@ -179,19 +172,11 @@
         tropical_cyclone._TC_TRACK_CACHE[cache_key] = tctracks_ds
 
         return tctracks_ds
-<<<<<<< HEAD
 
     @classmethod
     def derive_variable(cls, data: xr.Dataset, *args, **kwargs) -> xr.DataArray:
         """Derive the TC track variables.
 
-=======
-
-    @classmethod
-    def derive_variable(cls, data: xr.Dataset, *args, **kwargs) -> xr.DataArray:
-        """Derive the TC track variables.
-
->>>>>>> d915a92f
         This base method returns the full track dataset. Child classes should
         override this method to extract specific variables from the track data.
 
@@ -244,19 +229,6 @@
         for v in derived_variables:
             output = v.compute(data=ds, **kwargs)
             # Ensure the DataArray has the correct name and is a DataArray.
-<<<<<<< HEAD
-            # Some derived variables return a dataset, so we need to check
-            if isinstance(output, xr.DataArray):
-                if output.name is None:
-                    output.name = v.name
-                derived_data[v.name] = output
-            elif isinstance(output, xr.Dataset) and output.dims != ds.dims:
-                # If the derived variable returns a dataset with different dims to ds,
-                # we need to return it instead of merging it with ds
-                # This is the case for the tropical cyclone track variable, which
-                # returns a dataset with different shape to ds
-                return output
-=======
             # Some derived variables return a dataset (multiple variables), so we need
             # to check
             if isinstance(output, xr.DataArray):
@@ -287,7 +259,6 @@
                     # Dataset has compatible dimensions, merge all its variables
                     for var_name, data_array in output.data_vars.items():
                         derived_data[var_name] = data_array
->>>>>>> d915a92f
 
     # TODO consider removing data variables only used for derivation
     # Merge dataarrays into the original dataset
