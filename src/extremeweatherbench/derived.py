--- conflicted
+++ resolved
@@ -1,10 +1,6 @@
 import abc
 import logging
-<<<<<<< HEAD
 from typing import Dict, List, Optional, Sequence, Type, TypeGuard, Union
-=======
-from typing import Sequence, Type, TypeGuard, Union
->>>>>>> 2a651cd1
 
 import xarray as xr
 
