--- conflicted
+++ resolved
@@ -1,10 +1,6 @@
 import abc
 import logging
-<<<<<<< HEAD
-from typing import Sequence, TypeGuard, Union
-=======
-from typing import List, Optional, Union
->>>>>>> 3785a7f1
+from typing import List, Optional, Sequence, Union
 
 import xarray as xr
 
@@ -29,28 +25,19 @@
             derive the derived_variable from variables.
     """
 
-<<<<<<< HEAD
-    required_variables: list[str]
-    optional_variables: list[str] = []
-    optional_variables_mapping: dict = {}
-=======
     variables: List[str]
->>>>>>> 3785a7f1
 
     def __init__(self, name: Optional[str] = None):
         """Initialize the derived variable.
 
         Args:
-            name: The name of the derived variable. Defaults to the class name.
+            name: The name of the derived variable. Defaults to class-level
+                name attribute if present, otherwise the class name.
         """
-        self.name = name or self.__class__.__name__
+        self.name = name or getattr(self.__class__, "name", self.__class__.__name__)
 
     @abc.abstractmethod
-<<<<<<< HEAD
-    def derive_variable(cls, data: xr.Dataset, *args, **kwargs) -> xr.DataArray:
-=======
-    def derive_variable(self, data: xr.Dataset) -> xr.DataArray:
->>>>>>> 3785a7f1
+    def derive_variable(self, data: xr.Dataset, *args, **kwargs) -> xr.DataArray:
         """Derive the variable from the required variables.
 
         The output of the derivation must be a single variable output returned as
@@ -64,12 +51,7 @@
         """
         pass
 
-<<<<<<< HEAD
-    @classmethod
-    def compute(cls, data: xr.Dataset, *args, **kwargs) -> xr.DataArray:
-=======
-    def compute(self, data: xr.Dataset, **kwargs) -> xr.DataArray:
->>>>>>> 3785a7f1
+    def compute(self, data: xr.Dataset, *args, **kwargs) -> xr.DataArray:
         """Build the derived variable from the input variables.
 
         This method is used to build the derived variable from the input variables.
@@ -82,14 +64,7 @@
         Returns:
             A DataArray with the derived variable.
         """
-<<<<<<< HEAD
-        return cls.derive_variable(data, *args, **kwargs)
-=======
-        for v in self.variables:
-            if v not in data.data_vars:
-                raise ValueError(f"Input variable {v} not found in data")
-        return self.derive_variable(data)
->>>>>>> 3785a7f1
+        return self.derive_variable(data, *args, **kwargs)
 
 
 def maybe_derive_variables(
@@ -162,13 +137,8 @@
     return data
 
 
-<<<<<<< HEAD
 def maybe_include_variables_from_derived_input(
     incoming_variables: Sequence[Union[str, DerivedVariable]],
-=======
-def maybe_pull_variables_from_derived_input(
-    incoming_variables: list[Union[str, DerivedVariable]],
->>>>>>> 3785a7f1
 ) -> list[str]:
     """Identify and return variables that a derived variable needs to compute.
 
@@ -181,50 +151,27 @@
     """
     string_variables = [v for v in incoming_variables if isinstance(v, str)]
 
-    derived_variables = []
+    derived_variables: list[str] = []
     for v in incoming_variables:
         if isinstance(v, DerivedVariable):
             # Handle instances of DerivedVariable
-<<<<<<< HEAD
-            derived_required_variables.extend(v.required_variables)
-        elif is_derived_variable(v):
-            # Handle classes that inherit from DerivedVariable
-            # Recursively pull required variables from derived variables
-            derived_required_variables.extend(
-                maybe_include_variables_from_derived_input(v.required_variables)
-            )
+            derived_variables.extend(v.variables)
 
-    return list(set(string_variables + derived_required_variables))
-
-
-def is_derived_variable(
-    variable: Union[str, DerivedVariable],
-) -> TypeGuard[DerivedVariable]:
-    """Checks whether the incoming variable is a string or a DerivedVariable.
-
-    Args:
-        variable: a single string or DerivedVariable object
-
-    Returns:
-        True if the variable is a DerivedVariable object, False otherwise
-    """
-
-    return isinstance(variable, type) and issubclass(variable, DerivedVariable)
+    return list(set(string_variables + derived_variables))
 
 
 def _maybe_convert_variable_to_string(
     variable: Union[str, DerivedVariable],
 ) -> str:
-    """Convert a variable to its string representation."""
-    if is_derived_variable(variable):
-        return variable.name  # type: ignore
-    else:
-        return variable  # type: ignore
-=======
-            derived_variables.extend(v.variables)
-        elif isinstance(v, type) and issubclass(v, DerivedVariable):
-            # Handle classes that inherit from DerivedVariable
-            derived_variables.extend(v.variables)
+    """Convert a variable to its string representation.
 
-    return string_variables + derived_variables
->>>>>>> 3785a7f1
+    Args:
+        variable: Either a string or a DerivedVariable instance.
+
+    Returns:
+        The string representation of the variable.
+    """
+    if isinstance(variable, str):
+        return variable
+    # variable is a DerivedVariable instance with .name set in __init__
+    return str(variable.name)