--- conflicted
+++ resolved
@@ -1,11 +1,6 @@
 import logging
 from abc import ABC, abstractmethod
-<<<<<<< HEAD
-from collections import OrderedDict
-from typing import Sequence, Type, Union
-=======
 from typing import Sequence, Type, TypeGuard, Union
->>>>>>> b50d46db
 
 import xarray as xr
 
@@ -79,7 +74,6 @@
             A DataArray with the derived variable.
         """
         return cls.derive_variable(data, *args, **kwargs)
-<<<<<<< HEAD
 
 
 class AtmosphericRiverMask(DerivedVariable):
@@ -113,8 +107,6 @@
     def derive_variable(cls, data: xr.Dataset, *args, **kwargs) -> xr.Dataset:
         """Derive the atmospheric river mask using xr.apply_ufunc approach."""
         return ar.compute_atmospheric_river_mask_ufunc(data)
-=======
->>>>>>> b50d46db
 
 
 def maybe_derive_variables(
@@ -188,11 +180,7 @@
 
 
 def maybe_include_variables_from_derived_input(
-<<<<<<< HEAD
-    incoming_variables: Sequence[Union[str, DerivedVariable, Type[DerivedVariable]]],
-=======
     incoming_variables: Sequence[Union[str, Type[DerivedVariable]]],
->>>>>>> b50d46db
 ) -> list[str]:
     """Identify and return variables that a derived variable needs to compute.
 
@@ -217,12 +205,6 @@
             derived_required_variables.extend(
                 maybe_include_variables_from_derived_input(v.required_variables)
             )
-<<<<<<< HEAD
-
-    # Remove duplicates while preserving order
-    all_variables = string_variables + derived_required_variables
-    return list(OrderedDict.fromkeys(all_variables))
-=======
 
     return string_variables + derived_required_variables
 
@@ -239,5 +221,4 @@
         True if the variable is a DerivedVariable object, False otherwise
     """
 
-    return isinstance(variable, type) and issubclass(variable, DerivedVariable)
->>>>>>> b50d46db
+    return isinstance(variable, type) and issubclass(variable, DerivedVariable)