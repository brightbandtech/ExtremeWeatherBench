import logging
from abc import ABC, abstractmethod
<<<<<<< HEAD
from typing import List, Optional, Type, Union
=======
from collections import OrderedDict
from typing import Sequence, Type, Union
>>>>>>> 44e59708

import xarray as xr

import extremeweatherbench.events.atmospheric_river as ar

logging.basicConfig(level=logging.INFO)
logger = logging.getLogger(__name__)


class DerivedVariable(ABC):
    """An abstract base class defining the interface for ExtremeWeatherBench
    derived variables.

    A DerivedVariable is any variable that requires extra computation than what
    is provided in analysis or forecast data. Some examples include the
    practically perfect hindcast, MLCAPE, IVT, or atmospheric river masks.

    Attributes:
        name: The name that is used for applications of derived variables.
            Defaults to the class name.
        required_variables: A list of variables that are used to build the
            variable.
        build: A method that builds the variable from the required variables.
            Build is used specifically to distinguish from the compute method in
            xarray, which eagerly processes the data and loads into memory;
            build is used to lazily process the data and return a dataset that
            can be used later to compute the variable.
        derive_variable: An abstract method that defines the computation to
            derive the variable from required_variables.
    """

<<<<<<< HEAD
    required_variables: List[str | Type["DerivedVariable"]]
    optional_variables: Optional[List[str | Type["DerivedVariable"]]] = None
=======
    required_variables: list[str]
    optional_variables: list[str] = []
    optional_variables_mapping: dict = {}
>>>>>>> 44e59708

    @property
    def name(self) -> str:
        """A name for the derived variable.

        Defaults to the class name.
        """
        return self.__class__.__name__

    @classmethod
    @abstractmethod
    def derive_variable(cls, data: xr.Dataset, *args, **kwargs) -> xr.DataArray:
        """Derive the variable from the required variables.

        The output of the derivation must be a single variable output returned as
        a DataArray.

        Args:
            data: The dataset to derive the variable from.

        Returns:
            A DataArray with the derived variable.
        """
        pass

    @classmethod
    def compute(cls, data: xr.Dataset, *args, **kwargs) -> xr.DataArray:
        """Build the derived variable from the input variables.

        This method is used to build the derived variable from the input variables.

        Args:
            data: The dataset to build the derived variable from.
            **kwargs: Additional keyword arguments to pass to the derived variable.

        Returns:
            A DataArray with the derived variable.
        """
<<<<<<< HEAD
        for v in cls.required_variables:
            if isinstance(v, str):
                if v not in data.data_vars:
                    raise ValueError(f"Input variable {v} not found in data")
            elif issubclass(v, DerivedVariable):
                if v.name not in data.data_vars:
                    raise ValueError(f"Input variable {v.name} not found in data")
            else:
                raise ValueError(f"Invalid input variable type: {type(v)}")
        return cls.derive_variable(data)
=======
        return cls.derive_variable(data, *args, **kwargs)
>>>>>>> 44e59708


class AtmosphericRiverMask(DerivedVariable):
    """A derived variable that computes the atmospheric river mask.

    Calculates the IVT (Integrated Vapor Transport) and its Laplacian from a dataset.IVT
    is calculated using the method described in Newell et al. 1992 and elsewhere
    (e.g. Mo 2024).

    The Laplacian of IVT is calculated using a Gaussian blurring kernel with a
    sigma of 3 grid points, meant to smooth out 0.25 degree grid scale features.
    """

    required_variables = [
        "eastward_wind",
        "northward_wind",
        "specific_humidity",
    ]
    name = "atmospheric_river_mask"

    @classmethod
    def derive_variable(cls, data: xr.Dataset) -> xr.Dataset:
        """Derive the atmospheric river mask using xr.apply_ufunc approach."""
        return ar.compute_atmospheric_river_mask_ufunc(data)


def maybe_derive_variables(
    dataset: xr.Dataset,
    variables: list[Union[str, DerivedVariable, Type[DerivedVariable]]],
    **kwargs,
) -> xr.Dataset:
    """Derive variable from the data if it exists in a list of variables.

    Derived variables do not need to maintain the same spatial dimensions as the
    original dataset. Expected behavior is that an EvaluationObject has one derived
    variable. If there are multiple derived variables, the first one will be used.

    Args:
        ds: The dataset, ideally already subset in case of in memory operations
            in the derived variables.
        variables: The potential variables to derive as a list of strings or
            DerivedVariable objects.
        **kwargs: Additional keyword arguments to pass to the derived variables.

    Returns:
        A dataset with derived variables, if any exist, else the original
        dataset.
    """

    maybe_derived_variables = [v for v in variables if not isinstance(v, str)]

    if not maybe_derived_variables:
        logger.debug("No derived variables for dataset type.")
        return dataset

    if len(maybe_derived_variables) > 1:
        logger.warning(
            "Multiple derived variables provided. Only the first one will be "
            "computed. Users must use separate EvaluationObjects to derive "
            "each variable."
        )

    # Take the first derived variable and process it
    derived_variable = maybe_derived_variables[0]
    output = derived_variable.compute(data=dataset, **kwargs)

    # Ensure the DataArray has the correct name and is a DataArray.
    # Some derived variables return a dataset (multiple variables), so we need
    # to check
    if isinstance(output, xr.DataArray):
        if output.name is None:
            logger.debug(
                "Derived variable %s has no name, using class name.",
                derived_variable.name,
            )
            output.name = derived_variable.name
        # Merge the derived variable into the dataset
        return output.to_dataset()

    elif isinstance(output, xr.Dataset):
        # Check if derived dataset dimensions are compatible for merging
        return output

    # If output is neither DataArray nor Dataset, return original
    logger.warning(
        f"Derived variable {derived_variable.name} returned neither DataArray nor "
        "Dataset. Returning original dataset."
    )
    return dataset


<<<<<<< HEAD
def maybe_pull_variables_from_derived_input(
    incoming_variables: list[Union[str, DerivedVariable, Type[DerivedVariable]]],
=======
def maybe_include_variables_from_derived_input(
    incoming_variables: Sequence[Union[str, DerivedVariable, Type[DerivedVariable]]],
>>>>>>> 44e59708
) -> list[str]:
    """Identify and return variables that a derived variable needs to compute.

    Args:
        incoming_variables: a list of string and/or derived variables.

    Returns:
        A list of variables possibly including derived variables' required
        variables.
    """
    string_variables = [v for v in incoming_variables if isinstance(v, str)]

    derived_required_variables = []
    for v in incoming_variables:
        if isinstance(v, DerivedVariable):
            # Handle instances of DerivedVariable
            derived_required_variables.extend(v.required_variables)
        elif isinstance(v, type) and issubclass(v, DerivedVariable):
            # Handle classes that inherit from DerivedVariable
            # Recursively pull required variables from derived variables
            derived_required_variables.extend(
<<<<<<< HEAD
                maybe_pull_variables_from_derived_input(v.required_variables)
            )

    # Remove duplicates by converting to set and back to list
    all_variables = string_variables + derived_required_variables
    return list(set(all_variables))
=======
                maybe_include_variables_from_derived_input(v.required_variables)
            )

    # Remove duplicates while preserving order
    all_variables = string_variables + derived_required_variables
    return list(OrderedDict.fromkeys(all_variables))
>>>>>>> 44e59708
<|MERGE_RESOLUTION|>--- conflicted
+++ resolved
@@ -1,11 +1,7 @@
 import logging
 from abc import ABC, abstractmethod
-<<<<<<< HEAD
-from typing import List, Optional, Type, Union
-=======
 from collections import OrderedDict
 from typing import Sequence, Type, Union
->>>>>>> 44e59708
 
 import xarray as xr
 
@@ -37,14 +33,9 @@
             derive the variable from required_variables.
     """
 
-<<<<<<< HEAD
-    required_variables: List[str | Type["DerivedVariable"]]
-    optional_variables: Optional[List[str | Type["DerivedVariable"]]] = None
-=======
     required_variables: list[str]
     optional_variables: list[str] = []
     optional_variables_mapping: dict = {}
->>>>>>> 44e59708
 
     @property
     def name(self) -> str:
@@ -83,20 +74,7 @@
         Returns:
             A DataArray with the derived variable.
         """
-<<<<<<< HEAD
-        for v in cls.required_variables:
-            if isinstance(v, str):
-                if v not in data.data_vars:
-                    raise ValueError(f"Input variable {v} not found in data")
-            elif issubclass(v, DerivedVariable):
-                if v.name not in data.data_vars:
-                    raise ValueError(f"Input variable {v.name} not found in data")
-            else:
-                raise ValueError(f"Invalid input variable type: {type(v)}")
-        return cls.derive_variable(data)
-=======
         return cls.derive_variable(data, *args, **kwargs)
->>>>>>> 44e59708
 
 
 class AtmosphericRiverMask(DerivedVariable):
@@ -115,6 +93,15 @@
         "northward_wind",
         "specific_humidity",
     ]
+    optional_variables = ["integrated_vapor_transport", "surface_standard_pressure"]
+    optional_variables_mapping = {
+        "integrated_vapor_transport": [
+            "eastward_wind",
+            "northward_wind",
+            "specific_humidity",
+        ],
+        "surface_standard_pressure": ["surface_standard_pressure"],
+    }
     name = "atmospheric_river_mask"
 
     @classmethod
@@ -188,13 +175,8 @@
     return dataset
 
 
-<<<<<<< HEAD
-def maybe_pull_variables_from_derived_input(
-    incoming_variables: list[Union[str, DerivedVariable, Type[DerivedVariable]]],
-=======
 def maybe_include_variables_from_derived_input(
     incoming_variables: Sequence[Union[str, DerivedVariable, Type[DerivedVariable]]],
->>>>>>> 44e59708
 ) -> list[str]:
     """Identify and return variables that a derived variable needs to compute.
 
@@ -216,18 +198,9 @@
             # Handle classes that inherit from DerivedVariable
             # Recursively pull required variables from derived variables
             derived_required_variables.extend(
-<<<<<<< HEAD
-                maybe_pull_variables_from_derived_input(v.required_variables)
-            )
-
-    # Remove duplicates by converting to set and back to list
-    all_variables = string_variables + derived_required_variables
-    return list(set(all_variables))
-=======
                 maybe_include_variables_from_derived_input(v.required_variables)
             )
 
     # Remove duplicates while preserving order
     all_variables = string_variables + derived_required_variables
-    return list(OrderedDict.fromkeys(all_variables))
->>>>>>> 44e59708
+    return list(OrderedDict.fromkeys(all_variables))