--- conflicted
+++ resolved
@@ -1,10 +1,6 @@
 import logging
 from abc import ABC, abstractmethod
-<<<<<<< HEAD
-from typing import List, Type, TypeGuard, Union
-=======
-from typing import Sequence, Type, Union
->>>>>>> d6cd984d
+from typing import Sequence, Type, TypeGuard, Union
 
 import xarray as xr
 
@@ -175,7 +171,6 @@
                 maybe_include_variables_from_derived_input(v.required_variables)
             )
 
-<<<<<<< HEAD
     return string_variables + derived_required_variables
 
 
@@ -191,9 +186,4 @@
         True if the variable is a DerivedVariable object, False otherwise
     """
 
-    return isinstance(variable, type) and issubclass(variable, DerivedVariable)
-=======
-    # Remove duplicates while preserving order
-    all_variables = string_variables + derived_required_variables
-    return list(set(all_variables))
->>>>>>> d6cd984d
+    return isinstance(variable, type) and issubclass(variable, DerivedVariable)