import logging
from abc import ABC, abstractmethod
from collections import OrderedDict
from typing import Sequence, Type, Union

import numpy as np
import xarray as xr

from extremeweatherbench.events import tropical_cyclone

logging.basicConfig(level=logging.INFO)
logger = logging.getLogger(__name__)


class DerivedVariable(ABC):
    """An abstract base class defining the interface for ExtremeWeatherBench
    derived variables.

    A DerivedVariable is any variable that requires extra computation than what
    is provided in analysis or forecast data. Some examples include the
    practically perfect hindcast, MLCAPE, IVT, or atmospheric river masks.

    Attributes:
        name: The name that is used for applications of derived variables.
            Defaults to the class name.
        required_variables: A list of variables that are used to build the
            variable.
        build: A method that builds the variable from the required variables.
            Build is used specifically to distinguish from the compute method in
            xarray, which eagerly processes the data and loads into memory;
            build is used to lazily process the data and return a dataset that
            can be used later to compute the variable.
        derive_variable: An abstract method that defines the computation to
            derive the variable from required_variables.
    """

    required_variables: list[str]
    optional_variables: list[str] = []
    optional_variables_mapping: dict = {}

    @property
    def name(self) -> str:
        """A name for the derived variable.

        Defaults to the class name.
        """
        return self.__class__.__name__

    @classmethod
    @abstractmethod
    def derive_variable(cls, data: xr.Dataset, *args, **kwargs) -> xr.DataArray:
        """Derive the variable from the required variables.

        The output of the derivation must be a single variable output returned as
        a DataArray.

        Args:
            data: The dataset to derive the variable from.

        Returns:
            A DataArray with the derived variable.
        """
        pass

    @classmethod
    def compute(cls, data: xr.Dataset, *args, **kwargs) -> xr.DataArray:
        """Build the derived variable from the input variables.

        This method is used to build the derived variable from the input variables.

        Args:
            data: The dataset to build the derived variable from.
            *args: Additional positional arguments to pass to derive_variable.
            **kwargs: Additional keyword arguments to pass to derive_variable.

        Returns:
            A DataArray with the derived variable.
        """
        return cls.derive_variable(data, *args, **kwargs)
<<<<<<< HEAD


class TropicalCycloneTrackVariables(DerivedVariable):
    """A derived variable abstract class for tropical cyclone (TC) variables.

    This class serves as a parent for TC-related derived variables and provides
    shared track computation with caching to avoid reprocessing the same data
    multiple times across different child classes.

    The track data is computed once and cached, then child classes can extract
    specific variables (like sea level pressure, wind speed) from the cached
    track dataset.

    Deriving the track locations using default TempestExtremes criteria:
    https://doi.org/10.5194/gmd-14-5023-2021

    For forecast data, when IBTrACS data is provided, the valid candidates
    approach is filtered to only include candidates within 5 great circle
    degrees of IBTrACS points and within 120 hours of the valid_time.
    """

    # required variables for TC track identification
    required_variables = [
        "air_pressure_at_mean_sea_level",
        "geopotential",
        "surface_eastward_wind",
        "surface_northward_wind",
    ]

    @classmethod
    def _get_or_compute_tracks(cls, data: xr.Dataset, *args, **kwargs) -> xr.Dataset:
        """Get cached track data or compute if not already cached.

        This method handles the caching logic to ensure track computation
        is only done once per unique dataset.

        Args:
            data: Input dataset containing required variables

        Returns:
            3D dataset containing tropical cyclone track information
        """
        cache_key = tropical_cyclone._generate_cache_key(data)

        # Return cached result if available
        if cache_key in tropical_cyclone._TC_TRACK_CACHE:
            return tropical_cyclone._TC_TRACK_CACHE[cache_key]

        # Compute tracks if not cached
        def _prepare_wind_data(data: xr.Dataset) -> xr.Dataset:
            """Prepare wind data by computing wind speed if needed."""
            # Make a copy to avoid modifying original
            prepared_data = data.copy()

            has_wind_speed = "surface_wind_speed" in data.data_vars
            has_wind_components = (
                "surface_eastward_wind" in data.data_vars
                and "surface_northward_wind" in data.data_vars
            )

            # If we don't have wind speed but have components, compute it
            if not has_wind_speed and has_wind_components:
                prepared_data["surface_wind_speed"] = np.hypot(
                    data["surface_eastward_wind"], data["surface_northward_wind"]
                )

            return prepared_data

        # Prepare the data with wind variables as needed
        prepared_data = _prepare_wind_data(data)

        # Generates the variables needed for the TC track calculation
        # (geop. thickness, winds, temps, slp)
        cyclone_dataset = tropical_cyclone.generate_tc_variables(prepared_data)

        # Check if we should apply IBTrACS filtering
        # First check kwargs, then the global registry
        ibtracs_data = kwargs.get("ibtracs_data", None)
        case_metadata = kwargs.get("case_metadata", None)
        case_id_number = case_metadata.case_id_number if case_metadata else None
        if ibtracs_data is None:
            if case_id_number is not None:
                ibtracs_data = tropical_cyclone.get_ibtracs_data(case_id_number)
            else:
                raise ValueError("No IBTrACS data provided to constrain TC tracks.")
        # Use IBTrACS-filtered TC detection
        tctracks_ds = tropical_cyclone.create_tctracks_from_dataset_with_ibtracs_filter(
            cyclone_dataset, ibtracs_data
        )
        # Cache the result
        tropical_cyclone._TC_TRACK_CACHE[cache_key] = tctracks_ds

        return tctracks_ds

    @classmethod
    def derive_variable(cls, data: xr.Dataset, *args, **kwargs) -> xr.DataArray:
        """Derive the TC track variables.

        This base method returns the full track dataset. Child classes should
        override this method to extract specific variables from the track data.

        Args:
            data: Input dataset containing required meteorological variables

        Returns:
            DataArray containing the derived variable
        """
        # Get the cached or computed track data
        tracks_dataset = cls._get_or_compute_tracks(data, *args, **kwargs)

        # Squeeze the dataset to remove the track dimension if only one track is present
        return tracks_dataset.squeeze()

    @classmethod
    def clear_cache(cls) -> None:
        """Clear the global track cache.

        Useful for memory management or when processing completely different datasets.
        """
        tropical_cyclone._TC_TRACK_CACHE.clear()
=======
>>>>>>> be453132


def maybe_derive_variables(
    dataset: xr.Dataset,
    variables: list[Union[str, DerivedVariable, Type[DerivedVariable]]],
    **kwargs,
) -> xr.Dataset:
    """Derive variable from the data if it exists in a list of variables.

    Derived variables do not need to maintain the same spatial dimensions as the
    original dataset. Expected behavior is that an EvaluationObject has one derived
    variable. If there are multiple derived variables, the first one will be used.

    Args:
        dataset: The dataset, ideally already subset in case of in memory operations
            in the derived variables.
        variables: The potential variables to derive as a list of strings or
            DerivedVariable objects.
        **kwargs: Additional keyword arguments to pass to the derived variables.

    Returns:
        A dataset with derived variables, if any exist, else the original
        dataset.
    """
<<<<<<< HEAD
=======
    # If there are no valid times, return the dataset unaltered; saves time as case will
    # be skipped
    if len(dataset.valid_time) == 0:
        logger.debug("No valid times found in the dataset.")
        return dataset

>>>>>>> be453132
    maybe_derived_variables = [v for v in variables if not isinstance(v, str)]

    if not maybe_derived_variables:
        logger.debug("No derived variables for dataset type.")
        return dataset

    if len(maybe_derived_variables) > 1:
        logger.warning(
            "Multiple derived variables provided. Only the first one will be "
            "computed. Users must use separate EvaluationObjects to derive "
            "each variable."
        )

    # Take the first derived variable and process it
    derived_variable = maybe_derived_variables[0]
    output = derived_variable.compute(data=dataset, **kwargs)

    # Ensure the DataArray has the correct name and is a DataArray.
    # Some derived variables return a dataset (multiple variables), so we need
    # to check
    if isinstance(output, xr.DataArray):
        if output.name is None:
            logger.debug(
                "Derived variable %s has no name, using class name.",
                derived_variable.name,
            )
            output.name = derived_variable.name
        # Merge the derived variable into the dataset
        return output.to_dataset()
    elif isinstance(output, xr.Dataset):
        # Check if derived dataset dimensions are compatible for merging
        return output

    # If output is neither DataArray nor Dataset, return original
    logger.warning(
        f"Derived variable {derived_variable.name} returned neither DataArray nor "
        "Dataset. Returning original dataset."
    )
    return dataset


def maybe_include_variables_from_derived_input(
    incoming_variables: Sequence[Union[str, DerivedVariable, Type[DerivedVariable]]],
) -> list[str]:
    """Identify and return variables that a derived variable needs to compute.

    Args:
        incoming_variables: a list of string and/or derived variables.

    Returns:
        A list of variables possibly including derived variables' required
        variables.
    """
    string_variables = [v for v in incoming_variables if isinstance(v, str)]

    derived_required_variables = []
    for v in incoming_variables:
        if isinstance(v, DerivedVariable):
            # Handle instances of DerivedVariable
            derived_required_variables.extend(v.required_variables)
        elif isinstance(v, type) and issubclass(v, DerivedVariable):
            # Handle classes that inherit from DerivedVariable
            # Recursively pull required variables from derived variables
            derived_required_variables.extend(
                maybe_include_variables_from_derived_input(v.required_variables)
            )

    # Remove duplicates while preserving order
    all_variables = string_variables + derived_required_variables
    return list(OrderedDict.fromkeys(all_variables))<|MERGE_RESOLUTION|>--- conflicted
+++ resolved
@@ -77,7 +77,6 @@
             A DataArray with the derived variable.
         """
         return cls.derive_variable(data, *args, **kwargs)
-<<<<<<< HEAD
 
 
 class TropicalCycloneTrackVariables(DerivedVariable):
@@ -198,8 +197,6 @@
         Useful for memory management or when processing completely different datasets.
         """
         tropical_cyclone._TC_TRACK_CACHE.clear()
-=======
->>>>>>> be453132
 
 
 def maybe_derive_variables(
@@ -224,15 +221,12 @@
         A dataset with derived variables, if any exist, else the original
         dataset.
     """
-<<<<<<< HEAD
-=======
     # If there are no valid times, return the dataset unaltered; saves time as case will
     # be skipped
     if len(dataset.valid_time) == 0:
         logger.debug("No valid times found in the dataset.")
         return dataset
 
->>>>>>> be453132
     maybe_derived_variables = [v for v in variables if not isinstance(v, str)]
 
     if not maybe_derived_variables:
