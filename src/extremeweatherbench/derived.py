--- conflicted
+++ resolved
@@ -4,13 +4,9 @@
 
 import xarray as xr
 
-<<<<<<< HEAD
 from extremeweatherbench import calc
 from extremeweatherbench.events import tropical_cyclone
 
-logging.basicConfig(level=logging.INFO)
-=======
->>>>>>> b5dd1e87
 logger = logging.getLogger(__name__)
 
 
