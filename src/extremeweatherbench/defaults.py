import logging
import operator
<<<<<<< HEAD
from typing import Any, Callable, Union
=======
>>>>>>> f1dd34e6

import numpy as np
import xarray as xr

from extremeweatherbench import derived, inputs

# Suppress noisy log messages
logging.getLogger("urllib3.connectionpool").setLevel(logging.CRITICAL)
logging.getLogger("botocore.httpchecksum").setLevel(logging.CRITICAL)


# The core coordinate variables that are always required, even if not dimensions
# (e.g. latitude and longitude for xarray datasets)
DEFAULT_COORDINATE_VARIABLES = [
    "valid_time",
    "lead_time",
    "init_time",
    "latitude",
    "longitude",
]


def _preprocess_bb_cira_forecast_dataset(ds: xr.Dataset) -> xr.Dataset:
    """An example preprocess function that renames the time coordinate to lead_time,
    creates a valid_time coordinate, and sets the lead time range and resolution not
    present in the original dataset.

    Args:
        ds: The forecast dataset to rename.

    Returns:
        The renamed forecast dataset.
    """
    ds = ds.rename({"time": "lead_time"})
    # The evaluation configuration is used to set the lead time range and resolution.
    ds["lead_time"] = np.array(
        [i for i in range(0, 241, 6)], dtype="timedelta64[h]"
    ).astype("timedelta64[ns]")
    return ds


def get_climatology(quantile: float = 0.85) -> xr.DataArray:
    """Get the climatology dataset for the heatwave criteria."""
    if quantile not in [0.15, 0.85]:
        raise ValueError("Quantile must be 0.15 or 0.85")
    return xr.open_zarr(
        "gs://extremeweatherbench/datasets/surface_air_temperature_1990_2019_climatology.zarr",  # noqa: E501
        storage_options={"anon": True},
        chunks="auto",
    )["2m_temperature"].sel(quantile=quantile)


# ERA5 targets
era5_heatwave_target = inputs.ERA5(
    source=inputs.ARCO_ERA5_FULL_URI,
    variables=["surface_air_temperature"],
    storage_options={"remote_options": {"anon": True}},
)

era5_freeze_target = inputs.ERA5(
    source=inputs.ARCO_ERA5_FULL_URI,
    variables=[
        "surface_air_temperature",
    ],
    storage_options={"remote_options": {"anon": True}},
)


era5_atmospheric_river_target = inputs.ERA5(
    variables=[derived.AtmosphericRiverVariables()],
)

# GHCN targets
ghcn_heatwave_target = inputs.GHCN(
    variables=["surface_air_temperature"],
)

ghcn_freeze_target = inputs.GHCN(
    variables=["surface_air_temperature"],
    storage_options={},
)

# LSR/PPH target
lsr_target = inputs.LSR(
    storage_options={"remote_options": {"anon": True}},
)

pph_target = inputs.PPH(
    storage_options={"remote_options": {"anon": True}},
)

# IBTrACS target

# TODO: Re-enable when IBTrACS target is implemented
# ibtracs_target = inputs.IBTrACS(
#     source=inputs.IBTRACS_URI,
#     variables=[derived.TCTrackVariables()],
#     variable_mapping={
#         "vmax": "surface_wind_speed",
#         "slp": "air_pressure_at_mean_sea_level",
#     },
#     storage_options={"remote_options": {"anon": True}},
# )

# Forecast Examples

cira_heatwave_forecast = inputs.KerchunkForecast(
    name="FourCastNetv2",
    source="gs://extremeweatherbench/FOUR_v200_GFS.parq",
    variables=["surface_air_temperature"],
    variable_mapping=inputs.CIRA_metadata_variable_mapping,
    storage_options={"remote_protocol": "s3", "remote_options": {"anon": True}},
    preprocess=_preprocess_bb_cira_forecast_dataset,
)

cira_freeze_forecast = inputs.KerchunkForecast(
    name="FourCastNetv2",
    source="gs://extremeweatherbench/FOUR_v200_GFS.parq",
    variables=["surface_air_temperature"],
    variable_mapping=inputs.CIRA_metadata_variable_mapping,
    storage_options={"remote_protocol": "s3", "remote_options": {"anon": True}},
    preprocess=_preprocess_bb_cira_forecast_dataset,
)

cira_atmospheric_river_forecast = inputs.KerchunkForecast(
    name="FourCastNetv2",
    source="gs://extremeweatherbench/FOUR_v200_GFS.parq",
    variables=[derived.AtmosphericRiverVariables()],
    variable_mapping=inputs.CIRA_metadata_variable_mapping,
    storage_options={"remote_protocol": "s3", "remote_options": {"anon": True}},
    preprocess=_preprocess_bb_cira_forecast_dataset,
)

cira_severe_convection_forecast = inputs.KerchunkForecast(
    name="FourCastNetv2",
    source="gs://extremeweatherbench/FOUR_v200_GFS.parq",
    variables=[derived.CravenBrooksSignificantSevere()],
    variable_mapping=inputs.CIRA_metadata_variable_mapping,
    storage_options={"remote_protocol": "s3", "remote_options": {"anon": True}},
)


def get_brightband_evaluation_objects() -> list[inputs.EvaluationObject]:
    """Get the default Brightband list of evaluation objects.

    This is a function which will update as new event types are added to the project
    prior to feature completion.

    Returns:
        A list of EvaluationObject instances matching the complete Brightband eval
        routine.
    """
    # Import metrics here to avoid circular import
    from extremeweatherbench import metrics

    heatwave_metric_list: list[metrics.BaseMetric] = [
        metrics.MaximumMAE(),
        metrics.RMSE(),
        metrics.OnsetME(
            get_climatology(0.85), op_func=operator.ge, min_consecutive_timesteps=4
        ),
        metrics.DurationME(get_climatology(0.85), op_func=operator.ge),
        metrics.MaxMinMAE(),
    ]
    freeze_metric_list: list[metrics.BaseMetric] = [
        metrics.MinimumMAE(),
        metrics.RMSE(),
        metrics.OnsetME(
            get_climatology(0.15), op_func=operator.le, min_consecutive_timesteps=4
        ),
        metrics.DurationME(get_climatology(0.15), op_func=operator.le),
    ]

    return [
        inputs.EvaluationObject(
            event_type="heat_wave",
            metric_list=heatwave_metric_list,
            target=era5_heatwave_target,
            forecast=cira_heatwave_forecast,
        ),
        inputs.EvaluationObject(
            event_type="heat_wave",
            metric_list=heatwave_metric_list,
            target=ghcn_heatwave_target,
            forecast=cira_heatwave_forecast,
        ),
        inputs.EvaluationObject(
            event_type="freeze",
            metric_list=freeze_metric_list,
            target=era5_freeze_target,
            forecast=cira_freeze_forecast,
        ),
        inputs.EvaluationObject(
            event_type="freeze",
            metric_list=freeze_metric_list,
            target=ghcn_freeze_target,
            forecast=cira_freeze_forecast,
        ),
        inputs.EvaluationObject(
            event_type="severe_convection",
            metric_list=[
                metrics.CSI(),
                metrics.FAR(),
                # Need to add regional hits/misses and hits/misses metrics
                # metrics.RegionalHitsMisses(),
                # metrics.HitsMisses(),
            ],
            target=lsr_target,
            forecast=cira_severe_convection_forecast,
        ),
        inputs.EvaluationObject(
            event_type="atmospheric_river",
            metric_list=[
                metrics.CSI(),
                metrics.SpatialDisplacement(),
                metrics.EarlySignal(
                    comparison_operator=operator.ge,
                    threshold=0.5,
                    spatial_aggregation="any",
                ),
            ],
            target=era5_atmospheric_river_target,
            forecast=cira_atmospheric_river_forecast,
        ),
        # TODO: Re-enable when tropical cyclone forecast is implemented
        # inputs.EvaluationObject(
        #     event_type="tropical_cyclone",
        #     metric_list=[
        #         metrics.EarlySignal(),
        #         metrics.LandfallDisplacement(),
        #         metrics.LandfallTimeME(),
        #         metrics.LandfallIntensityMAE(),
        #     ],
        #     target=ibtracs_target,
        #     forecast=cira_tropical_cyclone_forecast,
        # ),
    ]<|MERGE_RESOLUTION|>--- conflicted
+++ resolved
@@ -1,9 +1,5 @@
 import logging
 import operator
-<<<<<<< HEAD
-from typing import Any, Callable, Union
-=======
->>>>>>> f1dd34e6
 
 import numpy as np
 import xarray as xr
