import logging
from typing import Any, Callable, Union

import numpy as np
import xarray as xr

from extremeweatherbench import inputs

# Suppress noisy log messages
logging.getLogger("urllib3.connectionpool").setLevel(logging.CRITICAL)
logging.getLogger("botocore.httpchecksum").setLevel(logging.CRITICAL)


# The core coordinate variables that are always required, even if not dimensions
# (e.g. latitude and longitude for xarray datasets)
DEFAULT_COORDINATE_VARIABLES = [
    "valid_time",
    "lead_time",
    "init_time",
    "latitude",
    "longitude",
]


def _preprocess_bb_cira_forecast_dataset(ds: xr.Dataset) -> xr.Dataset:
    """An example preprocess function that renames the time coordinate to lead_time,
    creates a valid_time coordinate, and sets the lead time range and resolution not
    present in the original dataset.

    Args:
        ds: The forecast dataset to rename.

    Returns:
        The renamed forecast dataset.
    """
    ds = ds.rename({"time": "lead_time"})
    # The evaluation configuration is used to set the lead time range and resolution.
    ds["lead_time"] = np.array(
        [i for i in range(0, 241, 6)], dtype="timedelta64[h]"
    ).astype("timedelta64[ns]")
    return ds


# ERA5 targets
era5_heatwave_target = inputs.ERA5(
    source=inputs.ARCO_ERA5_FULL_URI,
    variables=["surface_air_temperature"],
    variable_mapping={
        "2m_temperature": "surface_air_temperature",
        "time": "valid_time",
    },
    storage_options={"remote_options": {"anon": True}},
)

era5_freeze_target = inputs.ERA5(
    source=inputs.ARCO_ERA5_FULL_URI,
    variables=[
        "surface_air_temperature",
        "surface_eastward_wind",
        "surface_northward_wind",
    ],
    variable_mapping={
        "2m_temperature": "surface_air_temperature",
        "10m_u_component_of_wind": "surface_eastward_wind",
        "10m_v_component_of_wind": "surface_northward_wind",
        "time": "valid_time",
    },
    storage_options={"remote_options": {"anon": True}},
)

# TODO: Re-enable when atmospheric river target is implemented
# era5_atmospheric_river_target = inputs.ERA5(
#     source=inputs.ARCO_ERA5_FULL_URI,
#     variables=[
#         derived.IntegratedVaporTransport(),
#         derived.AtmosphericRiverMask(),
#     ],
#     variable_mapping={
#         "u_component_of_wind": "eastward_wind",
#         "v_component_of_wind": "northward_wind",
#         "temperature": "air_temperature",
#         "vertical_integral_of_northward_water_vapour_flux":
#             "northward_water_vapour_flux",
#         "vertical_integral_of_eastward_water_vapour_flux":
#             "eastward_water_vapour_flux",
#     },
#     storage_options={"remote_options": {"anon": True}},
# )

# GHCN targets
ghcn_heatwave_target = inputs.GHCN(
    source=inputs.DEFAULT_GHCN_URI,
    variables=["surface_air_temperature"],
    variable_mapping={"t2": "surface_air_temperature"},
    storage_options={},
)

ghcn_freeze_target = inputs.GHCN(
    source=inputs.DEFAULT_GHCN_URI,
    variables=[
        "surface_air_temperature",
        "surface_eastward_wind",
        "surface_northward_wind",
    ],
    variable_mapping={
        "surface_temperature": "surface_air_temperature",
        "surface_eastward_wind": "surface_eastward_wind",
        "surface_northward_wind": "surface_northward_wind",
    },
    storage_options={},
)

# LSR/PPH target
# TODO: Re-enable when severe convection is implemented
# lsr_target = inputs.LSR(
#     source=inputs.LSR_URI,
#     variables=["local_storm_reports"],
#     variable_mapping={},
#     storage_options={"remote_options": {"anon": True}},
# )

# pph_target = inputs.PPH(
#     source=inputs.PPH_URI,
#     variables=["practically_perfect_hindcast"],
#     variable_mapping={},
#     storage_options={"remote_options": {"anon": True}},
# )

# IBTrACS target

<<<<<<< HEAD
ibtracs_target = inputs.IBTrACS(
    source=inputs.IBTRACS_URI,
)
=======
# TODO: Re-enable when IBTrACS target is implemented
# ibtracs_target = inputs.IBTrACS(
#     source=inputs.IBTRACS_URI,
#     variables=[derived.TCTrackVariables()],
#     variable_mapping={
#         "vmax": "surface_wind_speed",
#         "slp": "air_pressure_at_mean_sea_level",
#     },
#     storage_options={"remote_options": {"anon": True}},
# )
>>>>>>> 68cb180c

# Forecast Examples

cira_heatwave_forecast = inputs.KerchunkForecast(
    name="FourCastNetv2",
    source="gs://extremeweatherbench/FOUR_v200_GFS.parq",
    variables=["surface_air_temperature"],
    variable_mapping={"t2": "surface_air_temperature"},
    storage_options={"remote_protocol": "s3", "remote_options": {"anon": True}},
    preprocess=_preprocess_bb_cira_forecast_dataset,
)

cira_freeze_forecast = inputs.KerchunkForecast(
    name="FourCastNetv2",
    source="gs://extremeweatherbench/FOUR_v200_GFS.parq",
    variables=[
        "surface_air_temperature",
        "surface_eastward_wind",
        "surface_northward_wind",
    ],
    variable_mapping={
        "t2": "surface_air_temperature",
        "10u": "surface_eastward_wind",
        "10v": "surface_northward_wind",
    },
    storage_options={"remote_protocol": "s3", "remote_options": {"anon": True}},
    preprocess=_preprocess_bb_cira_forecast_dataset,
)

cira_tropical_cyclone_forecast = inputs.KerchunkForecast(
    name="FourCastNetv2",
    source="gs://extremeweatherbench/FOUR_v200_GFS.parq",
    variables=[
        "surface_wind_speed",
        "air_pressure_at_mean_sea_level",
    ],
    variable_mapping={
        "t": "air_temperature",
        "t2": "surface_air_temperature",
        "z": "geopotential",
        "r": "relative_humidity",
        "u": "eastward_wind",
        "v": "northward_wind",
        "10u": "surface_eastward_wind",
        "10v": "surface_northward_wind",
    },
    storage_options={"remote_protocol": "s3", "remote_options": {"anon": True}},
)
# TODO: Re-enable when atmospheric river forecast is implemented
# cira_atmospheric_river_forecast = inputs.KerchunkForecast(
#     source="gs://extremeweatherbench/FOUR_v200_GFS.parq",
#     variables=[
#         derived.IntegratedVaporTransport(),
#         derived.AtmosphericRiverMask(),
#     ],
#     variable_mapping={
#         "u_component_of_wind": "eastward_wind",
#         "v_component_of_wind": "northward_wind",
#         "specific_humidity": "specific_humidity",
#         "temperature": "air_temperature",
#         "vertical_integral_of_northward_water_vapour_flux":
#             "northward_water_vapour_flux",
#         "vertical_integral_of_eastward_water_vapour_flux":
#             "eastward_water_vapour_flux",
#     },
#     storage_options={"remote_protocol": "s3", "remote_options": {"anon": True}},
# )

# TODO: Re-enable when CravenSignificantSevereParameter is implemented
# cira_severe_convection_forecast = inputs.KerchunkForecast(
#     source="gs://extremeweatherbench/FOUR_v200_GFS.parq",
#     variables=[derived.CravenSignificantSevereParameter()],
#     variable_mapping={
#         "t": "air_temperature",
#         "t2": "surface_air_temperature",
#         "z": "geopotential",
#         "r": "relative_humidity",
#         "u": "eastward_wind",
#         "v": "northward_wind",
#         "10u": "surface_eastward_wind",
#         "10v": "surface_northward_wind",
#     },
#     storage_options={"remote_protocol": "s3", "remote_options": {"anon": True}},
# )


def get_brightband_evaluation_objects() -> list[inputs.EvaluationObject]:
    """Get the default Brightband list of evaluation objects.

    This is a function which will update as new event types are added to the project
    prior to feature completion.

    Returns:
        A list of EvaluationObject instances matching the complete Brightband eval
        routine.
    """
    # Import metrics here to avoid circular import
    from extremeweatherbench import metrics

    heatwave_metric_list: list[Union[Callable[..., Any], metrics.BaseMetric]] = [
        metrics.MaximumMAE(),
        metrics.RMSE(),
        metrics.OnsetME(),
        metrics.DurationME(),
        metrics.MaxMinMAE(),
    ]
    freeze_metric_list: list[Union[Callable[..., Any], metrics.BaseMetric]] = [
        metrics.MinimumMAE(),
        metrics.RMSE(),
        metrics.OnsetME(),
        metrics.DurationME(),
    ]

    return [
        inputs.EvaluationObject(
            event_type="heat_wave",
            metric_list=heatwave_metric_list,
            target=era5_heatwave_target,
            forecast=cira_heatwave_forecast,
        ),
        inputs.EvaluationObject(
            event_type="heat_wave",
            metric_list=heatwave_metric_list,
            target=ghcn_heatwave_target,
            forecast=cira_heatwave_forecast,
        ),
        inputs.EvaluationObject(
            event_type="freeze",
            metric_list=freeze_metric_list,
            target=era5_freeze_target,
            forecast=cira_freeze_forecast,
        ),
        inputs.EvaluationObject(
            event_type="freeze",
            metric_list=freeze_metric_list,
            target=ghcn_freeze_target,
            forecast=cira_freeze_forecast,
        ),
        # TODO: Re-enable when severe convection forecast is implemented
        # inputs.EvaluationObject(
        #     event_type="severe_convection",
        #     metric_list=[
        #         metrics.CSI(),
        #         metrics.FAR(),
        #         metrics.RegionalHitsMisses(),
        #         metrics.HitsMisses(),
        #     ],
        #     target=lsr_target,
        #     forecast=cira_severe_convection_forecast,
        # ),
        # TODO: Re-enable when atmospheric river forecast is implemented
        # inputs.EvaluationObject(
        #     event_type="atmospheric_river",
        #     metric_list=[metrics.CSI(), metrics.SpatialDisplacement(),
        #  metrics.EarlySignal()],
        #     target=era5_atmospheric_river_target,
        #     forecast=cira_atmospheric_river_forecast,
        # ),
<<<<<<< HEAD
        inputs.EvaluationObject(
            event_type="tropical_cyclone",
            metric_list=[
                metrics.EarlySignal,
            ],
            target=ibtracs_target,
            forecast=cira_tropical_cyclone_forecast,
        ),
=======
        # TODO: Re-enable when tropical cyclone forecast is implemented
        # inputs.EvaluationObject(
        #     event_type="tropical_cyclone",
        #     metric_list=[
        #         metrics.EarlySignal(),
        #         metrics.LandfallDisplacement(),
        #         metrics.LandfallTimeME(),
        #         metrics.LandfallIntensityMAE(),
        #     ],
        #     target=ibtracs_target,
        #     forecast=cira_tropical_cyclone_forecast,
        # ),
>>>>>>> 68cb180c
    ]<|MERGE_RESOLUTION|>--- conflicted
+++ resolved
@@ -128,22 +128,7 @@
 
 # IBTrACS target
 
-<<<<<<< HEAD
-ibtracs_target = inputs.IBTrACS(
-    source=inputs.IBTRACS_URI,
-)
-=======
-# TODO: Re-enable when IBTrACS target is implemented
-# ibtracs_target = inputs.IBTrACS(
-#     source=inputs.IBTRACS_URI,
-#     variables=[derived.TCTrackVariables()],
-#     variable_mapping={
-#         "vmax": "surface_wind_speed",
-#         "slp": "air_pressure_at_mean_sea_level",
-#     },
-#     storage_options={"remote_options": {"anon": True}},
-# )
->>>>>>> 68cb180c
+ibtracs_target = inputs.IBTrACS()
 
 # Forecast Examples
 
@@ -302,7 +287,6 @@
         #     target=era5_atmospheric_river_target,
         #     forecast=cira_atmospheric_river_forecast,
         # ),
-<<<<<<< HEAD
         inputs.EvaluationObject(
             event_type="tropical_cyclone",
             metric_list=[
@@ -311,18 +295,4 @@
             target=ibtracs_target,
             forecast=cira_tropical_cyclone_forecast,
         ),
-=======
-        # TODO: Re-enable when tropical cyclone forecast is implemented
-        # inputs.EvaluationObject(
-        #     event_type="tropical_cyclone",
-        #     metric_list=[
-        #         metrics.EarlySignal(),
-        #         metrics.LandfallDisplacement(),
-        #         metrics.LandfallTimeME(),
-        #         metrics.LandfallIntensityMAE(),
-        #     ],
-        #     target=ibtracs_target,
-        #     forecast=cira_tropical_cyclone_forecast,
-        # ),
->>>>>>> 68cb180c
     ]