--- conflicted
+++ resolved
@@ -283,22 +283,9 @@
     # inputs.EvaluationObject(
     #     event_type="atmospheric_river",
     #     metric_list=[metrics.CSI, metrics.SpatialDisplacement, metrics.EarlySignal],
-    #     target=era5_atmospheric_river_target,
+    #     target=era5_atmospheric_river_target,ß
     #     forecast=cira_atmospheric_river_forecast,
     # ),
-<<<<<<< HEAD
-    inputs.EvaluationObject(
-        event_type="tropical_cyclone",
-        metric=[
-            metrics.EarlySignal,
-            metrics.LandfallDisplacement,
-            metrics.LandfallTimeME,
-            metrics.LandfallIntensityMAE,
-        ],
-        target=ibtracs_target,
-        forecast=cira_tropical_cyclone_forecast,
-    ),
-=======
     # TODO: Re-enable when tropical cyclone forecast is implemented
     # inputs.EvaluationObject(
     #     event_type="tropical_cyclone",
@@ -311,5 +298,4 @@
     #     target=ibtracs_target,
     #     forecast=cira_tropical_cyclone_forecast,
     # ),
->>>>>>> 42f37193
 ]