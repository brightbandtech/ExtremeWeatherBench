--- conflicted
+++ resolved
@@ -63,36 +63,20 @@
 # GHCN targets
 ghcn_heatwave_target = inputs.GHCN(
     variables=["surface_air_temperature"],
-<<<<<<< HEAD
+)
+
+ghcn_freeze_target = inputs.GHCN(
+    variables=["surface_air_temperature"],
     storage_options={},
-=======
->>>>>>> 28d0728d
-)
-
-ghcn_freeze_target = inputs.GHCN(
-    variables=["surface_air_temperature"],
-    storage_options={},
 )
 
 # LSR/PPH target
-<<<<<<< HEAD
-# TODO: Re-enable when severe convection is implemented
-lsr_target = inputs.LSR(
-    source=inputs.LSR_URI,
-    variables=["report_type"],
-    variable_mapping={},
-=======
 lsr_target = inputs.LSR(
     variables=["local_storm_reports"],
->>>>>>> 28d0728d
     storage_options={"remote_options": {"anon": True}},
 )
 
 pph_target = inputs.PPH(
-<<<<<<< HEAD
-    source=inputs.PPH_URI,
-=======
->>>>>>> 28d0728d
     variables=["practically_perfect_hindcast"],
     variable_mapping={},
     storage_options={"remote_options": {"anon": True}},
@@ -141,14 +125,8 @@
 )
 
 cira_severe_convection_forecast = inputs.KerchunkForecast(
-<<<<<<< HEAD
-    name="FourCastNetv2",
-    source="gs://extremeweatherbench/FOUR_v200_GFS.parq",
-    variables=["surface_air_temperature"],
-=======
     source="gs://extremeweatherbench/FOUR_v200_GFS.parq",
     variables=[derived.CravenSignificantSevereParameter()],
->>>>>>> 28d0728d
     variable_mapping=inputs.CIRA_metadata_variable_mapping,
     storage_options={"remote_protocol": "s3", "remote_options": {"anon": True}},
 )
@@ -211,14 +189,9 @@
             metric_list=[
                 metrics.CSI(),
                 metrics.FAR(),
-<<<<<<< HEAD
-                metrics.RegionalHitsMisses(),
-                metrics.HitsMisses(),
-=======
                 # Need to add regional hits/misses and hits/misses metrics
                 # metrics.RegionalHitsMisses(),
                 # metrics.HitsMisses(),
->>>>>>> 28d0728d
             ],
             target=lsr_target,
             forecast=cira_severe_convection_forecast,
