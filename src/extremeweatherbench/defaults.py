--- conflicted
+++ resolved
@@ -133,8 +133,6 @@
 
 # Preprocess function for CIRA data using Brightband kerchunk parquets
 def _preprocess_bb_ar_cira_forecast_dataset(ds: xr.Dataset) -> xr.Dataset:
-<<<<<<< HEAD
-=======
     """An example preprocess function that renames the time coordinate to lead_time,
     creates a valid_time coordinate, and sets the lead time range and resolution not
     present in the original dataset.
@@ -163,7 +161,6 @@
 
 # Preprocess function for CIRA data using Brightband kerchunk parquets
 def _preprocess_bb_severe_cira_forecast_dataset(ds: xr.Dataset) -> xr.Dataset:
->>>>>>> 49f61f9f
     """An example preprocess function that renames the time coordinate to lead_time,
     creates a valid_time coordinate, and sets the lead time range and resolution not
     present in the original dataset.
@@ -187,45 +184,10 @@
             relative_humidity=ds["r"],
             levels=ds["level"],
         )
-<<<<<<< HEAD
-    return ds
-
-
-# Preprocess function for CIRA data using Brightband kerchunk parquets
-def _preprocess_bb_severe_cira_forecast_dataset(ds: xr.Dataset) -> xr.Dataset:
-    """An example preprocess function that renames the time coordinate to lead_time,
-    creates a valid_time coordinate, and sets the lead time range and resolution not
-    present in the original dataset.
-
-    Args:
-        ds: The forecast dataset to rename.
-
-    Returns:
-        The renamed forecast dataset.
-    """
-    ds = ds.rename({"time": "lead_time"})
-
-    # The evaluation configuration is used to set the lead time range and resolution.
-    ds["lead_time"] = np.array(
-        [i for i in range(0, 241, 6)], dtype="timedelta64[h]"
-    ).astype("timedelta64[ns]")
-    if "q" not in ds.variables:
-        # Calculate specific humidity from relative humidity and air temperature
-        ds["specific_humidity"] = calc.specific_humidity_from_relative_humidity(
-            air_temperature=ds["t"],
-            relative_humidity=ds["r"],
-            levels=ds["level"],
-        )
     ds["geopotential"] = ds["z"] * calc.g0
     return ds
 
 
-=======
-    ds["geopotential"] = ds["z"] * calc.g0
-    return ds
-
-
->>>>>>> 49f61f9f
 def get_climatology(quantile: float = 0.85) -> xr.DataArray:
     """Get the climatology dataset for the heatwave criteria."""
     if quantile not in [0.15, 0.85]:
@@ -273,10 +235,6 @@
 lsr_target = inputs.LSR(
     storage_options={"remote_options": {"anon": True}},
 )
-<<<<<<< HEAD
-
-=======
->>>>>>> 49f61f9f
 pph_target = inputs.PPH(
     storage_options={"remote_options": {"anon": True}},
 )
@@ -284,14 +242,7 @@
 # IBTrACS target
 ibtracs_target = inputs.IBTrACS()
 
-<<<<<<< HEAD
-ibtracs_target = inputs.IBTrACS()
-
-# Forecast Examples
-
-=======
 # Forecasts
->>>>>>> 49f61f9f
 cira_heatwave_forecast = inputs.KerchunkForecast(
     name="FourCastNetv2",
     source="gs://extremeweatherbench/FOUR_v200_GFS.parq",
@@ -337,11 +288,7 @@
     variables=[derived.CravenBrooksSignificantSevere()],
     variable_mapping=inputs.CIRA_metadata_variable_mapping,
     storage_options={"remote_protocol": "s3", "remote_options": {"anon": True}},
-<<<<<<< HEAD
-    preprocess=_preprocess_bb_cira_forecast_dataset,
-=======
     preprocess=_preprocess_bb_severe_cira_forecast_dataset,
->>>>>>> 49f61f9f
 )
 
 
@@ -372,8 +319,6 @@
         metrics.DurationMeanError(
             threshold_criteria=get_climatology(0.15), op_func=operator.le
         ),
-<<<<<<< HEAD
-=======
     ]
     # Define pph metrics as thresholdmetric to share scores contingency table
     pph_metric_list = [
@@ -386,7 +331,6 @@
             target_threshold=0.3,
         ),
         metrics.EarlySignal(threshold=15000),
->>>>>>> 49f61f9f
     ]
 
     # Define LSR metrics as thresholdmetric to share scores contingency table
@@ -441,12 +385,6 @@
         ),
         inputs.EvaluationObject(
             event_type="severe_convection",
-<<<<<<< HEAD
-            metric_list=[
-                metrics.CriticalSuccessIndex(),
-                metrics.FalseAlarmRatio(),
-            ],
-=======
             metric_list=pph_metric_list,
             target=pph_target,
             forecast=cira_severe_convection_forecast,
@@ -454,7 +392,6 @@
         inputs.EvaluationObject(
             event_type="severe_convection",
             metric_list=lsr_metric_list,
->>>>>>> 49f61f9f
             target=lsr_target,
             forecast=cira_severe_convection_forecast,
         ),
@@ -470,15 +407,7 @@
         ),
         inputs.EvaluationObject(
             event_type="tropical_cyclone",
-<<<<<<< HEAD
-            metric_list=[
-                metrics.LandfallDisplacement(),
-                metrics.LandfallTimeMeanError(),
-                metrics.LandfallIntensityMeanAbsoluteError(),
-            ],
-=======
             metric_list=composite_landfall_metrics,
->>>>>>> 49f61f9f
             target=ibtracs_target,
             forecast=cira_tropical_cyclone_forecast,
         ),
