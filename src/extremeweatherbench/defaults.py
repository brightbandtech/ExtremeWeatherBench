import logging
import operator

import numpy as np
import xarray as xr

from extremeweatherbench import calc, derived, inputs

# Suppress noisy log messages
logging.getLogger("urllib3.connectionpool").setLevel(logging.CRITICAL)
logging.getLogger("botocore.httpchecksum").setLevel(logging.CRITICAL)


# The core coordinate variables that are always required, even if not dimensions
# (e.g. latitude and longitude for xarray datasets)
DEFAULT_COORDINATE_VARIABLES = [
    "valid_time",
    "lead_time",
    "init_time",
    "latitude",
    "longitude",
]

DEFAULT_VARIABLE_NAMES = [
    "100m_eastward_wind",  # 100-meter u component of wind, m/s
    "100m_northward_wind",  # 100-meter v component of wind, m/s
    "air_pressure",  # Pa
    "air_pressure_at_mean_sea_level",  # mean sea level pressure, Pa
    "air_temperature",  # K
    "dewpoint_temperature",  # K
    "eastward_wind",  # u component of wind, m/s
    "geopotential",  # m^2/s^2
    "geopotential_height",  # m
    "init_time",  # initialization time of the forecast model; t0
    "latitude",  # degrees
    "lead_time",  # lead time of the forecast
    "level",  # pressure level of the data, hPa
    "longitude",  # degrees
    "northward_wind",  # v component of wind, m/s
    "relative_humidity",  # %
    "specific_humidity",  # kg/kg
    "storm_id",  # storm identifier for data such as tropical cyclones
    "surface_air_temperature",  # 2-meter temperature
    "surface_dewpoint_temperature",  # 2-meter dewpoint temperature, K
    "surface_eastward_wind",  # 10-meter u component of wind, m/s
    "surface_northward_wind",  # 10-meter v component of wind, m/s
    "surface_relative_humidity",  # 2-meter relative humidity, %
    "surface_specific_humidity",  # 2-meter specific humidity, kg/kg
    "surface_wind_from_direction",  # 10-meter wind direction, degrees (from, not to)
    "surface_wind_speed",  # 10-meter wind speed, m/s
    "valid_time",  # valid time of the data slice
    "wind_from_direction",  # degrees (from, not to)
    "wind_speed",  # m/s
]


def _preprocess_bb_cira_forecast_dataset(ds: xr.Dataset) -> xr.Dataset:
    """A preprocess function for CIRA data that renames the time coordinate to
    lead_time, creates a valid_time coordinate, and sets the lead time range and
    resolution not present in the original dataset.

    Args:
        ds: The forecast dataset to preprocess.

    Returns:
        The preprocessed forecast dataset.
    """
    ds = ds.rename({"time": "lead_time"})
    # The evaluation configuration is used to set the lead time range and resolution.
    ds["lead_time"] = np.array(
        [i for i in range(0, 241, 6)], dtype="timedelta64[h]"
    ).astype("timedelta64[ns]")
    return ds


# Preprocessing function for CIRA data that includes geopotential thickness calculation
# required for tropical cyclone tracks
def _preprocess_bb_cira_tc_forecast_dataset(ds: xr.Dataset) -> xr.Dataset:
    """A preprocess function for CIRA data that includes geopotential thickness
    calculation required for tropical cyclone tracks.

    This function renames the time coordinate to lead_time,
    creates a valid_time coordinate, and sets the lead time range and resolution not
    present in the original dataset.

    Args:
        ds: The forecast dataset to rename.

    Returns:
        The renamed forecast dataset.
    """
    ds = ds.rename({"time": "lead_time"})

    # The evaluation configuration is used to set the lead time range and resolution.
    ds["lead_time"] = np.array(
        [i for i in range(0, 241, 6)], dtype="timedelta64[h]"
    ).astype("timedelta64[ns]")

    # Calculate the geopotential thickness required for tropical cyclone tracks
    ds["geopotential_thickness"] = calc.geopotential_thickness(
        ds["z"], top_level_value=300, bottom_level_value=500
    )
    return ds


# Preprocessing function for CIRA data that includes geopotential thickness calculation
# required for tropical cyclone tracks
def _preprocess_bb_cira_tc_forecast_dataset(ds: xr.Dataset) -> xr.Dataset:
    """A preprocess function for CIRA data that includes geopotential thickness
    calculation required for tropical cyclone tracks.

    This function renames the time coordinate to lead_time,
    creates a valid_time coordinate, and sets the lead time range and resolution not
    present in the original dataset.

    Args:
        ds: The forecast dataset to rename.

    Returns:
        The renamed forecast dataset.
    """
    ds = ds.rename({"time": "lead_time"})

    # The evaluation configuration is used to set the lead time range and resolution.
    ds["lead_time"] = np.array(
        [i for i in range(0, 241, 6)], dtype="timedelta64[h]"
    ).astype("timedelta64[ns]")

    # Calculate the geopotential thickness required for tropical cyclone tracks
    ds["geopotential_thickness"] = calc.geopotential_thickness(
        ds["z"], top_level_value=300, bottom_level_value=500
    )
    return ds


def get_climatology(quantile: float = 0.85) -> xr.DataArray:
    """Get the climatology dataset for the heatwave criteria."""
    if quantile not in [0.15, 0.85]:
        raise ValueError("Quantile must be 0.15 or 0.85")
    return xr.open_zarr(
        "gs://extremeweatherbench/datasets/surface_air_temperature_1990_2019_climatology.zarr",  # noqa: E501
        storage_options={"anon": True},
        chunks="auto",
    )["2m_temperature"].sel(quantile=quantile)


# ERA5 targets
era5_heatwave_target = inputs.ERA5(
    source=inputs.ARCO_ERA5_FULL_URI,
    variables=["surface_air_temperature"],
    storage_options={"remote_options": {"anon": True}},
)

era5_freeze_target = inputs.ERA5(
    source=inputs.ARCO_ERA5_FULL_URI,
    variables=["surface_air_temperature"],
    storage_options={"remote_options": {"anon": True}},
)

era5_atmospheric_river_target = inputs.ERA5(
    variables=[derived.AtmosphericRiverVariables()],
    storage_options={"remote_options": {"anon": True}},
)

# GHCN targets
ghcn_heatwave_target = inputs.GHCN(
    variables=["surface_air_temperature"],
)

ghcn_freeze_target = inputs.GHCN(
    variables=["surface_air_temperature"],
    storage_options={},
)

# LSR/PPH target
lsr_target = inputs.LSR(
    storage_options={"remote_options": {"anon": True}},
)

pph_target = inputs.PPH(
    storage_options={"remote_options": {"anon": True}},
)

# IBTrACS target

ibtracs_target = inputs.IBTrACS()

# Forecast Examples

cira_heatwave_forecast = inputs.KerchunkForecast(
    name="FourCastNetv2",
    source="gs://extremeweatherbench/FOUR_v200_GFS.parq",
    variables=["surface_air_temperature"],
    variable_mapping=inputs.CIRA_metadata_variable_mapping,
    storage_options={"remote_protocol": "s3", "remote_options": {"anon": True}},
    preprocess=_preprocess_bb_cira_forecast_dataset,
)

cira_freeze_forecast = inputs.KerchunkForecast(
    name="FourCastNetv2",
    source="gs://extremeweatherbench/FOUR_v200_GFS.parq",
    variables=["surface_air_temperature"],
    variable_mapping=inputs.CIRA_metadata_variable_mapping,
    storage_options={"remote_protocol": "s3", "remote_options": {"anon": True}},
    preprocess=_preprocess_bb_cira_forecast_dataset,
)

cira_tropical_cyclone_forecast = inputs.KerchunkForecast(
    name="FourCastNetv2",
    source="gs://extremeweatherbench/FOUR_v200_GFS.parq",
<<<<<<< HEAD
    variables=[
        derived.TropicalCycloneTrackVariables(),
    ],
=======
    variables=[derived.TropicalCycloneTrackVariables()],
>>>>>>> ff35bd8d
    variable_mapping=inputs.CIRA_metadata_variable_mapping,
    storage_options={"remote_protocol": "s3", "remote_options": {"anon": True}},
    preprocess=_preprocess_bb_cira_tc_forecast_dataset,
)
cira_atmospheric_river_forecast = inputs.KerchunkForecast(
    name="FourCastNetv2",
    source="gs://extremeweatherbench/FOUR_v200_GFS.parq",
    variables=["surface_eastward_wind"],
    variable_mapping=inputs.CIRA_metadata_variable_mapping,
    storage_options={"remote_protocol": "s3", "remote_options": {"anon": True}},
    preprocess=_preprocess_bb_cira_forecast_dataset,
)

cira_severe_convection_forecast = inputs.KerchunkForecast(
    name="FourCastNetv2",
    source="gs://extremeweatherbench/FOUR_v200_GFS.parq",
    variables=[derived.CravenBrooksSignificantSevere()],
    variable_mapping=inputs.CIRA_metadata_variable_mapping,
    storage_options={"remote_protocol": "s3", "remote_options": {"anon": True}},
    preprocess=_preprocess_bb_cira_forecast_dataset,
)


def get_brightband_evaluation_objects() -> list[inputs.EvaluationObject]:
    """Get the default Brightband list of evaluation objects.

    This is a function which will update as new event types are added to the project
    prior to feature completion.

    Returns:
        A list of EvaluationObject instances matching the complete Brightband eval
        routine.
    """
    # Import metrics here to avoid circular import
    from extremeweatherbench import metrics

    heatwave_metric_list: list[metrics.BaseMetric] = [
        metrics.MaximumMeanAbsoluteError(),
        metrics.RootMeanSquaredError(),
        metrics.DurationMeanError(
            threshold_criteria=get_climatology(0.85), op_func=operator.ge
        ),
        metrics.MaximumLowestMeanAbsoluteError(),
    ]
    freeze_metric_list: list[metrics.BaseMetric] = [
        metrics.MinimumMeanAbsoluteError(),
        metrics.RootMeanSquaredError(),
        metrics.DurationMeanError(
            threshold_criteria=get_climatology(0.15), op_func=operator.le
        ),
    ]

    return [
        inputs.EvaluationObject(
            event_type="heat_wave",
            metric_list=heatwave_metric_list,
            target=era5_heatwave_target,
            forecast=cira_heatwave_forecast,
        ),
        inputs.EvaluationObject(
            event_type="heat_wave",
            metric_list=heatwave_metric_list,
            target=ghcn_heatwave_target,
            forecast=cira_heatwave_forecast,
        ),
        inputs.EvaluationObject(
            event_type="freeze",
            metric_list=freeze_metric_list,
            target=era5_freeze_target,
            forecast=cira_freeze_forecast,
        ),
        inputs.EvaluationObject(
            event_type="freeze",
            metric_list=freeze_metric_list,
            target=ghcn_freeze_target,
            forecast=cira_freeze_forecast,
        ),
        inputs.EvaluationObject(
            event_type="severe_convection",
            metric_list=[
                metrics.CriticalSuccessIndex(),
                metrics.FalseAlarmRatio(),
            ],
            target=lsr_target,
            forecast=cira_severe_convection_forecast,
        ),
        inputs.EvaluationObject(
            event_type="atmospheric_river",
            metric_list=[
                metrics.CriticalSuccessIndex(),
                metrics.SpatialDisplacement(),
                metrics.EarlySignal(),
            ],
            target=era5_atmospheric_river_target,
            forecast=cira_atmospheric_river_forecast,
        ),
        inputs.EvaluationObject(
            event_type="tropical_cyclone",
            metric_list=[
                metrics.LandfallDisplacement(),
                metrics.LandfallTimeMeanError(),
                metrics.LandfallIntensityMeanAbsoluteError(),
            ],
            target=ibtracs_target,
            forecast=cira_tropical_cyclone_forecast,
        ),
    ]<|MERGE_RESOLUTION|>--- conflicted
+++ resolved
@@ -103,36 +103,6 @@
     return ds
 
 
-# Preprocessing function for CIRA data that includes geopotential thickness calculation
-# required for tropical cyclone tracks
-def _preprocess_bb_cira_tc_forecast_dataset(ds: xr.Dataset) -> xr.Dataset:
-    """A preprocess function for CIRA data that includes geopotential thickness
-    calculation required for tropical cyclone tracks.
-
-    This function renames the time coordinate to lead_time,
-    creates a valid_time coordinate, and sets the lead time range and resolution not
-    present in the original dataset.
-
-    Args:
-        ds: The forecast dataset to rename.
-
-    Returns:
-        The renamed forecast dataset.
-    """
-    ds = ds.rename({"time": "lead_time"})
-
-    # The evaluation configuration is used to set the lead time range and resolution.
-    ds["lead_time"] = np.array(
-        [i for i in range(0, 241, 6)], dtype="timedelta64[h]"
-    ).astype("timedelta64[ns]")
-
-    # Calculate the geopotential thickness required for tropical cyclone tracks
-    ds["geopotential_thickness"] = calc.geopotential_thickness(
-        ds["z"], top_level_value=300, bottom_level_value=500
-    )
-    return ds
-
-
 def get_climatology(quantile: float = 0.85) -> xr.DataArray:
     """Get the climatology dataset for the heatwave criteria."""
     if quantile not in [0.15, 0.85]:
@@ -208,13 +178,7 @@
 cira_tropical_cyclone_forecast = inputs.KerchunkForecast(
     name="FourCastNetv2",
     source="gs://extremeweatherbench/FOUR_v200_GFS.parq",
-<<<<<<< HEAD
-    variables=[
-        derived.TropicalCycloneTrackVariables(),
-    ],
-=======
     variables=[derived.TropicalCycloneTrackVariables()],
->>>>>>> ff35bd8d
     variable_mapping=inputs.CIRA_metadata_variable_mapping,
     storage_options={"remote_protocol": "s3", "remote_options": {"anon": True}},
     preprocess=_preprocess_bb_cira_tc_forecast_dataset,
