import abc
import dataclasses
import logging
<<<<<<< HEAD
from typing import (
    TYPE_CHECKING,
    Any,
    Callable,
    Literal,
    Optional,
    TypeAlias,
    Union,
    cast,
)
=======
from typing import TYPE_CHECKING, Callable, Optional, TypeAlias, Union
>>>>>>> 8e81b853

import numpy as np
import pandas as pd
import polars as pl
import xarray as xr

from extremeweatherbench import cases, derived, sources, utils

if TYPE_CHECKING:
    from extremeweatherbench import metrics

logger = logging.getLogger(__name__)

#: Storage/access options for gridded target datasets.
ARCO_ERA5_FULL_URI = (
    "gs://gcp-public-data-arco-era5/ar/full_37-1h-0p25deg-chunk-1.zarr-v3"
)

#: Storage/access options for default point target dataset.
DEFAULT_GHCN_URI = "gs://extremeweatherbench/datasets/ghcnh_all_2020_2024.parq"

#: Storage/access options for local storm report (LSR) tabular data.
LSR_URI = "gs://extremeweatherbench/datasets/combined_canada_australia_us_lsr_01012020_09272025.parq"  # noqa: E501
PPH_URI = (
    "gs://extremeweatherbench/datasets/"
    "practically_perfect_hindcast_20200104_20250430.zarr"
)

IBTRACS_URI = (
    "https://www.ncei.noaa.gov/data/international-best-track-archive-for-"
    "climate-stewardship-ibtracs/v04r01/access/csv/ibtracs.ALL.list.v04r01.csv"
)


# ERA5 metadata variable mapping
ERA5_metadata_variable_mapping = {
    "time": "valid_time",
    "2m_temperature": "surface_air_temperature",
    "2m_dewpoint_temperature": "surface_dewpoint_temperature",
    "temperature": "air_temperature",
    "dewpoint": "dewpoint_temperature",
    "2m_relative_humidity": "surface_relative_humidity",
    "2m_specific_humidity": "surface_specific_humidity",
    "10m_u_component_of_wind": "surface_eastward_wind",
    "10m_v_component_of_wind": "surface_northward_wind",
    "u_component_of_wind": "eastward_wind",
    "v_component_of_wind": "northward_wind",
    "specific_humidity": "specific_humidity",
    "mean_sea_level_pressure": "air_pressure_at_mean_sea_level",
}

# CIRA MLWP forecasts metadata variable mapping
CIRA_metadata_variable_mapping = {
    "time": "valid_time",
    "t2": "surface_air_temperature",
    "t": "air_temperature",
    "q": "specific_humidity",
    "u": "eastward_wind",
    "v": "northward_wind",
    "p": "air_pressure",
    "z": "geopotential_height",
    "r": "relative_humidity",
    "u10": "surface_eastward_wind",
    "v10": "surface_northward_wind",
    "u100": "100m_eastward_wind",
    "v100": "100m_northward_wind",
    "msl": "air_pressure_at_mean_sea_level",
    "apcp": "accumulated_precipitation",
}

# HRES forecast (weatherbench2)metadata variable mapping
HRES_metadata_variable_mapping = {
    "2m_temperature": "surface_air_temperature",
    "2m_dewpoint_temperature": "surface_dewpoint_temperature",
    "temperature": "air_temperature",
    "dewpoint": "dewpoint_temperature",
    "10m_u_component_of_wind": "surface_eastward_wind",
    "10m_v_component_of_wind": "surface_northward_wind",
    "u_component_of_wind": "eastward_wind",
    "v_component_of_wind": "northward_wind",
    "prediction_timedelta": "lead_time",
    "time": "init_time",
    "mean_sea_level_pressure": "air_pressure_at_mean_sea_level",
    "10m_wind_speed": "surface_wind_speed",
}

IBTrACS_metadata_variable_mapping = {
    "SID": "storm_id",
    "ISO_TIME": "valid_time",
    "NAME": "tc_name",
    "LAT": "latitude",
    "LON": "longitude",
    "WMO_WIND": "wmo_surface_wind_speed",
    "WMO_PRES": "wmo_air_pressure_at_mean_sea_level",
    "USA_WIND": "usa_surface_wind_speed",
    "USA_PRES": "usa_air_pressure_at_mean_sea_level",
    "NEUMANN_WIND": "neumann_surface_wind_speed",
    "NEUMANN_PRES": "neumann_air_pressure_at_mean_sea_level",
    "TOKYO_WIND": "tokyo_surface_wind_speed",
    "TOKYO_PRES": "tokyo_air_pressure_at_mean_sea_level",
    "CMA_WIND": "cma_surface_wind_speed",
    "CMA_PRES": "cma_air_pressure_at_mean_sea_level",
    "HKO_WIND": "hko_surface_wind_speed",
    "KMA_WIND": "kma_surface_wind_speed",
    "KMA_PRES": "kma_air_pressure_at_mean_sea_level",
    "NEWDELHI_WIND": "newdelhi_surface_wind_speed",
    "NEWDELHI_PRES": "newdelhi_air_pressure_at_mean_sea_level",
    "REUNION_WIND": "reunion_surface_wind_speed",
    "REUNION_PRES": "reunion_air_pressure_at_mean_sea_level",
    "BOM_WIND": "bom_surface_wind_speed",
    "BOM_PRES": "bom_air_pressure_at_mean_sea_level",
    "NADI_WIND": "nadi_surface_wind_speed",
    "NADI_PRES": "nadi_air_pressure_at_mean_sea_level",
    "WELLINGTON_WIND": "wellington_surface_wind_speed",
    "WELLINGTON_PRES": "wellington_air_pressure_at_mean_sea_level",
    "DS824_WIND": "ds824_surface_wind_speed",
    "DS824_PRES": "ds824_air_pressure_at_mean_sea_level",
    "MLC_WIND": "mlc_surface_wind_speed",
    "MLC_PRES": "mlc_air_pressure_at_mean_sea_level",
}

IncomingDataInput: TypeAlias = xr.Dataset | xr.DataArray | pl.LazyFrame | pd.DataFrame


def _default_preprocess(input_data: IncomingDataInput) -> IncomingDataInput:
    """Default forecast preprocess function that does nothing."""
    return input_data


@dataclasses.dataclass
class InputBase(abc.ABC):
    """An abstract base dataclass for target and forecast data.

    Attributes:
        source: The source of the data, which can be a local path or a remote URL/URI.
        name: The name of the input data source.
        variables: A list of variables to select from the data.
        variable_mapping: A dictionary of variable names to map to the data.
        storage_options: Storage/access options for the data.
        preprocess: A function to preprocess the data.
    """

    source: str
    name: str
    variables: list[Union[str, "derived.DerivedVariable"]] = dataclasses.field(
        default_factory=list
    )
    variable_mapping: dict = dataclasses.field(default_factory=dict)
    storage_options: Optional[dict] = None
    preprocess: Callable = _default_preprocess

    def open_and_maybe_preprocess_data_from_source(
        self,
    ) -> IncomingDataInput:
        data = self._open_data_from_source()
        data = self.preprocess(data)
        return data

    def set_name(self, name: str) -> None:
        """Set the name of the input data source.

        Args:
            name: The new name to assign to this input data source.
        """
        self.name = name

    @abc.abstractmethod
    def _open_data_from_source(self) -> IncomingDataInput:
        """Open the input data from the source, opting to avoid loading the entire
        dataset into memory if possible.

        Returns:
            The input data with a type determined by the user.
        """

    @abc.abstractmethod
    def subset_data_to_case(
        self,
        data: IncomingDataInput,
        case_metadata: "cases.IndividualCase",
        **kwargs,
    ) -> IncomingDataInput:
        """Subset the input data to the case information provided in IndividualCase.

        Time information, spatial bounds, and variables are captured in the case
        metadata
        where this method is used to subset.

        Args:
            data: The input data to subset, which should be a xarray dataset,
                xarray dataarray, polars lazyframe, pandas dataframe, or numpy
                array.
            case_metadata: The case metadata to subset the data to; includes time
                information, spatial bounds, and variables.

        Returns:
            The input data with the variables subset to the case metadata.
        """

    def maybe_convert_to_dataset(self, data: IncomingDataInput) -> xr.Dataset:
        """Convert the input data to an xarray dataset if it is not already.

        This method handles the common conversion cases automatically. Override
        this method
        only if you need custom conversion logic beyond the standard cases.

        Args:
            data: The input data to convert.

        Returns:
            The input data as an xarray dataset.
        """
        if isinstance(data, xr.Dataset):
            return data
        elif isinstance(data, xr.DataArray):
            return data.to_dataset()
        else:
            # For other data types, try to use a custom conversion method if available
            return self._custom_convert_to_dataset(data)

    def _custom_convert_to_dataset(self, data: IncomingDataInput) -> xr.Dataset:
        """Hook method for custom conversion logic. Override this method in subclasses
        if you need custom conversion behavior for non-xarray data types.

        By default, this raises a NotImplementedError to encourage explicit handling
        of custom data types.

        Args:
            data: The input data to convert.

        Returns:
            The input data as an xarray dataset.
        """
        raise NotImplementedError(
            f"Conversion from {type(data)} to xarray.Dataset not implemented. "
            f"Override _custom_convert_to_dataset in your InputBase subclass."
        )

    def add_source_to_dataset_attrs(self, ds: xr.Dataset) -> xr.Dataset:
        """Add the name of the source to the dataset attributes."""
        ds.attrs["source"] = self.name
        return ds

    def maybe_map_variable_names(self, data: IncomingDataInput) -> IncomingDataInput:
        """Map the variable names to the data, if required.

        Args:
            data: The incoming data in the form of an object that has a rename
                method for data variables/columns.

        Returns:
            A dataset with mapped variable names, if any exist, else the original data.
        """
        # Some inputs may not have variables defined, in which case we return
        # the data unmodified
        if not self.variables and not self.variable_mapping:
            return data

        variable_mapping = self.variable_mapping

        if isinstance(data, xr.DataArray):
            return data.rename(variable_mapping[data.name])
        elif isinstance(data, xr.Dataset):
            old_name_obj = list(data.variables.keys())
        elif isinstance(data, pl.LazyFrame):
            old_name_obj = list(data.collect_schema().names())
        elif isinstance(data, pd.DataFrame):
            old_name_obj = list(data.columns)
        else:
            raise ValueError(f"Data type {type(data)} not supported")

        if not variable_mapping:
            return data

        output_dict = {
            old_name: new_name
            for old_name, new_name in variable_mapping.items()
            if old_name in old_name_obj
        }

        return (
            data.rename(output_dict)
            if not isinstance(data, pd.DataFrame)
            else data.rename(columns=output_dict)
        )


@dataclasses.dataclass
class ForecastBase(InputBase):
    """A class defining the interface for ExtremeWeatherBench forecast data."""

    chunks: Optional[Union[dict, str]] = "auto"

    def subset_data_to_case(
        self,
        data: IncomingDataInput,
        case_metadata: "cases.IndividualCase",
        **kwargs,
    ) -> IncomingDataInput:
        drop = kwargs.get("drop", False)
        if not isinstance(data, xr.Dataset):
            raise ValueError(f"Expected xarray Dataset, got {type(data)}")
        # Drop duplicate init_time values
        if len(np.unique(data.init_time)) != len(data.init_time):
            _, index = np.unique(data.init_time, return_index=True)
            data = data.isel(init_time=index)

        # subset time first to avoid OOM masking issues
        subset_time_indices = utils.derive_indices_from_init_time_and_lead_time(
            data,
            case_metadata.start_date,
            case_metadata.end_date,
        )

        # If there are no valid times, return an empty dataset
        if len(subset_time_indices[0]) == 0:
            return xr.Dataset(coords={"valid_time": []})

        # Use only valid init_time indices, but keep all lead_times
        unique_init_indices = np.unique(subset_time_indices[0])
        subset_time_data = data.sel(init_time=data.init_time[unique_init_indices])

        # Create a mask indicating which (init_time, lead_time) combinations
        # result in valid_times within the case date range
        valid_combinations_mask = np.zeros(
            (len(subset_time_data.init_time), len(subset_time_data.lead_time)),
            dtype=bool,
        )

        # Map the valid indices back to the subset data coordinates
        for i, j in zip(subset_time_indices[0], subset_time_indices[1]):
            # Find the position of this init_time in the subset data
            init_pos = np.where(unique_init_indices == i)[0]
            if len(init_pos) > 0:
                valid_combinations_mask[init_pos[0], j] = True

        # Add the mask as a coordinate so downstream code can use it
        subset_time_data = subset_time_data.assign_coords(
            valid_time_mask=(["init_time", "lead_time"], valid_combinations_mask)
        )

        spatiotemporally_subset_data = case_metadata.location.mask(
            subset_time_data, drop=drop
        )

        # convert from init_time/lead_time to init_time/valid_time
        spatiotemporally_subset_data = utils.convert_init_time_to_valid_time(
            spatiotemporally_subset_data
        )

        # Now filter to only include valid_times within the case date range
        # This eliminates the actual time steps that fall outside the range
        time_filtered_data = spatiotemporally_subset_data.sel(
            valid_time=slice(case_metadata.start_date, case_metadata.end_date)
        )

        return time_filtered_data


@dataclasses.dataclass
class EvaluationObject:
    """A class to store the evaluation object for a forecast and target pairing.

    A EvaluationObject is an evaluation object which contains a forecast, target,
    and metrics to evaluate. The evaluation is a set of all metrics, target variables,
    and forecast variables.

    Multiple EvaluationObjects can be used to evaluate a single event type.
    This is useful for
    evaluating distinct targets or metrics with unique variables to evaluate.

    Attributes:
        event_type: The event type to evaluate.
        metric_list: A list of BaseMetric objects.
        target: A TargetBase object.
        forecast: A ForecastBase object.
    """

    event_type: str
    metric_list: list["metrics.BaseMetric"]
    target: "TargetBase"
    forecast: "ForecastBase"


@dataclasses.dataclass
class KerchunkForecast(ForecastBase):
    """Forecast class for kerchunked forecast data."""

    chunks: Optional[Union[dict, str]] = "auto"
    storage_options: dict = dataclasses.field(default_factory=dict)

    def _open_data_from_source(self) -> IncomingDataInput:
        return open_kerchunk_reference(
            self.source,
            storage_options=self.storage_options,
            chunks=self.chunks or "auto",
        )


@dataclasses.dataclass
class ZarrForecast(ForecastBase):
    """Forecast class for zarr forecast data."""

    chunks: Optional[Union[dict, str]] = "auto"

    def _open_data_from_source(self) -> IncomingDataInput:
        return xr.open_zarr(
            self.source,
            storage_options=self.storage_options,
            chunks=self.chunks,
            decode_timedelta=True,
        )


@dataclasses.dataclass
class TargetBase(InputBase):
    """An abstract base class for target data.

    A TargetBase is data that acts as the "truth" for a case. It can be a gridded
    dataset, a point observation dataset, or any other reference dataset. Targets in EWB
    are not required to be the same variable as the forecast dataset, but they must be
    in the same coordinate system for evaluation.
    """

    def maybe_align_forecast_to_target(
        self,
        forecast_data: xr.Dataset,
        target_data: xr.Dataset,
    ) -> tuple[xr.Dataset, xr.Dataset]:
        """Align the forecast data to the target data.

        This method is used to align the forecast data to the target data (not
        vice versa). Implementation is key for non-gridded targets that have dims
        unlike the forecast data.

        Args:
            forecast_data: The forecast data to align.
            target_data: The target data to align to.

        Returns:
            A tuple of the aligned forecast data and target data. Defaults to
            passing through
            the forecast and target data.
        """
        return forecast_data, target_data


@dataclasses.dataclass
class ERA5(TargetBase):
    """Target class for ERA5 gridded data, ideally using the ARCO ERA5 dataset provided
    by Google. Otherwise, either a different zarr source for ERA5.
    """

    name: str = "ERA5"
    chunks: Optional[Union[dict, str]] = None
    source: str = ARCO_ERA5_FULL_URI
    variable_mapping: dict = dataclasses.field(
        default_factory=lambda: ERA5_metadata_variable_mapping.copy()
    )

    def _open_data_from_source(self) -> IncomingDataInput:
        data = xr.open_zarr(
            self.source,
            storage_options=self.storage_options,
            chunks=self.chunks,
        )
        return data

    def subset_data_to_case(
        self,
        data: IncomingDataInput,
        case_metadata: "cases.IndividualCase",
        **kwargs,
    ) -> IncomingDataInput:
        drop = kwargs.get("drop", False)
        if not isinstance(data, xr.Dataset):
            raise ValueError(f"Expected xarray Dataset, got {type(data)}")
        return zarr_target_subsetter(data, case_metadata, drop=drop)

    def maybe_align_forecast_to_target(
        self,
        forecast_data: xr.Dataset,
        target_data: xr.Dataset,
    ) -> tuple[xr.Dataset, xr.Dataset]:
        """Align forecast data to ERA5 target data.

        This method handles alignment between forecast data and ERA5 target data by:
        1. Aligning time dimensions (handles valid_time vs time naming)
        2. Handling spatial alignment (regridding if needed)

        Args:
            forecast_data: Forecast dataset with valid_time, latitude, longitude
            target_data: ERA5 target dataset with time, latitude, longitude

        Returns:
            Tuple of (aligned_forecast_data, aligned_target_data)
        """
        aligned_forecast_data, aligned_target_data = align_forecast_to_target(
            forecast_data, target_data
        )
        return aligned_forecast_data, aligned_target_data


@dataclasses.dataclass
class GHCN(TargetBase):
    """Target class for GHCN tabular data.

    Data is processed using polars to maintain the lazy loading paradigm in
    open_data_from_source and to separate the subsetting into subset_data_to_case.
    """

    name: str = "GHCN"
    source: str = DEFAULT_GHCN_URI

    def _open_data_from_source(self) -> IncomingDataInput:
        target_data: pl.LazyFrame = pl.scan_parquet(
            self.source, storage_options=self.storage_options
        )

        return target_data

    def subset_data_to_case(
        self,
        data: IncomingDataInput,
        case_metadata: "cases.IndividualCase",
        **kwargs,
    ) -> IncomingDataInput:
        if not isinstance(data, pl.LazyFrame):
            raise ValueError(f"Expected polars LazyFrame, got {type(data)}")

        # Create filter expressions for LazyFrame
        time_min = case_metadata.start_date - pd.Timedelta(days=2)
        time_max = case_metadata.end_date + pd.Timedelta(days=2)
        case_location = case_metadata.location.as_geopandas()
        # Apply filters using proper polars expressions
        subset_target_data = data.filter(
            (pl.col("valid_time") >= time_min)
            & (pl.col("valid_time") <= time_max)
            & (pl.col("latitude") >= case_location.total_bounds[1])
            & (pl.col("latitude") <= case_location.total_bounds[3])
            & (pl.col("longitude") >= case_location.total_bounds[0])
            & (pl.col("longitude") <= case_location.total_bounds[2])
        ).sort("valid_time")
        return subset_target_data

    def _custom_convert_to_dataset(self, data: IncomingDataInput) -> xr.Dataset:
        if isinstance(data, pl.LazyFrame):
            # convert to Kelvin, GHCN data is in Celsius by default
            if "surface_air_temperature" in data.collect_schema().names():
                data = data.with_columns(pl.col("surface_air_temperature").add(273.15))
            data = data.collect(engine="streaming").to_pandas()
            data["longitude"] = utils.convert_longitude_to_360(data["longitude"])

            data = data.set_index(["valid_time", "latitude", "longitude"])
            # GHCN data can have duplicate values right now, dropping here if it occurs
            try:
                data = xr.Dataset.from_dataframe(
                    data[~data.index.duplicated(keep="first")], sparse=True
                )
            except Exception as e:
                logger.warning(
                    "Error converting GHCN data to xarray: %s, returning empty Dataset",
                    e,
                )
                return xr.Dataset()
            return data
        else:
            raise ValueError(f"Data is not a polars LazyFrame: {type(data)}")

    def maybe_align_forecast_to_target(
        self,
        forecast_data: xr.Dataset,
        target_data: xr.Dataset,
    ) -> tuple[xr.Dataset, xr.Dataset]:
        return align_forecast_to_target(forecast_data, target_data)


@dataclasses.dataclass
class LSR(TargetBase):
    """Target class for local storm report (LSR) tabular data.

    run_pipeline() returns a dataset with LSRs and practically perfect hindcast gridded
    probability data. IndividualCase date ranges for LSRs should ideally be 12 UTC to
    the next day at 12 UTC to match SPC methods for US data. Australia data should be 00
    UTC to 00 UTC.
    """

    name: str = "local_storm_reports"
    source: str = LSR_URI

    def _open_data_from_source(self) -> IncomingDataInput:
        # force LSR to use anon token to prevent google reauth issues for users
        target_data = pd.read_parquet(self.source, storage_options=self.storage_options)

        return target_data

    def subset_data_to_case(
        self,
        data: IncomingDataInput,
        case_metadata: "cases.IndividualCase",
        **kwargs,
    ) -> IncomingDataInput:
        if not isinstance(data, pd.DataFrame):
            raise ValueError(f"Expected pandas DataFrame, got {type(data)}")

        data = data.copy()

        # latitude, longitude are strings by default, convert to float
        data["latitude"] = data["latitude"].astype(float)
        data["longitude"] = data["longitude"].astype(float)
        data["valid_time"] = pd.to_datetime(data["valid_time"])

        # filters to apply to the target data including datetimes and location bounds
        bounds = case_metadata.location.as_geopandas().total_bounds
        filters = (
            (data["valid_time"] >= case_metadata.start_date)
            & (data["valid_time"] <= case_metadata.end_date)
            & (data["latitude"] >= bounds[1])
            & (data["latitude"] <= bounds[3])
            & (data["longitude"] >= utils.convert_longitude_to_180(bounds[0]))
            & (data["longitude"] <= utils.convert_longitude_to_180(bounds[2]))
        )
        subset_target_data = data.loc[filters]

        return subset_target_data

    def _custom_convert_to_dataset(self, data: IncomingDataInput) -> xr.Dataset:
        if not isinstance(data, pd.DataFrame):
            raise ValueError(f"Data is not a pandas DataFrame: {type(data)}")

        # Map report_type column to numeric values
        if "report_type" in data.columns:
            report_type_mapping = {"wind": 1, "hail": 2, "tor": 3}
            data["report_type"] = data["report_type"].map(report_type_mapping)

        # Normalize these times for the LSR data
        # Western hemisphere reports get bucketed to 12Z on the date they fall
        # between 12Z-12Z
        # Eastern hemisphere reports get bucketed to 00Z on the date they occur

        # First, let's figure out which hemisphere each report is in
        western_hemisphere_mask = data["longitude"] < 0
        eastern_hemisphere_mask = data["longitude"] >= 0

        # For western hemisphere: if report is between today 12Z and tomorrow
        # 12Z, assign to today 12Z
        if western_hemisphere_mask.any():
            western_data = data[western_hemisphere_mask].copy()
            # Get the date portion and create 12Z times
            report_dates = western_data["valid_time"].dt.date
            twelve_z_times = pd.to_datetime(report_dates) + pd.Timedelta(hours=12)
            next_day_twelve_z = twelve_z_times + pd.Timedelta(days=1)

            # Check if report falls in the 12Z to 12Z+1day window
            in_window_mask = (western_data["valid_time"] >= twelve_z_times) & (
                western_data["valid_time"] < next_day_twelve_z
            )
            # For reports that don't fall in today's 12Z window, try yesterday's window
            yesterday_twelve_z = twelve_z_times - pd.Timedelta(days=1)
            in_yesterday_window = (western_data["valid_time"] >= yesterday_twelve_z) & (
                western_data["valid_time"] < twelve_z_times
            )

            # Assign 12Z times
            western_data.loc[in_window_mask, "valid_time"] = twelve_z_times[
                in_window_mask
            ]
            western_data.loc[in_yesterday_window, "valid_time"] = yesterday_twelve_z[
                in_yesterday_window
            ]

            data.loc[western_hemisphere_mask] = western_data

        # For eastern hemisphere: assign to 00Z of the same date
        if eastern_hemisphere_mask.any():
            eastern_data = data[eastern_hemisphere_mask].copy()
            # Get the date portion and create 00Z times
            report_dates = eastern_data["valid_time"].dt.date
            zero_z_times = pd.to_datetime(report_dates)
            eastern_data["valid_time"] = zero_z_times

            data.loc[eastern_hemisphere_mask] = eastern_data

        data = data.set_index(["valid_time", "latitude", "longitude"])
        data = xr.Dataset.from_dataframe(
            data[~data.index.duplicated(keep="first")], sparse=True
        )
        data.attrs["report_type_mapping"] = report_type_mapping
        return data

    # TODO: keep forecasts on original grid for LSRs
    def maybe_align_forecast_to_target(
        self,
        forecast_data: xr.Dataset,
        target_data: xr.Dataset,
    ) -> tuple[xr.Dataset, xr.Dataset]:
        return align_forecast_to_target(forecast_data, target_data)


# TODO: get PPH connector working properly
@dataclasses.dataclass
class PPH(TargetBase):
    """Target class for practically perfect hindcast data."""

    name: str = "practically_perfect_hindcast"
    source: str = PPH_URI
    variable_mapping: dict = dataclasses.field(
        default_factory=lambda: IBTrACS_metadata_variable_mapping.copy()
    )

    def _open_data_from_source(
        self,
    ) -> IncomingDataInput:
        return xr.open_zarr(self.source, storage_options=self.storage_options)

    def subset_data_to_case(
        self,
        data: IncomingDataInput,
        case_metadata: "cases.IndividualCase",
        **kwargs,
    ) -> IncomingDataInput:
        drop = kwargs.get("drop", False)
        if not isinstance(data, xr.Dataset):
            raise ValueError(f"Expected xarray Dataset, got {type(data)}")
        return zarr_target_subsetter(data, case_metadata, drop=drop)

    def _custom_convert_to_dataset(self, data: IncomingDataInput) -> xr.Dataset:
        if isinstance(data, xr.Dataset):
            return data
        else:
            raise ValueError(f"Data is not an xarray Dataset: {type(data)}")

    def maybe_align_forecast_to_target(
        self,
        forecast_data: xr.Dataset,
        target_data: xr.Dataset,
    ) -> tuple[xr.Dataset, xr.Dataset]:
        return align_forecast_to_target(forecast_data, target_data)


@dataclasses.dataclass
class IBTrACS(TargetBase):
    """Target class for IBTrACS data."""

    name: str = "IBTrACS"
    source: str = IBTRACS_URI

    def _open_data_from_source(self) -> IncomingDataInput:
        # not using storage_options in this case due to NetCDF4Backend not
        # supporting them
        target_data: pl.LazyFrame = pl.scan_csv(
            self.source,
            storage_options=self.storage_options,
            skip_rows_after_header=1,
        )
        return target_data

    def subset_data_to_case(
        self,
        data: IncomingDataInput,
        case_metadata: "cases.IndividualCase",
        **kwargs,
    ) -> IncomingDataInput:
        # Note: drop parameter not applicable for polars LazyFrame data
        if not isinstance(data, pl.LazyFrame):
            raise ValueError(f"Expected polars LazyFrame, got {type(data)}")

        # Get the season (year) from the case start date, cast as string as
        # polars is interpreting the schema as strings
        season = case_metadata.start_date.year
        if case_metadata.start_date.month > 11:
            season += 1

        # Create a subquery to find all storm numbers in the same season
        matching_numbers = (
            data.filter(pl.col("SEASON").cast(pl.Int64) == season)
            .select("NUMBER")
            .unique()
        )

        possible_names = utils.extract_tc_names(case_metadata.title)

        # Apply the filter to get all data for storms with the same number in
        # the same season, matching any of the possible names
        # This maintains the lazy evaluation
        name_filter = pl.col("tc_name").is_in(possible_names)
        subset_target_data = data.join(
            matching_numbers, on="NUMBER", how="inner"
        ).filter(name_filter & (pl.col("SEASON").cast(pl.Int64) == season))

        # Select only the columns to keep
        columns_to_keep = [
            "valid_time",
            "tc_name",
            "latitude",
            "longitude",
            "surface_wind_speed",
            "air_pressure_at_mean_sea_level",
        ]

        subset_target_data = subset_target_data.select(columns_to_keep)

        # Drop rows where wind speed OR pressure are null (equivalent to pandas
        # dropna with how="any")
        subset_target_data = subset_target_data.filter(
            pl.col("surface_wind_speed").is_not_null()
            & pl.col("air_pressure_at_mean_sea_level").is_not_null()
        )
        self._current_case_id = case_metadata.case_id_number

        return subset_target_data

    def _custom_convert_to_dataset(self, data: IncomingDataInput) -> xr.Dataset:
        if isinstance(data, pl.LazyFrame):
            data = data.collect(engine="streaming").to_pandas()

            # IBTrACS data is in -180 to 180, convert to 0 to 360
            data["longitude"] = data["longitude"].apply(utils.convert_longitude_to_360)

            # Due to missing data in the IBTrACS dataset, polars doesn't convert
            # the valid_time to a datetime by default
            data["valid_time"] = pd.to_datetime(data["valid_time"])
            data = data.set_index(["valid_time"])

            try:
                data = xr.Dataset.from_dataframe(data)
            except ValueError as e:
                if "non-unique" in str(e):
                    # Drop duplicates from the pandas DataFrame before converting
                    data = data.drop_duplicates()
                    data = xr.Dataset.from_dataframe(data)
                else:
                    raise
            return data
        else:
            raise ValueError(f"Data is not a polars LazyFrame: {type(data)}")


def open_kerchunk_reference(
    forecast_dir: str,
    storage_options: dict = {"remote_protocol": "s3", "remote_options": {"anon": True}},
    chunks: Union[dict, str] = "auto",
) -> xr.Dataset:
    """Open a dataset from a kerchunked reference file in parquet or json format.
    This has been built primarily for the CIRA MLWP S3 bucket's data
    (https://registry.opendata.aws/aiwp/),
    but can work with other data in the future. Currently only supports CIRA data unless
    schema is identical to the CIRA schema.

    Args:
        forecast_dir: The path to the kerchunked reference file.
        storage_options: The storage options to use.
        chunks: The chunks to use; defaults to "auto".

    Returns:
        The opened dataset.
    """
    if forecast_dir.endswith(".parq") or forecast_dir.endswith(".parquet"):
        kerchunk_ds = xr.open_dataset(
            forecast_dir,
            engine="kerchunk",
            storage_options=storage_options,
            chunks=chunks,
        )
    elif forecast_dir.endswith(".json"):
        storage_options["fo"] = forecast_dir
        kerchunk_ds = xr.open_dataset(
            "reference://",
            engine="zarr",
            backend_kwargs={
                "storage_options": storage_options,
                "consolidated": False,
            },
            chunks=chunks,
        )
    else:
        raise TypeError(
            "Unknown kerchunk file type found in forecast path, only json and "
            "parquet are supported."
        )
    return kerchunk_ds


def zarr_target_subsetter(
    data: xr.Dataset,
    case_metadata: "cases.IndividualCase",
    time_variable: str = "valid_time",
    drop: bool = False,
) -> xr.Dataset:
    """Subset a zarr dataset to a case operator.

    Args:
        data: The dataset to subset.
        case_metadata: The case metadata to subset the dataset to.
        time_variable: The time variable to use; defaults to "valid_time".

    Returns:
        The subset dataset.
    """
    # Determine the actual time variable in the dataset
    if time_variable not in data.dims:
        if "time" in data.dims:
            time_variable = "time"
        elif "valid_time" in data.dims:
            time_variable = "valid_time"
        else:
            raise ValueError(
                f"No suitable time dimension found in dataset. Available "
                f"dimensions: {list(data.dims)}"
            )

    # subset time first to avoid OOM masking issues
    subset_time_data = data.sel(
        {
            time_variable: slice(
                case_metadata.start_date,
                case_metadata.end_date,
            )
        }
    )
    # mask the data to the case location
    fully_subset_data = case_metadata.location.mask(subset_time_data, drop=drop)
    # chunk the data if it doesn't have chunks, e.g. ARCO ERA5
    if not fully_subset_data.chunks:
        fully_subset_data = fully_subset_data.chunk()
    return fully_subset_data


def align_forecast_to_target(
    forecast_data: xr.Dataset,
    target_data: xr.Dataset,
    # TODO: provide passthrough for other methods
    method: str = "nearest",
) -> tuple[xr.Dataset, xr.Dataset]:
    # Find spatial dimensions that exist in both datasets
    intersection_dims = [
        dim
        for dim in forecast_data.dims
        if dim in target_data.dims
        and dim not in ["time", "valid_time", "lead_time", "init_time"]
    ]

    spatial_dims = {str(dim): target_data[dim] for dim in intersection_dims}
    # Align time dimensions - find overlapping times
    time_aligned_target, time_aligned_forecast = xr.align(
        target_data,
        forecast_data,
        join="inner",
        exclude=spatial_dims.keys(),
    )

    # Regrid forecast to target grid using nearest neighbor interpolation
    # extrapolate in the case of targets slightly outside the forecast domain
    if spatial_dims:
        interp_method: Literal["nearest", "linear"] = (
            "nearest" if method == "nearest" else "linear"
        )

        interp_kwargs = cast(dict[str, Any], {"method": interp_method})
        interp_kwargs.update(spatial_dims)

        time_space_aligned_forecast = time_aligned_forecast.interp(**interp_kwargs)
    else:
        time_space_aligned_forecast = time_aligned_forecast

    return time_space_aligned_forecast, time_aligned_target


def maybe_subset_variables(
    data: IncomingDataInput,
    variables: list[Union[str, "derived.DerivedVariable"]],
    source_module: Optional["sources.base.Source"] = None,
) -> IncomingDataInput:
    """Subset the variables from the data, if required.

    If the variables list includes derived variables, extracts their required
    and optional variables for subsetting.

        Args:
        data: The dataset to subset (xr.Dataset, xr.DataArray, pl.LazyFrame,
            or pd.DataFrame).
        variables: List of variable names and/or derived variable classes.
        source_module: Optional pre-created source module. If None, creates one.

    Returns:
        The data subset to only the specified variables.
    """
    # If there are no variables, return the data unaltered
    if len(variables) == 0:
        return data

    expected_and_maybe_derived_variables = (
        derived.maybe_include_variables_from_derived_input(variables)
    )

    # Use provided source module or get one
    if source_module is None:
        source_module = sources.get_backend_module(type(data))
    data = source_module.safely_pull_variables(
        data,
        expected_and_maybe_derived_variables,
    )
    return data


def check_for_missing_data(
    data: IncomingDataInput,
    case_metadata: "cases.IndividualCase",
    source_module: Optional["sources.base.Source"] = None,
) -> bool:
    """Check if the data has missing data in the given date range."""
    # Use provided source module or get one
    if source_module is None:
        source_module = sources.get_backend_module(type(data))

    # First check if the data has valid times in the given date range
    if not source_module.check_for_valid_times(
        data, case_metadata.start_date, case_metadata.end_date
    ):
        return False
    # Then check if the data has spatial data for the given location
    elif not source_module.check_for_spatial_data(data, case_metadata.location):
        return False
    else:
        return True<|MERGE_RESOLUTION|>--- conflicted
+++ resolved
@@ -1,7 +1,6 @@
 import abc
 import dataclasses
 import logging
-<<<<<<< HEAD
 from typing import (
     TYPE_CHECKING,
     Any,
@@ -12,9 +11,6 @@
     Union,
     cast,
 )
-=======
-from typing import TYPE_CHECKING, Callable, Optional, TypeAlias, Union
->>>>>>> 8e81b853
 
 import numpy as np
 import pandas as pd
