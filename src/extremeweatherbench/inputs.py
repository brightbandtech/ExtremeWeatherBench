import abc
import dataclasses
import logging
from typing import (
    TYPE_CHECKING,
    Any,
    Callable,
    Literal,
    Optional,
    Sequence,
    TypeAlias,
    Union,
    cast,
)

import numpy as np
import pandas as pd
import polars as pl
import xarray as xr

from extremeweatherbench import cases, derived, sources, utils

if TYPE_CHECKING:
    from extremeweatherbench import metrics

logger = logging.getLogger(__name__)

#: Storage/access options for gridded target datasets.
ARCO_ERA5_FULL_URI = (
    "gs://gcp-public-data-arco-era5/ar/full_37-1h-0p25deg-chunk-1.zarr-v3"
)

#: Storage/access options for default point target dataset.
DEFAULT_GHCN_URI = "gs://extremeweatherbench/datasets/ghcnh_all_2020_2024.parq"

#: Storage/access options for local storm report (LSR) tabular data.
LSR_URI = "gs://extremeweatherbench/datasets/combined_canada_australia_us_lsr_01012020_09272025.parq"  # noqa: E501

#: Storage/access options for practically perfect hindcast data.
PPH_URI = (
    "gs://extremeweatherbench/datasets/"
    "practically_perfect_hindcast_20200104_20250927.zarr"
)

#: Storage/access options for IBTrACS data.
IBTRACS_URI = (
    "https://www.ncei.noaa.gov/data/international-best-track-archive-for-"
    "climate-stewardship-ibtracs/v04r01/access/csv/ibtracs.ALL.list.v04r01.csv"
)


# ERA5 metadata variable mapping
ERA5_metadata_variable_mapping = {
    "time": "valid_time",
    "2m_temperature": "surface_air_temperature",
    "2m_dewpoint_temperature": "surface_dewpoint_temperature",
    "temperature": "air_temperature",
    "dewpoint": "dewpoint_temperature",
    "2m_relative_humidity": "surface_relative_humidity",
    "2m_specific_humidity": "surface_specific_humidity",
    "10m_u_component_of_wind": "surface_eastward_wind",
    "10m_v_component_of_wind": "surface_northward_wind",
    "u_component_of_wind": "eastward_wind",
    "v_component_of_wind": "northward_wind",
    "specific_humidity": "specific_humidity",
    "mean_sea_level_pressure": "air_pressure_at_mean_sea_level",
}

# CIRA MLWP forecasts metadata variable mapping
CIRA_metadata_variable_mapping = {
    "time": "valid_time",
    "t2": "surface_air_temperature",
    "t": "air_temperature",
    "q": "specific_humidity",
    "u": "eastward_wind",
    "v": "northward_wind",
    "p": "air_pressure",
    "z": "geopotential_height",
    "r": "relative_humidity",
    "u10": "surface_eastward_wind",
    "v10": "surface_northward_wind",
    "u100": "100m_eastward_wind",
    "v100": "100m_northward_wind",
    "msl": "air_pressure_at_mean_sea_level",
    "apcp": "accumulated_precipitation",
}

# HRES forecast (weatherbench2)metadata variable mapping
HRES_metadata_variable_mapping = {
    "2m_temperature": "surface_air_temperature",
    "2m_dewpoint_temperature": "surface_dewpoint_temperature",
    "temperature": "air_temperature",
    "dewpoint": "dewpoint_temperature",
    "10m_u_component_of_wind": "surface_eastward_wind",
    "10m_v_component_of_wind": "surface_northward_wind",
    "u_component_of_wind": "eastward_wind",
    "v_component_of_wind": "northward_wind",
    "prediction_timedelta": "lead_time",
    "time": "init_time",
    "mean_sea_level_pressure": "air_pressure_at_mean_sea_level",
    "10m_wind_speed": "surface_wind_speed",
}

IBTrACS_metadata_variable_mapping = {
    "SID": "storm_id",
    "ISO_TIME": "valid_time",
    "NAME": "tc_name",
    "LAT": "latitude",
    "LON": "longitude",
    "SEASON": "season",
    "NUMBER": "number",
    "WMO_WIND": "wmo_surface_wind_speed",
    "WMO_PRES": "wmo_air_pressure_at_mean_sea_level",
    "USA_WIND": "usa_surface_wind_speed",
    "USA_PRES": "usa_air_pressure_at_mean_sea_level",
    "NEUMANN_WIND": "neumann_surface_wind_speed",
    "NEUMANN_PRES": "neumann_air_pressure_at_mean_sea_level",
    "TOKYO_WIND": "tokyo_surface_wind_speed",
    "TOKYO_PRES": "tokyo_air_pressure_at_mean_sea_level",
    "CMA_WIND": "cma_surface_wind_speed",
    "CMA_PRES": "cma_air_pressure_at_mean_sea_level",
    "HKO_WIND": "hko_surface_wind_speed",
    "KMA_WIND": "kma_surface_wind_speed",
    "KMA_PRES": "kma_air_pressure_at_mean_sea_level",
    "NEWDELHI_WIND": "newdelhi_surface_wind_speed",
    "NEWDELHI_PRES": "newdelhi_air_pressure_at_mean_sea_level",
    "REUNION_WIND": "reunion_surface_wind_speed",
    "REUNION_PRES": "reunion_air_pressure_at_mean_sea_level",
    "BOM_WIND": "bom_surface_wind_speed",
    "BOM_PRES": "bom_air_pressure_at_mean_sea_level",
    "NADI_WIND": "nadi_surface_wind_speed",
    "NADI_PRES": "nadi_air_pressure_at_mean_sea_level",
    "WELLINGTON_WIND": "wellington_surface_wind_speed",
    "WELLINGTON_PRES": "wellington_air_pressure_at_mean_sea_level",
    "DS824_WIND": "ds824_surface_wind_speed",
    "DS824_PRES": "ds824_air_pressure_at_mean_sea_level",
    "MLC_WIND": "mlc_surface_wind_speed",
    "MLC_PRES": "mlc_air_pressure_at_mean_sea_level",
}

IncomingDataInput: TypeAlias = xr.Dataset | xr.DataArray | pl.LazyFrame | pd.DataFrame


def _default_preprocess(input_data: IncomingDataInput) -> IncomingDataInput:
    """Default forecast preprocess function that does nothing."""
    return input_data


@dataclasses.dataclass
class InputBase(abc.ABC):
    """An abstract base dataclass for target and forecast data.

    Attributes:
        source: The source of the data, which can be a local path or a remote URL/URI.
        name: The name of the input data source.
        variables: A list of variables to select from the data.
        variable_mapping: A dictionary of variable names to map to the data.
        storage_options: Storage/access options for the data.
        preprocess: A function to preprocess the data.
    """

    source: str
    name: str
    variables: Sequence[Union[str, "derived.DerivedVariable"]] = dataclasses.field(
        default_factory=list
    )
    variable_mapping: dict = dataclasses.field(default_factory=dict)
    storage_options: Optional[dict] = None
    preprocess: Callable = _default_preprocess

    def open_and_maybe_preprocess_data_from_source(
        self,
    ) -> IncomingDataInput:
        data = self._open_data_from_source()
        data = self.preprocess(data)
        return data

    @abc.abstractmethod
    def _open_data_from_source(self) -> IncomingDataInput:
        """Open the input data from the source, opting to avoid loading the entire
        dataset into memory if possible.

        Returns:
            The input data with a type determined by the user.
        """

    @abc.abstractmethod
    def subset_data_to_case(
        self,
        data: IncomingDataInput,
        case_metadata: "cases.IndividualCase",
        **kwargs,
    ) -> IncomingDataInput:
        """Subset the input data to the case information provided in IndividualCase.

        Time information, spatial bounds, and variables are captured in the case
        metadata
        where this method is used to subset.

        Args:
            data: The input data to subset, which should be a xarray dataset,
                xarray dataarray, polars lazyframe, pandas dataframe, or numpy
                array.
            case_metadata: The case metadata to subset the data to; includes time
                information, spatial bounds, and variables.

        Returns:
            The input data with the variables subset to the case metadata.
        """

    def maybe_convert_to_dataset(self, data: IncomingDataInput) -> xr.Dataset:
        """Convert the input data to an xarray dataset if it is not already.

        This method handles the common conversion cases automatically. Override
        this method
        only if you need custom conversion logic beyond the standard cases.

        Args:
            data: The input data to convert.

        Returns:
            The input data as an xarray dataset.
        """
        if isinstance(data, xr.Dataset):
            return data
        elif isinstance(data, xr.DataArray):
            return data.to_dataset()
        else:
            # For other data types, try to use a custom conversion method if available
            return self._custom_convert_to_dataset(data)

    def _custom_convert_to_dataset(self, data: IncomingDataInput) -> xr.Dataset:
        """Hook method for custom conversion logic. Override this method in subclasses
        if you need custom conversion behavior for non-xarray data types.

        By default, this raises a NotImplementedError to encourage explicit handling
        of custom data types.

        Args:
            data: The input data to convert.

        Returns:
            The input data as an xarray dataset.
        """
        raise NotImplementedError(
            f"Conversion from {type(data)} to xarray.Dataset not implemented. "
            f"Override _custom_convert_to_dataset in your InputBase subclass."
        )

    def add_source_to_dataset_attrs(self, ds: xr.Dataset) -> xr.Dataset:
        """Add the name of the source to the dataset attributes."""
        ds.attrs["source"] = self.name
        return ds

    def maybe_map_variable_names(self, data: IncomingDataInput) -> IncomingDataInput:
        """Map the variable names to the data, if required.

        Args:
            data: The incoming data in the form of an object that has a rename
                method for data variables/columns.

        Returns:
            A dataset with mapped variable names, if any exist, else the original data.
        """
        # Some inputs may not have variables defined, in which case we return
        # the data unmodified
        if not self.variables and not self.variable_mapping:
            return data

        variable_mapping = self.variable_mapping

        if isinstance(data, xr.DataArray):
            return data.rename(variable_mapping[data.name])
        elif isinstance(data, xr.Dataset):
            old_name_obj = list(data.variables.keys())
        elif isinstance(data, pl.LazyFrame):
            old_name_obj = list(data.collect_schema().names())
        elif isinstance(data, pd.DataFrame):
            old_name_obj = list(data.columns)
        else:
            raise ValueError(f"Data type {type(data)} not supported")

        if not variable_mapping:
            return data

        output_dict = {
            old_name: new_name
            for old_name, new_name in variable_mapping.items()
            if old_name in old_name_obj
        }

        return (
            data.rename(output_dict)
            if not isinstance(data, pd.DataFrame)
            else data.rename(columns=output_dict)
        )


@dataclasses.dataclass
class ForecastBase(InputBase):
    """A class defining the interface for ExtremeWeatherBench forecast data."""

    chunks: Optional[Union[dict, str]] = "auto"

    def subset_data_to_case(
        self,
        data: IncomingDataInput,
        case_metadata: "cases.IndividualCase",
        **kwargs,
    ) -> IncomingDataInput:
        drop = kwargs.get("drop", False)
        if not isinstance(data, xr.Dataset):
            raise ValueError(f"Expected xarray Dataset, got {type(data)}")
        # Drop duplicate init_time values
        if len(np.unique(data.init_time)) != len(data.init_time):
            _, index = np.unique(data.init_time, return_index=True)
            data = data.isel(init_time=index)

        # subset time first to avoid OOM masking issues
        subset_time_indices = utils.derive_indices_from_init_time_and_lead_time(
            data,
            case_metadata.start_date,
            case_metadata.end_date,
        )

        # If there are no valid times, return an empty dataset
        if len(subset_time_indices[0]) == 0:
            return xr.Dataset(coords={"valid_time": []})

        # Use only valid init_time indices, but keep all lead_times
        unique_init_indices = np.unique(subset_time_indices[0])
        subset_time_data = data.sel(init_time=data.init_time[unique_init_indices])

        # Create a mask indicating which (init_time, lead_time) combinations
        # result in valid_times within the case date range
        valid_combinations_mask = np.zeros(
            (len(subset_time_data.init_time), len(subset_time_data.lead_time)),
            dtype=bool,
        )

        # Map the valid indices back to the subset data coordinates
        for i, j in zip(subset_time_indices[0], subset_time_indices[1]):
            # Find the position of this init_time in the subset data
            init_pos = np.where(unique_init_indices == i)[0]
            if len(init_pos) > 0:
                valid_combinations_mask[init_pos[0], j] = True

        # Add the mask as a coordinate so downstream code can use it
        subset_time_data = subset_time_data.assign_coords(
            valid_time_mask=(["init_time", "lead_time"], valid_combinations_mask)
        )

        spatiotemporally_subset_data = case_metadata.location.mask(
            subset_time_data, drop=drop
        )

        # convert from init_time/lead_time to init_time/valid_time
        spatiotemporally_subset_data = utils.convert_init_time_to_valid_time(
            spatiotemporally_subset_data
        )

        # Now filter to only include valid_times within the case date range
        # This eliminates the actual time steps that fall outside the range
        time_filtered_data = spatiotemporally_subset_data.sel(
            valid_time=slice(case_metadata.start_date, case_metadata.end_date)
        )

        return time_filtered_data


@dataclasses.dataclass
class EvaluationObject:
    """A class to store the evaluation object for a forecast and target pairing.

    A EvaluationObject is an evaluation object which contains a forecast, target,
    and metrics to evaluate. The evaluation is a set of all metrics, target variables,
    and forecast variables.

    Multiple EvaluationObjects can be used to evaluate a single event type.
    This is useful for
    evaluating distinct targets or metrics with unique variables to evaluate.

    Attributes:
        event_type: The event type to evaluate.
        metric_list: A list of BaseMetric objects.
        target: A TargetBase object.
        forecast: A ForecastBase object.
    """

    event_type: str
    metric_list: list["metrics.BaseMetric"]
    target: "TargetBase"
    forecast: "ForecastBase"


@dataclasses.dataclass
class KerchunkForecast(ForecastBase):
    """Forecast class for kerchunked forecast data."""

    chunks: Optional[Union[dict, str]] = "auto"
    storage_options: dict = dataclasses.field(default_factory=dict)

    def _open_data_from_source(self) -> IncomingDataInput:
        return open_kerchunk_reference(
            self.source,
            storage_options=self.storage_options,
            chunks=self.chunks or "auto",
        )


@dataclasses.dataclass
class ZarrForecast(ForecastBase):
    """Forecast class for zarr forecast data."""

    chunks: Optional[Union[dict, str]] = "auto"

    def _open_data_from_source(self) -> IncomingDataInput:
        return xr.open_zarr(
            self.source,
            storage_options=self.storage_options,
            chunks=self.chunks,
            decode_timedelta=True,
        )


@dataclasses.dataclass
class TargetBase(InputBase):
    """An abstract base class for target data.

    A TargetBase is data that acts as the "truth" for a case. It can be a gridded
    dataset, a point observation dataset, or any other reference dataset. Targets in EWB
    are not required to be the same variable as the forecast dataset, but they must be
    in the same coordinate system for evaluation.
    """

    def maybe_align_forecast_to_target(
        self,
        forecast_data: xr.Dataset,
        target_data: xr.Dataset,
    ) -> tuple[xr.Dataset, xr.Dataset]:
        """Align the forecast data to the target data.

        This method is used to align the forecast data to the target data (not
        vice versa). Implementation is key for non-gridded targets that have dims
        unlike the forecast data.

        Args:
            forecast_data: The forecast data to align.
            target_data: The target data to align to.

        Returns:
            A tuple of the aligned forecast data and target data. Defaults to
            passing through
            the forecast and target data.
        """
        return forecast_data, target_data


@dataclasses.dataclass
class ERA5(TargetBase):
    """Target class for ERA5 gridded data, ideally using the ARCO ERA5 dataset provided
    by Google. Otherwise, either a different zarr source for ERA5.
    """

    name: str = "ERA5"
    chunks: Optional[Union[dict, str]] = None
    source: str = ARCO_ERA5_FULL_URI
    variable_mapping: dict = dataclasses.field(
        default_factory=lambda: ERA5_metadata_variable_mapping.copy()
    )

    def _open_data_from_source(self) -> IncomingDataInput:
        data = xr.open_zarr(
            self.source,
            storage_options=self.storage_options,
            chunks=self.chunks,
        )
        return data

    def subset_data_to_case(
        self,
        data: IncomingDataInput,
        case_metadata: "cases.IndividualCase",
        **kwargs,
    ) -> IncomingDataInput:
        drop = kwargs.get("drop", False)
        if not isinstance(data, xr.Dataset):
            raise ValueError(f"Expected xarray Dataset, got {type(data)}")
        return zarr_target_subsetter(data, case_metadata, drop=drop)

    def maybe_align_forecast_to_target(
        self,
        forecast_data: xr.Dataset,
        target_data: xr.Dataset,
    ) -> tuple[xr.Dataset, xr.Dataset]:
        """Align forecast data to ERA5 target data.

        This method handles alignment between forecast data and ERA5 target data by:
        1. Aligning time dimensions (handles valid_time vs time naming)
        2. Handling spatial alignment (regridding if needed)

        Args:
            forecast_data: Forecast dataset with valid_time, latitude, longitude
            target_data: ERA5 target dataset with time, latitude, longitude

        Returns:
            Tuple of (aligned_forecast_data, aligned_target_data)
        """
        aligned_forecast_data, aligned_target_data = align_forecast_to_target(
            forecast_data, target_data
        )
        return aligned_forecast_data, aligned_target_data


@dataclasses.dataclass
class GHCN(TargetBase):
    """Target class for GHCN tabular data.

    Data is processed using polars to maintain the lazy loading paradigm in
    open_data_from_source and to separate the subsetting into subset_data_to_case.
    """

    name: str = "GHCN"
    source: str = DEFAULT_GHCN_URI

    def _open_data_from_source(self) -> IncomingDataInput:
        target_data: pl.LazyFrame = pl.scan_parquet(
            self.source, storage_options=self.storage_options
        )

        return target_data

    def subset_data_to_case(
        self,
        data: IncomingDataInput,
        case_metadata: "cases.IndividualCase",
        **kwargs,
    ) -> IncomingDataInput:
        if not isinstance(data, pl.LazyFrame):
            raise ValueError(f"Expected polars LazyFrame, got {type(data)}")

        # Create filter expressions for LazyFrame
        time_min = case_metadata.start_date - pd.Timedelta(days=2)
        time_max = case_metadata.end_date + pd.Timedelta(days=2)
        case_location = case_metadata.location.as_geopandas()
        # Apply filters using proper polars expressions
        subset_target_data = data.filter(
            (pl.col("valid_time") >= time_min)
            & (pl.col("valid_time") <= time_max)
            & (pl.col("latitude") >= case_location.total_bounds[1])
            & (pl.col("latitude") <= case_location.total_bounds[3])
            & (pl.col("longitude") >= case_location.total_bounds[0])
            & (pl.col("longitude") <= case_location.total_bounds[2])
        ).sort("valid_time")
        return subset_target_data

    def _custom_convert_to_dataset(self, data: IncomingDataInput) -> xr.Dataset:
        if isinstance(data, pl.LazyFrame):
            # convert to Kelvin, GHCN data is in Celsius by default
            if "surface_air_temperature" in data.collect_schema().names():
                data = data.with_columns(pl.col("surface_air_temperature").add(273.15))
            data = data.collect(engine="streaming").to_pandas()
            data["longitude"] = utils.convert_longitude_to_360(data["longitude"])

            data = data.set_index(["valid_time", "latitude", "longitude"])
            # GHCN data can have duplicate values right now, dropping here if it occurs
            try:
                data = xr.Dataset.from_dataframe(
                    data[~data.index.duplicated(keep="first")], sparse=True
                )
            except Exception as e:
                logger.warning(
                    "Error converting GHCN data to xarray: %s, returning empty Dataset",
                    e,
                )
                return xr.Dataset()
            return data
        else:
            raise ValueError(f"Data is not a polars LazyFrame: {type(data)}")

    def maybe_align_forecast_to_target(
        self,
        forecast_data: xr.Dataset,
        target_data: xr.Dataset,
    ) -> tuple[xr.Dataset, xr.Dataset]:
        return align_forecast_to_target(forecast_data, target_data)


@dataclasses.dataclass
class LSR(TargetBase):
    """Target class for local storm report (LSR) tabular data.

    run_pipeline() returns a dataset with LSRs and practically perfect hindcast gridded
    probability data. IndividualCase date ranges for LSRs should ideally be 12 UTC to
    the next day at 12 UTC to match SPC methods for US data. Australia data should be 00
    UTC to 00 UTC.
    """

    name: str = "local_storm_reports"
    source: str = LSR_URI
    variables: Sequence[str] = dataclasses.field(
        default_factory=lambda: ["report_type"]
    )

    def _open_data_from_source(self) -> IncomingDataInput:
        # force LSR to use anon token to prevent google reauth issues for users
        target_data = pd.read_parquet(self.source, storage_options=self.storage_options)

        return target_data

    def subset_data_to_case(
        self,
        data: IncomingDataInput,
        case_metadata: "cases.IndividualCase",
        **kwargs,
    ) -> IncomingDataInput:
        if not isinstance(data, pd.DataFrame):
            raise ValueError(f"Expected pandas DataFrame, got {type(data)}")

        data = data.copy()
        # latitude, longitude are strings by default, convert to float
        data["latitude"] = data["latitude"].astype(float)
        data["longitude"] = data["longitude"].astype(float)
        data["valid_time"] = pd.to_datetime(data["valid_time"])

        # filters to apply to the target data including datetimes and location bounds
        bounds = case_metadata.location.as_geopandas().total_bounds
        filters = (
            (data["valid_time"] >= case_metadata.start_date)
            & (data["valid_time"] <= case_metadata.end_date)
            & (data["latitude"] >= bounds[1])
            & (data["latitude"] <= bounds[3])
            & (data["longitude"] >= utils.convert_longitude_to_180(bounds[0]))
            & (data["longitude"] <= utils.convert_longitude_to_180(bounds[2]))
        )
        subset_target_data = data.loc[filters]

        return subset_target_data

    def _custom_convert_to_dataset(self, data: IncomingDataInput) -> xr.Dataset:
        if not isinstance(data, pd.DataFrame):
            raise ValueError(f"Data is not a pandas DataFrame: {type(data)}")

<<<<<<< HEAD
=======
        # Map report_type column to numeric values
        report_type_mapping = {"wind": 1, "hail": 2, "tor": 3}
        if "report_type" in data.columns:
            data["report_type"] = data["report_type"].map(report_type_mapping)

>>>>>>> bfb2596e
        # Normalize these times for the LSR data
        # Western hemisphere reports get bucketed to 12Z on the date they fall
        # between 12Z-12Z
        # Eastern hemisphere reports get bucketed to 00Z on the date they occur

        # First, let's figure out which hemisphere each report is in
        western_hemisphere_mask = data["longitude"] < 0
        eastern_hemisphere_mask = data["longitude"] >= 0

        # For western hemisphere: if report is between today 12Z and tomorrow
        # 12Z, assign to today 12Z
        if western_hemisphere_mask.any():
            western_data = data[western_hemisphere_mask].copy()
            # Get the date portion and create 12Z times
            report_dates = western_data["valid_time"].dt.date
            twelve_z_times = pd.to_datetime(report_dates) + pd.Timedelta(hours=12)
            next_day_twelve_z = twelve_z_times + pd.Timedelta(days=1)

            # Check if report falls in the 12Z to 12Z+1day window
            in_window_mask = (western_data["valid_time"] >= twelve_z_times) & (
                western_data["valid_time"] < next_day_twelve_z
            )
            # For reports that don't fall in today's 12Z window, try yesterday's window
            yesterday_twelve_z = twelve_z_times - pd.Timedelta(days=1)
            in_yesterday_window = (western_data["valid_time"] >= yesterday_twelve_z) & (
                western_data["valid_time"] < twelve_z_times
            )

            # Assign 12Z times
            western_data.loc[in_window_mask, "valid_time"] = twelve_z_times[
                in_window_mask
            ]
            western_data.loc[in_yesterday_window, "valid_time"] = yesterday_twelve_z[
                in_yesterday_window
            ]

            data.loc[western_hemisphere_mask] = western_data

        # For eastern hemisphere: assign to 00Z of the same date
        if eastern_hemisphere_mask.any():
            eastern_data = data[eastern_hemisphere_mask].copy()
            # Get the date portion and create 00Z times
            report_dates = eastern_data["valid_time"].dt.date
            zero_z_times = pd.to_datetime(report_dates)
            eastern_data["valid_time"] = zero_z_times

            data.loc[eastern_hemisphere_mask] = eastern_data

        # Convert longitude back to 0 - 360
        data["longitude"] = utils.convert_longitude_to_360(data["longitude"])
        data = data.set_index(["valid_time", "latitude", "longitude"])

        # Convert string columns to binary indicators (1.0)
        # String presence indicates an event occurred at that location
        for col in data.columns:
            if data[col].dtype == object or data[col].dtype.name == "string":
                data[col] = 1.0

        data = xr.Dataset.from_dataframe(
            data[~data.index.duplicated(keep="first")], sparse=True
        )
        return data

    # TODO: keep forecasts on original grid for LSRs
    def maybe_align_forecast_to_target(
        self,
        forecast_data: xr.Dataset,
        target_data: xr.Dataset,
    ) -> tuple[xr.Dataset, xr.Dataset]:
        return align_forecast_to_target(forecast_data, target_data)


# TODO: get PPH connector working properly
@dataclasses.dataclass
class PPH(TargetBase):
    """Target class for practically perfect hindcast data."""

    name: str = "practically_perfect_hindcast"
    source: str = PPH_URI
    variable_mapping: dict = dataclasses.field(
        default_factory=lambda: IBTrACS_metadata_variable_mapping.copy()
    )
    variables: Sequence[str] = dataclasses.field(
        default_factory=lambda: ["practically_perfect_hindcast"]
    )

    def _open_data_from_source(
        self,
    ) -> IncomingDataInput:
        return xr.open_zarr(self.source, storage_options=self.storage_options)

    def subset_data_to_case(
        self,
        data: IncomingDataInput,
        case_metadata: "cases.IndividualCase",
        **kwargs,
    ) -> IncomingDataInput:
        drop = kwargs.get("drop", False)
        if not isinstance(data, xr.Dataset):
            raise ValueError(f"Expected xarray Dataset, got {type(data)}")
        return zarr_target_subsetter(data, case_metadata, drop=drop)

    def _custom_convert_to_dataset(self, data: IncomingDataInput) -> xr.Dataset:
        if isinstance(data, xr.Dataset):
            return data
        else:
            raise ValueError(f"Data is not an xarray Dataset: {type(data)}")

    def maybe_align_forecast_to_target(
        self,
        forecast_data: xr.Dataset,
        target_data: xr.Dataset,
    ) -> tuple[xr.Dataset, xr.Dataset]:
        return align_forecast_to_target(forecast_data, target_data)


def _ibtracs_preprocess(data: IncomingDataInput) -> IncomingDataInput:
    """Preprocess IBTrACS data.

    Preprocessing is done before any variable mapping is applied, thus using the
    original variable names is required."""

    schema = data.collect_schema()
    # Convert pressure and surface wind columns to float, replacing " " with null
    # Get column names that contain "pressure" or "wind"
    pressure_cols = [col for col in schema if "PRES" in col.lower()]
    wind_cols = [col for col in schema if "WIND" in col.lower()]

    # Apply transformations to strip whitespace, replace empty with null, cast
    subset_target_data = data.with_columns(
        [
            pl.col(col)
            .str.strip_chars()
            .replace("", None)
            .cast(pl.Float64, strict=False)
            .alias(col)
            for col in pressure_cols + wind_cols
        ]
    )
    # Drop rows where ALL columns are null (equivalent to pandas dropna(how="all"))
    subset_target_data = subset_target_data.filter(
        ~pl.all_horizontal(pl.all().is_null())
    )

    # Create unified pressure and wind columns by preferring USA and WMO data
    # For surface wind speed - reuse wind_cols from earlier
    wind_priority = ["USA_WIND", "WMO_WIND"] + [
        col for col in wind_cols if col not in ["USA_WIND", "WMO_WIND"]
    ]

    # For pressure at mean sea level - reuse pressure_cols from earlier
    pressure_priority = [
        "USA_PRES",
        "WMO_PRES",
    ] + [
        col
        for col in pressure_cols
        if col
        not in [
            "USA_PRES",
            "WMO_PRES",
        ]
    ]

    # Create unified columns using coalesce (equivalent to pandas bfill)
    # Filter to only include columns that exist in the schema
    schema_names = subset_target_data.collect_schema().names()
    available_wind_cols = [col for col in wind_priority if col in schema_names]
    available_pressure_cols = [col for col in pressure_priority if col in schema_names]

    # If no columns available, return early with empty dataframe
    if not available_wind_cols or not available_pressure_cols:
        return subset_target_data.filter(pl.lit(False))

    subset_target_data = subset_target_data.with_columns(
        [
            pl.coalesce([pl.col(col) for col in available_wind_cols]).alias(
                "surface_wind_speed"
            ),
            pl.coalesce([pl.col(col) for col in available_pressure_cols]).alias(
                "air_pressure_at_mean_sea_level"
            ),
        ]
    )

    # Drop rows where wind speed OR pressure are null
    subset_target_data = subset_target_data.filter(
        pl.col("surface_wind_speed").is_not_null()
        & pl.col("air_pressure_at_mean_sea_level").is_not_null()
    )

    # Cast to float64 and use strict=False to handle any edge cases
    subset_target_data = subset_target_data.with_columns(
        [
            # Convert knots to m/s
            pl.col("surface_wind_speed").cast(pl.Float64, strict=False) * 0.514444,
            # Convert hPa to Pa
            pl.col("air_pressure_at_mean_sea_level").cast(pl.Float64, strict=False)
            * 100,
        ]
    )
    return subset_target_data


@dataclasses.dataclass
class IBTrACS(TargetBase):
    """Target class for IBTrACS data."""

    name: str = "IBTrACS"
    preprocess: Callable = _ibtracs_preprocess
    variable_mapping: dict = dataclasses.field(
        default_factory=lambda: IBTrACS_metadata_variable_mapping.copy()
    )
    source: str = IBTRACS_URI

    def __post_init__(self):
        """Ensure season variable is included in variables list."""
        # If variables are specified (non-empty list), ensure required variables are
        # included for subsetting logic in subset_data_to_case. This approach is unique
        # to deal with a polars LazyFrame or pandas DataFrame.
        self.variables.extend(
            [
                "season",
                "number",
                "tc_name",
                "surface_wind_speed",
                "air_pressure_at_mean_sea_level",
            ]
        )

    def _open_data_from_source(self) -> IncomingDataInput:
        # not using storage_options in this case due to NetCDF4Backend not
        # supporting them
        target_data: pl.LazyFrame = pl.scan_csv(
            self.source,
            storage_options=self.storage_options,
            skip_rows_after_header=1,
        )
        return target_data

    def subset_data_to_case(
        self,
        data: IncomingDataInput,
        case_metadata: "cases.IndividualCase",
        **kwargs,
    ) -> IncomingDataInput:
        # Note: drop parameter not applicable for polars LazyFrame data
        if not isinstance(data, pl.LazyFrame):
            raise ValueError(f"Expected polars LazyFrame, got {type(data)}")

        # Get the season (year) from the case start date, cast as string as
        # polars is interpreting the schema as strings
        season = case_metadata.start_date.year
        if case_metadata.start_date.month > 11:
            season += 1

        # Create a subquery to find all storm numbers in the same season
        matching_numbers = (
            data.filter(pl.col("season").cast(pl.Int64) == season)
            .select("number")
            .unique()
        )

        possible_names = utils.extract_tc_names(case_metadata.title)

        # Apply the filter to get all data for storms with the same number in
        # the same season, matching any of the possible names
        # This maintains the lazy evaluation
        name_filter = pl.col("tc_name").is_in(possible_names)
        subset_target_data = data.join(
            matching_numbers, on="number", how="inner"
        ).filter(name_filter & (pl.col("season").cast(pl.Int64) == season))

        # Select only the columns to keep
        columns_to_keep = [
            "valid_time",
            "tc_name",
            "latitude",
            "longitude",
            "surface_wind_speed",
            "air_pressure_at_mean_sea_level",
        ]

        subset_target_data = subset_target_data.select(columns_to_keep)

        # Drop rows where wind speed OR pressure are null (equivalent to pandas
        # dropna with how="any")
        subset_target_data = subset_target_data.filter(
            pl.col("surface_wind_speed").is_not_null()
            & pl.col("air_pressure_at_mean_sea_level").is_not_null()
        )
        return subset_target_data

    def _custom_convert_to_dataset(self, data: IncomingDataInput) -> xr.Dataset:
        if isinstance(data, pl.LazyFrame):
            data = data.collect(engine="streaming").to_pandas()

            # IBTrACS data is in -180 to 180, convert to 0 to 360
            data["longitude"] = data["longitude"].apply(utils.convert_longitude_to_360)

            # Due to missing data in the IBTrACS dataset, polars doesn't convert
            # the valid_time to a datetime by default
            data["valid_time"] = pd.to_datetime(data["valid_time"])

            # Keep latitude and longitude as data variables, not index
            # Only valid_time should be the index
            data = data.set_index(["valid_time"])

            try:
                data = xr.Dataset.from_dataframe(data)
            except ValueError as e:
                if "non-unique" in str(e):
                    # Drop duplicates from the pandas DataFrame before converting
                    data = data.drop_duplicates()
                    data = xr.Dataset.from_dataframe(data)
                else:
                    raise

            # Move latitude, longitude, and tc_name to coordinates,
            # keeping only surface_wind_speed and
            # air_pressure_at_mean_sea_level as data variables
            coords_to_set = {}
            for var in ["latitude", "longitude", "tc_name"]:
                if var in data.data_vars:
                    coords_to_set[var] = data[var]
                elif var in data.coords:
                    coords_to_set[var] = data.coords[var]

            if coords_to_set:
                data = data.set_coords(list(coords_to_set.keys()))

            return data
        else:
            raise ValueError(f"Data is not a polars LazyFrame: {type(data)}")

    def add_source_to_dataset_attrs(self, ds: xr.Dataset) -> xr.Dataset:
        """Add the source name and register IBTrACS data for TC filtering.

        This method extends the base functionality to also register this
        IBTrACS dataset for use in tropical cyclone filtering operations.
        The registration happens automatically when IBTrACS data is processed.

        Args:
            ds: The dataset to add source attributes to.

        Returns:
            The dataset with source attributes added.
        """
        ds = super().add_source_to_dataset_attrs(ds)

        # Register IBTrACS data immediately for tropical cyclone filtering
        # if self._current_case_id is not None:
        #     from extremeweatherbench.events import tropical_cyclone

        #     tropical_cyclone.register_ibtracs_data(int(self._current_case_id), ds)

        # Store flag indicating this is IBTrACS data
        ds.attrs["is_ibtracs_data"] = True

        return ds


def open_kerchunk_reference(
    forecast_dir: str,
    storage_options: dict = {"remote_protocol": "s3", "remote_options": {"anon": True}},
    chunks: Union[dict, str] = "auto",
) -> xr.Dataset:
    """Open a dataset from a kerchunked reference file in parquet or json format.
    This has been built primarily for the CIRA MLWP S3 bucket's data
    (https://registry.opendata.aws/aiwp/),
    but can work with other data in the future. Currently only supports CIRA data unless
    schema is identical to the CIRA schema.

    Args:
        forecast_dir: The path to the kerchunked reference file.
        storage_options: The storage options to use.
        chunks: The chunks to use; defaults to "auto".

    Returns:
        The opened dataset.
    """
    if forecast_dir.endswith(".parq") or forecast_dir.endswith(".parquet"):
        kerchunk_ds = xr.open_dataset(
            forecast_dir,
            engine="kerchunk",
            storage_options=storage_options,
            chunks=chunks,
        )
    elif forecast_dir.endswith(".json"):
        storage_options["fo"] = forecast_dir
        kerchunk_ds = xr.open_dataset(
            "reference://",
            engine="zarr",
            backend_kwargs={
                "storage_options": storage_options,
                "consolidated": False,
            },
            chunks=chunks,
        )
    else:
        raise TypeError(
            "Unknown kerchunk file type found in forecast path, only json and "
            "parquet are supported."
        )
    return kerchunk_ds


def zarr_target_subsetter(
    data: xr.Dataset,
    case_metadata: "cases.IndividualCase",
    time_variable: str = "valid_time",
    drop: bool = False,
) -> xr.Dataset:
    """Subset a zarr dataset to a case operator.

    Args:
        data: The dataset to subset.
        case_metadata: The case metadata to subset the dataset to.
        time_variable: The time variable to use; defaults to "valid_time".

    Returns:
        The subset dataset.
    """
    # Determine the actual time variable in the dataset
    if time_variable not in data.dims:
        if "time" in data.dims:
            time_variable = "time"
        elif "valid_time" in data.dims:
            time_variable = "valid_time"
        else:
            raise ValueError(
                f"No suitable time dimension found in dataset. Available "
                f"dimensions: {list(data.dims)}"
            )

    # subset time first to avoid OOM masking issues
    subset_time_data = data.sel(
        {
            time_variable: slice(
                case_metadata.start_date,
                case_metadata.end_date,
            )
        }
    )
    # mask the data to the case location
    fully_subset_data = case_metadata.location.mask(subset_time_data, drop=drop)
    # chunk the data if it doesn't have chunks, e.g. ARCO ERA5
    if not fully_subset_data.chunks:
        fully_subset_data = fully_subset_data.chunk()
    return fully_subset_data


def align_forecast_to_target(
    forecast_data: xr.Dataset,
    target_data: xr.Dataset,
    # TODO: provide passthrough for other methods
    method: str = "nearest",
) -> tuple[xr.Dataset, xr.Dataset]:
    # Find spatial dimensions that exist in both datasets
    intersection_dims = [
        dim
        for dim in forecast_data.dims
        if dim in target_data.dims
        and dim not in ["time", "valid_time", "lead_time", "init_time"]
    ]

    spatial_dims = {str(dim): target_data[dim] for dim in intersection_dims}

    # Align time dimensions if they exist in both datasets
    time_aligned_target, time_aligned_forecast = xr.align(
        # Squeeze the data to remove any single-value dimensions
        target_data.squeeze(),
        forecast_data.squeeze(),
        join="inner",
        exclude=spatial_dims.keys(),
    )

    # Regrid forecast to target grid using nearest neighbor interpolation
    # extrapolate in the case of targets slightly outside the forecast domain
    if spatial_dims:
        interp_method: Literal["nearest", "linear"] = (
            "nearest" if method == "nearest" else "linear"
        )

        interp_kwargs = cast(
            dict[str, Any],
            {"method": interp_method, "kwargs": {"fill_value": "extrapolate"}},
        )
        interp_kwargs.update(spatial_dims)

        time_space_aligned_forecast = time_aligned_forecast.interp(**interp_kwargs)
    else:
        time_space_aligned_forecast = time_aligned_forecast

    return time_space_aligned_forecast, time_aligned_target


def maybe_subset_variables(
    data: IncomingDataInput,
    variables: Sequence[Union[str, "derived.DerivedVariable"]],
    source_module: Optional["sources.base.Source"] = None,
) -> IncomingDataInput:
    """Subset the variables from the data, if required.

    If the variables list includes derived variables, extracts their required
    and optional variables for subsetting.

        Args:
        data: The dataset to subset (xr.Dataset, xr.DataArray, pl.LazyFrame,
            or pd.DataFrame).
        variables: Sequence of variable names and/or derived variable classes.
        source_module: Optional pre-created source module. If None, creates one.

    Returns:
        The data subset to only the specified variables.
    """
    # If there are no variables, return the data unaltered
    if len(variables) == 0:
        return data

    expected_and_maybe_derived_variables = (
        derived.maybe_include_variables_from_derived_input(variables)
    )

    # Use provided source module or get one
    if source_module is None:
        source_module = sources.get_backend_module(type(data))
    data = source_module.safely_pull_variables(
        data,
        expected_and_maybe_derived_variables,
    )
    return data


def check_for_missing_data(
    data: IncomingDataInput,
    case_metadata: "cases.IndividualCase",
    source_module: Optional["sources.base.Source"] = None,
) -> bool:
    """Check if the data has missing data in the given date range."""
    # Use provided source module or get one
    if source_module is None:
        source_module = sources.get_backend_module(type(data))

    # First check if the data has valid times in the given date range
    if not source_module.check_for_valid_times(
        data, case_metadata.start_date, case_metadata.end_date
    ):
        return False
    # Then check if the data has spatial data for the given location
    elif not source_module.check_for_spatial_data(data, case_metadata.location):
        return False
    else:
        return True<|MERGE_RESOLUTION|>--- conflicted
+++ resolved
@@ -641,14 +641,11 @@
         if not isinstance(data, pd.DataFrame):
             raise ValueError(f"Data is not a pandas DataFrame: {type(data)}")
 
-<<<<<<< HEAD
-=======
         # Map report_type column to numeric values
         report_type_mapping = {"wind": 1, "hail": 2, "tor": 3}
         if "report_type" in data.columns:
             data["report_type"] = data["report_type"].map(report_type_mapping)
 
->>>>>>> bfb2596e
         # Normalize these times for the LSR data
         # Western hemisphere reports get bucketed to 12Z on the date they fall
         # between 12Z-12Z
