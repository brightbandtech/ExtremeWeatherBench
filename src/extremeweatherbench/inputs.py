import abc
import dataclasses
import logging
from typing import (
    TYPE_CHECKING,
    Any,
    Callable,
    Literal,
    Optional,
    TypeAlias,
    Union,
    cast,
)

import numpy as np
import pandas as pd
import polars as pl
import xarray as xr

from extremeweatherbench import cases, derived, sources, utils

if TYPE_CHECKING:
    from extremeweatherbench import metrics

logger = logging.getLogger(__name__)

#: Storage/access options for gridded target datasets.
ARCO_ERA5_FULL_URI = (
    "gs://gcp-public-data-arco-era5/ar/full_37-1h-0p25deg-chunk-1.zarr-v3"
)

#: Storage/access options for default point target dataset.
DEFAULT_GHCN_URI = "gs://extremeweatherbench/datasets/ghcnh_all_2020_2024.parq"

#: Storage/access options for local storm report (LSR) tabular data.
LSR_URI = "gs://extremeweatherbench/datasets/lsr_01012020_04302025.parq"

PPH_URI = (
    "gs://extremeweatherbench/datasets/"
    "practically_perfect_hindcast_20200104_20250430.zarr"
)

IBTRACS_URI = (
    "https://www.ncei.noaa.gov/data/international-best-track-archive-for-"
    "climate-stewardship-ibtracs/v04r01/access/csv/ibtracs.ALL.list.v04r01.csv"
)


# ERA5 metadata variable mapping
ERA5_metadata_variable_mapping = {
    "time": "valid_time",
    "2m_temperature": "surface_air_temperature",
    "2m_dewpoint_temperature": "surface_dewpoint_temperature",
    "temperature": "air_temperature",
    "dewpoint": "dewpoint_temperature",
    "2m_relative_humidity": "surface_relative_humidity",
    "2m_specific_humidity": "surface_specific_humidity",
    "10m_u_component_of_wind": "surface_eastward_wind",
    "10m_v_component_of_wind": "surface_northward_wind",
    "u_component_of_wind": "eastward_wind",
    "v_component_of_wind": "northward_wind",
    "specific_humidity": "specific_humidity",
    "mean_sea_level_pressure": "air_pressure_at_mean_sea_level",
}

# CIRA MLWP forecasts metadata variable mapping
CIRA_metadata_variable_mapping = {
    "time": "valid_time",
    "t2": "surface_air_temperature",
    "t": "air_temperature",
    "q": "specific_humidity",
    "u": "eastward_wind",
    "v": "northward_wind",
    "p": "air_pressure",
    "z": "geopotential_height",
    "r": "relative_humidity",
    "u10": "surface_eastward_wind",
    "v10": "surface_northward_wind",
    "u100": "100m_eastward_wind",
    "v100": "100m_northward_wind",
    "msl": "air_pressure_at_mean_sea_level",
<<<<<<< HEAD
=======
    "apcp": "accumulated_precipitation",
>>>>>>> 75fcfd10
}

# HRES forecast (weatherbench2)metadata variable mapping
HRES_metadata_variable_mapping = {
    "2m_temperature": "surface_air_temperature",
    "2m_dewpoint_temperature": "surface_dewpoint_temperature",
    "temperature": "air_temperature",
    "dewpoint": "dewpoint_temperature",
    "10m_u_component_of_wind": "surface_eastward_wind",
    "10m_v_component_of_wind": "surface_northward_wind",
    "u_component_of_wind": "eastward_wind",
    "v_component_of_wind": "northward_wind",
    "prediction_timedelta": "lead_time",
    "time": "init_time",
    "mean_sea_level_pressure": "air_pressure_at_mean_sea_level",
    "10m_wind_speed": "surface_wind_speed",
}

IBTrACS_metadata_variable_mapping = {
    "SID": "storm_id",
    "ISO_TIME": "valid_time",
    "NAME": "tc_name",
    "LAT": "latitude",
    "LON": "longitude",
    "WMO_WIND": "wmo_surface_wind_speed",
    "WMO_PRES": "wmo_air_pressure_at_mean_sea_level",
    "USA_WIND": "usa_surface_wind_speed",
    "USA_PRES": "usa_air_pressure_at_mean_sea_level",
    "NEUMANN_WIND": "neumann_surface_wind_speed",
    "NEUMANN_PRES": "neumann_air_pressure_at_mean_sea_level",
    "TOKYO_WIND": "tokyo_surface_wind_speed",
    "TOKYO_PRES": "tokyo_air_pressure_at_mean_sea_level",
    "CMA_WIND": "cma_surface_wind_speed",
    "CMA_PRES": "cma_air_pressure_at_mean_sea_level",
    "HKO_WIND": "hko_surface_wind_speed",
    "KMA_WIND": "kma_surface_wind_speed",
    "KMA_PRES": "kma_air_pressure_at_mean_sea_level",
    "NEWDELHI_WIND": "newdelhi_surface_wind_speed",
    "NEWDELHI_PRES": "newdelhi_air_pressure_at_mean_sea_level",
    "REUNION_WIND": "reunion_surface_wind_speed",
    "REUNION_PRES": "reunion_air_pressure_at_mean_sea_level",
    "BOM_WIND": "bom_surface_wind_speed",
    "BOM_PRES": "bom_air_pressure_at_mean_sea_level",
    "NADI_WIND": "nadi_surface_wind_speed",
    "NADI_PRES": "nadi_air_pressure_at_mean_sea_level",
    "WELLINGTON_WIND": "wellington_surface_wind_speed",
    "WELLINGTON_PRES": "wellington_air_pressure_at_mean_sea_level",
    "DS824_WIND": "ds824_surface_wind_speed",
    "DS824_PRES": "ds824_air_pressure_at_mean_sea_level",
    "MLC_WIND": "mlc_surface_wind_speed",
    "MLC_PRES": "mlc_air_pressure_at_mean_sea_level",
}

IncomingDataInput: TypeAlias = xr.Dataset | xr.DataArray | pl.LazyFrame | pd.DataFrame


def _default_preprocess(input_data: IncomingDataInput) -> IncomingDataInput:
    """Default forecast preprocess function that does nothing."""
    return input_data


@dataclasses.dataclass
class InputBase(abc.ABC):
    """An abstract base dataclass for target and forecast data.

    Attributes:
        source: The source of the data, which can be a local path or a remote URL/URI.
        name: The name of the input data source.
        variables: A list of variables to select from the data.
        variable_mapping: A dictionary of variable names to map to the data.
        storage_options: Storage/access options for the data.
        preprocess: A function to preprocess the data.
    """

    source: str
    name: str
    variables: list[Union[str, "derived.DerivedVariable"]] = dataclasses.field(
        default_factory=list
    )
    variable_mapping: dict = dataclasses.field(default_factory=dict)
    storage_options: Optional[dict] = None
    preprocess: Callable = _default_preprocess

    def open_and_maybe_preprocess_data_from_source(
        self,
    ) -> IncomingDataInput:
        data = self._open_data_from_source()
        data = self.preprocess(data)
        return data

    def set_name(self, name: str) -> None:
        """Set the name of the input data source.

        Args:
            name: The new name to assign to this input data source.
        """
        self.name = name

    @abc.abstractmethod
    def _open_data_from_source(self) -> IncomingDataInput:
        """Open the input data from the source, opting to avoid loading the entire
        dataset into memory if possible.

        Returns:
            The input data with a type determined by the user.
        """

    @abc.abstractmethod
    def subset_data_to_case(
        self,
        data: IncomingDataInput,
        case_metadata: "cases.IndividualCase",
        **kwargs,
    ) -> IncomingDataInput:
        """Subset the input data to the case information provided in IndividualCase.

        Time information, spatial bounds, and variables are captured in the case
        metadata
        where this method is used to subset.

        Args:
            data: The input data to subset, which should be a xarray dataset,
                xarray dataarray, polars lazyframe, pandas dataframe, or numpy
                array.
            case_metadata: The case metadata to subset the data to; includes time
                information, spatial bounds, and variables.

        Returns:
            The input data with the variables subset to the case metadata.
        """

    def maybe_convert_to_dataset(self, data: IncomingDataInput) -> xr.Dataset:
        """Convert the input data to an xarray dataset if it is not already.

        This method handles the common conversion cases automatically. Override
        this method
        only if you need custom conversion logic beyond the standard cases.

        Args:
            data: The input data to convert.

        Returns:
            The input data as an xarray dataset.
        """
        if isinstance(data, xr.Dataset):
            return data
        elif isinstance(data, xr.DataArray):
            return data.to_dataset()
        else:
            # For other data types, try to use a custom conversion method if available
            return self._custom_convert_to_dataset(data)

    def _custom_convert_to_dataset(self, data: IncomingDataInput) -> xr.Dataset:
        """Hook method for custom conversion logic. Override this method in subclasses
        if you need custom conversion behavior for non-xarray data types.

        By default, this raises a NotImplementedError to encourage explicit handling
        of custom data types.

        Args:
            data: The input data to convert.

        Returns:
            The input data as an xarray dataset.
        """
        raise NotImplementedError(
            f"Conversion from {type(data)} to xarray.Dataset not implemented. "
            f"Override _custom_convert_to_dataset in your InputBase subclass."
        )

    def add_source_to_dataset_attrs(self, ds: xr.Dataset) -> xr.Dataset:
        """Add the name of the source to the dataset attributes."""
        ds.attrs["source"] = self.name
        return ds

    def maybe_map_variable_names(self, data: IncomingDataInput) -> IncomingDataInput:
        """Map the variable names to the data, if required.

        Args:
            data: The incoming data in the form of an object that has a rename
                method for data variables/columns.

        Returns:
            A dataset with mapped variable names, if any exist, else the original data.
        """
        # Some inputs may not have variables defined, in which case we return
        # the data unmodified
        if not self.variables and not self.variable_mapping:
            return data

        variable_mapping = self.variable_mapping

        if isinstance(data, xr.DataArray):
            return data.rename(variable_mapping[data.name])
        elif isinstance(data, xr.Dataset):
            old_name_obj = list(data.variables.keys())
        elif isinstance(data, pl.LazyFrame):
            old_name_obj = list(data.collect_schema().names())
        elif isinstance(data, pd.DataFrame):
            old_name_obj = list(data.columns)
        else:
            raise ValueError(f"Data type {type(data)} not supported")

        if not variable_mapping:
            return data

        output_dict = {
            old_name: new_name
            for old_name, new_name in variable_mapping.items()
            if old_name in old_name_obj
        }

        return (
            data.rename(output_dict)
            if not isinstance(data, pd.DataFrame)
            else data.rename(columns=output_dict)
        )


@dataclasses.dataclass
class ForecastBase(InputBase):
    """A class defining the interface for ExtremeWeatherBench forecast data."""

    chunks: Optional[Union[dict, str]] = "auto"

    def subset_data_to_case(
        self,
        data: IncomingDataInput,
        case_metadata: "cases.IndividualCase",
        **kwargs,
    ) -> IncomingDataInput:
        drop = kwargs.get("drop", False)
        if not isinstance(data, xr.Dataset):
            raise ValueError(f"Expected xarray Dataset, got {type(data)}")
        # Drop duplicate init_time values
        if len(np.unique(data.init_time)) != len(data.init_time):
            _, index = np.unique(data.init_time, return_index=True)
            data = data.isel(init_time=index)

        # subset time first to avoid OOM masking issues
        subset_time_indices = utils.derive_indices_from_init_time_and_lead_time(
            data,
            case_metadata.start_date,
            case_metadata.end_date,
        )

        # If there are no valid times, return an empty dataset
        if len(subset_time_indices[0]) == 0:
            return xr.Dataset(coords={"valid_time": []})

        # Use only valid init_time indices, but keep all lead_times
        unique_init_indices = np.unique(subset_time_indices[0])
        subset_time_data = data.sel(init_time=data.init_time[unique_init_indices])

        # Create a mask indicating which (init_time, lead_time) combinations
        # result in valid_times within the case date range
        valid_combinations_mask = np.zeros(
            (len(subset_time_data.init_time), len(subset_time_data.lead_time)),
            dtype=bool,
        )

        # Map the valid indices back to the subset data coordinates
        for i, j in zip(subset_time_indices[0], subset_time_indices[1]):
            # Find the position of this init_time in the subset data
            init_pos = np.where(unique_init_indices == i)[0]
            if len(init_pos) > 0:
                valid_combinations_mask[init_pos[0], j] = True

        # Add the mask as a coordinate so downstream code can use it
        subset_time_data = subset_time_data.assign_coords(
            valid_time_mask=(["init_time", "lead_time"], valid_combinations_mask)
        )

        spatiotemporally_subset_data = case_metadata.location.mask(
            subset_time_data, drop=drop
        )

        # convert from init_time/lead_time to init_time/valid_time
        spatiotemporally_subset_data = utils.convert_init_time_to_valid_time(
            spatiotemporally_subset_data
        )

        # Now filter to only include valid_times within the case date range
        # This eliminates the actual time steps that fall outside the range
        time_filtered_data = spatiotemporally_subset_data.sel(
            valid_time=slice(case_metadata.start_date, case_metadata.end_date)
        )

        return time_filtered_data


@dataclasses.dataclass
class EvaluationObject:
    """A class to store the evaluation object for a forecast and target pairing.

    A EvaluationObject is an evaluation object which contains a forecast, target,
    and metrics to evaluate. The evaluation is a set of all metrics, target variables,
    and forecast variables.

    Multiple EvaluationObjects can be used to evaluate a single event type.
    This is useful for
    evaluating distinct targets or metrics with unique variables to evaluate.

    Attributes:
        event_type: The event type to evaluate.
        metric_list: A list of BaseMetric objects.
        target: A TargetBase object.
        forecast: A ForecastBase object.
    """

    event_type: str
    metric_list: list[
        Union[
            Callable[..., Any],
            "metrics.BaseMetric",
        ]
    ]
    target: "TargetBase"
    forecast: "ForecastBase"


@dataclasses.dataclass
class KerchunkForecast(ForecastBase):
    """Forecast class for kerchunked forecast data."""

    chunks: Optional[Union[dict, str]] = "auto"
    storage_options: dict = dataclasses.field(default_factory=dict)

    def _open_data_from_source(self) -> IncomingDataInput:
        return open_kerchunk_reference(
            self.source,
            storage_options=self.storage_options,
            chunks=self.chunks or "auto",
        )


@dataclasses.dataclass
class ZarrForecast(ForecastBase):
    """Forecast class for zarr forecast data."""

    chunks: Optional[Union[dict, str]] = "auto"

    def _open_data_from_source(self) -> IncomingDataInput:
        return xr.open_zarr(
            self.source,
            storage_options=self.storage_options,
            chunks=self.chunks,
            decode_timedelta=True,
        )


@dataclasses.dataclass
class TargetBase(InputBase):
    """An abstract base class for target data.

    A TargetBase is data that acts as the "truth" for a case. It can be a gridded
    dataset, a point observation dataset, or any other reference dataset. Targets in EWB
    are not required to be the same variable as the forecast dataset, but they must be
    in the same coordinate system for evaluation.
    """

    def maybe_align_forecast_to_target(
        self,
        forecast_data: xr.Dataset,
        target_data: xr.Dataset,
    ) -> tuple[xr.Dataset, xr.Dataset]:
        """Align the forecast data to the target data.

        This method is used to align the forecast data to the target data (not
        vice versa). Implementation is key for non-gridded targets that have dims
        unlike the forecast data.

        Args:
            forecast_data: The forecast data to align.
            target_data: The target data to align to.

        Returns:
            A tuple of the aligned forecast data and target data. Defaults to
            passing through
            the forecast and target data.
        """
        return forecast_data, target_data


@dataclasses.dataclass
class ERA5(TargetBase):
    """Target class for ERA5 gridded data, ideally using the ARCO ERA5 dataset provided
    by Google. Otherwise, either a different zarr source for ERA5.
    """

    name: str = "ERA5"
    chunks: Optional[Union[dict, str]] = None
    source: str = ARCO_ERA5_FULL_URI
    variable_mapping: dict = dataclasses.field(
        default_factory=lambda: ERA5_metadata_variable_mapping.copy()
    )

    def _open_data_from_source(self) -> IncomingDataInput:
        data = xr.open_zarr(
            self.source,
            storage_options=self.storage_options,
            chunks=self.chunks,
        )
        return data

    def subset_data_to_case(
        self,
        data: IncomingDataInput,
        case_metadata: "cases.IndividualCase",
        **kwargs,
    ) -> IncomingDataInput:
        drop = kwargs.get("drop", False)
        if not isinstance(data, xr.Dataset):
            raise ValueError(f"Expected xarray Dataset, got {type(data)}")
        return zarr_target_subsetter(data, case_metadata, drop=drop)

    def maybe_align_forecast_to_target(
        self,
        forecast_data: xr.Dataset,
        target_data: xr.Dataset,
    ) -> tuple[xr.Dataset, xr.Dataset]:
        """Align forecast data to ERA5 target data.

        This method handles alignment between forecast data and ERA5 target data by:
        1. Aligning time dimensions (handles valid_time vs time naming)
        2. Handling spatial alignment (regridding if needed)

        Args:
            forecast_data: Forecast dataset with valid_time, latitude, longitude
            target_data: ERA5 target dataset with time, latitude, longitude

        Returns:
            Tuple of (aligned_forecast_data, aligned_target_data)
        """
        aligned_forecast_data, aligned_target_data = align_forecast_to_target(
            forecast_data, target_data
        )
        return aligned_forecast_data, aligned_target_data


@dataclasses.dataclass
class GHCN(TargetBase):
    """Target class for GHCN tabular data.

    Data is processed using polars to maintain the lazy loading paradigm in
    open_data_from_source and to separate the subsetting into subset_data_to_case.
    """

    name: str = "GHCN"
    source: str = DEFAULT_GHCN_URI

    def _open_data_from_source(self) -> IncomingDataInput:
        target_data: pl.LazyFrame = pl.scan_parquet(
            self.source, storage_options=self.storage_options
        )

        return target_data

    def subset_data_to_case(
        self,
        data: IncomingDataInput,
        case_metadata: "cases.IndividualCase",
        **kwargs,
    ) -> IncomingDataInput:
        if not isinstance(data, pl.LazyFrame):
            raise ValueError(f"Expected polars LazyFrame, got {type(data)}")

        # Create filter expressions for LazyFrame
        time_min = case_metadata.start_date - pd.Timedelta(days=2)
        time_max = case_metadata.end_date + pd.Timedelta(days=2)
        case_location = case_metadata.location.as_geopandas()
        # Apply filters using proper polars expressions
        subset_target_data = data.filter(
            (pl.col("valid_time") >= time_min)
            & (pl.col("valid_time") <= time_max)
            & (pl.col("latitude") >= case_location.total_bounds[1])
            & (pl.col("latitude") <= case_location.total_bounds[3])
            & (pl.col("longitude") >= case_location.total_bounds[0])
            & (pl.col("longitude") <= case_location.total_bounds[2])
        ).sort("valid_time")
        return subset_target_data

    def _custom_convert_to_dataset(self, data: IncomingDataInput) -> xr.Dataset:
        if isinstance(data, pl.LazyFrame):
            # convert to Kelvin, GHCN data is in Celsius by default
            if "surface_air_temperature" in data.collect_schema().names():
                data = data.with_columns(pl.col("surface_air_temperature").add(273.15))
            data = data.collect(engine="streaming").to_pandas()
            data["longitude"] = utils.convert_longitude_to_360(data["longitude"])

            data = data.set_index(["valid_time", "latitude", "longitude"])
            # GHCN data can have duplicate values right now, dropping here if it occurs
            try:
                data = xr.Dataset.from_dataframe(
                    data[~data.index.duplicated(keep="first")], sparse=True
                )
            except Exception as e:
                logger.warning(
                    "Error converting GHCN data to xarray: %s, returning empty Dataset",
                    e,
                )
                return xr.Dataset()
            return data
        else:
            raise ValueError(f"Data is not a polars LazyFrame: {type(data)}")

    def maybe_align_forecast_to_target(
        self,
        forecast_data: xr.Dataset,
        target_data: xr.Dataset,
    ) -> tuple[xr.Dataset, xr.Dataset]:
        return align_forecast_to_target(forecast_data, target_data)


@dataclasses.dataclass
class LSR(TargetBase):
    """Target class for local storm report (LSR) tabular data.

    run_pipeline() returns a dataset with LSRs and practically perfect hindcast gridded
    probability data. IndividualCase date ranges for LSRs should ideally be 12 UTC to
    the next day at 12 UTC to match SPC methods for US data. Australia data should be 00
    UTC to 00 UTC.
    """

    name: str = "local_storm_reports"
    source: str = LSR_URI

    def _open_data_from_source(self) -> IncomingDataInput:
        # force LSR to use anon token to prevent google reauth issues for users
        target_data = pd.read_parquet(self.source, storage_options=self.storage_options)

        return target_data

    def subset_data_to_case(
        self,
        data: IncomingDataInput,
        case_metadata: "cases.IndividualCase",
        **kwargs,
    ) -> IncomingDataInput:
        if not isinstance(data, pd.DataFrame):
            raise ValueError(f"Expected pandas DataFrame, got {type(data)}")

        data = data.copy()

        # latitude, longitude are strings by default, convert to float
        data["latitude"] = data["latitude"].astype(float)
        data["longitude"] = data["longitude"].astype(float)
        data["valid_time"] = pd.to_datetime(data["valid_time"])

        # filters to apply to the target data including datetimes and location bounds
        bounds = case_metadata.location.as_geopandas().total_bounds
        filters = (
            (data["valid_time"] >= case_metadata.start_date)
            & (data["valid_time"] <= case_metadata.end_date)
            & (data["latitude"] >= bounds[1])
            & (data["latitude"] <= bounds[3])
            & (data["longitude"] >= utils.convert_longitude_to_180(bounds[0]))
            & (data["longitude"] <= utils.convert_longitude_to_180(bounds[2]))
        )
        subset_target_data = data.loc[filters]

        return subset_target_data

    def _custom_convert_to_dataset(self, data: IncomingDataInput) -> xr.Dataset:
        if not isinstance(data, pd.DataFrame):
            raise ValueError(f"Data is not a pandas DataFrame: {type(data)}")

        # Map report_type column to numeric values
        if "report_type" in data.columns:
            report_type_mapping = {"wind": 1, "hail": 2, "tor": 3}
            data["report_type"] = data["report_type"].map(report_type_mapping)

        # Normalize these times for the LSR data
        # Western hemisphere reports get bucketed to 12Z on the date they fall
        # between 12Z-12Z
        # Eastern hemisphere reports get bucketed to 00Z on the date they occur

        # First, let's figure out which hemisphere each report is in
        western_hemisphere_mask = data["longitude"] < 0
        eastern_hemisphere_mask = data["longitude"] >= 0

        # For western hemisphere: if report is between today 12Z and tomorrow
        # 12Z, assign to today 12Z
        if western_hemisphere_mask.any():
            western_data = data[western_hemisphere_mask].copy()
            # Get the date portion and create 12Z times
            report_dates = western_data["valid_time"].dt.date
            twelve_z_times = pd.to_datetime(report_dates) + pd.Timedelta(hours=12)
            next_day_twelve_z = twelve_z_times + pd.Timedelta(days=1)

            # Check if report falls in the 12Z to 12Z+1day window
            in_window_mask = (western_data["valid_time"] >= twelve_z_times) & (
                western_data["valid_time"] < next_day_twelve_z
            )
            # For reports that don't fall in today's 12Z window, try yesterday's window
            yesterday_twelve_z = twelve_z_times - pd.Timedelta(days=1)
            in_yesterday_window = (western_data["valid_time"] >= yesterday_twelve_z) & (
                western_data["valid_time"] < twelve_z_times
            )

            # Assign 12Z times
            western_data.loc[in_window_mask, "valid_time"] = twelve_z_times[
                in_window_mask
            ]
            western_data.loc[in_yesterday_window, "valid_time"] = yesterday_twelve_z[
                in_yesterday_window
            ]

            data.loc[western_hemisphere_mask] = western_data

        # For eastern hemisphere: assign to 00Z of the same date
        if eastern_hemisphere_mask.any():
            eastern_data = data[eastern_hemisphere_mask].copy()
            # Get the date portion and create 00Z times
            report_dates = eastern_data["valid_time"].dt.date
            zero_z_times = pd.to_datetime(report_dates)
            eastern_data["valid_time"] = zero_z_times

            data.loc[eastern_hemisphere_mask] = eastern_data

        data = data.set_index(["valid_time", "latitude", "longitude"])
        data = xr.Dataset.from_dataframe(
            data[~data.index.duplicated(keep="first")], sparse=True
        )
        data.attrs["report_type_mapping"] = report_type_mapping
        return data

    # TODO: keep forecasts on original grid for LSRs
    def maybe_align_forecast_to_target(
        self,
        forecast_data: xr.Dataset,
        target_data: xr.Dataset,
    ) -> tuple[xr.Dataset, xr.Dataset]:
        return align_forecast_to_target(forecast_data, target_data)


# TODO: get PPH connector working properly
@dataclasses.dataclass
class PPH(TargetBase):
    """Target class for practically perfect hindcast data."""

    name: str = "practically_perfect_hindcast"
    source: str = PPH_URI
    variable_mapping: dict = dataclasses.field(
        default_factory=lambda: IBTrACS_metadata_variable_mapping.copy()
    )

    def _open_data_from_source(
        self,
    ) -> IncomingDataInput:
        return xr.open_zarr(self.source, storage_options=self.storage_options)

    def subset_data_to_case(
        self,
        data: IncomingDataInput,
        case_metadata: "cases.IndividualCase",
        **kwargs,
    ) -> IncomingDataInput:
        drop = kwargs.get("drop", False)
        if not isinstance(data, xr.Dataset):
            raise ValueError(f"Expected xarray Dataset, got {type(data)}")
        return zarr_target_subsetter(data, case_metadata, drop=drop)

    def _custom_convert_to_dataset(self, data: IncomingDataInput) -> xr.Dataset:
        if isinstance(data, xr.Dataset):
            return data
        else:
            raise ValueError(f"Data is not an xarray Dataset: {type(data)}")

    def maybe_align_forecast_to_target(
        self,
        forecast_data: xr.Dataset,
        target_data: xr.Dataset,
    ) -> tuple[xr.Dataset, xr.Dataset]:
        return align_forecast_to_target(forecast_data, target_data)


def _ibtracs_preprocess(data: IncomingDataInput) -> IncomingDataInput:
    """Preprocess IBTrACS data.

    Preprocessing is done before any variable mapping is applied, thus using the
    original variable names is required."""

    schema = data.collect_schema()
    # Convert pressure and surface wind columns to float, replacing " " with null
    # Get column names that contain "pressure" or "wind"
    pressure_cols = [col for col in schema if "PRES" in col.lower()]
    wind_cols = [col for col in schema if "WIND" in col.lower()]

    # Apply transformations to strip whitespace, replace empty with null, cast
    subset_target_data = data.with_columns(
        [
            pl.col(col)
            .str.strip_chars()
            .replace("", None)
            .cast(pl.Float64, strict=False)
            .alias(col)
            for col in pressure_cols + wind_cols
        ]
    )

    # Drop rows where ALL columns are null (equivalent to pandas dropna(how="all"))
    subset_target_data = subset_target_data.filter(
        ~pl.all_horizontal(pl.all().is_null())
    )

    # Create unified pressure and wind columns by preferring USA and WMO data
    # For surface wind speed - reuse wind_cols from earlier
    wind_priority = ["USA_WIND", "WMO_WIND"] + [
        col for col in wind_cols if col not in ["USA_WIND", "WMO_WIND"]
    ]

    # For pressure at mean sea level - reuse pressure_cols from earlier
    pressure_priority = [
        "USA_PRES",
        "WMO_PRES",
    ] + [
        col
        for col in pressure_cols
        if col
        not in [
            "USA_PRES",
            "WMO_PRES",
        ]
    ]

    # Create unified columns using coalesce (equivalent to pandas bfill)
    # Filter to only include columns that exist in the schema
    schema_names = subset_target_data.collect_schema().names()
    available_wind_cols = [col for col in wind_priority if col in schema_names]
    available_pressure_cols = [col for col in pressure_priority if col in schema_names]

    # If no columns available, return early with empty dataframe
    if not available_wind_cols or not available_pressure_cols:
        return subset_target_data.filter(pl.lit(False))

    subset_target_data = subset_target_data.with_columns(
        [
            pl.coalesce([pl.col(col) for col in available_wind_cols]).alias(
                "surface_wind_speed"
            ),
            pl.coalesce([pl.col(col) for col in available_pressure_cols]).alias(
                "air_pressure_at_mean_sea_level"
            ),
        ]
    )

    # Drop rows where wind speed OR pressure are null
    subset_target_data = subset_target_data.filter(
        pl.col("surface_wind_speed").is_not_null()
        & pl.col("air_pressure_at_mean_sea_level").is_not_null()
    )
    # Cast to float64 and convert knots to m/s
    # Use strict=False to handle any edge cases
    subset_target_data = subset_target_data.with_columns(
        [
            pl.col("surface_wind_speed").cast(pl.Float64, strict=False) * 0.514444,
            pl.col("air_pressure_at_mean_sea_level").cast(pl.Float64, strict=False),
        ]
    )
    return subset_target_data


@dataclasses.dataclass
class IBTrACS(TargetBase):
    """Target class for IBTrACS data."""

    name: str = "IBTrACS"
    _current_case_id: Optional[int] = dataclasses.field(default=None, init=False)
    preprocess: Callable = _ibtracs_preprocess
    variable_mapping: dict = dataclasses.field(
        default_factory=lambda: IBTrACS_metadata_variable_mapping.copy()
    )
    input_variables_same_as_forecast: bool = False
    source: str = IBTRACS_URI

    def _open_data_from_source(self) -> IncomingDataInput:
        # not using storage_options in this case due to NetCDF4Backend not
        # supporting them
        target_data: pl.LazyFrame = pl.scan_csv(
            self.source,
            storage_options=self.storage_options,
            skip_rows_after_header=1,
        )
        return target_data

    def subset_data_to_case(
        self,
        data: IncomingDataInput,
        case_metadata: "cases.IndividualCase",
        **kwargs,
    ) -> IncomingDataInput:
        # Note: drop parameter not applicable for polars LazyFrame data
        if not isinstance(data, pl.LazyFrame):
            raise ValueError(f"Expected polars LazyFrame, got {type(data)}")

        # Get the season (year) from the case start date, cast as string as
        # polars is interpreting the schema as strings
        season = case_metadata.start_date.year
        if case_metadata.start_date.month > 11:
            season += 1

        # Create a subquery to find all storm numbers in the same season
        matching_numbers = (
            data.filter(pl.col("SEASON").cast(pl.Int64) == season)
            .select("NUMBER")
            .unique()
        )

        possible_names = utils.extract_tc_names(case_metadata.title)

        # Apply the filter to get all data for storms with the same number in
        # the same season, matching any of the possible names
        # This maintains the lazy evaluation
        name_filter = pl.col("tc_name").is_in(possible_names)
        subset_target_data = data.join(
            matching_numbers, on="NUMBER", how="inner"
        ).filter(name_filter & (pl.col("SEASON").cast(pl.Int64) == season))

        # Select only the columns to keep
        columns_to_keep = [
            "valid_time",
            "tc_name",
            "latitude",
            "longitude",
            "surface_wind_speed",
            "air_pressure_at_mean_sea_level",
        ]

        subset_target_data = subset_target_data.select(columns_to_keep)

        # Drop rows where wind speed OR pressure are null (equivalent to pandas
        # dropna with how="any")
        subset_target_data = subset_target_data.filter(
            pl.col("surface_wind_speed").is_not_null()
            & pl.col("air_pressure_at_mean_sea_level").is_not_null()
        )
        self._current_case_id = case_metadata.case_id_number

        return subset_target_data

    def _custom_convert_to_dataset(self, data: IncomingDataInput) -> xr.Dataset:
        if isinstance(data, pl.LazyFrame):
            data = data.collect(engine="streaming").to_pandas()

            # IBTrACS data is in -180 to 180, convert to 0 to 360
            data["longitude"] = data["longitude"].apply(utils.convert_longitude_to_360)

            # Due to missing data in the IBTrACS dataset, polars doesn't convert
            # the valid_time to a datetime by default
            data["valid_time"] = pd.to_datetime(data["valid_time"])
            data = data.set_index(["valid_time"])

            try:
                data = xr.Dataset.from_dataframe(data)
            except ValueError as e:
                if "non-unique" in str(e):
                    # Drop duplicates from the pandas DataFrame before converting
                    data_df = data.drop_duplicates()
                    data = xr.Dataset.from_dataframe(data_df, sparse=True)
                else:
                    raise
            return data
        else:
            raise ValueError(f"Data is not a polars LazyFrame: {type(data)}")

    def add_source_to_dataset_attrs(self, ds: xr.Dataset) -> xr.Dataset:
        """Add the source name and register IBTrACS data for TC filtering.

        This method extends the base functionality to also register this
        IBTrACS dataset for use in tropical cyclone filtering operations.
        The registration happens automatically when IBTrACS data is processed.

        Args:
            ds: The dataset to add source attributes to.

        Returns:
            The dataset with source attributes added.
        """

        ds = super().add_source_to_dataset_attrs(ds)

        # Register IBTrACS data immediately for tropical cyclone filtering
        if self._current_case_id is not None:
            from extremeweatherbench.events import tropical_cyclone

            logger.debug("Registering tc_track_data for case %s", self._current_case_id)
            tropical_cyclone.register_tc_track_data(self._current_case_id, ds)
        else:
            logger.warning("Cannot register IBTrACS data: _current_case_id is None")

        # Store flag indicating this is IBTrACS data
        ds.attrs["is_ibtracs_data"] = True

        return ds


def open_kerchunk_reference(
    forecast_dir: str,
    storage_options: dict = {"remote_protocol": "s3", "remote_options": {"anon": True}},
    chunks: Union[dict, str] = "auto",
) -> xr.Dataset:
    """Open a dataset from a kerchunked reference file in parquet or json format.
    This has been built primarily for the CIRA MLWP S3 bucket's data
    (https://registry.opendata.aws/aiwp/),
    but can work with other data in the future. Currently only supports CIRA data unless
    schema is identical to the CIRA schema.

    Args:
        forecast_dir: The path to the kerchunked reference file.
        storage_options: The storage options to use.
        chunks: The chunks to use; defaults to "auto".

    Returns:
        The opened dataset.
    """
    if forecast_dir.endswith(".parq") or forecast_dir.endswith(".parquet"):
        kerchunk_ds = xr.open_dataset(
            forecast_dir,
            engine="kerchunk",
            storage_options=storage_options,
            chunks=chunks,
        )
    elif forecast_dir.endswith(".json"):
        storage_options["fo"] = forecast_dir
        kerchunk_ds = xr.open_dataset(
            "reference://",
            engine="zarr",
            backend_kwargs={
                "storage_options": storage_options,
                "consolidated": False,
            },
            chunks=chunks,
        )
    else:
        raise TypeError(
            "Unknown kerchunk file type found in forecast path, only json and "
            "parquet are supported."
        )
    return kerchunk_ds


def zarr_target_subsetter(
    data: xr.Dataset,
    case_metadata: "cases.IndividualCase",
    time_variable: str = "valid_time",
    drop: bool = False,
) -> xr.Dataset:
    """Subset a zarr dataset to a case operator.

    Args:
        data: The dataset to subset.
        case_metadata: The case metadata to subset the dataset to.
        time_variable: The time variable to use; defaults to "valid_time".

    Returns:
        The subset dataset.
    """
    # Determine the actual time variable in the dataset
    if time_variable not in data.dims:
        if "time" in data.dims:
            time_variable = "time"
        elif "valid_time" in data.dims:
            time_variable = "valid_time"
        else:
            raise ValueError(
                f"No suitable time dimension found in dataset. Available "
                f"dimensions: {list(data.dims)}"
            )

    # subset time first to avoid OOM masking issues
    subset_time_data = data.sel(
        {
            time_variable: slice(
                case_metadata.start_date,
                case_metadata.end_date,
            )
        }
    )
    # mask the data to the case location
    fully_subset_data = case_metadata.location.mask(subset_time_data, drop=drop)
    # chunk the data if it doesn't have chunks, e.g. ARCO ERA5
    if not fully_subset_data.chunks:
        fully_subset_data = fully_subset_data.chunk()
    return fully_subset_data


def align_forecast_to_target(
    forecast_data: xr.Dataset,
    target_data: xr.Dataset,
    # TODO: provide passthrough for other methods
    method: str = "nearest",
) -> tuple[xr.Dataset, xr.Dataset]:
    # Find spatial dimensions that exist in both datasets
    intersection_dims = [
        dim
        for dim in forecast_data.dims
        if dim in target_data.dims
        and dim not in ["time", "valid_time", "lead_time", "init_time"]
    ]

    spatial_dims = {str(dim): target_data[dim] for dim in intersection_dims}
    # Align time dimensions - find overlapping times
    time_aligned_target, time_aligned_forecast = xr.align(
        target_data,
        forecast_data,
        join="inner",
        exclude=spatial_dims.keys(),
    )

    # Regrid forecast to target grid using nearest neighbor interpolation
    # extrapolate in the case of targets slightly outside the forecast domain
    if spatial_dims:
        interp_method: Literal["nearest", "linear"] = (
            "nearest" if method == "nearest" else "linear"
        )

        interp_kwargs = cast(dict[str, Any], {"method": interp_method})
        interp_kwargs.update(spatial_dims)

        time_space_aligned_forecast = time_aligned_forecast.interp(**interp_kwargs)
    else:
        time_space_aligned_forecast = time_aligned_forecast

    return time_space_aligned_forecast, time_aligned_target


def maybe_subset_variables(
    data: IncomingDataInput,
    variables: list[Union[str, "derived.DerivedVariable"]],
    source_module: Optional["sources.base.Source"] = None,
) -> IncomingDataInput:
    """Subset the variables from the data, if required.

    If the variables list includes derived variables, extracts their required
    and optional variables for subsetting.

        Args:
        data: The dataset to subset (xr.Dataset, xr.DataArray, pl.LazyFrame,
            or pd.DataFrame).
        variables: List of variable names and/or derived variable classes.
        source_module: Optional pre-created source module. If None, creates one.

    Returns:
        The data subset to only the specified variables.
    """
    # If there are no variables, return the data unaltered
    if len(variables) == 0:
        return data

    expected_and_maybe_derived_variables = (
        derived.maybe_include_variables_from_derived_input(variables)
    )

    # Use provided source module or get one
    if source_module is None:
        source_module = sources.get_backend_module(type(data))
    data = source_module.safely_pull_variables(
        data,
        expected_and_maybe_derived_variables,
    )
    return data


def check_for_missing_data(
    data: IncomingDataInput,
    case_metadata: "cases.IndividualCase",
    source_module: Optional["sources.base.Source"] = None,
) -> bool:
    """Check if the data has missing data in the given date range."""
    # Use provided source module or get one
    if source_module is None:
        source_module = sources.get_backend_module(type(data))

    # First check if the data has valid times in the given date range
    if not source_module.check_for_valid_times(
        data, case_metadata.start_date, case_metadata.end_date
    ):
        return False
    # Then check if the data has spatial data for the given location
    elif not source_module.check_for_spatial_data(data, case_metadata.location):
        return False
    else:
        return True<|MERGE_RESOLUTION|>--- conflicted
+++ resolved
@@ -79,10 +79,7 @@
     "u100": "100m_eastward_wind",
     "v100": "100m_northward_wind",
     "msl": "air_pressure_at_mean_sea_level",
-<<<<<<< HEAD
-=======
     "apcp": "accumulated_precipitation",
->>>>>>> 75fcfd10
 }
 
 # HRES forecast (weatherbench2)metadata variable mapping
