import abc
import dataclasses
import logging
from typing import (
    TYPE_CHECKING,
    Any,
    Callable,
    Literal,
    Optional,
    Sequence,
    TypeAlias,
    Union,
    cast,
)

import numpy as np
import pandas as pd
import polars as pl
import xarray as xr

from extremeweatherbench import cases, derived, sources, utils

if TYPE_CHECKING:
    from extremeweatherbench import metrics

logger = logging.getLogger(__name__)

#: Storage/access options for gridded target datasets.
ARCO_ERA5_FULL_URI = (
    "gs://gcp-public-data-arco-era5/ar/full_37-1h-0p25deg-chunk-1.zarr-v3"
)

#: Storage/access options for default point target dataset.
DEFAULT_GHCN_URI = "gs://extremeweatherbench/datasets/ghcnh_all_2020_2024.parq"

#: Storage/access options for local storm report (LSR) tabular data.
LSR_URI = "gs://extremeweatherbench/datasets/combined_canada_australia_us_lsr_01012020_09272025.parq"  # noqa: E501

#: Storage/access options for practically perfect hindcast data.
PPH_URI = (
    "gs://extremeweatherbench/datasets/"
    "practically_perfect_hindcast_20200104_20250927.zarr"
)

#: Storage/access options for IBTrACS data.
IBTRACS_URI = (
    "https://www.ncei.noaa.gov/data/international-best-track-archive-for-"
    "climate-stewardship-ibtracs/v04r01/access/csv/ibtracs.ALL.list.v04r01.csv"
)


# ERA5 metadata variable mapping
ERA5_metadata_variable_mapping = {
    "time": "valid_time",
    "2m_temperature": "surface_air_temperature",
    "2m_dewpoint_temperature": "surface_dewpoint_temperature",
    "temperature": "air_temperature",
    "dewpoint": "dewpoint_temperature",
    "2m_relative_humidity": "surface_relative_humidity",
    "2m_specific_humidity": "surface_specific_humidity",
    "10m_u_component_of_wind": "surface_eastward_wind",
    "10m_v_component_of_wind": "surface_northward_wind",
    "u_component_of_wind": "eastward_wind",
    "v_component_of_wind": "northward_wind",
    "specific_humidity": "specific_humidity",
    "mean_sea_level_pressure": "air_pressure_at_mean_sea_level",
}

# CIRA MLWP forecasts metadata variable mapping
CIRA_metadata_variable_mapping = {
    "time": "valid_time",
    "t2": "surface_air_temperature",
    "t": "air_temperature",
    "q": "specific_humidity",
    "u": "eastward_wind",
    "v": "northward_wind",
    "p": "air_pressure",
    "z": "geopotential_height",
    "r": "relative_humidity",
    "u10": "surface_eastward_wind",
    "v10": "surface_northward_wind",
    "u100": "100m_eastward_wind",
    "v100": "100m_northward_wind",
    "msl": "air_pressure_at_mean_sea_level",
    "apcp": "accumulated_precipitation",
}

# HRES forecast (weatherbench2)metadata variable mapping
HRES_metadata_variable_mapping = {
    "2m_temperature": "surface_air_temperature",
    "2m_dewpoint_temperature": "surface_dewpoint_temperature",
    "temperature": "air_temperature",
    "dewpoint": "dewpoint_temperature",
    "10m_u_component_of_wind": "surface_eastward_wind",
    "10m_v_component_of_wind": "surface_northward_wind",
    "u_component_of_wind": "eastward_wind",
    "v_component_of_wind": "northward_wind",
    "prediction_timedelta": "lead_time",
    "time": "init_time",
    "mean_sea_level_pressure": "air_pressure_at_mean_sea_level",
    "10m_wind_speed": "surface_wind_speed",
}

IBTrACS_metadata_variable_mapping = {
    "SID": "storm_id",
    "ISO_TIME": "valid_time",
    "NAME": "tc_name",
    "LAT": "latitude",
    "LON": "longitude",
    "SEASON": "season",
    "NUMBER": "number",
    "WMO_WIND": "wmo_surface_wind_speed",
    "WMO_PRES": "wmo_air_pressure_at_mean_sea_level",
    "USA_WIND": "usa_surface_wind_speed",
    "USA_PRES": "usa_air_pressure_at_mean_sea_level",
    "NEUMANN_WIND": "neumann_surface_wind_speed",
    "NEUMANN_PRES": "neumann_air_pressure_at_mean_sea_level",
    "TOKYO_WIND": "tokyo_surface_wind_speed",
    "TOKYO_PRES": "tokyo_air_pressure_at_mean_sea_level",
    "CMA_WIND": "cma_surface_wind_speed",
    "CMA_PRES": "cma_air_pressure_at_mean_sea_level",
    "HKO_WIND": "hko_surface_wind_speed",
    "KMA_WIND": "kma_surface_wind_speed",
    "KMA_PRES": "kma_air_pressure_at_mean_sea_level",
    "NEWDELHI_WIND": "newdelhi_surface_wind_speed",
    "NEWDELHI_PRES": "newdelhi_air_pressure_at_mean_sea_level",
    "REUNION_WIND": "reunion_surface_wind_speed",
    "REUNION_PRES": "reunion_air_pressure_at_mean_sea_level",
    "BOM_WIND": "bom_surface_wind_speed",
    "BOM_PRES": "bom_air_pressure_at_mean_sea_level",
    "NADI_WIND": "nadi_surface_wind_speed",
    "NADI_PRES": "nadi_air_pressure_at_mean_sea_level",
    "WELLINGTON_WIND": "wellington_surface_wind_speed",
    "WELLINGTON_PRES": "wellington_air_pressure_at_mean_sea_level",
    "DS824_WIND": "ds824_surface_wind_speed",
    "DS824_PRES": "ds824_air_pressure_at_mean_sea_level",
    "MLC_WIND": "mlc_surface_wind_speed",
    "MLC_PRES": "mlc_air_pressure_at_mean_sea_level",
}

IncomingDataInput: TypeAlias = xr.Dataset | xr.DataArray | pl.LazyFrame | pd.DataFrame


def _default_preprocess(input_data: IncomingDataInput) -> IncomingDataInput:
    """Default forecast preprocess function that does nothing."""
    return input_data


@dataclasses.dataclass
class InputBase(abc.ABC):
    """An abstract base dataclass for target and forecast data.

    Attributes:
        source: The source of the data, which can be a local path or a remote URL/URI.
        name: The name of the input data source.
        variables: A list of variables to select from the data.
        variable_mapping: A dictionary of variable names to map to the data.
        storage_options: Storage/access options for the data.
        preprocess: A function to preprocess the data.
    """

    source: str
    name: str
    variables: Sequence[Union[str, "derived.DerivedVariable"]] = dataclasses.field(
        default_factory=list
    )
    variable_mapping: dict = dataclasses.field(default_factory=dict)
    storage_options: Optional[dict] = None
    preprocess: Callable = _default_preprocess

    def open_and_maybe_preprocess_data_from_source(
        self,
    ) -> IncomingDataInput:
        data = self._open_data_from_source()
        data = self.preprocess(data)
        return data

    @abc.abstractmethod
    def _open_data_from_source(self) -> IncomingDataInput:
        """Open the input data from the source, opting to avoid loading the entire
        dataset into memory if possible.

        Returns:
            The input data with a type determined by the user.
        """

    @abc.abstractmethod
    def subset_data_to_case(
        self,
        data: IncomingDataInput,
        case_metadata: "cases.IndividualCase",
        **kwargs,
    ) -> IncomingDataInput:
        """Subset the input data to the case information provided in IndividualCase.

        Time information, spatial bounds, and variables are captured in the case
        metadata
        where this method is used to subset.

        Args:
            data: The input data to subset, which should be a xarray dataset,
                xarray dataarray, polars lazyframe, pandas dataframe, or numpy
                array.
            case_metadata: The case metadata to subset the data to; includes time
                information, spatial bounds, and variables.

        Returns:
            The input data with the variables subset to the case metadata.
        """

    def maybe_convert_to_dataset(self, data: IncomingDataInput) -> xr.Dataset:
        """Convert the input data to an xarray dataset if it is not already.

        This method handles the common conversion cases automatically. Override
        this method
        only if you need custom conversion logic beyond the standard cases.

        Args:
            data: The input data to convert.

        Returns:
            The input data as an xarray dataset.
        """
        if isinstance(data, xr.Dataset):
            return data
        elif isinstance(data, xr.DataArray):
            return data.to_dataset()
        else:
            # For other data types, try to use a custom conversion method if available
            return self._custom_convert_to_dataset(data)

    def _custom_convert_to_dataset(self, data: IncomingDataInput) -> xr.Dataset:
        """Hook method for custom conversion logic. Override this method in subclasses
        if you need custom conversion behavior for non-xarray data types.

        By default, this raises a NotImplementedError to encourage explicit handling
        of custom data types.

        Args:
            data: The input data to convert.

        Returns:
            The input data as an xarray dataset.
        """
        raise NotImplementedError(
            f"Conversion from {type(data)} to xarray.Dataset not implemented. "
            f"Override _custom_convert_to_dataset in your InputBase subclass."
        )

    def add_source_to_dataset_attrs(self, ds: xr.Dataset) -> xr.Dataset:
        """Add the name of the source to the dataset attributes."""
        ds.attrs["source"] = self.name
        return ds

    def maybe_map_variable_names(self, data: IncomingDataInput) -> IncomingDataInput:
        """Map the variable names to the data, if required.

        Args:
            data: The incoming data in the form of an object that has a rename
                method for data variables/columns.

        Returns:
            A dataset with mapped variable names, if any exist, else the original data.
        """
        # Some inputs may not have variables defined, in which case we return
        # the data unmodified
        if not self.variables and not self.variable_mapping:
            return data

        variable_mapping = self.variable_mapping

        if isinstance(data, xr.DataArray):
            return data.rename(variable_mapping[data.name])
        elif isinstance(data, xr.Dataset):
            old_name_obj = list(data.variables.keys())
        elif isinstance(data, pl.LazyFrame):
            old_name_obj = list(data.collect_schema().names())
        elif isinstance(data, pd.DataFrame):
            old_name_obj = list(data.columns)
        else:
            raise ValueError(f"Data type {type(data)} not supported")

        if not variable_mapping:
            return data

        output_dict = {
            old_name: new_name
            for old_name, new_name in variable_mapping.items()
            if old_name in old_name_obj
        }

        return (
            data.rename(output_dict)
            if not isinstance(data, pd.DataFrame)
            else data.rename(columns=output_dict)
        )


@dataclasses.dataclass
class ForecastBase(InputBase):
    """A class defining the interface for ExtremeWeatherBench forecast data."""

    chunks: Optional[Union[dict, str]] = "auto"

    def subset_data_to_case(
        self,
        data: IncomingDataInput,
        case_metadata: "cases.IndividualCase",
        **kwargs,
    ) -> IncomingDataInput:
        drop = kwargs.get("drop", False)
        if not isinstance(data, xr.Dataset):
            raise ValueError(f"Expected xarray Dataset, got {type(data)}")
        # Drop duplicate init_time values
        if len(np.unique(data.init_time)) != len(data.init_time):
            _, index = np.unique(data.init_time, return_index=True)
            data = data.isel(init_time=index)

        # subset time first to avoid OOM masking issues
        subset_time_indices = utils.derive_indices_from_init_time_and_lead_time(
            data,
            case_metadata.start_date,
            case_metadata.end_date,
        )

        # If there are no valid times, return an empty dataset
        if len(subset_time_indices[0]) == 0:
            return xr.Dataset(coords={"valid_time": []})

        # Use only valid init_time indices, but keep all lead_times
        unique_init_indices = np.unique(subset_time_indices[0])
        subset_time_data = data.sel(init_time=data.init_time[unique_init_indices])

        # Create a mask indicating which (init_time, lead_time) combinations
        # result in valid_times within the case date range
        valid_combinations_mask = np.zeros(
            (len(subset_time_data.init_time), len(subset_time_data.lead_time)),
            dtype=bool,
        )

        # Map the valid indices back to the subset data coordinates
        for i, j in zip(subset_time_indices[0], subset_time_indices[1]):
            # Find the position of this init_time in the subset data
            init_pos = np.where(unique_init_indices == i)[0]
            if len(init_pos) > 0:
                valid_combinations_mask[init_pos[0], j] = True

        # Add the mask as a coordinate so downstream code can use it
        subset_time_data = subset_time_data.assign_coords(
            valid_time_mask=(["init_time", "lead_time"], valid_combinations_mask)
        )

        spatiotemporally_subset_data = case_metadata.location.mask(
            subset_time_data, drop=drop
        )

        # convert from init_time/lead_time to init_time/valid_time
        spatiotemporally_subset_data = utils.convert_init_time_to_valid_time(
            spatiotemporally_subset_data
        )

        # Now filter to only include valid_times within the case date range
        # This eliminates the actual time steps that fall outside the range
        time_filtered_data = spatiotemporally_subset_data.sel(
            valid_time=slice(case_metadata.start_date, case_metadata.end_date)
        )

        return time_filtered_data


@dataclasses.dataclass
class EvaluationObject:
    """A class to store the evaluation object for a forecast and target pairing.

    A EvaluationObject is an evaluation object which contains a forecast, target,
    and metrics to evaluate. The evaluation is a set of all metrics, target variables,
    and forecast variables.

    Multiple EvaluationObjects can be used to evaluate a single event type.
    This is useful for
    evaluating distinct targets or metrics with unique variables to evaluate.

    Attributes:
        event_type: The event type to evaluate.
        metric_list: A list of BaseMetric objects.
        target: A TargetBase object.
        forecast: A ForecastBase object.
    """

    event_type: str
    metric_list: Sequence["metrics.BaseMetric"]
    target: "TargetBase"
    forecast: "ForecastBase"


@dataclasses.dataclass
class KerchunkForecast(ForecastBase):
    """Forecast class for kerchunked forecast data."""

    chunks: Optional[Union[dict, str]] = "auto"
    storage_options: dict = dataclasses.field(default_factory=dict)

    def _open_data_from_source(self) -> IncomingDataInput:
        return open_kerchunk_reference(
            self.source,
            storage_options=self.storage_options,
            chunks=self.chunks or "auto",
        )


@dataclasses.dataclass
class ZarrForecast(ForecastBase):
    """Forecast class for zarr forecast data."""

    chunks: Optional[Union[dict, str]] = "auto"

    def _open_data_from_source(self) -> IncomingDataInput:
        return xr.open_zarr(
            self.source,
            storage_options=self.storage_options,
            chunks=self.chunks,
            decode_timedelta=True,
        )


@dataclasses.dataclass
class TargetBase(InputBase):
    """An abstract base class for target data.

    A TargetBase is data that acts as the "truth" for a case. It can be a gridded
    dataset, a point observation dataset, or any other reference dataset. Targets in EWB
    are not required to be the same variable as the forecast dataset, but they must be
    in the same coordinate system for evaluation.
    """

    def maybe_align_forecast_to_target(
        self,
        forecast_data: xr.Dataset,
        target_data: xr.Dataset,
    ) -> tuple[xr.Dataset, xr.Dataset]:
        """Align the forecast data to the target data.

        This method is used to align the forecast data to the target data (not
        vice versa). Implementation is key for non-gridded targets that have dims
        unlike the forecast data.

        Args:
            forecast_data: The forecast data to align.
            target_data: The target data to align to.

        Returns:
            A tuple of the aligned forecast data and target data. Defaults to
            passing through
            the forecast and target data.
        """
        return forecast_data, target_data


@dataclasses.dataclass
class ERA5(TargetBase):
    """Target class for ERA5 gridded data, ideally using the ARCO ERA5 dataset provided
    by Google. Otherwise, either a different zarr source for ERA5.
    """

    name: str = "ERA5"
    chunks: Optional[Union[dict, str]] = None
    source: str = ARCO_ERA5_FULL_URI
    variable_mapping: dict = dataclasses.field(
        default_factory=lambda: ERA5_metadata_variable_mapping.copy()
    )

    def _open_data_from_source(self) -> IncomingDataInput:
        data = xr.open_zarr(
            self.source,
            storage_options=self.storage_options,
            chunks=self.chunks,
        )
        return data

    def subset_data_to_case(
        self,
        data: IncomingDataInput,
        case_metadata: "cases.IndividualCase",
        **kwargs,
    ) -> IncomingDataInput:
        drop = kwargs.get("drop", False)
        if not isinstance(data, xr.Dataset):
            raise ValueError(f"Expected xarray Dataset, got {type(data)}")
        return zarr_target_subsetter(data, case_metadata, drop=drop)

    def maybe_align_forecast_to_target(
        self,
        forecast_data: xr.Dataset,
        target_data: xr.Dataset,
    ) -> tuple[xr.Dataset, xr.Dataset]:
        """Align forecast data to ERA5 target data.

        This method handles alignment between forecast data and ERA5 target data by:
        1. Aligning time dimensions (handles valid_time vs time naming)
        2. Handling spatial alignment (regridding if needed)

        Args:
            forecast_data: Forecast dataset with valid_time, latitude, longitude
            target_data: ERA5 target dataset with time, latitude, longitude

        Returns:
            Tuple of (aligned_forecast_data, aligned_target_data)
        """
        aligned_forecast_data, aligned_target_data = align_forecast_to_target(
            forecast_data, target_data
        )
        return aligned_forecast_data, aligned_target_data


@dataclasses.dataclass
class GHCN(TargetBase):
    """Target class for GHCN tabular data.

    Data is processed using polars to maintain the lazy loading paradigm in
    open_data_from_source and to separate the subsetting into subset_data_to_case.
    """

    name: str = "GHCN"
    source: str = DEFAULT_GHCN_URI

    def _open_data_from_source(self) -> IncomingDataInput:
        target_data: pl.LazyFrame = pl.scan_parquet(
            self.source, storage_options=self.storage_options
        )

        return target_data

    def subset_data_to_case(
        self,
        data: IncomingDataInput,
        case_metadata: "cases.IndividualCase",
        **kwargs,
    ) -> IncomingDataInput:
        if not isinstance(data, pl.LazyFrame):
            raise ValueError(f"Expected polars LazyFrame, got {type(data)}")

        # Create filter expressions for LazyFrame
        time_min = case_metadata.start_date - pd.Timedelta(days=2)
        time_max = case_metadata.end_date + pd.Timedelta(days=2)
        case_location = case_metadata.location.as_geopandas()
        # Apply filters using proper polars expressions
        subset_target_data = data.filter(
            (pl.col("valid_time") >= time_min)
            & (pl.col("valid_time") <= time_max)
            & (pl.col("latitude") >= case_location.total_bounds[1])
            & (pl.col("latitude") <= case_location.total_bounds[3])
            & (pl.col("longitude") >= case_location.total_bounds[0])
            & (pl.col("longitude") <= case_location.total_bounds[2])
        ).sort("valid_time")
        return subset_target_data

    def _custom_convert_to_dataset(self, data: IncomingDataInput) -> xr.Dataset:
        if isinstance(data, pl.LazyFrame):
            # convert to Kelvin, GHCN data is in Celsius by default
            if "surface_air_temperature" in data.collect_schema().names():
                data = data.with_columns(pl.col("surface_air_temperature").add(273.15))
            data = data.collect(engine="streaming").to_pandas()
            data["longitude"] = utils.convert_longitude_to_360(data["longitude"])

            data = data.set_index(["valid_time", "latitude", "longitude"])
            # GHCN data can have duplicate values right now, dropping here if it occurs
            try:
                data = xr.Dataset.from_dataframe(
                    data[~data.index.duplicated(keep="first")], sparse=True
                )
            except Exception as e:
                logger.warning(
                    "Error converting GHCN data to xarray: %s, returning empty Dataset",
                    e,
                )
                return xr.Dataset()
            return data
        else:
            raise ValueError(f"Data is not a polars LazyFrame: {type(data)}")

    def maybe_align_forecast_to_target(
        self,
        forecast_data: xr.Dataset,
        target_data: xr.Dataset,
    ) -> tuple[xr.Dataset, xr.Dataset]:
        return align_forecast_to_target(forecast_data, target_data)


@dataclasses.dataclass
class LSR(TargetBase):
    """Target class for local storm report (LSR) tabular data.

    run_pipeline() returns a dataset with LSRs as mapped to numeric values (1=wind, 2=hail, 3=tor). IndividualCase date ranges for LSRs should ideally be 12 UTC to
    the next day at 12 UTC to match SPC methods for US data. Australia data should be 00
    UTC to 00 UTC.
    """

    name: str = "local_storm_reports"
    source: str = LSR_URI
    variables: Sequence[str] = dataclasses.field(
        default_factory=lambda: ["report_type"]
    )

    def _open_data_from_source(self) -> IncomingDataInput:
        # force LSR to use anon token to prevent google reauth issues for users
        target_data = pd.read_parquet(self.source, storage_options=self.storage_options)

        return target_data

    def subset_data_to_case(
        self,
        data: IncomingDataInput,
        case_metadata: "cases.IndividualCase",
        **kwargs,
    ) -> IncomingDataInput:
        if not isinstance(data, pd.DataFrame):
            raise ValueError(f"Expected pandas DataFrame, got {type(data)}")

        data = data.copy()

        # latitude, longitude are strings by default, convert to float
        data["latitude"] = data["latitude"].astype(float)
        data["longitude"] = data["longitude"].astype(float)
        data["valid_time"] = pd.to_datetime(data["valid_time"])

        # filters to apply to the target data including datetimes and location bounds
        bounds = case_metadata.location.as_geopandas().total_bounds
        filters = (
            (data["valid_time"] >= case_metadata.start_date)
            & (data["valid_time"] <= case_metadata.end_date)
            & (data["latitude"] >= bounds[1])
            & (data["latitude"] <= bounds[3])
            & (data["longitude"] >= utils.convert_longitude_to_180(bounds[0]))
            & (data["longitude"] <= utils.convert_longitude_to_180(bounds[2]))
        )
        subset_target_data = data.loc[filters]

        return subset_target_data

    def _custom_convert_to_dataset(self, data: IncomingDataInput) -> xr.Dataset:
        if not isinstance(data, pd.DataFrame):
            raise ValueError(f"Data is not a pandas DataFrame: {type(data)}")

        # Map report_type column to numeric values
        report_type_mapping = {"wind": 1, "hail": 2, "tor": 3}
        if "report_type" in data.columns:
            data.loc[:, "report_type"] = data["report_type"].map(report_type_mapping)
<<<<<<< HEAD

=======
            data["report_type"] = data["report_type"].astype(int)
>>>>>>> 49f61f9f
        # Normalize these times for the LSR data
        # Western hemisphere reports get bucketed to 12Z on the date they fall
        # between 12Z-12Z
        # Eastern hemisphere reports get bucketed to 00Z on the date they occur

        # First, let's figure out which hemisphere each report is in
        western_hemisphere_mask = data["longitude"] < 0
        eastern_hemisphere_mask = data["longitude"] >= 0

        # For western hemisphere: if report is between today 12Z and tomorrow
        # 12Z, assign to today 12Z
        if western_hemisphere_mask.any():
            western_data = data[western_hemisphere_mask].copy()
            # Get the date portion and create 12Z times
            report_dates = western_data["valid_time"].dt.date
            twelve_z_times = pd.to_datetime(report_dates) + pd.Timedelta(hours=12)
            next_day_twelve_z = twelve_z_times + pd.Timedelta(days=1)

            # Check if report falls in the 12Z to 12Z+1day window
            in_window_mask = (western_data["valid_time"] >= twelve_z_times) & (
                western_data["valid_time"] < next_day_twelve_z
            )
            # For reports that don't fall in today's 12Z window, try yesterday's window
            yesterday_twelve_z = twelve_z_times - pd.Timedelta(days=1)
            in_yesterday_window = (western_data["valid_time"] >= yesterday_twelve_z) & (
                western_data["valid_time"] < twelve_z_times
            )

            # Assign 12Z times
            western_data.loc[in_window_mask, "valid_time"] = twelve_z_times[
                in_window_mask
            ]
            western_data.loc[in_yesterday_window, "valid_time"] = yesterday_twelve_z[
                in_yesterday_window
            ]

            data.loc[western_hemisphere_mask] = western_data

        # For eastern hemisphere: assign to 00Z of the same date
        if eastern_hemisphere_mask.any():
            eastern_data = data[eastern_hemisphere_mask].copy()
            # Get the date portion and create 00Z times
            report_dates = eastern_data["valid_time"].dt.date
            zero_z_times = pd.to_datetime(report_dates)
            eastern_data["valid_time"] = zero_z_times

            data.loc[eastern_hemisphere_mask] = eastern_data

        # Convert longitude back to 0 - 360
        data.loc[:, "longitude"] = utils.convert_longitude_to_360(data["longitude"])
        data = data.set_index(["valid_time", "latitude", "longitude"])

<<<<<<< HEAD
        # Convert string columns to binary indicators (1.0)
        # String presence indicates an event occurred at that location
        for col in data.columns:
            if data[col].dtype == object or data[col].dtype.name == "string":
                data[col] = 1.0

=======
>>>>>>> 49f61f9f
        data = xr.Dataset.from_dataframe(
            data[~data.index.duplicated(keep="first")], sparse=True
        )
        data.attrs["report_type_mapping"] = report_type_mapping
        return data

    def maybe_align_forecast_to_target(
        self,
        forecast_data: xr.Dataset,
        target_data: xr.Dataset,
    ) -> tuple[xr.Dataset, xr.Dataset]:
        return align_forecast_to_target(forecast_data, target_data)


# TODO: get PPH connector working properly
@dataclasses.dataclass
class PPH(TargetBase):
    """Target class for practically perfect hindcast data."""

    name: str = "practically_perfect_hindcast"
    source: str = PPH_URI
    variable_mapping: dict = dataclasses.field(
        default_factory=lambda: IBTrACS_metadata_variable_mapping.copy()
    )
    variables: Sequence[str] = dataclasses.field(
        default_factory=lambda: ["practically_perfect_hindcast"]
    )

    def _open_data_from_source(
        self,
    ) -> IncomingDataInput:
        return xr.open_zarr(self.source, storage_options=self.storage_options)

    def subset_data_to_case(
        self,
        data: IncomingDataInput,
        case_metadata: "cases.IndividualCase",
        **kwargs,
    ) -> IncomingDataInput:
        drop = kwargs.get("drop", False)
        if not isinstance(data, xr.Dataset):
            raise ValueError(f"Expected xarray Dataset, got {type(data)}")
        return zarr_target_subsetter(data, case_metadata, drop=drop)

    def _custom_convert_to_dataset(self, data: IncomingDataInput) -> xr.Dataset:
        if isinstance(data, xr.Dataset):
            return data
        else:
            raise ValueError(f"Data is not an xarray Dataset: {type(data)}")

    def maybe_align_forecast_to_target(
        self,
        forecast_data: xr.Dataset,
        target_data: xr.Dataset,
    ) -> tuple[xr.Dataset, xr.Dataset]:
        return align_forecast_to_target(forecast_data, target_data)


def _ibtracs_preprocess(data: IncomingDataInput) -> IncomingDataInput:
    """Preprocess IBTrACS data.

    Preprocessing is done before any variable mapping is applied, thus using the
    original variable names is required."""

    schema = data.collect_schema()
    # Convert pressure and surface wind columns to float, replacing " " with null
    # Get column names that contain "pressure" or "wind"
    pressure_cols = [col for col in schema if "PRES" in col.lower()]
    wind_cols = [col for col in schema if "WIND" in col.lower()]

    # Apply transformations to strip whitespace, replace empty with null, cast
    subset_target_data = data.with_columns(
        [
            pl.col(col)
            .str.strip_chars()
            .replace("", None)
            .cast(pl.Float64, strict=False)
            .alias(col)
            for col in pressure_cols + wind_cols
        ]
    )

    # Drop rows where ALL columns are null (equivalent to pandas dropna(how="all"))
    subset_target_data = subset_target_data.filter(
        ~pl.all_horizontal(pl.all().is_null())
    )

    # Create unified pressure and wind columns by preferring USA and WMO data
    # For surface wind speed - reuse wind_cols from earlier
    wind_priority = ["USA_WIND", "WMO_WIND"] + [
        col for col in wind_cols if col not in ["USA_WIND", "WMO_WIND"]
    ]

    # For pressure at mean sea level - reuse pressure_cols from earlier
    pressure_priority = [
        "USA_PRES",
        "WMO_PRES",
    ] + [
        col
        for col in pressure_cols
        if col
        not in [
            "USA_PRES",
            "WMO_PRES",
        ]
    ]

    # Create unified columns using coalesce (equivalent to pandas bfill)
    # Filter to only include columns that exist in the schema
    schema_names = subset_target_data.collect_schema().names()
    available_wind_cols = [col for col in wind_priority if col in schema_names]
    available_pressure_cols = [col for col in pressure_priority if col in schema_names]

    # If no columns available, return early with empty dataframe
    if not available_wind_cols or not available_pressure_cols:
        return subset_target_data.filter(pl.lit(False))

    subset_target_data = subset_target_data.with_columns(
        [
            pl.coalesce([pl.col(col) for col in available_wind_cols]).alias(
                "surface_wind_speed"
            ),
            pl.coalesce([pl.col(col) for col in available_pressure_cols]).alias(
                "air_pressure_at_mean_sea_level"
            ),
        ]
    )

    # Drop rows where wind speed OR pressure are null
    subset_target_data = subset_target_data.filter(
        pl.col("surface_wind_speed").is_not_null()
        & pl.col("air_pressure_at_mean_sea_level").is_not_null()
    )

    # Cast to float64 and use strict=False to handle any edge cases
    subset_target_data = subset_target_data.with_columns(
        [
            # Convert knots to m/s
            pl.col("surface_wind_speed").cast(pl.Float64, strict=False) * 0.514444,
            # Convert hPa to Pa
            pl.col("air_pressure_at_mean_sea_level").cast(pl.Float64, strict=False)
            * 100,
        ]
    )
    return subset_target_data


@dataclasses.dataclass
class IBTrACS(TargetBase):
    """Target class for IBTrACS data."""

    name: str = "IBTrACS"
    preprocess: Callable = _ibtracs_preprocess
    variable_mapping: dict = dataclasses.field(
        default_factory=lambda: IBTrACS_metadata_variable_mapping.copy()
    )

    # Keep both variables for IBTrACS data to ensure they are always present
    variables: Sequence[Union[str, "derived.DerivedVariable"]] = dataclasses.field(
        default_factory=lambda: ["surface_wind_speed", "air_pressure_at_mean_sea_level"]
    )
    source: str = IBTRACS_URI

    def _open_data_from_source(self) -> IncomingDataInput:
        # not using storage_options in this case due to NetCDF4Backend not
        # supporting them
        target_data: pl.LazyFrame = pl.scan_csv(
            self.source,
            storage_options=self.storage_options,
            skip_rows_after_header=1,
        )
        return target_data

    def subset_data_to_case(
        self,
        data: IncomingDataInput,
        case_metadata: "cases.IndividualCase",
        **kwargs,
    ) -> IncomingDataInput:
        # Note: drop parameter not applicable for polars LazyFrame data
        if not isinstance(data, pl.LazyFrame):
            raise ValueError(f"Expected polars LazyFrame, got {type(data)}")

        # Get the season (year) from the case start date, cast as string as
        # polars is interpreting the schema as strings
        season = case_metadata.start_date.year
        if case_metadata.start_date.month > 11:
            season += 1

        # Create a subquery to find all storm numbers in the same season
        matching_numbers = (
            data.filter(pl.col("season").cast(pl.Int64) == season)
            .select("number")
            .unique()
        )

        possible_names = utils.extract_tc_names(case_metadata.title)

        # Apply the filter to get all data for storms with the same number in
        # the same season, matching any of the possible names
        # This maintains the lazy evaluation
        name_filter = pl.col("tc_name").is_in(possible_names)
        subset_target_data = data.join(
            matching_numbers, on="number", how="inner"
        ).filter(name_filter & (pl.col("season").cast(pl.Int64) == season))

        # Select only the columns to keep
        columns_to_keep = [
            "valid_time",
            "tc_name",
            "season",
            "number",
            "latitude",
            "longitude",
            "surface_wind_speed",
            "air_pressure_at_mean_sea_level",
        ]

        subset_target_data = subset_target_data.select(columns_to_keep)

        # Drop rows where wind speed OR pressure are null (equivalent to pandas
        # dropna with how="any")
        subset_target_data = subset_target_data.filter(
            pl.col("surface_wind_speed").is_not_null()
            & pl.col("air_pressure_at_mean_sea_level").is_not_null()
        )
        return subset_target_data

    def _custom_convert_to_dataset(self, data: IncomingDataInput) -> xr.Dataset:
        if isinstance(data, pl.LazyFrame):
            data = data.collect(engine="streaming").to_pandas()

            # IBTrACS data is in -180 to 180, convert to 0 to 360
            data["longitude"] = data["longitude"].apply(utils.convert_longitude_to_360)

            # Due to missing data in the IBTrACS dataset, polars doesn't convert
            # the valid_time to a datetime by default
            data["valid_time"] = pd.to_datetime(data["valid_time"])

            # Keep latitude and longitude as data variables, not index
            # Only valid_time should be the index
            data = data.set_index(["valid_time"])

            try:
                data = xr.Dataset.from_dataframe(data)
            except ValueError as e:
                if "non-unique" in str(e):
                    # Drop duplicates from the pandas DataFrame before converting
                    data = data.drop_duplicates()
                    data = xr.Dataset.from_dataframe(data)
                else:
                    raise

            # Move latitude, longitude, and tc_name to coordinates,
            # keeping only surface_wind_speed and
            # air_pressure_at_mean_sea_level as data variables
            coords_to_set = {}
            for var in ["latitude", "longitude", "tc_name"]:
                if var in data.data_vars:
                    coords_to_set[var] = data[var]
                elif var in data.coords:
                    coords_to_set[var] = data.coords[var]

            if coords_to_set:
                data = data.set_coords(list(coords_to_set.keys()))

            return data
        else:
            raise ValueError(f"Data is not a polars LazyFrame: {type(data)}")


def open_kerchunk_reference(
    forecast_dir: str,
    storage_options: dict = {"remote_protocol": "s3", "remote_options": {"anon": True}},
    chunks: Union[dict, str] = "auto",
) -> xr.Dataset:
    """Open a dataset from a kerchunked reference file in parquet or json format.
    This has been built primarily for the CIRA MLWP S3 bucket's data
    (https://registry.opendata.aws/aiwp/),
    but can work with other data in the future. Currently only supports CIRA data unless
    schema is identical to the CIRA schema.

    Args:
        forecast_dir: The path to the kerchunked reference file.
        storage_options: The storage options to use.
        chunks: The chunks to use; defaults to "auto".

    Returns:
        The opened dataset.
    """
    if forecast_dir.endswith(".parq") or forecast_dir.endswith(".parquet"):
        kerchunk_ds = xr.open_dataset(
            forecast_dir,
            engine="kerchunk",
            storage_options=storage_options,
            chunks=chunks,
        )
    elif forecast_dir.endswith(".json"):
        storage_options["fo"] = forecast_dir
        kerchunk_ds = xr.open_dataset(
            "reference://",
            engine="zarr",
            backend_kwargs={
                "storage_options": storage_options,
                "consolidated": False,
            },
            chunks=chunks,
        )
    else:
        raise TypeError(
            "Unknown kerchunk file type found in forecast path, only json and "
            "parquet are supported."
        )
    return kerchunk_ds


def zarr_target_subsetter(
    data: xr.Dataset,
    case_metadata: "cases.IndividualCase",
    time_variable: str = "valid_time",
    drop: bool = False,
) -> xr.Dataset:
    """Subset a zarr dataset to a case operator.

    Args:
        data: The dataset to subset.
        case_metadata: The case metadata to subset the dataset to.
        time_variable: The time variable to use; defaults to "valid_time".

    Returns:
        The subset dataset.
    """
    # Determine the actual time variable in the dataset
    if time_variable not in data.dims:
        if "time" in data.dims:
            time_variable = "time"
        elif "valid_time" in data.dims:
            time_variable = "valid_time"
        else:
            raise ValueError(
                f"No suitable time dimension found in dataset. Available "
                f"dimensions: {list(data.dims)}"
            )

    # subset time first to avoid OOM masking issues
    subset_time_data = data.sel(
        {
            time_variable: slice(
                case_metadata.start_date,
                case_metadata.end_date,
            )
        }
    )
    # mask the data to the case location
    fully_subset_data = case_metadata.location.mask(subset_time_data, drop=drop)
    # chunk the data if it doesn't have chunks, e.g. ARCO ERA5
    if not fully_subset_data.chunks:
        fully_subset_data = fully_subset_data.chunk()
    return fully_subset_data


def align_forecast_to_target(
    forecast_data: xr.Dataset,
    target_data: xr.Dataset,
    # TODO: provide passthrough for other methods
    method: str = "nearest",
) -> tuple[xr.Dataset, xr.Dataset]:
    # Find spatial dimensions that exist in both datasets
    intersection_dims = [
        dim
        for dim in forecast_data.dims
        if dim in target_data.dims
        and dim not in ["time", "valid_time", "lead_time", "init_time"]
    ]

    spatial_dims = {str(dim): target_data[dim] for dim in intersection_dims}

    # Align time dimensions if they exist in both datasets
    time_aligned_target, time_aligned_forecast = xr.align(
        target_data,
        forecast_data,
        join="inner",
        exclude=spatial_dims.keys(),
    )
    # Squeeze the data to remove any single-value dimensions
    target_data = target_data.squeeze()
    forecast_data = forecast_data.squeeze()
    # Regrid forecast to target grid using nearest neighbor interpolation
    # extrapolate in the case of targets slightly outside the forecast domain
    if spatial_dims:
        interp_method: Literal["nearest", "linear"] = (
            "nearest" if method == "nearest" else "linear"
        )

        interp_kwargs = cast(
            dict[str, Any],
            {"method": interp_method, "kwargs": {"fill_value": "extrapolate"}},
        )
        interp_kwargs.update(spatial_dims)

        time_space_aligned_forecast = time_aligned_forecast.interp(**interp_kwargs)
    else:
        time_space_aligned_forecast = time_aligned_forecast

    return time_space_aligned_forecast, time_aligned_target


def maybe_subset_variables(
    data: IncomingDataInput,
    variables: Sequence[Union[str, "derived.DerivedVariable"]],
    source_module: Optional["sources.base.Source"] = None,
) -> IncomingDataInput:
    """Subset the variables from the data, if required.

    If the variables list includes derived variables, extracts their required
    and optional variables for subsetting.

        Args:
        data: The dataset to subset (xr.Dataset, xr.DataArray, pl.LazyFrame,
            or pd.DataFrame).
        variables: Sequence of variable names and/or derived variable classes.
        source_module: Optional pre-created source module. If None, creates one.

    Returns:
        The data subset to only the specified variables.
    """
    # If there are no variables, return the data unaltered
    if len(variables) == 0:
        return data

    expected_and_maybe_derived_variables = (
        derived.maybe_include_variables_from_derived_input(variables)
    )

    # Use provided source module or get one
    if source_module is None:
        source_module = sources.get_backend_module(type(data))
    data = source_module.safely_pull_variables(
        data,
        expected_and_maybe_derived_variables,
    )
    return data


def check_for_missing_data(
    data: IncomingDataInput,
    case_metadata: "cases.IndividualCase",
    source_module: Optional["sources.base.Source"] = None,
) -> bool:
    """Check if the data has missing data in the given date range."""
    # Use provided source module or get one
    if source_module is None:
        source_module = sources.get_backend_module(type(data))

    # First check if the data has valid times in the given date range
    if not source_module.check_for_valid_times(
        data, case_metadata.start_date, case_metadata.end_date
    ):
        return False
    # Then check if the data has spatial data for the given location
    elif not source_module.check_for_spatial_data(data, case_metadata.location):
        return False
    else:
        return True<|MERGE_RESOLUTION|>--- conflicted
+++ resolved
@@ -645,11 +645,7 @@
         report_type_mapping = {"wind": 1, "hail": 2, "tor": 3}
         if "report_type" in data.columns:
             data.loc[:, "report_type"] = data["report_type"].map(report_type_mapping)
-<<<<<<< HEAD
-
-=======
             data["report_type"] = data["report_type"].astype(int)
->>>>>>> 49f61f9f
         # Normalize these times for the LSR data
         # Western hemisphere reports get bucketed to 12Z on the date they fall
         # between 12Z-12Z
@@ -702,15 +698,6 @@
         data.loc[:, "longitude"] = utils.convert_longitude_to_360(data["longitude"])
         data = data.set_index(["valid_time", "latitude", "longitude"])
 
-<<<<<<< HEAD
-        # Convert string columns to binary indicators (1.0)
-        # String presence indicates an event occurred at that location
-        for col in data.columns:
-            if data[col].dtype == object or data[col].dtype.name == "string":
-                data[col] = 1.0
-
-=======
->>>>>>> 49f61f9f
         data = xr.Dataset.from_dataframe(
             data[~data.index.duplicated(keep="first")], sparse=True
         )
