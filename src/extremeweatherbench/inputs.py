--- conflicted
+++ resolved
@@ -967,97 +967,6 @@
 
     # Regrid forecast to target grid using nearest neighbor interpolation
     # extrapolate in the case of targets slightly outside the forecast domain
-<<<<<<< HEAD
-    time_space_aligned_forecast = time_aligned_forecast.interp(
-        **spatial_dims, method=method, kwargs={"fill_value": "extrapolate"}
-    )
-
-    return time_space_aligned_forecast, time_aligned_target
-
-
-def safely_pull_variables(
-    dataset: IncomingDataInput,
-    required_variables: list[str],
-    alternative_variables: Optional[dict[str, list[str]]] = None,
-    optional_variables: Optional[list[str]] = None,
-) -> IncomingDataInput:
-    """Safely pull variables from any IncomingDataInput type, prioritizing required variables.
-
-    This function attempts to extract variables from a dataset, giving
-    priority to required variables when available. If alternative variables
-    are present and required variables are not, they can replace required variables.
-
-    Args:
-        dataset: The dataset to extract variables from (xr.Dataset, xr.DataArray,
-            pl.LazyFrame, or pd.DataFrame).
-        variables: List of required variable names to extract.
-        alternative_variables: Dict mapping required vars to list of
-            alternative vars they can be replaced with if not available.
-        optional_variables: List of optional variable names which can avoid
-            loading from elsewhere if available, such as orography.
-
-    Returns:
-        Same type as input dataset containing the extracted variables.
-
-    Raises:
-        KeyError: If required variables are not present and no suitable
-            alternative variables are available as replacements.
-
-    Examples:
-        >>> ds = xr.Dataset(
-        ...     {
-        ...         "air_temperature": (["x"], [1, 2, 3]),
-        ...         "relative_humidity": (["x"], [4, 5, 6]),
-        ...     }
-        ... )
-        >>> result = safely_pull_variables(
-        ...     ds,
-        ...     required_variables=["specific_humidity", "pressure"],
-        ...     alternative_variables={
-        ...         "specific_humidity": ["relative_humidity", "air_temperature"]
-        ...     },
-        ...     optional_variables=[
-        ...         "orography"
-        ...     },
-        ... )
-        >>> list(result.data_vars)
-        ['relative_humidity', 'air_temperature']
-    """
-    if optional_variables is None:
-        optional_variables = []
-    if alternative_variables is None:
-        alternative_variables = {}
-
-    # Dispatch to type-specific handlers
-    match dataset:
-        case xr.Dataset():
-            return sources.safely_pull_variables_xr_dataset(
-                dataset, required_variables, alternative_variables, optional_variables
-            )
-        case xr.DataArray():
-            return sources.safely_pull_variables_xr_dataarray(
-                dataset, required_variables, alternative_variables, optional_variables
-            )
-        case pl.LazyFrame():
-            return sources.safely_pull_variables_polars_lazyframe(
-                dataset,
-                required_variables,
-                optional_variables + DEFAULT_COORDINATE_VARIABLES,
-                alternative_variables,
-            )
-        case pd.DataFrame():
-            return sources.safely_pull_variables_pandas_dataframe(
-                dataset,
-                required_variables + DEFAULT_COORDINATE_VARIABLES,
-                optional_variables + DEFAULT_COORDINATE_VARIABLES,
-                alternative_variables,
-            )
-        case _:
-            raise TypeError(
-                f"Unsupported dataset type: {type(dataset)}. "
-                f"Expected one of: xr.Dataset, xr.DataArray, pl.LazyFrame, pd.DataFrame"
-            )
-=======
     if spatial_dims:
         interp_method: Literal["nearest", "linear"] = (
             "nearest" if method == "nearest" else "linear"
@@ -1071,7 +980,6 @@
         time_space_aligned_forecast = time_aligned_forecast
 
     return time_space_aligned_forecast, time_aligned_target
->>>>>>> 2a651cd1
 
 
 def maybe_subset_variables(
