import abc
import dataclasses
import logging
from typing import (
    TYPE_CHECKING,
    Any,
    Callable,
<<<<<<< HEAD
    Optional,
    TypeAlias,
    Union,
=======
    Literal,
    Optional,
    TypeAlias,
    Union,
    cast,
>>>>>>> 3a62d1d0
)

import numpy as np
import pandas as pd
import polars as pl
import sparse
import xarray as xr

from extremeweatherbench import cases, derived, sources, utils

if TYPE_CHECKING:
    from extremeweatherbench import metrics

logger = logging.getLogger(__name__)

#: Storage/access options for gridded target datasets.
ARCO_ERA5_FULL_URI = (
    "gs://gcp-public-data-arco-era5/ar/full_37-1h-0p25deg-chunk-1.zarr-v3"
)

#: Storage/access options for default point target dataset.
DEFAULT_GHCN_URI = "gs://extremeweatherbench/datasets/ghcnh_all_2020_2024.parq"

#: Storage/access options for local storm report (LSR) tabular data.
LSR_URI = "gs://extremeweatherbench/datasets/lsr_01012020_04302025.parq"

PPH_URI = (
    "gs://extremeweatherbench/datasets/"
    "practically_perfect_hindcast_20200104_20250430.zarr"
)

IBTRACS_URI = (
    "https://www.ncei.noaa.gov/data/international-best-track-archive-for-"
    "climate-stewardship-ibtracs/v04r01/access/csv/ibtracs.ALL.list.v04r01.csv"
)


# ERA5 metadata variable mapping
ERA5_metadata_variable_mapping = {
    "time": "valid_time",
    "2m_temperature": "surface_air_temperature",
    "2m_dewpoint_temperature": "surface_dewpoint_temperature",
    "temperature": "air_temperature",
    "dewpoint": "dewpoint_temperature",
    "2m_relative_humidity": "surface_relative_humidity",
    "2m_specific_humidity": "surface_specific_humidity",
    "10m_u_component_of_wind": "surface_eastward_wind",
    "10m_v_component_of_wind": "surface_northward_wind",
    "u_component_of_wind": "eastward_wind",
    "v_component_of_wind": "northward_wind",
    "specific_humidity": "specific_humidity",
    "mean_sea_level_pressure": "air_pressure_at_mean_sea_level",
}

# CIRA MLWP forecasts metadata variable mapping
CIRA_metadata_variable_mapping = {
    "time": "valid_time",
    "t2": "surface_air_temperature",
    "t": "air_temperature",
    "q": "specific_humidity",
    "u": "eastward_wind",
    "v": "northward_wind",
    "p": "air_pressure",
    "z": "geopotential_height",
    "r": "relative_humidity",
    "u10": "surface_eastward_wind",
    "v10": "surface_northward_wind",
    "u100": "100m_eastward_wind",
    "v100": "100m_northward_wind",
}

# HRES forecast (weatherbench2)metadata variable mapping
HRES_metadata_variable_mapping = {
    "2m_temperature": "surface_air_temperature",
    "2m_dewpoint_temperature": "surface_dewpoint_temperature",
    "temperature": "air_temperature",
    "dewpoint": "dewpoint_temperature",
    "10m_u_component_of_wind": "surface_eastward_wind",
    "10m_v_component_of_wind": "surface_northward_wind",
    "u_component_of_wind": "eastward_wind",
    "v_component_of_wind": "northward_wind",
    "prediction_timedelta": "lead_time",
    "time": "init_time",
    "mean_sea_level_pressure": "air_pressure_at_mean_sea_level",
    "10m_wind_speed": "surface_wind_speed",
}

IBTrACS_metadata_variable_mapping = {
    "SID": "storm_id",
    "ISO_TIME": "valid_time",
    "NAME": "tc_name",
    "LAT": "latitude",
    "LON": "longitude",
    "WMO_WIND": "wmo_surface_wind_speed",
    "WMO_PRES": "wmo_air_pressure_at_mean_sea_level",
    "USA_WIND": "usa_surface_wind_speed",
    "USA_PRES": "usa_air_pressure_at_mean_sea_level",
    "NEUMANN_WIND": "neumann_surface_wind_speed",
    "NEUMANN_PRES": "neumann_air_pressure_at_mean_sea_level",
    "TOKYO_WIND": "tokyo_surface_wind_speed",
    "TOKYO_PRES": "tokyo_air_pressure_at_mean_sea_level",
    "CMA_WIND": "cma_surface_wind_speed",
    "CMA_PRES": "cma_air_pressure_at_mean_sea_level",
    "HKO_WIND": "hko_surface_wind_speed",
    "KMA_WIND": "kma_surface_wind_speed",
    "KMA_PRES": "kma_air_pressure_at_mean_sea_level",
    "NEWDELHI_WIND": "newdelhi_surface_wind_speed",
    "NEWDELHI_PRES": "newdelhi_air_pressure_at_mean_sea_level",
    "REUNION_WIND": "reunion_surface_wind_speed",
    "REUNION_PRES": "reunion_air_pressure_at_mean_sea_level",
    "BOM_WIND": "bom_surface_wind_speed",
    "BOM_PRES": "bom_air_pressure_at_mean_sea_level",
    "NADI_WIND": "nadi_surface_wind_speed",
    "NADI_PRES": "nadi_air_pressure_at_mean_sea_level",
    "WELLINGTON_WIND": "wellington_surface_wind_speed",
    "WELLINGTON_PRES": "wellington_air_pressure_at_mean_sea_level",
    "DS824_WIND": "ds824_surface_wind_speed",
    "DS824_PRES": "ds824_air_pressure_at_mean_sea_level",
    "MLC_WIND": "mlc_surface_wind_speed",
    "MLC_PRES": "mlc_air_pressure_at_mean_sea_level",
}

IncomingDataInput: TypeAlias = xr.Dataset | xr.DataArray | pl.LazyFrame | pd.DataFrame


def _default_preprocess(input_data: IncomingDataInput) -> IncomingDataInput:
    """Default forecast preprocess function that does nothing."""
    return input_data


@dataclasses.dataclass
class InputBase(abc.ABC):
    """An abstract base dataclass for target and forecast data.

    Attributes:
        source: The source of the data, which can be a local path or a remote URL/URI.
        name: The name of the input data source.
        variables: A list of variables to select from the data.
        variable_mapping: A dictionary of variable names to map to the data.
        storage_options: Storage/access options for the data.
        preprocess: A function to preprocess the data.
    """

    source: str
    name: str
    variables: list[Union[str, "derived.DerivedVariable"]] = dataclasses.field(
        default_factory=list
    )
    variable_mapping: dict = dataclasses.field(default_factory=dict)
    storage_options: Optional[dict] = None
    preprocess: Callable = _default_preprocess

    def open_and_maybe_preprocess_data_from_source(
        self,
    ) -> IncomingDataInput:
        data = self._open_data_from_source()
        data = self.preprocess(data)
        return data

    def set_name(self, name: str) -> None:
        """Set the name of the input data source.

        Args:
            name: The new name to assign to this input data source.
        """
        self.name = name

    @abc.abstractmethod
    def _open_data_from_source(self) -> IncomingDataInput:
        """Open the input data from the source, opting to avoid loading the entire
        dataset into memory if possible.

        Returns:
            The input data with a type determined by the user.
        """

    @abc.abstractmethod
    def subset_data_to_case(
        self,
        data: IncomingDataInput,
        case_metadata: "cases.IndividualCase",
        **kwargs,
    ) -> IncomingDataInput:
        """Subset the input data to the case information provided in IndividualCase.

        Time information, spatial bounds, and variables are captured in the case
        metadata
        where this method is used to subset.

        Args:
            data: The input data to subset, which should be a xarray dataset,
                xarray dataarray, polars lazyframe, pandas dataframe, or numpy
                array.
            case_metadata: The case metadata to subset the data to; includes time
                information, spatial bounds, and variables.

        Returns:
            The input data with the variables subset to the case metadata.
        """

    def maybe_convert_to_dataset(self, data: IncomingDataInput) -> xr.Dataset:
        """Convert the input data to an xarray dataset if it is not already.

        This method handles the common conversion cases automatically. Override
        this method
        only if you need custom conversion logic beyond the standard cases.

        Args:
            data: The input data to convert.

        Returns:
            The input data as an xarray dataset.
        """
        if isinstance(data, xr.Dataset):
            return data
        elif isinstance(data, xr.DataArray):
            return data.to_dataset()
        else:
            # For other data types, try to use a custom conversion method if available
            return self._custom_convert_to_dataset(data)

    def _custom_convert_to_dataset(self, data: IncomingDataInput) -> xr.Dataset:
        """Hook method for custom conversion logic. Override this method in subclasses
        if you need custom conversion behavior for non-xarray data types.

        By default, this raises a NotImplementedError to encourage explicit handling
        of custom data types.

        Args:
            data: The input data to convert.

        Returns:
            The input data as an xarray dataset.
        """
        raise NotImplementedError(
            f"Conversion from {type(data)} to xarray.Dataset not implemented. "
            f"Override _custom_convert_to_dataset in your InputBase subclass."
        )

    def add_source_to_dataset_attrs(self, ds: xr.Dataset) -> xr.Dataset:
        """Add the name of the source to the dataset attributes."""
        ds.attrs["source"] = self.name
        return ds

    def maybe_map_variable_names(self, data: IncomingDataInput) -> IncomingDataInput:
        """Map the variable names to the data, if required.

        Args:
            data: The incoming data in the form of an object that has a rename
                method for data variables/columns.

        Returns:
            A dataset with mapped variable names, if any exist, else the original data.
        """
        # Some inputs may not have variables defined, in which case we return
        # the data unmodified
        if not self.variables and not self.variable_mapping:
            return data

        variable_mapping = self.variable_mapping

        if isinstance(data, xr.DataArray):
            return data.rename(variable_mapping[data.name])
        elif isinstance(data, xr.Dataset):
            old_name_obj = list(data.variables.keys())
        elif isinstance(data, pl.LazyFrame):
            old_name_obj = list(data.collect_schema().names())
        elif isinstance(data, pd.DataFrame):
            old_name_obj = list(data.columns)
        else:
            raise ValueError(f"Data type {type(data)} not supported")

        if not variable_mapping:
            return data

        output_dict = {
            old_name: new_name
            for old_name, new_name in variable_mapping.items()
            if old_name in old_name_obj
        }

        return (
            data.rename(output_dict)
            if not isinstance(data, pd.DataFrame)
            else data.rename(columns=output_dict)
        )


@dataclasses.dataclass
class ForecastBase(InputBase):
    """A class defining the interface for ExtremeWeatherBench forecast data."""

    chunks: Optional[Union[dict, str]] = "auto"

    def subset_data_to_case(
        self,
        data: IncomingDataInput,
        case_metadata: "cases.IndividualCase",
        **kwargs,
    ) -> IncomingDataInput:
        drop = kwargs.get("drop", False)
        if not isinstance(data, xr.Dataset):
            raise ValueError(f"Expected xarray Dataset, got {type(data)}")
        # Drop duplicate init_time values
        if len(np.unique(data.init_time)) != len(data.init_time):
            _, index = np.unique(data.init_time, return_index=True)
            data = data.isel(init_time=index)

        # subset time first to avoid OOM masking issues
        subset_time_indices = utils.derive_indices_from_init_time_and_lead_time(
            data,
            case_metadata.start_date,
            case_metadata.end_date,
        )

        # If there are no valid times, return an empty dataset
        if len(subset_time_indices[0]) == 0:
            return xr.Dataset(coords={"valid_time": []})

        # Use only valid init_time indices, but keep all lead_times
        unique_init_indices = np.unique(subset_time_indices[0])
        subset_time_data = data.sel(init_time=data.init_time[unique_init_indices])

        # Create a mask indicating which (init_time, lead_time) combinations
        # result in valid_times within the case date range
        valid_combinations_mask = np.zeros(
            (len(subset_time_data.init_time), len(subset_time_data.lead_time)),
            dtype=bool,
        )

        # Map the valid indices back to the subset data coordinates
        for i, j in zip(subset_time_indices[0], subset_time_indices[1]):
            # Find the position of this init_time in the subset data
            init_pos = np.where(unique_init_indices == i)[0]
            if len(init_pos) > 0:
                valid_combinations_mask[init_pos[0], j] = True

        # Add the mask as a coordinate so downstream code can use it
        subset_time_data = subset_time_data.assign_coords(
            valid_time_mask=(["init_time", "lead_time"], valid_combinations_mask)
        )

        spatiotemporally_subset_data = case_metadata.location.mask(
            subset_time_data, drop=drop
        )

        # convert from init_time/lead_time to init_time/valid_time
        spatiotemporally_subset_data = utils.convert_init_time_to_valid_time(
            spatiotemporally_subset_data
        )

        # Now filter to only include valid_times within the case date range
        # This eliminates the actual time steps that fall outside the range
        time_filtered_data = spatiotemporally_subset_data.sel(
            valid_time=slice(case_metadata.start_date, case_metadata.end_date)
        )

        return time_filtered_data


@dataclasses.dataclass
class EvaluationObject:
    """A class to store the evaluation object for a forecast and target pairing.

    A EvaluationObject is an evaluation object which contains a forecast, target,
    and metrics to evaluate. The evaluation is a set of all metrics, target variables,
    and forecast variables.

    Multiple EvaluationObjects can be used to evaluate a single event type.
    This is useful for
    evaluating distinct targets or metrics with unique variables to evaluate.

    Attributes:
        event_type: The event type to evaluate.
        metric_list: A list of BaseMetric objects.
        target: A TargetBase object.
        forecast: A ForecastBase object.
    """

    event_type: str
    metric_list: list[
        Union[
            Callable[..., Any],
            "metrics.BaseMetric",
        ]
    ]
    target: "TargetBase"
    forecast: "ForecastBase"


@dataclasses.dataclass
class KerchunkForecast(ForecastBase):
    """Forecast class for kerchunked forecast data."""

    chunks: Optional[Union[dict, str]] = "auto"
    storage_options: dict = dataclasses.field(default_factory=dict)

    def _open_data_from_source(self) -> IncomingDataInput:
        return open_kerchunk_reference(
            self.source,
            storage_options=self.storage_options,
            chunks=self.chunks or "auto",
        )


@dataclasses.dataclass
class ZarrForecast(ForecastBase):
    """Forecast class for zarr forecast data."""

    chunks: Optional[Union[dict, str]] = "auto"

    def _open_data_from_source(self) -> IncomingDataInput:
        return xr.open_zarr(
            self.source,
            storage_options=self.storage_options,
            chunks=self.chunks,
            decode_timedelta=True,
        )


@dataclasses.dataclass
class TargetBase(InputBase):
    """An abstract base class for target data.

    A TargetBase is data that acts as the "truth" for a case. It can be a gridded
    dataset, a point observation dataset, or any other reference dataset. Targets in EWB
    are not required to be the same variable as the forecast dataset, but they must be
    in the same coordinate system for evaluation.
    """

    def maybe_align_forecast_to_target(
        self,
        forecast_data: xr.Dataset,
        target_data: xr.Dataset,
    ) -> tuple[xr.Dataset, xr.Dataset]:
        """Align the forecast data to the target data.

        This method is used to align the forecast data to the target data (not
        vice versa). Implementation is key for non-gridded targets that have dims
        unlike the forecast data.

        Args:
            forecast_data: The forecast data to align.
            target_data: The target data to align to.

        Returns:
            A tuple of the aligned forecast data and target data. Defaults to
            passing through
            the forecast and target data.
        """
        return forecast_data, target_data


@dataclasses.dataclass
class ERA5(TargetBase):
    """Target class for ERA5 gridded data, ideally using the ARCO ERA5 dataset provided
    by Google. Otherwise, either a different zarr source for ERA5.
    """

    name: str = "ERA5"
    chunks: Optional[Union[dict, str]] = None
    source: str = ARCO_ERA5_FULL_URI
    variable_mapping: dict = dataclasses.field(
        default_factory=lambda: ERA5_metadata_variable_mapping.copy()
    )

    def _open_data_from_source(self) -> IncomingDataInput:
        data = xr.open_zarr(
            self.source,
            storage_options=self.storage_options,
            chunks=self.chunks,
        )
        return data

    def subset_data_to_case(
        self,
        data: IncomingDataInput,
        case_metadata: "cases.IndividualCase",
        **kwargs,
    ) -> IncomingDataInput:
        drop = kwargs.get("drop", False)
        if not isinstance(data, xr.Dataset):
            raise ValueError(f"Expected xarray Dataset, got {type(data)}")
        return zarr_target_subsetter(data, case_metadata, drop=drop)

    def maybe_align_forecast_to_target(
        self,
        forecast_data: xr.Dataset,
        target_data: xr.Dataset,
    ) -> tuple[xr.Dataset, xr.Dataset]:
        """Align forecast data to ERA5 target data.

        This method handles alignment between forecast data and ERA5 target data by:
        1. Aligning time dimensions (handles valid_time vs time naming)
        2. Handling spatial alignment (regridding if needed)

        Args:
            forecast_data: Forecast dataset with valid_time, latitude, longitude
            target_data: ERA5 target dataset with time, latitude, longitude

        Returns:
            Tuple of (aligned_forecast_data, aligned_target_data)
        """
        aligned_forecast_data, aligned_target_data = align_forecast_to_target(
            forecast_data, target_data
        )
        return aligned_forecast_data, aligned_target_data


@dataclasses.dataclass
class GHCN(TargetBase):
    """Target class for GHCN tabular data.

    Data is processed using polars to maintain the lazy loading paradigm in
    open_data_from_source and to separate the subsetting into subset_data_to_case.
    """

    name: str = "GHCN"
    source: str = DEFAULT_GHCN_URI

    def _open_data_from_source(self) -> IncomingDataInput:
        target_data: pl.LazyFrame = pl.scan_parquet(
            self.source, storage_options=self.storage_options
        )

        return target_data

    def subset_data_to_case(
        self,
        data: IncomingDataInput,
        case_metadata: "cases.IndividualCase",
        **kwargs,
    ) -> IncomingDataInput:
        if not isinstance(data, pl.LazyFrame):
            raise ValueError(f"Expected polars LazyFrame, got {type(data)}")

        # Create filter expressions for LazyFrame
        time_min = case_metadata.start_date - pd.Timedelta(days=2)
        time_max = case_metadata.end_date + pd.Timedelta(days=2)
        case_location = case_metadata.location.as_geopandas()
        # Apply filters using proper polars expressions
        subset_target_data = data.filter(
            (pl.col("valid_time") >= time_min)
            & (pl.col("valid_time") <= time_max)
            & (pl.col("latitude") >= case_location.total_bounds[1])
            & (pl.col("latitude") <= case_location.total_bounds[3])
            & (pl.col("longitude") >= case_location.total_bounds[0])
            & (pl.col("longitude") <= case_location.total_bounds[2])
        ).sort("valid_time")
        return subset_target_data

    def _custom_convert_to_dataset(self, data: IncomingDataInput) -> xr.Dataset:
        if isinstance(data, pl.LazyFrame):
            # convert to Kelvin, GHCN data is in Celsius by default
            if "surface_air_temperature" in data.collect_schema().names():
                data = data.with_columns(pl.col("surface_air_temperature").add(273.15))
            data = data.collect(engine="streaming").to_pandas()
            data["longitude"] = utils.convert_longitude_to_360(data["longitude"])

            data = data.set_index(["valid_time", "latitude", "longitude"])
            # GHCN data can have duplicate values right now, dropping here if it occurs
            try:
                data = xr.Dataset.from_dataframe(
                    data[~data.index.duplicated(keep="first")], sparse=True
                )
            except Exception as e:
                logger.warning(
                    "Error converting GHCN data to xarray: %s, returning empty Dataset",
                    e,
                )
                return xr.Dataset()
            return data
        else:
            raise ValueError(f"Data is not a polars LazyFrame: {type(data)}")

    def maybe_align_forecast_to_target(
        self,
        forecast_data: xr.Dataset,
        target_data: xr.Dataset,
    ) -> tuple[xr.Dataset, xr.Dataset]:
        return align_forecast_to_target(forecast_data, target_data)


@dataclasses.dataclass
class LSR(TargetBase):
    """Target class for local storm report (LSR) tabular data.

    run_pipeline() returns a dataset with LSRs and practically perfect hindcast gridded
    probability data. IndividualCase date ranges for LSRs should ideally be 12 UTC to
    the next day at 12 UTC to match SPC methods for US data. Australia data should be 00
    UTC to 00 UTC.
    """

    name: str = "local_storm_reports"
    source: str = LSR_URI

    def _open_data_from_source(self) -> IncomingDataInput:
        # force LSR to use anon token to prevent google reauth issues for users
        target_data = pd.read_parquet(self.source, storage_options=self.storage_options)

        return target_data

    def subset_data_to_case(
        self,
        data: IncomingDataInput,
        case_metadata: "cases.IndividualCase",
        **kwargs,
    ) -> IncomingDataInput:
        if not isinstance(data, pd.DataFrame):
            raise ValueError(f"Expected pandas DataFrame, got {type(data)}")

        # latitude, longitude are strings by default, convert to float
        data["latitude"] = data["latitude"].astype(float)
        data["longitude"] = data["longitude"].astype(float)
        data["valid_time"] = pd.to_datetime(data["valid_time"])

        # filters to apply to the target data including datetimes and location bounds
        bounds = case_metadata.location.as_geopandas().total_bounds
        filters = (
            (data["valid_time"] >= case_metadata.start_date)
            & (data["valid_time"] <= case_metadata.end_date)
            & (data["latitude"] >= bounds[1])
            & (data["latitude"] <= bounds[3])
            & (data["longitude"] >= utils.convert_longitude_to_180(bounds[0]))
            & (data["longitude"] <= utils.convert_longitude_to_180(bounds[2]))
        )
        subset_target_data = data.loc[filters]

        return subset_target_data

    def _custom_convert_to_dataset(self, data: IncomingDataInput) -> xr.Dataset:
        if not isinstance(data, pd.DataFrame):
            raise ValueError(f"Data is not a pandas DataFrame: {type(data)}")

        # Map report_type column to numeric values
        if "report_type" in data.columns:
            report_type_mapping = {"wind": 1, "hail": 2, "tor": 3}
            data["report_type"] = data["report_type"].map(report_type_mapping)

        # Normalize these times for the LSR data
        # Western hemisphere reports get bucketed to 12Z on the date they fall
        # between 12Z-12Z
        # Eastern hemisphere reports get bucketed to 00Z on the date they occur

        # First, let's figure out which hemisphere each report is in
        western_hemisphere_mask = data["longitude"] < 0
        eastern_hemisphere_mask = data["longitude"] >= 0

        # For western hemisphere: if report is between today 12Z and tomorrow
        # 12Z, assign to today 12Z
        if western_hemisphere_mask.any():
            western_data = data[western_hemisphere_mask].copy()
            # Get the date portion and create 12Z times
            report_dates = western_data["valid_time"].dt.date
            twelve_z_times = pd.to_datetime(report_dates) + pd.Timedelta(hours=12)
            next_day_twelve_z = twelve_z_times + pd.Timedelta(days=1)

            # Check if report falls in the 12Z to 12Z+1day window
            in_window_mask = (western_data["valid_time"] >= twelve_z_times) & (
                western_data["valid_time"] < next_day_twelve_z
            )
            # For reports that don't fall in today's 12Z window, try yesterday's window
            yesterday_twelve_z = twelve_z_times - pd.Timedelta(days=1)
            in_yesterday_window = (western_data["valid_time"] >= yesterday_twelve_z) & (
                western_data["valid_time"] < twelve_z_times
            )

            # Assign 12Z times
            western_data.loc[in_window_mask, "valid_time"] = twelve_z_times[
                in_window_mask
            ]
            western_data.loc[in_yesterday_window, "valid_time"] = yesterday_twelve_z[
                in_yesterday_window
            ]

            data.loc[western_hemisphere_mask] = western_data

        # For eastern hemisphere: assign to 00Z of the same date
        if eastern_hemisphere_mask.any():
            eastern_data = data[eastern_hemisphere_mask].copy()
            # Get the date portion and create 00Z times
            report_dates = eastern_data["valid_time"].dt.date
            zero_z_times = pd.to_datetime(report_dates)
            eastern_data["valid_time"] = zero_z_times

            data.loc[eastern_hemisphere_mask] = eastern_data

        data = data.set_index(["valid_time", "latitude", "longitude"])
        data = xr.Dataset.from_dataframe(
            data[~data.index.duplicated(keep="first")], sparse=True
        )
        data.attrs["report_type_mapping"] = report_type_mapping
        return data

    # TODO: keep forecasts on original grid for LSRs
    def maybe_align_forecast_to_target(
        self,
        forecast_data: xr.Dataset,
        target_data: xr.Dataset,
    ) -> tuple[xr.Dataset, xr.Dataset]:
        return align_forecast_to_target(forecast_data, target_data)


# TODO: get PPH connector working properly
@dataclasses.dataclass
class PPH(TargetBase):
    """Target class for practically perfect hindcast data."""

    name: str = "practically_perfect_hindcast"
    source: str = PPH_URI
    variable_mapping: dict = dataclasses.field(
        default_factory=lambda: IBTrACS_metadata_variable_mapping.copy()
    )

    def _open_data_from_source(
        self,
    ) -> IncomingDataInput:
        return xr.open_zarr(self.source, storage_options=self.storage_options)

    def subset_data_to_case(
        self,
        data: IncomingDataInput,
        case_metadata: "cases.IndividualCase",
        **kwargs,
    ) -> IncomingDataInput:
        drop = kwargs.get("drop", False)
        if not isinstance(data, xr.Dataset):
            raise ValueError(f"Expected xarray Dataset, got {type(data)}")
        return zarr_target_subsetter(data, case_metadata, drop=drop)

    def _custom_convert_to_dataset(self, data: IncomingDataInput) -> xr.Dataset:
        if isinstance(data, xr.Dataset):
            return data
        else:
            raise ValueError(f"Data is not an xarray Dataset: {type(data)}")

    def maybe_align_forecast_to_target(
        self,
        forecast_data: xr.Dataset,
        target_data: xr.Dataset,
    ) -> tuple[xr.Dataset, xr.Dataset]:
        return align_forecast_to_target(forecast_data, target_data)


@dataclasses.dataclass
class IBTrACS(TargetBase):
    """Target class for IBTrACS data."""

    name: str = "IBTrACS"
    source: str = IBTRACS_URI

    def _open_data_from_source(self) -> IncomingDataInput:
        # not using storage_options in this case due to NetCDF4Backend not
        # supporting them
        target_data: pl.LazyFrame = pl.scan_csv(
            self.source,
            storage_options=self.storage_options,
            skip_rows_after_header=1,
        )
        return target_data

    def subset_data_to_case(
        self,
        data: IncomingDataInput,
        case_metadata: "cases.IndividualCase",
        **kwargs,
    ) -> IncomingDataInput:
        # Note: drop parameter not applicable for polars LazyFrame data
        if not isinstance(data, pl.LazyFrame):
            raise ValueError(f"Expected polars LazyFrame, got {type(data)}")

        # Get the season (year) from the case start date, cast as string as
        # polars is interpreting the schema as strings
        season = case_metadata.start_date.year
        if case_metadata.start_date.month > 11:
            season += 1

        # Create a subquery to find all storm numbers in the same season
        matching_numbers = (
            data.filter(pl.col("SEASON").cast(pl.Int64) == season)
            .select("NUMBER")
            .unique()
        )

        possible_names = utils.extract_tc_names(case_metadata.title)

        # Apply the filter to get all data for storms with the same number in
        # the same season, matching any of the possible names
        # This maintains the lazy evaluation
        name_filter = pl.col("tc_name").is_in(possible_names)
        subset_target_data = data.join(
            matching_numbers, on="NUMBER", how="inner"
        ).filter(name_filter & (pl.col("SEASON").cast(pl.Int64) == season))

        # Select only the columns to keep
        columns_to_keep = [
            "valid_time",
            "tc_name",
            "latitude",
            "longitude",
            "surface_wind_speed",
            "air_pressure_at_mean_sea_level",
        ]

        subset_target_data = subset_target_data.select(columns_to_keep)

        # Drop rows where wind speed OR pressure are null (equivalent to pandas
        # dropna with how="any")
        subset_target_data = subset_target_data.filter(
            pl.col("surface_wind_speed").is_not_null()
            & pl.col("air_pressure_at_mean_sea_level").is_not_null()
        )
        self._current_case_id = case_metadata.case_id_number

        return subset_target_data

    def _custom_convert_to_dataset(self, data: IncomingDataInput) -> xr.Dataset:
        if isinstance(data, pl.LazyFrame):
            data = data.collect(engine="streaming").to_pandas()

            # IBTrACS data is in -180 to 180, convert to 0 to 360
            data["longitude"] = data["longitude"].apply(utils.convert_longitude_to_360)

            # Due to missing data in the IBTrACS dataset, polars doesn't convert
            # the valid_time to a datetime by default
            data["valid_time"] = pd.to_datetime(data["valid_time"])
            data = data.set_index(["valid_time", "latitude", "longitude"])

            try:
                data = xr.Dataset.from_dataframe(data, sparse=True)
            except ValueError as e:
                if "non-unique" in str(e):
                    # Drop duplicates from the pandas DataFrame before converting
                    data_df = data.drop_duplicates()
                    data = xr.Dataset.from_dataframe(data_df, sparse=True)
                else:
                    raise
            return data
        else:
            raise ValueError(f"Data is not a polars LazyFrame: {type(data)}")


def open_kerchunk_reference(
    forecast_dir: str,
    storage_options: dict = {"remote_protocol": "s3", "remote_options": {"anon": True}},
    chunks: Union[dict, str] = "auto",
) -> xr.Dataset:
    """Open a dataset from a kerchunked reference file in parquet or json format.
    This has been built primarily for the CIRA MLWP S3 bucket's data
    (https://registry.opendata.aws/aiwp/),
    but can work with other data in the future. Currently only supports CIRA data unless
    schema is identical to the CIRA schema.

    Args:
        forecast_dir: The path to the kerchunked reference file.
        storage_options: The storage options to use.
        chunks: The chunks to use; defaults to "auto".

    Returns:
        The opened dataset.
    """
    if forecast_dir.endswith(".parq") or forecast_dir.endswith(".parquet"):
        kerchunk_ds = xr.open_dataset(
            forecast_dir,
            engine="kerchunk",
            storage_options=storage_options,
            chunks=chunks,
        )
    elif forecast_dir.endswith(".json"):
        storage_options["fo"] = forecast_dir
        kerchunk_ds = xr.open_dataset(
            "reference://",
            engine="zarr",
            backend_kwargs={
                "storage_options": storage_options,
                "consolidated": False,
            },
            chunks=chunks,
        )
    else:
        raise TypeError(
            "Unknown kerchunk file type found in forecast path, only json and "
            "parquet are supported."
        )
    return kerchunk_ds


def zarr_target_subsetter(
    data: xr.Dataset,
    case_metadata: "cases.IndividualCase",
    time_variable: str = "valid_time",
    drop: bool = False,
) -> xr.Dataset:
    """Subset a zarr dataset to a case operator.

    Args:
        data: The dataset to subset.
        case_metadata: The case metadata to subset the dataset to.
        time_variable: The time variable to use; defaults to "valid_time".

    Returns:
        The subset dataset.
    """
    # Determine the actual time variable in the dataset
    if time_variable not in data.dims:
        if "time" in data.dims:
            time_variable = "time"
        elif "valid_time" in data.dims:
            time_variable = "valid_time"
        else:
            raise ValueError(
                f"No suitable time dimension found in dataset. Available "
                f"dimensions: {list(data.dims)}"
            )

    # subset time first to avoid OOM masking issues
    subset_time_data = data.sel(
        {
            time_variable: slice(
                case_metadata.start_date,
                case_metadata.end_date,
            )
        }
    )
    # mask the data to the case location
    fully_subset_data = case_metadata.location.mask(subset_time_data, drop=drop)
    # chunk the data if it doesn't have chunks, e.g. ARCO ERA5
    if not fully_subset_data.chunks:
        fully_subset_data = fully_subset_data.chunk()
    return fully_subset_data


def align_forecast_to_target(
    forecast_data: xr.Dataset,
    target_data: xr.Dataset,
    # TODO: provide passthrough for other methods
    method: str = "nearest",
) -> tuple[xr.Dataset, xr.Dataset]:
    # Find spatial dimensions that exist in both datasets
    intersection_dims = [
        dim
        for dim in forecast_data.dims
        if dim in target_data.dims
        and dim not in ["time", "valid_time", "lead_time", "init_time"]
    ]

    spatial_dims = {str(dim): target_data[dim] for dim in intersection_dims}
    # Align time dimensions - find overlapping times
    time_aligned_target, time_aligned_forecast = xr.align(
        target_data,
        forecast_data,
        join="inner",
        exclude=spatial_dims.keys(),
    )

    # Regrid forecast to target grid using nearest neighbor interpolation
    # extrapolate in the case of targets slightly outside the forecast domain
<<<<<<< HEAD
    time_space_aligned_forecast = time_aligned_forecast.interp(
        **spatial_dims, method=method, kwargs={"fill_value": "extrapolate"}
    )
    # # If any of the target variables are sparse, make forecast sparse as well
    for variable in time_aligned_target.data_vars:
        if isinstance(time_aligned_target[variable].data, sparse.COO):
            time_space_aligned_forecast[variable] = (
                utils.map_sparse_array_to_dense_array(
                    time_aligned_target, time_space_aligned_forecast, variable
                )
            )
=======
    if spatial_dims:
        interp_method: Literal["nearest", "linear"] = (
            "nearest" if method == "nearest" else "linear"
        )

        interp_kwargs = cast(dict[str, Any], {"method": interp_method})
        interp_kwargs.update(spatial_dims)

        time_space_aligned_forecast = time_aligned_forecast.interp(**interp_kwargs)
    else:
        time_space_aligned_forecast = time_aligned_forecast
>>>>>>> 3a62d1d0

    return time_space_aligned_forecast, time_aligned_target


def maybe_subset_variables(
    data: IncomingDataInput,
    variables: list[Union[str, "derived.DerivedVariable"]],
    source_module: Optional["sources.base.Source"] = None,
) -> IncomingDataInput:
    """Subset the variables from the data, if required.

    If the variables list includes derived variables, extracts their required
    and optional variables for subsetting.

        Args:
        data: The dataset to subset (xr.Dataset, xr.DataArray, pl.LazyFrame,
            or pd.DataFrame).
        variables: List of variable names and/or derived variable classes.
        source_module: Optional pre-created source module. If None, creates one.

    Returns:
        The data subset to only the specified variables.
    """
    # If there are no variables, return the data unaltered
    if len(variables) == 0:
        return data
    # Get the first derived variable if it exists
    derived_variables = [
        v
        for v in variables
        if isinstance(v, type) and issubclass(v, derived.DerivedVariable)
    ]
    if derived_variables:
        derived_variable = derived_variables[0]
    else:
        derived_variable = None

    # Get the optional variables and mapping from the derived variable
    optional_variables = getattr(derived_variable, "optional_variables", None) or []
    optional_variables_mapping = (
        getattr(derived_variable, "optional_variables_mapping", None) or {}
    )

    expected_and_maybe_derived_variables = (
        derived.maybe_include_variables_from_derived_input(variables)
    )

    # Use provided source module or get one
    if source_module is None:
        source_module = sources.get_backend_module(type(data))
    data = source_module.safely_pull_variables(
        data,
        expected_and_maybe_derived_variables,
        optional_variables=optional_variables,
        optional_variables_mapping=optional_variables_mapping,
    )
    return data


def check_for_missing_data(
    data: IncomingDataInput,
    case_metadata: "cases.IndividualCase",
    source_module: Optional["sources.base.Source"] = None,
) -> bool:
    """Check if the data has missing data in the given date range."""
    # Use provided source module or get one
    if source_module is None:
        source_module = sources.get_backend_module(type(data))

    # First check if the data has valid times in the given date range
    if not source_module.check_for_valid_times(
        data, case_metadata.start_date, case_metadata.end_date
    ):
        return False
    # Then check if the data has spatial data for the given location
    elif not source_module.check_for_spatial_data(data, case_metadata.location):
        return False
    else:
        return True<|MERGE_RESOLUTION|>--- conflicted
+++ resolved
@@ -5,23 +5,16 @@
     TYPE_CHECKING,
     Any,
     Callable,
-<<<<<<< HEAD
-    Optional,
-    TypeAlias,
-    Union,
-=======
     Literal,
     Optional,
     TypeAlias,
     Union,
     cast,
->>>>>>> 3a62d1d0
 )
 
 import numpy as np
 import pandas as pd
 import polars as pl
-import sparse
 import xarray as xr
 
 from extremeweatherbench import cases, derived, sources, utils
@@ -973,19 +966,6 @@
 
     # Regrid forecast to target grid using nearest neighbor interpolation
     # extrapolate in the case of targets slightly outside the forecast domain
-<<<<<<< HEAD
-    time_space_aligned_forecast = time_aligned_forecast.interp(
-        **spatial_dims, method=method, kwargs={"fill_value": "extrapolate"}
-    )
-    # # If any of the target variables are sparse, make forecast sparse as well
-    for variable in time_aligned_target.data_vars:
-        if isinstance(time_aligned_target[variable].data, sparse.COO):
-            time_space_aligned_forecast[variable] = (
-                utils.map_sparse_array_to_dense_array(
-                    time_aligned_target, time_space_aligned_forecast, variable
-                )
-            )
-=======
     if spatial_dims:
         interp_method: Literal["nearest", "linear"] = (
             "nearest" if method == "nearest" else "linear"
@@ -997,7 +977,6 @@
         time_space_aligned_forecast = time_aligned_forecast.interp(**interp_kwargs)
     else:
         time_space_aligned_forecast = time_aligned_forecast
->>>>>>> 3a62d1d0
 
     return time_space_aligned_forecast, time_aligned_target
 
