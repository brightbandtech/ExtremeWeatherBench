--- conflicted
+++ resolved
@@ -303,7 +303,9 @@
         self,
         data: IncomingDataInput,
         case_operator: "cases.CaseOperator",
+        **kwargs,
     ) -> IncomingDataInput:
+        drop = kwargs.get("drop", False)
         if not isinstance(data, xr.Dataset):
             raise ValueError(f"Expected xarray Dataset, got {type(data)}")
 
@@ -333,7 +335,7 @@
                 f"found in forecast data"
             )
         spatiotemporally_subset_data = case_operator.case_metadata.location.mask(
-            subset_time_data
+            subset_time_data, drop=drop
         )
 
         # convert from init_time/lead_time to init_time/valid_time
@@ -516,14 +518,8 @@
         case_operator: "cases.CaseOperator",
         **kwargs,
     ) -> IncomingDataInput:
-<<<<<<< HEAD
-        # Note: drop parameter not applicable for polars LazyFrame data
-        if not isinstance(target_data, pl.LazyFrame):
-            raise ValueError(f"Expected polars LazyFrame, got {type(target_data)}")
-=======
         if not isinstance(data, pl.LazyFrame):
             raise ValueError(f"Expected polars LazyFrame, got {type(data)}")
->>>>>>> 47a7bab9
 
         # Create filter expressions for LazyFrame
         time_min = case_operator.case_metadata.start_date - pd.Timedelta(days=2)
@@ -626,14 +622,8 @@
         case_operator: "cases.CaseOperator",
         **kwargs,
     ) -> IncomingDataInput:
-<<<<<<< HEAD
-        # Note: drop parameter not applicable for pandas DataFrame data
-        if not isinstance(target_data, pd.DataFrame):
-            raise ValueError(f"Expected pandas DataFrame, got {type(target_data)}")
-=======
         if not isinstance(data, pd.DataFrame):
             raise ValueError(f"Expected pandas DataFrame, got {type(data)}")
->>>>>>> 47a7bab9
 
         # latitude, longitude are strings by default, convert to float
         data["latitude"] = data["latitude"].astype(float)
@@ -755,12 +745,8 @@
         case_operator: "cases.CaseOperator",
         **kwargs,
     ) -> IncomingDataInput:
-<<<<<<< HEAD
         drop = kwargs.get("drop", False)
-        return zarr_target_subsetter(target_data, case_operator, drop=drop)
-=======
-        return zarr_target_subsetter(data, case_operator)
->>>>>>> 47a7bab9
+        return zarr_target_subsetter(data, case_operator, drop=drop)
 
     def _custom_convert_to_dataset(self, data: IncomingDataInput) -> xr.Dataset:
         return data
@@ -796,14 +782,9 @@
         case_operator: "cases.CaseOperator",
         **kwargs,
     ) -> IncomingDataInput:
-<<<<<<< HEAD
         # Note: drop parameter not applicable for polars LazyFrame data
-        if not isinstance(target_data, pl.LazyFrame):
-            raise ValueError(f"Expected polars LazyFrame, got {type(target_data)}")
-=======
         if not isinstance(data, pl.LazyFrame):
             raise ValueError(f"Expected polars LazyFrame, got {type(data)}")
->>>>>>> 47a7bab9
 
         # Get the season (year) from the case start date, cast as string as
         # polars is interpreting the schema as strings
