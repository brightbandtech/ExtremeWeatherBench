import abc
import dataclasses
import logging
<<<<<<< HEAD
from typing import TYPE_CHECKING, Callable, Optional, TypeAlias, Union
=======
from typing import TYPE_CHECKING, Any, Callable, Optional, TypeAlias, Union
>>>>>>> 8cae067c

import numpy as np
import pandas as pd
import polars as pl
import xarray as xr

from extremeweatherbench import cases, derived, sources, utils

if TYPE_CHECKING:
    from extremeweatherbench import metrics

logger = logging.getLogger(__name__)

#: Storage/access options for gridded target datasets.
ARCO_ERA5_FULL_URI = (
    "gs://gcp-public-data-arco-era5/ar/full_37-1h-0p25deg-chunk-1.zarr-v3"
)

#: Storage/access options for default point target dataset.
DEFAULT_GHCN_URI = "gs://extremeweatherbench/datasets/ghcnh_all_2020_2024.parq"

#: Storage/access options for local storm report (LSR) tabular data.
LSR_URI = "gs://extremeweatherbench/datasets/lsr_01012020_04302025.parq"

PPH_URI = (
    "gs://extremeweatherbench/datasets/"
    "practically_perfect_hindcast_20200104_20250430.zarr"
)

IBTRACS_URI = (
    "https://www.ncei.noaa.gov/data/international-best-track-archive-for-"
    "climate-stewardship-ibtracs/v04r01/access/csv/ibtracs.ALL.list.v04r01.csv"
)

# The core coordinate variables that are always required, even if not dimensions
# (e.g. latitude and longitude for xarray datasets)
DEFAULT_COORDINATE_VARIABLES = [
    "valid_time",
    "lead_time",
    "init_time",
    "latitude",
    "longitude",
]
# ERA5 metadata variable mapping
ERA5_metadata_variable_mapping = {
    "time": "valid_time",
    "2m_temperature": "surface_air_temperature",
    "2m_dewpoint_temperature": "surface_dewpoint_temperature",
    "temperature": "air_temperature",
    "dewpoint": "dewpoint_temperature",
    "2m_relative_humidity": "surface_relative_humidity",
    "2m_specific_humidity": "surface_specific_humidity",
    "10m_u_component_of_wind": "surface_eastward_wind",
    "10m_v_component_of_wind": "surface_northward_wind",
    "u_component_of_wind": "eastward_wind",
    "v_component_of_wind": "northward_wind",
    "specific_humidity": "specific_humidity",
    "mean_sea_level_pressure": "air_pressure_at_mean_sea_level",
}

# CIRA MLWP forecasts metadata variable mapping
CIRA_metadata_variable_mapping = {
    "time": "valid_time",
    "t2": "surface_air_temperature",
    "t": "air_temperature",
    "q": "specific_humidity",
    "u": "eastward_wind",
    "v": "northward_wind",
    "p": "air_pressure",
    "z": "geopotential_height",
    "r": "relative_humidity",
    "u10": "surface_eastward_wind",
    "v10": "surface_northward_wind",
    "u100": "100m_eastward_wind",
    "v100": "100m_northward_wind",
}

# HRES forecast (weatherbench2)metadata variable mapping
HRES_metadata_variable_mapping = {
    "2m_temperature": "surface_air_temperature",
    "2m_dewpoint_temperature": "surface_dewpoint_temperature",
    "temperature": "air_temperature",
    "dewpoint": "dewpoint_temperature",
    "10m_u_component_of_wind": "surface_eastward_wind",
    "10m_v_component_of_wind": "surface_northward_wind",
    "u_component_of_wind": "eastward_wind",
    "v_component_of_wind": "northward_wind",
    "prediction_timedelta": "lead_time",
    "time": "init_time",
    "mean_sea_level_pressure": "air_pressure_at_mean_sea_level",
    "10m_wind_speed": "surface_wind_speed",
}

IBTrACS_metadata_variable_mapping = {
    "SID": "storm_id",
    "ISO_TIME": "valid_time",
    "NAME": "tc_name",
    "LAT": "latitude",
    "LON": "longitude",
    "WMO_WIND": "wmo_surface_wind_speed",
    "WMO_PRES": "wmo_air_pressure_at_mean_sea_level",
    "USA_WIND": "usa_surface_wind_speed",
    "USA_PRES": "usa_air_pressure_at_mean_sea_level",
    "NEUMANN_WIND": "neumann_surface_wind_speed",
    "NEUMANN_PRES": "neumann_air_pressure_at_mean_sea_level",
    "TOKYO_WIND": "tokyo_surface_wind_speed",
    "TOKYO_PRES": "tokyo_air_pressure_at_mean_sea_level",
    "CMA_WIND": "cma_surface_wind_speed",
    "CMA_PRES": "cma_air_pressure_at_mean_sea_level",
    "HKO_WIND": "hko_surface_wind_speed",
    "KMA_WIND": "kma_surface_wind_speed",
    "KMA_PRES": "kma_air_pressure_at_mean_sea_level",
    "NEWDELHI_WIND": "newdelhi_surface_wind_speed",
    "NEWDELHI_PRES": "newdelhi_air_pressure_at_mean_sea_level",
    "REUNION_WIND": "reunion_surface_wind_speed",
    "REUNION_PRES": "reunion_air_pressure_at_mean_sea_level",
    "BOM_WIND": "bom_surface_wind_speed",
    "BOM_PRES": "bom_air_pressure_at_mean_sea_level",
    "NADI_WIND": "nadi_surface_wind_speed",
    "NADI_PRES": "nadi_air_pressure_at_mean_sea_level",
    "WELLINGTON_WIND": "wellington_surface_wind_speed",
    "WELLINGTON_PRES": "wellington_air_pressure_at_mean_sea_level",
    "DS824_WIND": "ds824_surface_wind_speed",
    "DS824_PRES": "ds824_air_pressure_at_mean_sea_level",
    "MLC_WIND": "mlc_surface_wind_speed",
    "MLC_PRES": "mlc_air_pressure_at_mean_sea_level",
}

IncomingDataInput: TypeAlias = xr.Dataset | xr.DataArray | pl.LazyFrame | pd.DataFrame


def _default_preprocess(input_data: IncomingDataInput) -> IncomingDataInput:
    """Default forecast preprocess function that does nothing."""
    return input_data


@dataclasses.dataclass
class InputBase(abc.ABC):
    """An abstract base dataclass for target and forecast data.

    Attributes:
        source: The source of the data, which can be a local path or a remote URL/URI.
        name: The name of the input data source.
        variables: A list of variables to select from the data.
        variable_mapping: A dictionary of variable names to map to the data.
        storage_options: Storage/access options for the data.
        preprocess: A function to preprocess the data.
    """

    source: str
    name: str
    variables: list[Union[str, "derived.DerivedVariable"]] = dataclasses.field(
        default_factory=list
    )
    variable_mapping: dict = dataclasses.field(default_factory=dict)
    storage_options: Optional[dict] = None
    preprocess: Callable = _default_preprocess

    def open_and_maybe_preprocess_data_from_source(
        self,
    ) -> IncomingDataInput:
        data = self._open_data_from_source()
        data = self.preprocess(data)
        return data

    def set_name(self, name: str) -> None:
        """Set the name of the input data source.

        Args:
            name: The new name to assign to this input data source.
        """
        self.name = name

    @abc.abstractmethod
    def _open_data_from_source(self) -> IncomingDataInput:
        """Open the input data from the source, opting to avoid loading the entire
        dataset into memory if possible.

        Returns:
            The input data with a type determined by the user.
        """

    @abc.abstractmethod
    def subset_data_to_case(
        self,
        data: IncomingDataInput,
        case_metadata: "cases.IndividualCase",
        **kwargs,
    ) -> IncomingDataInput:
        """Subset the input data to the case information provided in IndividualCase.

        Time information, spatial bounds, and variables are captured in the case
        metadata
        where this method is used to subset.

        Args:
            data: The input data to subset, which should be a xarray dataset,
                xarray dataarray, polars lazyframe, pandas dataframe, or numpy
                array.
            case_metadata: The case metadata to subset the data to; includes time
                information, spatial bounds, and variables.

        Returns:
            The input data with the variables subset to the case metadata.
        """

    def maybe_convert_to_dataset(self, data: IncomingDataInput) -> xr.Dataset:
        """Convert the input data to an xarray dataset if it is not already.

        This method handles the common conversion cases automatically. Override
        this method
        only if you need custom conversion logic beyond the standard cases.

        Args:
            data: The input data to convert.

        Returns:
            The input data as an xarray dataset.
        """
        if isinstance(data, xr.Dataset):
            return data
        elif isinstance(data, xr.DataArray):
            return data.to_dataset()
        else:
            # For other data types, try to use a custom conversion method if available
            return self._custom_convert_to_dataset(data)

    def _custom_convert_to_dataset(self, data: IncomingDataInput) -> xr.Dataset:
        """Hook method for custom conversion logic. Override this method in subclasses
        if you need custom conversion behavior for non-xarray data types.

        By default, this raises a NotImplementedError to encourage explicit handling
        of custom data types.

        Args:
            data: The input data to convert.

        Returns:
            The input data as an xarray dataset.
        """
        raise NotImplementedError(
            f"Conversion from {type(data)} to xarray.Dataset not implemented. "
            f"Override _custom_convert_to_dataset in your InputBase subclass."
        )

    def add_source_to_dataset_attrs(self, ds: xr.Dataset) -> xr.Dataset:
        """Add the name of the source to the dataset attributes."""
        ds.attrs["source"] = self.name
        return ds

    def maybe_map_variable_names(self, data: IncomingDataInput) -> IncomingDataInput:
        """Map the variable names to the data, if required.

        Args:
            data: The incoming data in the form of an object that has a rename
                method for data variables/columns.

        Returns:
            A dataset with mapped variable names, if any exist, else the original data.
        """
        # Some inputs may not have variables defined, in which case we return
        # the data unmodified
        if not self.variables and not self.variable_mapping:
            return data

        variable_mapping = self.variable_mapping

        if isinstance(data, xr.DataArray):
            return data.rename(variable_mapping[data.name])
        elif isinstance(data, xr.Dataset):
            old_name_obj = list(data.variables.keys())
        elif isinstance(data, pl.LazyFrame):
            old_name_obj = list(data.collect_schema().names())
        elif isinstance(data, pd.DataFrame):
            old_name_obj = list(data.columns)
        else:
            raise ValueError(f"Data type {type(data)} not supported")

        if not variable_mapping:
            return data

        output_dict = {
            old_name: new_name
            for old_name, new_name in variable_mapping.items()
            if old_name in old_name_obj
        }

        return (
            data.rename(output_dict)
            if not isinstance(data, pd.DataFrame)
            else data.rename(columns=output_dict)
        )


@dataclasses.dataclass
class ForecastBase(InputBase):
    """A class defining the interface for ExtremeWeatherBench forecast data."""

    chunks: Optional[Union[dict, str]] = "auto"

    def subset_data_to_case(
        self,
        data: IncomingDataInput,
        case_metadata: "cases.IndividualCase",
        **kwargs,
    ) -> IncomingDataInput:
        drop = kwargs.get("drop", False)
        if not isinstance(data, xr.Dataset):
            raise ValueError(f"Expected xarray Dataset, got {type(data)}")
        # Drop duplicate init_time values
        if len(np.unique(data.init_time)) != len(data.init_time):
            _, index = np.unique(data.init_time, return_index=True)
            data = data.isel(init_time=index)

        # subset time first to avoid OOM masking issues
        subset_time_indices = utils.derive_indices_from_init_time_and_lead_time(
            data,
            case_metadata.start_date,
            case_metadata.end_date,
        )

        # If there are no valid times, return an empty dataset
        if len(subset_time_indices[0]) == 0:
            return xr.Dataset(coords={"valid_time": []})

        # Use only valid init_time indices, but keep all lead_times
        unique_init_indices = np.unique(subset_time_indices[0])
        subset_time_data = data.sel(init_time=data.init_time[unique_init_indices])

        # Create a mask indicating which (init_time, lead_time) combinations
        # result in valid_times within the case date range
        valid_combinations_mask = np.zeros(
            (len(subset_time_data.init_time), len(subset_time_data.lead_time)),
            dtype=bool,
        )

        # Map the valid indices back to the subset data coordinates
        for i, j in zip(subset_time_indices[0], subset_time_indices[1]):
            # Find the position of this init_time in the subset data
            init_pos = np.where(unique_init_indices == i)[0]
            if len(init_pos) > 0:
                valid_combinations_mask[init_pos[0], j] = True

        # Add the mask as a coordinate so downstream code can use it
        subset_time_data = subset_time_data.assign_coords(
            valid_time_mask=(["init_time", "lead_time"], valid_combinations_mask)
        )

        spatiotemporally_subset_data = case_metadata.location.mask(
            subset_time_data, drop=drop
        )

        # convert from init_time/lead_time to init_time/valid_time
        spatiotemporally_subset_data = utils.convert_init_time_to_valid_time(
            spatiotemporally_subset_data
        )

        # Now filter to only include valid_times within the case date range
        # This eliminates the actual time steps that fall outside the range
        time_filtered_data = spatiotemporally_subset_data.sel(
            valid_time=slice(case_metadata.start_date, case_metadata.end_date)
        )

        return time_filtered_data


@dataclasses.dataclass
class EvaluationObject:
    """A class to store the evaluation object for a forecast and target pairing.

    A EvaluationObject is an evaluation object which contains a forecast, target,
    and metrics to evaluate. The evaluation is a set of all metrics, target variables,
    and forecast variables.

    Multiple EvaluationObjects can be used to evaluate a single event type.
    This is useful for
    evaluating distinct targets or metrics with unique variables to evaluate.

    Attributes:
        event_type: The event type to evaluate.
        metric_list: A list of BaseMetric objects.
        target: A TargetBase object.
        forecast: A ForecastBase object.
    """

    event_type: str
    metric_list: list[
        Union[
            Callable[..., Any],
            type["metrics.BaseMetric"],
            type["metrics.AppliedMetric"],
        ]
    ]
    target: "TargetBase"
    forecast: "ForecastBase"


@dataclasses.dataclass
class KerchunkForecast(ForecastBase):
    """Forecast class for kerchunked forecast data."""

    chunks: Optional[Union[dict, str]] = "auto"
    storage_options: dict = dataclasses.field(default_factory=dict)

    def _open_data_from_source(self) -> IncomingDataInput:
        return open_kerchunk_reference(
            self.source,
            storage_options=self.storage_options,
            chunks=self.chunks or "auto",
        )


@dataclasses.dataclass
class ZarrForecast(ForecastBase):
    """Forecast class for zarr forecast data."""

    chunks: Optional[Union[dict, str]] = "auto"

    def _open_data_from_source(self) -> IncomingDataInput:
        return xr.open_zarr(
            self.source,
            storage_options=self.storage_options,
            chunks=self.chunks,
            decode_timedelta=True,
        )


@dataclasses.dataclass
class TargetBase(InputBase):
    """An abstract base class for target data.

    A TargetBase is data that acts as the "truth" for a case. It can be a gridded
    dataset, a point observation dataset, or any other reference dataset. Targets in EWB
    are not required to be the same variable as the forecast dataset, but they must be
    in the same coordinate system for evaluation.
    """

    def maybe_align_forecast_to_target(
        self,
        forecast_data: xr.Dataset,
        target_data: xr.Dataset,
    ) -> tuple[xr.Dataset, xr.Dataset]:
        """Align the forecast data to the target data.

        This method is used to align the forecast data to the target data (not
        vice versa). Implementation is key for non-gridded targets that have dims
        unlike the forecast data.

        Args:
            forecast_data: The forecast data to align.
            target_data: The target data to align to.

        Returns:
            A tuple of the aligned forecast data and target data. Defaults to
            passing through
            the forecast and target data.
        """
        return forecast_data, target_data


@dataclasses.dataclass
class ERA5(TargetBase):
    """Target class for ERA5 gridded data, ideally using the ARCO ERA5 dataset provided
    by Google. Otherwise, either a different zarr source for ERA5.
    """

    name: str = "ERA5"
    chunks: Optional[Union[dict, str]] = None
    source: str = ARCO_ERA5_FULL_URI
    variable_mapping: dict = dataclasses.field(
        default_factory=lambda: ERA5_metadata_variable_mapping.copy()
    )

    def _open_data_from_source(self) -> IncomingDataInput:
        data = xr.open_zarr(
            self.source,
            storage_options=self.storage_options,
            chunks=self.chunks,
        )
        return data

    def subset_data_to_case(
        self,
        data: IncomingDataInput,
        case_metadata: "cases.IndividualCase",
        **kwargs,
    ) -> IncomingDataInput:
        drop = kwargs.get("drop", False)
        if not isinstance(data, xr.Dataset):
            raise ValueError(f"Expected xarray Dataset, got {type(data)}")
        return zarr_target_subsetter(data, case_metadata, drop=drop)

    def maybe_align_forecast_to_target(
        self,
        forecast_data: xr.Dataset,
        target_data: xr.Dataset,
    ) -> tuple[xr.Dataset, xr.Dataset]:
        """Align forecast data to ERA5 target data.

        This method handles alignment between forecast data and ERA5 target data by:
        1. Aligning time dimensions (handles valid_time vs time naming)
        2. Handling spatial alignment (regridding if needed)

        Args:
            forecast_data: Forecast dataset with valid_time, latitude, longitude
            target_data: ERA5 target dataset with time, latitude, longitude

        Returns:
            Tuple of (aligned_forecast_data, aligned_target_data)
        """
        aligned_forecast_data, aligned_target_data = align_forecast_to_target(
            forecast_data, target_data
        )
        return aligned_forecast_data, aligned_target_data


@dataclasses.dataclass
class GHCN(TargetBase):
    """Target class for GHCN tabular data.

    Data is processed using polars to maintain the lazy loading paradigm in
    open_data_from_source and to separate the subsetting into subset_data_to_case.
    """

    name: str = "GHCN"
    source: str = DEFAULT_GHCN_URI

    def _open_data_from_source(self) -> IncomingDataInput:
        target_data: pl.LazyFrame = pl.scan_parquet(
            self.source, storage_options=self.storage_options
        )

        return target_data

    def subset_data_to_case(
        self,
        data: IncomingDataInput,
        case_metadata: "cases.IndividualCase",
        **kwargs,
    ) -> IncomingDataInput:
        if not isinstance(data, pl.LazyFrame):
            raise ValueError(f"Expected polars LazyFrame, got {type(data)}")

        # Create filter expressions for LazyFrame
        time_min = case_metadata.start_date - pd.Timedelta(days=2)
        time_max = case_metadata.end_date + pd.Timedelta(days=2)
        case_location = case_metadata.location.as_geopandas()
        # Apply filters using proper polars expressions
        subset_target_data = data.filter(
            (pl.col("valid_time") >= time_min)
            & (pl.col("valid_time") <= time_max)
            & (pl.col("latitude") >= case_location.total_bounds[1])
            & (pl.col("latitude") <= case_location.total_bounds[3])
            & (pl.col("longitude") >= case_location.total_bounds[0])
            & (pl.col("longitude") <= case_location.total_bounds[2])
        ).sort("valid_time")
        return subset_target_data

    def _custom_convert_to_dataset(self, data: IncomingDataInput) -> xr.Dataset:
        if isinstance(data, pl.LazyFrame):
            # convert to Kelvin, GHCN data is in Celsius by default
            if "surface_air_temperature" in data.collect_schema().names():
                data = data.with_columns(pl.col("surface_air_temperature").add(273.15))
            data = data.collect(engine="streaming").to_pandas()
            data["longitude"] = utils.convert_longitude_to_360(data["longitude"])

            data = data.set_index(["valid_time", "latitude", "longitude"])
            # GHCN data can have duplicate values right now, dropping here if it occurs
            try:
                data = xr.Dataset.from_dataframe(
                    data[~data.index.duplicated(keep="first")], sparse=True
                )
            except Exception as e:
                logger.warning(
                    "Error converting GHCN data to xarray: %s, returning empty Dataset",
                    e,
                )
                return xr.Dataset()
            return data
        else:
            raise ValueError(f"Data is not a polars LazyFrame: {type(data)}")

    def maybe_align_forecast_to_target(
        self,
        forecast_data: xr.Dataset,
        target_data: xr.Dataset,
    ) -> tuple[xr.Dataset, xr.Dataset]:
        return align_forecast_to_target(forecast_data, target_data)


@dataclasses.dataclass
class LSR(TargetBase):
    """Target class for local storm report (LSR) tabular data.

    run_pipeline() returns a dataset with LSRs and practically perfect hindcast gridded
    probability data. IndividualCase date ranges for LSRs should ideally be 12 UTC to
    the next day at 12 UTC to match SPC methods for US data. Australia data should be 00
    UTC to 00 UTC.
    """

    name: str = "local_storm_reports"
    source: str = LSR_URI

    def _open_data_from_source(self) -> IncomingDataInput:
        # force LSR to use anon token to prevent google reauth issues for users
        target_data = pd.read_parquet(self.source, storage_options=self.storage_options)

        return target_data

    def subset_data_to_case(
        self,
        data: IncomingDataInput,
        case_metadata: "cases.IndividualCase",
        **kwargs,
    ) -> IncomingDataInput:
        if not isinstance(data, pd.DataFrame):
            raise ValueError(f"Expected pandas DataFrame, got {type(data)}")

        # latitude, longitude are strings by default, convert to float
        data["latitude"] = data["latitude"].astype(float)
        data["longitude"] = data["longitude"].astype(float)
        data["valid_time"] = pd.to_datetime(data["valid_time"])

        # filters to apply to the target data including datetimes and location bounds
        bounds = case_metadata.location.as_geopandas().total_bounds
        filters = (
            (data["valid_time"] >= case_metadata.start_date)
            & (data["valid_time"] <= case_metadata.end_date)
            & (data["latitude"] >= bounds[1])
            & (data["latitude"] <= bounds[3])
            & (data["longitude"] >= utils.convert_longitude_to_180(bounds[0]))
            & (data["longitude"] <= utils.convert_longitude_to_180(bounds[2]))
        )
        subset_target_data = data.loc[filters]

        return subset_target_data

    def _custom_convert_to_dataset(self, data: IncomingDataInput) -> xr.Dataset:
        if not isinstance(data, pd.DataFrame):
            raise ValueError(f"Data is not a pandas DataFrame: {type(data)}")

        # Map report_type column to numeric values
        if "report_type" in data.columns:
            report_type_mapping = {"wind": 1, "hail": 2, "tor": 3}
            data["report_type"] = data["report_type"].map(report_type_mapping)

        # Normalize these times for the LSR data
        # Western hemisphere reports get bucketed to 12Z on the date they fall
        # between 12Z-12Z
        # Eastern hemisphere reports get bucketed to 00Z on the date they occur

        # First, let's figure out which hemisphere each report is in
        western_hemisphere_mask = data["longitude"] < 0
        eastern_hemisphere_mask = data["longitude"] >= 0

        # For western hemisphere: if report is between today 12Z and tomorrow
        # 12Z, assign to today 12Z
        if western_hemisphere_mask.any():
            western_data = data[western_hemisphere_mask].copy()
            # Get the date portion and create 12Z times
            report_dates = western_data["valid_time"].dt.date
            twelve_z_times = pd.to_datetime(report_dates) + pd.Timedelta(hours=12)
            next_day_twelve_z = twelve_z_times + pd.Timedelta(days=1)

            # Check if report falls in the 12Z to 12Z+1day window
            in_window_mask = (western_data["valid_time"] >= twelve_z_times) & (
                western_data["valid_time"] < next_day_twelve_z
            )
            # For reports that don't fall in today's 12Z window, try yesterday's window
            yesterday_twelve_z = twelve_z_times - pd.Timedelta(days=1)
            in_yesterday_window = (western_data["valid_time"] >= yesterday_twelve_z) & (
                western_data["valid_time"] < twelve_z_times
            )

            # Assign 12Z times
            western_data.loc[in_window_mask, "valid_time"] = twelve_z_times[
                in_window_mask
            ]
            western_data.loc[in_yesterday_window, "valid_time"] = yesterday_twelve_z[
                in_yesterday_window
            ]

            data.loc[western_hemisphere_mask] = western_data

        # For eastern hemisphere: assign to 00Z of the same date
        if eastern_hemisphere_mask.any():
            eastern_data = data[eastern_hemisphere_mask].copy()
            # Get the date portion and create 00Z times
            report_dates = eastern_data["valid_time"].dt.date
            zero_z_times = pd.to_datetime(report_dates)
            eastern_data["valid_time"] = zero_z_times

            data.loc[eastern_hemisphere_mask] = eastern_data

        data = data.set_index(["valid_time", "latitude", "longitude"])
        data = xr.Dataset.from_dataframe(
            data[~data.index.duplicated(keep="first")], sparse=True
        )
        data.attrs["report_type_mapping"] = report_type_mapping
        return data

    # TODO: keep forecasts on original grid for LSRs
    def maybe_align_forecast_to_target(
        self,
        forecast_data: xr.Dataset,
        target_data: xr.Dataset,
    ) -> tuple[xr.Dataset, xr.Dataset]:
        return align_forecast_to_target(forecast_data, target_data)


# TODO: get PPH connector working properly
@dataclasses.dataclass
class PPH(TargetBase):
    """Target class for practically perfect hindcast data."""

    name: str = "practically_perfect_hindcast"
    source: str = PPH_URI
    variable_mapping: dict = dataclasses.field(
        default_factory=lambda: IBTrACS_metadata_variable_mapping.copy()
    )

    def _open_data_from_source(
        self,
    ) -> IncomingDataInput:
        return xr.open_zarr(self.source, storage_options=self.storage_options)

    def subset_data_to_case(
        self,
        data: IncomingDataInput,
        case_metadata: "cases.IndividualCase",
        **kwargs,
    ) -> IncomingDataInput:
        drop = kwargs.get("drop", False)
        if not isinstance(data, xr.Dataset):
            raise ValueError(f"Expected xarray Dataset, got {type(data)}")
        return zarr_target_subsetter(data, case_metadata, drop=drop)

    def _custom_convert_to_dataset(self, data: IncomingDataInput) -> xr.Dataset:
        if isinstance(data, xr.Dataset):
            return data
        else:
            raise ValueError(f"Data is not an xarray Dataset: {type(data)}")

    def maybe_align_forecast_to_target(
        self,
        forecast_data: xr.Dataset,
        target_data: xr.Dataset,
    ) -> tuple[xr.Dataset, xr.Dataset]:
        return align_forecast_to_target(forecast_data, target_data)


def _ibtracs_preprocess(data: IncomingDataInput) -> IncomingDataInput:
    """Preprocess IBTrACS data.

    Preprocessing is done before any variable mapping is applied, thus using the
    original variable names is required."""

    schema = data.collect_schema()
    # Convert pressure and surface wind columns to float, replacing " " with null
    # Get column names that contain "pressure" or "wind"
    pressure_cols = [col for col in schema if "PRES" in col.lower()]
    wind_cols = [col for col in schema if "WIND" in col.lower()]

    # Apply transformations to convert " " to null and cast to float
    subset_target_data = data.with_columns(
        [
            pl.when(pl.col(col) == " ")
            .then(None)
            .otherwise(pl.col(col))
            .cast(pl.Float64, strict=False)
            .alias(col)
            for col in pressure_cols + wind_cols
        ]
    )
    # Convert knots to m/s
    subset_target_data = subset_target_data.with_columns(
        [(pl.col(col) * 0.514444).alias(col) for col in wind_cols]
    )
    # Drop rows where ALL columns are null (equivalent to pandas dropna(how="all"))
    subset_target_data = subset_target_data.filter(
        ~pl.all_horizontal(pl.all().is_null())
    )

    # Create unified pressure and wind columns by preferring USA and WMO data
    # For surface wind speed
    wind_columns = [col for col in schema if "WIND" in col]
    wind_priority = ["USA_WIND", "WMO_WIND"] + [
        col for col in wind_columns if col not in ["USA_WIND", "WMO_WIND"]
    ]

    # For pressure at mean sea level
    pressure_columns = [col for col in schema if "PRES" in col]
    pressure_priority = [
        "USA_PRES",
        "WMO_PRES",
    ] + [
        col
        for col in pressure_columns
        if col
        not in [
            "USA_PRES",
            "WMO_PRES",
        ]
    ]

    # Create unified columns using coalesce (equivalent to pandas bfill)
    subset_target_data = subset_target_data.with_columns(
        [
            pl.coalesce(wind_priority).alias("surface_wind_speed"),
            pl.coalesce(pressure_priority).alias("air_pressure_at_mean_sea_level"),
        ]
    )

    # Drop rows where wind speed OR pressure are null (equivalent to pandas
    # dropna with how="any")
    subset_target_data = subset_target_data.filter(
        pl.col("surface_wind_speed").is_not_null()
        & pl.col("air_pressure_at_mean_sea_level").is_not_null()
    )

    return subset_target_data


@dataclasses.dataclass
class IBTrACS(TargetBase):
    """Target class for IBTrACS data."""

    name: str = "IBTrACS"
    _current_case_id: Optional[str] = dataclasses.field(default=None, init=False)
    preprocess: Callable = _ibtracs_preprocess
    input_variables_same_as_forecast: bool = False
    source: str = IBTRACS_URI
    variable_mapping: dict = dataclasses.field(
        default_factory=lambda: IBTrACS_metadata_variable_mapping.copy()
    )

    def _open_data_from_source(self) -> IncomingDataInput:
        # not using storage_options in this case due to NetCDF4Backend not
        # supporting them
        target_data: pl.LazyFrame = pl.scan_csv(
            self.source,
            storage_options=self.storage_options,
            skip_rows_after_header=1,
        )
        return target_data

    def subset_data_to_case(
        self,
        data: IncomingDataInput,
        case_metadata: "cases.IndividualCase",
        **kwargs,
    ) -> IncomingDataInput:
        # Note: drop parameter not applicable for polars LazyFrame data
        if not isinstance(data, pl.LazyFrame):
            raise ValueError(f"Expected polars LazyFrame, got {type(data)}")

        # Get the season (year) from the case start date, cast as string as
        # polars is interpreting the schema as strings
        season = case_metadata.start_date.year
        if case_metadata.start_date.month > 11:
            season += 1

        # Create a subquery to find all storm numbers in the same season
        matching_numbers = (
            data.filter(pl.col("SEASON").cast(pl.Int64) == season)
            .select("NUMBER")
            .unique()
        )

        possible_names = utils.extract_tc_names(case_metadata.title)

        # Apply the filter to get all data for storms with the same number in
        # the same season, matching any of the possible names
        # This maintains the lazy evaluation
        name_filter = pl.col("tc_name").is_in(possible_names)
        subset_target_data = data.join(
            matching_numbers, on="NUMBER", how="inner"
        ).filter(name_filter & (pl.col("SEASON").cast(pl.Int64) == season))

        # Select only the columns to keep
        columns_to_keep = [
            "valid_time",
            "tc_name",
            "latitude",
            "longitude",
            "surface_wind_speed",
            "air_pressure_at_mean_sea_level",
        ]

        subset_target_data = subset_target_data.select(columns_to_keep)

        # Drop rows where wind speed OR pressure are null (equivalent to pandas
        # dropna with how="any")
        subset_target_data = subset_target_data.filter(
            pl.col("surface_wind_speed").is_not_null()
            & pl.col("air_pressure_at_mean_sea_level").is_not_null()
        )
        self._current_case_id = case_metadata.case_id_number

        return subset_target_data

    def _custom_convert_to_dataset(self, data: IncomingDataInput) -> xr.Dataset:
        if isinstance(data, pl.LazyFrame):
            data = data.collect(engine="streaming").to_pandas()

            # IBTrACS data is in -180 to 180, convert to 0 to 360
            data["longitude"] = data["longitude"].apply(utils.convert_longitude_to_360)

            # Due to missing data in the IBTrACS dataset, polars doesn't convert
            # the valid_time to a datetime by default
            data["valid_time"] = pd.to_datetime(data["valid_time"])
            data = data.set_index(["valid_time"])

            try:
                data = xr.Dataset.from_dataframe(data)
            except ValueError as e:
                if "non-unique" in str(e):
<<<<<<< HEAD
                    pass
                data = xr.Dataset.from_dataframe(data.drop_duplicates())
=======
                    # Drop duplicates from the pandas DataFrame before converting
                    data_df = data.drop_duplicates()
                    data = xr.Dataset.from_dataframe(data_df, sparse=True)
                else:
                    raise
>>>>>>> 8cae067c
            return data
        else:
            raise ValueError(f"Data is not a polars LazyFrame: {type(data)}")

    def add_source_to_dataset_attrs(self, ds: xr.Dataset) -> xr.Dataset:
        """Add the source name and register IBTrACS data for TC filtering.

        This method extends the base functionality to also register this
        IBTrACS dataset for use in tropical cyclone filtering operations.
        The registration happens automatically when IBTrACS data is processed.

        Args:
            ds: The dataset to add source attributes to.

        Returns:
            The dataset with source attributes added.
        """
        ds = super().add_source_to_dataset_attrs(ds)

        # Register IBTrACS data immediately for tropical cyclone filtering
        # if self._current_case_id is not None:
        #     from extremeweatherbench.events import tropical_cyclone

        #     tropical_cyclone.register_ibtracs_data(int(self._current_case_id), ds)

        # Store flag indicating this is IBTrACS data
        ds.attrs["is_ibtracs_data"] = True

        return ds


def open_kerchunk_reference(
    forecast_dir: str,
    storage_options: dict = {"remote_protocol": "s3", "remote_options": {"anon": True}},
    chunks: Union[dict, str] = "auto",
) -> xr.Dataset:
    """Open a dataset from a kerchunked reference file in parquet or json format.
    This has been built primarily for the CIRA MLWP S3 bucket's data
    (https://registry.opendata.aws/aiwp/),
    but can work with other data in the future. Currently only supports CIRA data unless
    schema is identical to the CIRA schema.

    Args:
        forecast_dir: The path to the kerchunked reference file.
        storage_options: The storage options to use.
        chunks: The chunks to use; defaults to "auto".

    Returns:
        The opened dataset.
    """
    if forecast_dir.endswith(".parq") or forecast_dir.endswith(".parquet"):
        kerchunk_ds = xr.open_dataset(
            forecast_dir,
            engine="kerchunk",
            storage_options=storage_options,
            chunks=chunks,
        )
    elif forecast_dir.endswith(".json"):
        storage_options["fo"] = forecast_dir
        kerchunk_ds = xr.open_dataset(
            "reference://",
            engine="zarr",
            backend_kwargs={
                "storage_options": storage_options,
                "consolidated": False,
            },
            chunks=chunks,
        )
    else:
        raise TypeError(
            "Unknown kerchunk file type found in forecast path, only json and "
            "parquet are supported."
        )
    return kerchunk_ds


def zarr_target_subsetter(
    data: xr.Dataset,
    case_metadata: "cases.IndividualCase",
    time_variable: str = "valid_time",
    drop: bool = False,
) -> xr.Dataset:
    """Subset a zarr dataset to a case operator.

    Args:
        data: The dataset to subset.
        case_metadata: The case metadata to subset the dataset to.
        time_variable: The time variable to use; defaults to "valid_time".

    Returns:
        The subset dataset.
    """
    # Determine the actual time variable in the dataset
    if time_variable not in data.dims:
        if "time" in data.dims:
            time_variable = "time"
        elif "valid_time" in data.dims:
            time_variable = "valid_time"
        else:
            raise ValueError(
                f"No suitable time dimension found in dataset. Available "
                f"dimensions: {list(data.dims)}"
            )

    # subset time first to avoid OOM masking issues
    subset_time_data = data.sel(
        {
            time_variable: slice(
                case_metadata.start_date,
                case_metadata.end_date,
            )
        }
    )
    # mask the data to the case location
    fully_subset_data = case_metadata.location.mask(subset_time_data, drop=drop)
    # chunk the data if it doesn't have chunks, e.g. ARCO ERA5
    if not fully_subset_data.chunks:
        fully_subset_data = fully_subset_data.chunk()
    return fully_subset_data


def align_forecast_to_target(
    forecast_data: xr.Dataset,
    target_data: xr.Dataset,
    # TODO: provide passthrough for other methods
    method: str = "nearest",
) -> tuple[xr.Dataset, xr.Dataset]:
    # Find spatial dimensions that exist in both datasets
    intersection_dims = [
        dim
        for dim in forecast_data.dims
        if dim in target_data.dims
        and dim not in ["time", "valid_time", "lead_time", "init_time"]
    ]

    spatial_dims = {str(dim): target_data[dim] for dim in intersection_dims}
    # Align time dimensions - find overlapping times
    time_aligned_target, time_aligned_forecast = xr.align(
        target_data,
        forecast_data,
        join="inner",
        exclude=spatial_dims.keys(),
    )

    # Regrid forecast to target grid using nearest neighbor interpolation
    # extrapolate in the case of targets slightly outside the forecast domain
    if spatial_dims:
        # Use explicit keyword arguments to avoid mypy issues with **kwargs
        from typing import Literal

        interp_method: Literal["nearest", "linear"] = (
            "nearest" if method == "nearest" else "linear"
        )

        # Build interpolation arguments properly
        # Cast to Any to avoid mypy issues with mixed dict types
        from typing import Any, cast

        interp_kwargs = cast(dict[str, Any], {"method": interp_method})
        interp_kwargs.update(spatial_dims)

        time_space_aligned_forecast = time_aligned_forecast.interp(**interp_kwargs)
    else:
        time_space_aligned_forecast = time_aligned_forecast

    return time_space_aligned_forecast, time_aligned_target


def safely_pull_variables(
    dataset: IncomingDataInput,
    variables: list[str],
    optional_variables: Optional[list[str]] = None,
    optional_variables_mapping: Optional[dict[str, list[str]]] = None,
) -> IncomingDataInput:
    """Safely pull variables from any IncomingDataInput type, prioritizing optionals.

    This function attempts to extract variables from a dataset, giving
    priority to optional variables when available. If optional variables
    are present, they can replace the need for required variables through
    the mapping dictionary.

    Args:
        dataset: The dataset to extract variables from (xr.Dataset, xr.DataArray,
            pl.LazyFrame, or pd.DataFrame).
        variables: List of required variable names to extract.
        optional_variables: List of optional variable names to try first.
        optional_variables_mapping: Dict mapping optional vars to list of
            required vars they can replace.

    Returns:
        Same type as input dataset containing the extracted variables.

    Raises:
        KeyError: If required variables are not present and no suitable
            optional variables are available as replacements.

    Examples:
        >>> ds = xr.Dataset(
        ...     {"temp": (["x"], [1, 2, 3]), "dewpoint_temperature": (["x"], [4, 5, 6])}
        ... )
        >>> result = safely_pull_variables(
        ...     ds,
        ...     variables=["specific_humidity", "pressure"],
        ...     optional_variables=["dewpoint_temperature"],
        ...     optional_variables_mapping={
        ...         "dewpoint_temperature": ["specific_humidity", "pressure"]
        ...     },
        ... )
        >>> list(result.data_vars)
        ['dewpoint_temperature']
    """
    if optional_variables is None:
        optional_variables = []
    if optional_variables_mapping is None:
        optional_variables_mapping = {}

    # Dispatch to type-specific handlers
    match dataset:
        case xr.Dataset():
            return sources.safely_pull_variables_xr_dataset(
                dataset, variables, optional_variables, optional_variables_mapping
            )
        case xr.DataArray():
            return sources.safely_pull_variables_xr_dataarray(
                dataset, variables, optional_variables, optional_variables_mapping
            )
        case pl.LazyFrame():
            return sources.safely_pull_variables_polars_lazyframe(
                dataset,
                variables,
                optional_variables + DEFAULT_COORDINATE_VARIABLES,
                optional_variables_mapping,
            )
        case pd.DataFrame():
            return sources.safely_pull_variables_pandas_dataframe(
                dataset,
                variables + DEFAULT_COORDINATE_VARIABLES,
                optional_variables + DEFAULT_COORDINATE_VARIABLES,
                optional_variables_mapping,
            )
        case _:
            raise TypeError(
                f"Unsupported dataset type: {type(dataset)}. "
                f"Expected one of: xr.Dataset, xr.DataArray, pl.LazyFrame, pd.DataFrame"
            )


def maybe_subset_variables(
    data: IncomingDataInput,
    variables: list[Union[str, "derived.DerivedVariable"]],
) -> IncomingDataInput:
    """Subset the variables from the data, if required.

    If the variables list includes derived variables, extracts their required
    and optional variables for subsetting.

    Args:
        data: The dataset to subset (xr.Dataset, xr.DataArray, pl.LazyFrame,
            or pd.DataFrame).
        variables: List of variable names and/or derived variable classes.

    Returns:
        The data subset to only the specified variables.
    """
    # If there are no variables, return the data unaltered
    if len(variables) == 0:
        return data
    # Get the first derived variable if it exists
    derived_variables = [
        v
        for v in variables
        if isinstance(v, type) and issubclass(v, derived.DerivedVariable)
    ]
    if derived_variables:
        derived_variable = derived_variables[0]
    else:
        derived_variable = None

    # Get the optional variables and mapping from the derived variable
    optional_variables = getattr(derived_variable, "optional_variables", None) or []
    optional_variables_mapping = (
        getattr(derived_variable, "optional_variables_mapping", None) or {}
    )

    expected_and_maybe_derived_variables = (
        derived.maybe_include_variables_from_derived_input(variables)
    )
    data = safely_pull_variables(
        data,
        expected_and_maybe_derived_variables,
        optional_variables=optional_variables,
        optional_variables_mapping=optional_variables_mapping,
    )
    return data<|MERGE_RESOLUTION|>--- conflicted
+++ resolved
@@ -1,11 +1,7 @@
 import abc
 import dataclasses
 import logging
-<<<<<<< HEAD
-from typing import TYPE_CHECKING, Callable, Optional, TypeAlias, Union
-=======
 from typing import TYPE_CHECKING, Any, Callable, Optional, TypeAlias, Union
->>>>>>> 8cae067c
 
 import numpy as np
 import pandas as pd
@@ -923,16 +919,11 @@
                 data = xr.Dataset.from_dataframe(data)
             except ValueError as e:
                 if "non-unique" in str(e):
-<<<<<<< HEAD
-                    pass
-                data = xr.Dataset.from_dataframe(data.drop_duplicates())
-=======
                     # Drop duplicates from the pandas DataFrame before converting
                     data_df = data.drop_duplicates()
                     data = xr.Dataset.from_dataframe(data_df, sparse=True)
                 else:
                     raise
->>>>>>> 8cae067c
             return data
         else:
             raise ValueError(f"Data is not a polars LazyFrame: {type(data)}")
