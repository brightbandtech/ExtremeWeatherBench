import dataclasses
from abc import ABC, abstractmethod
from typing import TYPE_CHECKING, Callable, Optional, Union

import numpy as np
import pandas as pd
import polars as pl
import xarray as xr

from extremeweatherbench import cases, derived, utils

if TYPE_CHECKING:
    from extremeweatherbench import metrics

#: Storage/access options for gridded target datasets.
ARCO_ERA5_FULL_URI = (
    "gs://gcp-public-data-arco-era5/ar/full_37-1h-0p25deg-chunk-1.zarr-v3"
)

#: Storage/access options for default point target dataset.
DEFAULT_GHCN_URI = "gs://extremeweatherbench/datasets/ghcnh.parq"

#: Storage/access options for local storm report (LSR) tabular data.
LSR_URI = "gs://extremeweatherbench/datasets/lsr_01012020_04302025.parq"

PPH_URI = (
    "gs://extremeweatherbench/datasets/"
    "practically_perfect_hindcast_20200104_20250430.zarr"
)

IBTRACS_URI = (
    "https://www.ncei.noaa.gov/data/international-best-track-archive-for-"
    "climate-stewardship-ibtracs/v04r01/access/csv/ibtracs.ALL.list.v04r01.csv"
)

IBTrACS_metadata_variable_mapping = {
    "ISO_TIME": "valid_time",
    "NAME": "tc_name",
    "LAT": "latitude",
    "LON": "longitude",
    "WMO_WIND": "wmo_surface_wind_speed",
    "WMO_PRES": "wmo_air_pressure_at_mean_sea_level",
    "USA_WIND": "usa_surface_wind_speed",
    "USA_PRES": "usa_air_pressure_at_mean_sea_level",
    "NEUMANN_WIND": "neumann_surface_wind_speed",
    "NEUMANN_PRES": "neumann_air_pressure_at_mean_sea_level",
    "TOKYO_WIND": "tokyo_surface_wind_speed",
    "TOKYO_PRES": "tokyo_air_pressure_at_mean_sea_level",
    "CMA_WIND": "cma_surface_wind_speed",
    "CMA_PRES": "cma_air_pressure_at_mean_sea_level",
    "HKO_WIND": "hko_surface_wind_speed",
    "KMA_WIND": "kma_surface_wind_speed",
    "KMA_PRES": "kma_air_pressure_at_mean_sea_level",
    "NEWDELHI_WIND": "newdelhi_surface_wind_speed",
    "NEWDELHI_PRES": "newdelhi_air_pressure_at_mean_sea_level",
    "REUNION_WIND": "reunion_surface_wind_speed",
    "REUNION_PRES": "reunion_air_pressure_at_mean_sea_level",
    "BOM_WIND": "bom_surface_wind_speed",
    "BOM_PRES": "bom_air_pressure_at_mean_sea_level",
    "NADI_WIND": "nadi_surface_wind_speed",
    "NADI_PRES": "nadi_air_pressure_at_mean_sea_level",
    "WELLINGTON_WIND": "wellington_surface_wind_speed",
    "WELLINGTON_PRES": "wellington_air_pressure_at_mean_sea_level",
    "DS824_WIND": "ds824_surface_wind_speed",
    "DS824_PRES": "ds824_air_pressure_at_mean_sea_level",
    "MLC_WIND": "mlc_surface_wind_speed",
    "MLC_PRES": "mlc_air_pressure_at_mean_sea_level",
}


@dataclasses.dataclass
class InputBase(ABC):
    """An abstract base dataclass for target and forecast data.

    Attributes:
        source: The source of the data, which can be a local path or a remote URL/URI.
        variables: A list of variables to select from the data.
        variable_mapping: A dictionary of variable names to map to the data.
        storage_options: Storage/access options for the data.
        preprocess: A function to preprocess the data.
    """

    source: str
<<<<<<< HEAD
=======
    name: str
>>>>>>> d915a92f
    variables: list[Union[str, "derived.DerivedVariable"]] = dataclasses.field(
        default_factory=list
    )
    variable_mapping: dict = dataclasses.field(default_factory=dict)
    storage_options: dict = dataclasses.field(default_factory=dict)
    preprocess: Callable = utils._default_preprocess

    def open_and_maybe_preprocess_data_from_source(
        self,
    ) -> utils.IncomingDataInput:
        data = self._open_data_from_source()
        data = self.preprocess(data)
        return data

    @abstractmethod
    def _open_data_from_source(self) -> utils.IncomingDataInput:
        """Open the target data from the source, opting to avoid loading the entire
        dataset into memory if possible.

        Returns:
            The target data with a type determined by the user.
        """

    @abstractmethod
    def subset_data_to_case(
        self,
        data: utils.IncomingDataInput,
        case_operator: "cases.CaseOperator",
    ) -> utils.IncomingDataInput:
        """Subset the target data to the case information provided in CaseOperator.

        Time information, spatial bounds, and variables are captured in the case
        metadata
        where this method is used to subset.

        Args:
            data: The target data to subset, which should be a xarray dataset,
                xarray dataarray, polars lazyframe, pandas dataframe, or numpy
                array.
            case_operator: The case operator to subset the data to; includes time
                information, spatial bounds, and variables.

        Returns:
            The target data with the variables subset to the case metadata.
        """

    def maybe_convert_to_dataset(self, data: utils.IncomingDataInput) -> xr.Dataset:
        """Convert the target data to an xarray dataset if it is not already.

        This method handles the common conversion cases automatically. Override
        this method
        only if you need custom conversion logic beyond the standard cases.

        Args:
            data: The target data to convert.

        Returns:
            The target data as an xarray dataset.
        """
        if isinstance(data, xr.Dataset):
            return data
        elif isinstance(data, xr.DataArray):
            return data.to_dataset()
        else:
            # For other data types, try to use a custom conversion method if available
            return self._custom_convert_to_dataset(data)

    def _custom_convert_to_dataset(self, data: utils.IncomingDataInput) -> xr.Dataset:
        """Hook method for custom conversion logic. Override this method in subclasses
        if you need custom conversion behavior for non-xarray data types.

        By default, this raises a NotImplementedError to encourage explicit handling
        of custom data types.

        Args:
            data: The target data to convert.

        Returns:
            The target data as an xarray dataset.
        """
        raise NotImplementedError(
            f"Conversion from {type(data)} to xarray.Dataset not implemented. "
            f"Override _custom_convert_to_dataset in your TargetBase subclass."
        )

    def add_source_to_dataset_attrs(self, ds: xr.Dataset) -> xr.Dataset:
        """Add the name of the dataset to the dataset attributes."""
        ds.attrs["source"] = self.name
        return ds

    def maybe_map_variable_names(
        self, data: utils.IncomingDataInput
    ) -> utils.IncomingDataInput:
        """Map the variable names to the data, if required.

        Args:
            data: The incoming data in the form of an object that has a rename
                method for data variables/columns.

        Returns:
            A dataset with mapped variable names, if any exist, else the original data.
        """
        # Some inputs may not have variables defined, in which case we return
        # the data unmodified
        if not self.variables and not self.variable_mapping:
            return data

        variable_mapping = self.variable_mapping

        if isinstance(data, xr.DataArray):
            return data.rename(variable_mapping[data.name])
        elif isinstance(data, xr.Dataset):
            old_name_obj = data.variables.keys()
        elif isinstance(data, pl.LazyFrame):
            old_name_obj = data.collect_schema().names()
        elif isinstance(data, pd.DataFrame):
            old_name_obj = data.columns
        else:
            raise ValueError(f"Data type {type(data)} not supported")

        if not variable_mapping:
            return data

        output_dict = {
            old_name: new_name
            for old_name, new_name in variable_mapping.items()
            if old_name in old_name_obj
        }

        return (
            data.rename(output_dict)
            if not isinstance(data, pd.DataFrame)
            else data.rename(columns=output_dict)
        )


@dataclasses.dataclass
class ForecastBase(InputBase):
    """A class defining the interface for ExtremeWeatherBench forecast data."""

    chunks: Optional[Union[dict, str]] = "auto"

    def subset_data_to_case(
        self,
        data: utils.IncomingDataInput,
        case_operator: "cases.CaseOperator",
    ) -> utils.IncomingDataInput:
        if not isinstance(data, xr.Dataset):
            raise ValueError(f"Expected xarray Dataset, got {type(data)}")

        # subset time first to avoid OOM masking issues
        subset_time_indices = utils.derive_indices_from_init_time_and_lead_time(
            data,
            case_operator.case_metadata.start_date,
            case_operator.case_metadata.end_date,
        )

        subset_time_data = data.sel(
            init_time=data.init_time[np.unique(subset_time_indices[0])]
        )

        # use the list of required variables from the derived variables in the
        # eval to add to the list of variables
        expected_and_maybe_derived_variables = (
            derived.maybe_pull_required_variables_from_derived_input(
                case_operator.forecast.variables
            )
        )
        try:
            subset_time_data = subset_time_data[expected_and_maybe_derived_variables]
        except KeyError:
            raise KeyError(
                f"One of the variables {expected_and_maybe_derived_variables} not "
                f"found in forecast data"
            )
        spatiotemporally_subset_data = case_operator.case_metadata.location.mask(
            subset_time_data, drop=True
        )

        # convert from init_time/lead_time to init_time/valid_time
        spatiotemporally_subset_data = utils.convert_init_time_to_valid_time(
            spatiotemporally_subset_data
        )
        return spatiotemporally_subset_data


@dataclasses.dataclass
class EvaluationObject:
    """A class to store the evaluation object for a metric.

    A EvaluationObject is a metric evaluation object for all cases in an event.
    The evaluation is a set of all metrics, target variables, and forecast variables.

    Multiple EvaluationObjects can be used to evaluate a single event type.
    This is useful for
    evaluating distinct Targets or metrics with unique variables to evaluate.

    Attributes:
        event_type: The event type to evaluate.
        metric: A list of BaseMetric objects.
        target: A TargetBase object.
        forecast: A ForecastBase object.
    """

    event_type: str
    metric: list["metrics.BaseMetric"]
    target: "TargetBase"
    forecast: "ForecastBase"


@dataclasses.dataclass
class KerchunkForecast(ForecastBase):
    """Forecast class for kerchunked forecast data."""

    name: str = "Kerchunked Forecast"
    chunks: Optional[Union[dict, str]] = "auto"

    def _open_data_from_source(self) -> utils.IncomingDataInput:
        return open_kerchunk_reference(
            self.source,
            storage_options=self.storage_options,
            chunks=self.chunks or "auto",
        )


@dataclasses.dataclass
class ZarrForecast(ForecastBase):
    """Forecast class for zarr forecast data."""

    name: str = "Zarr Forecast"
    chunks: Optional[Union[dict, str]] = "auto"

    def _open_data_from_source(self) -> utils.IncomingDataInput:
        return xr.open_zarr(
            self.source,
            storage_options=self.storage_options,
            chunks=self.chunks,
            decode_timedelta=True,
        )


@dataclasses.dataclass
class TargetBase(InputBase):
    """An abstract base class for target data.

    A TargetBase is data that acts as the "truth" for a case. It can be a gridded
    dataset, a point observation dataset, or any other reference dataset. Targets in EWB
    are not required to be the same variable as the forecast dataset, but they must be
    in the same coordinate system for evaluation.
    """

    def maybe_align_forecast_to_target(
        self,
        forecast_data: xr.Dataset,
        target_data: xr.Dataset,
    ) -> tuple[xr.Dataset, xr.Dataset]:
        """Align the forecast data to the target data.

        This method is used to align the forecast data to the target data (not
        vice versa). Implementation is useful for non-gridded targets that need
        to be aligned to the forecast
        data.

        Args:
            forecast_data: The forecast data to align.
            target_data: The target data to align to.

        Returns:
            A tuple of the aligned forecast data and target data. Defaults to
            passing through
            the forecast and target data.
        """
        return forecast_data, target_data


@dataclasses.dataclass
class ERA5(TargetBase):
    """Target class for ERA5 gridded data.

    The easiest approach to using this class is to use the ARCO ERA5 dataset provided by
    Google for a source. Otherwise, either a different zarr source or modifying the
    open_data_from_source method to open the data using another method is required. If
    there are multiple variables in the ta
    """

    name: str = "ERA5"
    chunks: Optional[Union[dict, str]] = None

    def _open_data_from_source(self) -> utils.IncomingDataInput:
        data = xr.open_zarr(
            self.source,
            storage_options=self.storage_options,
            chunks=self.chunks,
        )
        return data

    def subset_data_to_case(
        self,
        data: utils.IncomingDataInput,
        case_operator: "cases.CaseOperator",
    ) -> utils.IncomingDataInput:
        return zarr_target_subsetter(data, case_operator)

    def maybe_align_forecast_to_target(
        self,
        forecast_data: xr.Dataset,
        target_data: xr.Dataset,
    ) -> tuple[xr.Dataset, xr.Dataset]:
        """Align forecast data to ERA5 target data.

        This method handles alignment between forecast data and ERA5 target data by:
        1. Aligning time dimensions (handles valid_time vs time naming)
        2. Handling spatial alignment (regridding if needed)

        Args:
            forecast_data: Forecast dataset with valid_time, latitude, longitude
            target_data: ERA5 target dataset with time, latitude, longitude

        Returns:
            Tuple of (aligned_forecast_data, aligned_target_data)
        """
        aligned_forecast_data, aligned_target_data = align_forecast_to_target(
            forecast_data, target_data
        )
        return aligned_forecast_data, aligned_target_data


@dataclasses.dataclass
class GHCN(TargetBase):
    """Target class for GHCN tabular data.

    Data is processed using polars to maintain the lazy loading paradigm in
    open_data_from_source and to separate the subsetting into subset_data_to_case.
    """

    name: str = "GHCN"

    def _open_data_from_source(self) -> utils.IncomingDataInput:
        target_data: pl.LazyFrame = pl.scan_parquet(
            self.source, storage_options=self.storage_options
        )

        return target_data

    def subset_data_to_case(
        self,
        target_data: utils.IncomingDataInput,
        case_operator: "cases.CaseOperator",
    ) -> utils.IncomingDataInput:
        if not isinstance(target_data, pl.LazyFrame):
            raise ValueError(f"Expected polars LazyFrame, got {type(target_data)}")

        # Create filter expressions for LazyFrame
        time_min = case_operator.case_metadata.start_date - pd.Timedelta(days=2)
        time_max = case_operator.case_metadata.end_date + pd.Timedelta(days=2)

        # Apply filters using proper polars expressions
        subset_target_data = target_data.filter(
            (pl.col("valid_time") >= time_min)
            & (pl.col("valid_time") <= time_max)
            & (
                pl.col("latitude")
                >= case_operator.case_metadata.location.geopandas.total_bounds[1]
            )
            & (
                pl.col("latitude")
                <= case_operator.case_metadata.location.geopandas.total_bounds[3]
            )
            & (
                pl.col("longitude")
                >= case_operator.case_metadata.location.geopandas.total_bounds[0]
            )
            & (
                pl.col("longitude")
                <= case_operator.case_metadata.location.geopandas.total_bounds[2]
            )
        )
        # convert to Kelvin
        subset_target_data = subset_target_data.with_columns(
            pl.col("surface_air_temperature").add(273.15)
        )
        # Add time, latitude, and longitude to the variables, polars doesn't do indexes
        target_variables = [
            v for v in case_operator.target.variables if isinstance(v, str)
        ]
        if target_variables is None:
            all_variables = ["valid_time", "latitude", "longitude"]
        else:
            all_variables = target_variables + ["valid_time", "latitude", "longitude"]

        # check that the variables are in the target data
        schema_fields = [field for field in subset_target_data.collect_schema()]
        if target_variables and any(var not in schema_fields for var in all_variables):
            raise ValueError(f"Variables {all_variables} not found in target data")

        # subset the variables
        if target_variables:
            subset_target_data = subset_target_data.select(all_variables)

        return subset_target_data

    def _custom_convert_to_dataset(self, data: utils.IncomingDataInput) -> xr.Dataset:
        if isinstance(data, pl.LazyFrame):
            data = data.collect().to_pandas()
            data["longitude"] = utils.convert_longitude_to_360(data["longitude"])

            data = data.set_index(["valid_time", "latitude", "longitude"])
            # GHCN data can have duplicate values right now, dropping here if it occurs
            try:
                data = data.to_xarray()
            except ValueError as e:
                if "non-unique" in str(e):
                    pass
                data = data.drop_duplicates().to_xarray()
            return data
        else:
            raise ValueError(f"Data is not a polars LazyFrame: {type(data)}")

    def maybe_align_forecast_to_target(
        self,
        forecast_data: xr.Dataset,
        target_data: xr.Dataset,
    ) -> tuple[xr.Dataset, xr.Dataset]:
        return align_forecast_to_target(forecast_data, target_data)


@dataclasses.dataclass
class LSR(TargetBase):
    """Target class for local storm report (LSR) tabular data.

    run_pipeline() returns a dataset with LSRs and practically perfect hindcast gridded
    probability data. IndividualCase date ranges for LSRs should ideally be 12 UTC to
    the next day at 12 UTC to match SPC methods for US data. Australia data should be 00
    UTC to 00 UTC.
    """

    name: str = "Local Storm Reports"

    def _open_data_from_source(self) -> utils.IncomingDataInput:
        # force LSR to use anon token to prevent google reauth issues for users
        target_data = pd.read_parquet(self.source, storage_options=self.storage_options)

        return target_data

    def subset_data_to_case(
        self,
        target_data: utils.IncomingDataInput,
        case_operator: "cases.CaseOperator",
    ) -> utils.IncomingDataInput:
        if not isinstance(target_data, pd.DataFrame):
            raise ValueError(f"Expected pandas DataFrame, got {type(target_data)}")

        # latitude, longitude are strings by default, convert to float
        target_data["latitude"] = target_data["latitude"].astype(float)
        target_data["longitude"] = target_data["longitude"].astype(float)
        target_data["valid_time"] = pd.to_datetime(target_data["valid_time"])

        # filters to apply to the target data including datetimes and location bounds
        filters = (
            (target_data["valid_time"] >= case_operator.case_metadata.start_date)
            & (target_data["valid_time"] <= case_operator.case_metadata.end_date)
            & (
                target_data["latitude"]
                >= case_operator.case_metadata.location.latitude_min
            )
            & (
                target_data["latitude"]
                <= case_operator.case_metadata.location.latitude_max
            )
            & (
                target_data["longitude"]
                >= utils.convert_longitude_to_180(
                    case_operator.case_metadata.location.longitude_min
                )
            )
            & (
                target_data["longitude"]
                <= utils.convert_longitude_to_180(
                    case_operator.case_metadata.location.longitude_max
                )
            )
        )
        subset_target_data = target_data.loc[filters]

        return subset_target_data

    def _custom_convert_to_dataset(self, data: utils.IncomingDataInput) -> xr.Dataset:
        if not isinstance(data, pd.DataFrame):
            raise ValueError(f"Data is not a pandas DataFrame: {type(data)}")

        # Map report_type column to numeric values
        if "report_type" in data.columns:
            report_type_mapping = {"wind": 1, "hail": 2, "tor": 3}
            data["report_type"] = data["report_type"].map(report_type_mapping)

        # Normalize these times for the LSR data
        # Western hemisphere reports get bucketed to 12Z on the date they fall
        # between 12Z-12Z
        # Eastern hemisphere reports get bucketed to 00Z on the date they occur

        # First, let's figure out which hemisphere each report is in
        western_hemisphere_mask = data["longitude"] < 0
        eastern_hemisphere_mask = data["longitude"] >= 0

        # For western hemisphere: if report is between today 12Z and tomorrow
        # 12Z, assign to today 12Z
        if western_hemisphere_mask.any():
            western_data = data[western_hemisphere_mask].copy()
            # Get the date portion and create 12Z times
            report_dates = western_data["valid_time"].dt.date
            twelve_z_times = pd.to_datetime(report_dates) + pd.Timedelta(hours=12)
            next_day_twelve_z = twelve_z_times + pd.Timedelta(days=1)

            # Check if report falls in the 12Z to 12Z+1day window
            in_window_mask = (western_data["valid_time"] >= twelve_z_times) & (
                western_data["valid_time"] < next_day_twelve_z
            )
            # For reports that don't fall in today's 12Z window, try yesterday's window
            yesterday_twelve_z = twelve_z_times - pd.Timedelta(days=1)
            in_yesterday_window = (western_data["valid_time"] >= yesterday_twelve_z) & (
                western_data["valid_time"] < twelve_z_times
            )

            # Assign 12Z times
            western_data.loc[in_window_mask, "valid_time"] = twelve_z_times[
                in_window_mask
            ]
            western_data.loc[in_yesterday_window, "valid_time"] = yesterday_twelve_z[
                in_yesterday_window
            ]

            data.loc[western_hemisphere_mask] = western_data

        # For eastern hemisphere: assign to 00Z of the same date
        if eastern_hemisphere_mask.any():
            eastern_data = data[eastern_hemisphere_mask].copy()
            # Get the date portion and create 00Z times
            report_dates = eastern_data["valid_time"].dt.date
            zero_z_times = pd.to_datetime(report_dates)
            eastern_data["valid_time"] = zero_z_times

            data.loc[eastern_hemisphere_mask] = eastern_data

        data = data.set_index(["valid_time", "latitude", "longitude"])
        data = xr.Dataset.from_dataframe(
            data[~data.index.duplicated(keep="first")], sparse=True
        )
        data.attrs["report_type_mapping"] = report_type_mapping
        return data

    # TODO: keep forecasts on original grid for LSRs
    def maybe_align_forecast_to_target(
        self,
        forecast_data: xr.Dataset,
        target_data: xr.Dataset,
    ) -> tuple[xr.Dataset, xr.Dataset]:
        return align_forecast_to_target(forecast_data, target_data)


# TODO: get PPH connector working properly
@dataclasses.dataclass
class PPH(TargetBase):
    """Target class for practically perfect hindcast data."""

    name: str = "Practically Perfect Hindcast"

    def _open_data_from_source(
        self,
    ) -> utils.IncomingDataInput:
        return xr.open_zarr(self.source, storage_options=self.storage_options)

    def subset_data_to_case(
        self,
        target_data: utils.IncomingDataInput,
        case_operator: "cases.CaseOperator",
    ) -> utils.IncomingDataInput:
        return zarr_target_subsetter(target_data, case_operator)

    def _custom_convert_to_dataset(self, data: utils.IncomingDataInput) -> xr.Dataset:
        return data

    def maybe_align_forecast_to_target(
        self,
        forecast_data: xr.Dataset,
        target_data: xr.Dataset,
    ) -> tuple[xr.Dataset, xr.Dataset]:
        return align_forecast_to_target(forecast_data, target_data)


@dataclasses.dataclass
class IBTrACS(TargetBase):
    """Target class for IBTrACS data."""

    name: str = "IBTrACS"

    def _open_data_from_source(self) -> utils.IncomingDataInput:
        # not using storage_options in this case due to NetCDF4Backend not
        # supporting them
        target_data: pl.LazyFrame = pl.scan_csv(
            self.source,
            storage_options=self.storage_options,
            skip_rows_after_header=1,
        )
        return target_data

    def subset_data_to_case(
        self,
        target_data: utils.IncomingDataInput,
        case_operator: "cases.CaseOperator",
    ) -> utils.IncomingDataInput:
        if not isinstance(target_data, pl.LazyFrame):
            raise ValueError(f"Expected polars LazyFrame, got {type(target_data)}")

        # Get the season (year) from the case start date, cast as string as
        # polars is interpreting the schema as strings
        season = case_operator.case_metadata.start_date.year
        if case_operator.case_metadata.start_date.month > 11:
            season += 1

        # Create a subquery to find all storm numbers in the same season
        matching_numbers = (
            target_data.filter(pl.col("SEASON").cast(pl.Int64) == season)
            .select("NUMBER")
            .unique()
        )

        # Apply the filter to get all data for storms with the same number in
        # the same season
        # This maintains the lazy evaluation
        subset_target_data = target_data.join(
            matching_numbers, on="NUMBER", how="inner"
        ).filter(
            (pl.col("tc_name") == case_operator.case_metadata.title.upper())
            & (pl.col("SEASON").cast(pl.Int64) == season)
        )

        all_variables = IBTrACS_metadata_variable_mapping.values()
        # subset the variables
        subset_target_data = subset_target_data.select(all_variables)

        schema = subset_target_data.collect_schema()
        # Convert pressure and surface wind columns to float, replacing " " with null
        # Get column names that contain "pressure" or "wind"
        pressure_cols = [col for col in schema if "pressure" in col.lower()]
        wind_cols = [col for col in schema if "wind" in col.lower()]

        # Apply transformations to convert " " to null and cast to float
        subset_target_data = subset_target_data.with_columns(
            [
                pl.when(pl.col(col) == " ")
                .then(None)
                .otherwise(pl.col(col))
                .cast(pl.Float64, strict=False)
                .alias(col)
                for col in pressure_cols + wind_cols
            ]
        )
        subset_target_data = subset_target_data.with_columns(
            [(pl.col(col) * 0.514444).alias(col) for col in wind_cols]
        )
        # Drop rows where ALL columns are null (equivalent to pandas dropna(how="all"))
        subset_target_data = subset_target_data.filter(
            ~pl.all_horizontal(pl.all().is_null())
        )

        # Create unified pressure and wind columns by preferring USA and WMO data
        # For surface wind speed
        wind_columns = [col for col in schema if "surface_wind_speed" in col]
        wind_priority = ["usa_surface_wind_speed", "wmo_surface_wind_speed"] + [
            col
            for col in wind_columns
            if col not in ["usa_surface_wind_speed", "wmo_surface_wind_speed"]
        ]

        # For pressure at mean sea level
        pressure_columns = [
            col for col in schema if "air_pressure_at_mean_sea_level" in col
        ]
        pressure_priority = [
            "usa_air_pressure_at_mean_sea_level",
            "wmo_air_pressure_at_mean_sea_level",
        ] + [
            col
            for col in pressure_columns
            if col
            not in [
                "usa_air_pressure_at_mean_sea_level",
                "wmo_air_pressure_at_mean_sea_level",
            ]
        ]

        # Create unified columns using coalesce (equivalent to pandas bfill)
        subset_target_data = subset_target_data.with_columns(
            [
                pl.coalesce(wind_priority).alias("surface_wind_speed"),
                pl.coalesce(pressure_priority).alias("air_pressure_at_mean_sea_level"),
            ]
        )

        # Select only the columns to keep
        columns_to_keep = [
            "valid_time",
            "tc_name",
            "latitude",
            "longitude",
            "surface_wind_speed",
            "air_pressure_at_mean_sea_level",
        ]

        subset_target_data = subset_target_data.select(columns_to_keep)

        # Drop rows where wind speed OR pressure are null (equivalent to pandas
        # dropna with how="any")
        subset_target_data = subset_target_data.filter(
            pl.col("surface_wind_speed").is_not_null()
            & pl.col("air_pressure_at_mean_sea_level").is_not_null()
        )

        return subset_target_data

    def _custom_convert_to_dataset(self, data: utils.IncomingDataInput) -> xr.Dataset:
        if isinstance(data, pl.LazyFrame):
            data = data.collect().to_pandas()

            # IBTrACS data is in -180 to 180, convert to 0 to 360
            data["longitude"] = utils.convert_longitude_to_360(data["longitude"])

            # Due to missing data in the IBTrACS dataset, polars doesn't convert
            # the valid_time to a datetime by default
            data["valid_time"] = pd.to_datetime(data["valid_time"])
            data = data.set_index(["valid_time"])

            try:
                data = xr.Dataset.from_dataframe(data)
            except ValueError as e:
                if "non-unique" in str(e):
                    pass
                data = xr.Dataset.from_dataframe(data.drop_duplicates())
            return data
        else:
            raise ValueError(f"Data is not a polars LazyFrame: {type(data)}")


def open_kerchunk_reference(
    forecast_dir: str,
    storage_options: dict = {"remote_protocol": "s3", "remote_options": {"anon": True}},
    chunks: Union[dict, str] = "auto",
) -> xr.Dataset:
    """Open a dataset from a kerchunked reference file in parquet or json format.
    This has been built primarily for the CIRA MLWP S3 bucket's data
    (https://registry.opendata.aws/aiwp/),
    but can work with other data in the future. Currently only supports CIRA data unless
    schema is identical to the CIRA schema.

    Args:
        file: The path to the kerchunked reference file.
        remote_protocol: The remote protocol to use.

    Returns:
        The opened dataset.
    """
    if forecast_dir.endswith(".parq") or forecast_dir.endswith(".parquet"):
        kerchunk_ds = xr.open_dataset(
            forecast_dir,
            engine="kerchunk",
            storage_options=storage_options,
            chunks=chunks,
        )
    elif forecast_dir.endswith(".json"):
        storage_options["fo"] = forecast_dir
        kerchunk_ds = xr.open_dataset(
            "reference://",
            engine="zarr",
            backend_kwargs={
                "storage_options": storage_options,
                "consolidated": False,
            },
            chunks=chunks,
        )
    else:
        raise TypeError(
            "Unknown kerchunk file type found in forecast path, only json and "
            "parquet are supported."
        )
    return kerchunk_ds


def zarr_target_subsetter(
    data: xr.Dataset,
    case_operator: "cases.CaseOperator",
    time_variable: str = "valid_time",
) -> xr.Dataset:
    """Subset a zarr dataset to a case operator."""
    # Determine the actual time variable in the dataset
    if time_variable not in data.dims:
        if "time" in data.dims:
            time_variable = "time"
        elif "valid_time" in data.dims:
            time_variable = "valid_time"
        else:
            raise ValueError(
                f"No suitable time dimension found in dataset. Available "
                f"dimensions: {list(data.dims)}"
            )

    # subset time first to avoid OOM masking issues
    subset_time_data = data.sel(
        {
            time_variable: slice(
                case_operator.case_metadata.start_date,
                case_operator.case_metadata.end_date,
            )
        }
    )

    target_and_maybe_derived_variables = (
        derived.maybe_pull_required_variables_from_derived_input(
            case_operator.target.variables
        )
    )
    # check that the variables are in the target data
    if target_and_maybe_derived_variables and any(
        var not in subset_time_data.data_vars
        for var in target_and_maybe_derived_variables
    ):
        raise ValueError(
            f"Variables {target_and_maybe_derived_variables} not found in target data"
        )
    # subset the variables if they exist in the target data
    elif target_and_maybe_derived_variables:
        subset_time_variable_data = subset_time_data[target_and_maybe_derived_variables]
    else:
        raise ValueError(
            "Variables not defined. Please list at least one target variable to select."
        )
    # mask the data to the case location
    fully_subset_data = case_operator.case_metadata.location.mask(
        subset_time_variable_data, drop=True
    )

    return fully_subset_data


def align_forecast_to_point_obs_target(
    forecast_data: xr.Dataset,
    target_data: xr.Dataset,
) -> tuple[xr.Dataset, xr.Dataset]:
    lons = xr.DataArray(target_data["longitude"].values, dims="location")
    lats = xr.DataArray(target_data["latitude"].values, dims="location")

    time_aligned_target_data, time_aligned_forecast_data = xr.align(
        target_data, forecast_data, exclude=["latitude", "longitude"]
    )

    time_aligned_forecast_data = time_aligned_forecast_data.interp(
        latitude=lats, longitude=lons, method="nearest"
    )
    # TODO: improve performance on chunks here (PerformanceWarning)
    time_aligned_forecast_data = time_aligned_forecast_data.set_index(
        location=("latitude", "longitude")
    ).unstack("location")
    return time_aligned_forecast_data, time_aligned_target_data


def align_forecast_to_target(
    forecast_data: xr.Dataset,
    target_data: xr.Dataset,
    # TODO: provide passthrough for other methods
    method: str = "nearest",
) -> tuple[xr.Dataset, xr.Dataset]:
    # Find spatial dimensions that exist in both datasets
    intersection_dims = [
        dim
        for dim in forecast_data.dims
        if dim in target_data.dims
        and dim not in ["time", "valid_time", "lead_time", "init_time"]
    ]

    spatial_dims = {dim: target_data[dim] for dim in intersection_dims}
    # Align time dimensions - find overlapping times
    time_aligned_target, time_aligned_forecast = xr.align(
        target_data,
        forecast_data,
        join="inner",
        exclude=spatial_dims.keys(),
    )

    # Regrid forecast to target grid using nearest neighbor interpolation
    # extrapolate in the case of targets slightly outside the forecast domain
    time_space_aligned_forecast = time_aligned_forecast.interp(
        **spatial_dims, method=method, kwargs={"fill_value": "extrapolate"}
    )

    return time_space_aligned_forecast, time_aligned_target<|MERGE_RESOLUTION|>--- conflicted
+++ resolved
@@ -81,10 +81,7 @@
     """
 
     source: str
-<<<<<<< HEAD
-=======
     name: str
->>>>>>> d915a92f
     variables: list[Union[str, "derived.DerivedVariable"]] = dataclasses.field(
         default_factory=list
     )
