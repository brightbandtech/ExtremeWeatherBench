import dataclasses
import logging
from abc import ABC, abstractmethod
from typing import TYPE_CHECKING, Callable, Optional, TypeAlias, Union

import numpy as np
import pandas as pd
import polars as pl
import xarray as xr

from extremeweatherbench import cases, derived, sources, utils

if TYPE_CHECKING:
    from extremeweatherbench import metrics

IncomingDataInput: TypeAlias = xr.Dataset | xr.DataArray | pl.LazyFrame | pd.DataFrame
logger = logging.getLogger(__name__)

#: Storage/access options for gridded target datasets.
ARCO_ERA5_FULL_URI = (
    "gs://gcp-public-data-arco-era5/ar/full_37-1h-0p25deg-chunk-1.zarr-v3"
)

#: Storage/access options for default point target dataset.
DEFAULT_GHCN_URI = "gs://extremeweatherbench/datasets/ghcnh_all_2020_2024.parq"

#: Storage/access options for local storm report (LSR) tabular data.
LSR_URI = "gs://extremeweatherbench/datasets/lsr_01012020_04302025.parq"

PPH_URI = (
    "gs://extremeweatherbench/datasets/"
    "practically_perfect_hindcast_20200104_20250430.zarr"
)

IBTRACS_URI = (
    "https://www.ncei.noaa.gov/data/international-best-track-archive-for-"
    "climate-stewardship-ibtracs/v04r01/access/csv/ibtracs.ALL.list.v04r01.csv"
)

# The core coordinate variables that are always required, even if not dimensions
# (e.g. latitude and longitude for xarray datasets)
DEFAULT_COORDINATE_VARIABLES = [
    "valid_time",
    "lead_time",
    "init_time",
    "latitude",
    "longitude",
]
# ERA5 metadata variable mapping
ERA5_metadata_variable_mapping = {
    "time": "valid_time",
    "2m_temperature": "surface_air_temperature",
    "2m_dewpoint_temperature": "surface_dewpoint_temperature",
    "temperature": "air_temperature",
    "dewpoint": "dewpoint_temperature",
    "2m_relative_humidity": "surface_relative_humidity",
    "2m_specific_humidity": "surface_specific_humidity",
    "10m_u_component_of_wind": "surface_eastward_wind",
    "10m_v_component_of_wind": "surface_northward_wind",
    "u_component_of_wind": "eastward_wind",
    "v_component_of_wind": "northward_wind",
    "specific_humidity": "specific_humidity",
    "mean_sea_level_pressure": "air_pressure_at_mean_sea_level",
}

# CIRA MLWP forecasts metadata variable mapping
CIRA_metadata_variable_mapping = {
    "time": "valid_time",
    "t2": "surface_air_temperature",
    "t": "air_temperature",
    "q": "specific_humidity",
    "u": "eastward_wind",
    "v": "northward_wind",
    "p": "air_pressure",
    "z": "geopotential_height",
    "r": "relative_humidity",
    "u10": "surface_eastward_wind",
    "v10": "surface_northward_wind",
    "u100": "100m_eastward_wind",
    "v100": "100m_northward_wind",
}

# HRES forecast (weatherbench2)metadata variable mapping
HRES_metadata_variable_mapping = {
    "2m_temperature": "surface_air_temperature",
    "2m_dewpoint_temperature": "surface_dewpoint_temperature",
    "temperature": "air_temperature",
    "dewpoint": "dewpoint_temperature",
    "10m_u_component_of_wind": "surface_eastward_wind",
    "10m_v_component_of_wind": "surface_northward_wind",
    "u_component_of_wind": "eastward_wind",
    "v_component_of_wind": "northward_wind",
    "prediction_timedelta": "lead_time",
    "time": "init_time",
    "mean_sea_level_pressure": "air_pressure_at_mean_sea_level",
    "10m_wind_speed": "surface_wind_speed",
}

IBTrACS_metadata_variable_mapping = {
    "SID": "storm_id",
    "ISO_TIME": "valid_time",
    "NAME": "tc_name",
    "LAT": "latitude",
    "LON": "longitude",
    "WMO_WIND": "wmo_surface_wind_speed",
    "WMO_PRES": "wmo_air_pressure_at_mean_sea_level",
    "USA_WIND": "usa_surface_wind_speed",
    "USA_PRES": "usa_air_pressure_at_mean_sea_level",
    "NEUMANN_WIND": "neumann_surface_wind_speed",
    "NEUMANN_PRES": "neumann_air_pressure_at_mean_sea_level",
    "TOKYO_WIND": "tokyo_surface_wind_speed",
    "TOKYO_PRES": "tokyo_air_pressure_at_mean_sea_level",
    "CMA_WIND": "cma_surface_wind_speed",
    "CMA_PRES": "cma_air_pressure_at_mean_sea_level",
    "HKO_WIND": "hko_surface_wind_speed",
    "KMA_WIND": "kma_surface_wind_speed",
    "KMA_PRES": "kma_air_pressure_at_mean_sea_level",
    "NEWDELHI_WIND": "newdelhi_surface_wind_speed",
    "NEWDELHI_PRES": "newdelhi_air_pressure_at_mean_sea_level",
    "REUNION_WIND": "reunion_surface_wind_speed",
    "REUNION_PRES": "reunion_air_pressure_at_mean_sea_level",
    "BOM_WIND": "bom_surface_wind_speed",
    "BOM_PRES": "bom_air_pressure_at_mean_sea_level",
    "NADI_WIND": "nadi_surface_wind_speed",
    "NADI_PRES": "nadi_air_pressure_at_mean_sea_level",
    "WELLINGTON_WIND": "wellington_surface_wind_speed",
    "WELLINGTON_PRES": "wellington_air_pressure_at_mean_sea_level",
    "DS824_WIND": "ds824_surface_wind_speed",
    "DS824_PRES": "ds824_air_pressure_at_mean_sea_level",
    "MLC_WIND": "mlc_surface_wind_speed",
    "MLC_PRES": "mlc_air_pressure_at_mean_sea_level",
}
IncomingDataInput: TypeAlias = xr.Dataset | xr.DataArray | pl.LazyFrame | pd.DataFrame


def _default_preprocess(input_data: IncomingDataInput) -> IncomingDataInput:
    """Default forecast preprocess function that does nothing."""
    return input_data


def _default_preprocess(input_data: IncomingDataInput) -> IncomingDataInput:
    """Default forecast preprocess function that does nothing."""
    return input_data


@dataclasses.dataclass
class InputBase(ABC):
    """An abstract base dataclass for target and forecast data.

    Attributes:
        source: The source of the data, which can be a local path or a remote URL/URI.
        name: The name of the input data source.
        variables: A list of variables to select from the data.
        variable_mapping: A dictionary of variable names to map to the data.
        storage_options: Storage/access options for the data.
        preprocess: A function to preprocess the data.
    """

    source: str
    name: str
    variables: list[Union[str, "derived.DerivedVariable"]] = dataclasses.field(
        default_factory=list
    )
    variable_mapping: dict = dataclasses.field(default_factory=dict)
    storage_options: dict = dataclasses.field(default_factory=dict)
    preprocess: Callable = _default_preprocess

    def open_and_maybe_preprocess_data_from_source(
        self,
    ) -> IncomingDataInput:
        data = self._open_data_from_source()
        data = self.preprocess(data)
        return data

    def set_name(self, name: str) -> None:
        """Set the name of the input data source.

        Args:
            name: The new name to assign to this input data source.
        """
        self.name = name

    @abstractmethod
    def _open_data_from_source(self) -> IncomingDataInput:
<<<<<<< HEAD
        """Open the input data from the source, opting to avoid loading the entire
=======
        """Open the target data from the source, opting to avoid loading the entire
>>>>>>> 17895be4
        dataset into memory if possible.

        Returns:
            The input data with a type determined by the user.
        """

    @abstractmethod
    def subset_data_to_case(
        self,
        data: IncomingDataInput,
<<<<<<< HEAD
        case_metadata: "cases.IndividualCase",
    ) -> IncomingDataInput:
        """Subset the input data to the case information provided in IndividualCase.
=======
        case_operator: "cases.CaseOperator",
    ) -> IncomingDataInput:
        """Subset the target data to the case information provided in CaseOperator.
>>>>>>> 17895be4

        Time information, spatial bounds, and variables are captured in the case
        metadata
        where this method is used to subset.

        Args:
            data: The input data to subset, which should be a xarray dataset,
                xarray dataarray, polars lazyframe, pandas dataframe, or numpy
                array.
            case_metadata: The case metadata to subset the data to; includes time
                information, spatial bounds, and variables.

        Returns:
            The input data with the variables subset to the case metadata.
        """

    def maybe_convert_to_dataset(self, data: IncomingDataInput) -> xr.Dataset:
<<<<<<< HEAD
        """Convert the input data to an xarray dataset if it is not already.
=======
        """Convert the target data to an xarray dataset if it is not already.
>>>>>>> 17895be4

        This method handles the common conversion cases automatically. Override
        this method
        only if you need custom conversion logic beyond the standard cases.

        Args:
            data: The input data to convert.

        Returns:
            The input data as an xarray dataset.
        """
        if isinstance(data, xr.Dataset):
            return data
        elif isinstance(data, xr.DataArray):
            return data.to_dataset()
        else:
            # For other data types, try to use a custom conversion method if available
            return self._custom_convert_to_dataset(data)

    def _custom_convert_to_dataset(self, data: IncomingDataInput) -> xr.Dataset:
        """Hook method for custom conversion logic. Override this method in subclasses
        if you need custom conversion behavior for non-xarray data types.

        By default, this raises a NotImplementedError to encourage explicit handling
        of custom data types.

        Args:
            data: The input data to convert.

        Returns:
            The input data as an xarray dataset.
        """
        raise NotImplementedError(
            f"Conversion from {type(data)} to xarray.Dataset not implemented. "
            f"Override _custom_convert_to_dataset in your InputBase subclass."
        )

    def add_source_to_dataset_attrs(self, ds: xr.Dataset) -> xr.Dataset:
        """Add the name of the source to the dataset attributes."""
        ds.attrs["source"] = self.name
        return ds

    def maybe_map_variable_names(self, data: IncomingDataInput) -> IncomingDataInput:
        """Map the variable names to the data, if required.

        Args:
            data: The incoming data in the form of an object that has a rename
                method for data variables/columns.

        Returns:
            A dataset with mapped variable names, if any exist, else the original data.
        """
        # Some inputs may not have variables defined, in which case we return
        # the data unmodified
        if not self.variables and not self.variable_mapping:
            return data

        variable_mapping = self.variable_mapping

        if isinstance(data, xr.DataArray):
            return data.rename(variable_mapping[data.name])
        elif isinstance(data, xr.Dataset):
            old_name_obj = data.variables.keys()
        elif isinstance(data, pl.LazyFrame):
            old_name_obj = data.collect_schema().names()
        elif isinstance(data, pd.DataFrame):
            old_name_obj = data.columns
        else:
            raise ValueError(f"Data type {type(data)} not supported")

        if not variable_mapping:
            return data

        output_dict = {
            old_name: new_name
            for old_name, new_name in variable_mapping.items()
            if old_name in old_name_obj
        }

        return (
            data.rename(output_dict)
            if not isinstance(data, pd.DataFrame)
            else data.rename(columns=output_dict)
        )


@dataclasses.dataclass
class ForecastBase(InputBase):
    """A class defining the interface for ExtremeWeatherBench forecast data."""

    chunks: Optional[Union[dict, str]] = "auto"

    def subset_data_to_case(
        self,
        data: IncomingDataInput,
<<<<<<< HEAD
        case_metadata: "cases.IndividualCase",
=======
        case_operator: "cases.CaseOperator",
>>>>>>> 17895be4
    ) -> IncomingDataInput:
        if not isinstance(data, xr.Dataset):
            raise ValueError(f"Expected xarray Dataset, got {type(data)}")
        # Drop duplicate init_time values
        if len(np.unique(data.init_time)) != len(data.init_time):
            _, index = np.unique(data.init_time, return_index=True)
            data = data.isel(init_time=index)

        # subset time first to avoid OOM masking issues
        subset_time_indices = utils.derive_indices_from_init_time_and_lead_time(
            data,
            case_metadata.start_date,
            case_metadata.end_date,
        )

        # If there are no valid times, return an empty dataset
        if len(subset_time_indices[0]) == 0:
            return xr.Dataset(coords={"valid_time": []})

        # Use only valid init_time indices, but keep all lead_times
        unique_init_indices = np.unique(subset_time_indices[0])
        subset_time_data = data.sel(init_time=data.init_time[unique_init_indices])

        # Create a mask indicating which (init_time, lead_time) combinations
        # result in valid_times within the case date range
        valid_combinations_mask = np.zeros(
            (len(subset_time_data.init_time), len(subset_time_data.lead_time)),
            dtype=bool,
        )

        # Map the valid indices back to the subset data coordinates
        for i, j in zip(subset_time_indices[0], subset_time_indices[1]):
            # Find the position of this init_time in the subset data
            init_pos = np.where(unique_init_indices == i)[0]
            if len(init_pos) > 0:
                valid_combinations_mask[init_pos[0], j] = True

        # Add the mask as a coordinate so downstream code can use it
        subset_time_data = subset_time_data.assign_coords(
            valid_time_mask=(["init_time", "lead_time"], valid_combinations_mask)
        )

        spatiotemporally_subset_data = case_metadata.location.mask(
            subset_time_data, drop=True
        )

        # convert from init_time/lead_time to init_time/valid_time
        spatiotemporally_subset_data = utils.convert_init_time_to_valid_time(
            spatiotemporally_subset_data
        )

        # Now filter to only include valid_times within the case date range
        # This eliminates the actual time steps that fall outside the range
        time_filtered_data = spatiotemporally_subset_data.sel(
            valid_time=slice(case_metadata.start_date, case_metadata.end_date)
        )

        return time_filtered_data


@dataclasses.dataclass
class EvaluationObject:
    """A class to store the evaluation object for a forecast and target pairing.

    A EvaluationObject is an evaluation object which contains a forecast, target,
    and metrics to evaluate. The evaluation is a set of all metrics, target variables,
    and forecast variables.

    Multiple EvaluationObjects can be used to evaluate a single event type.
    This is useful for
    evaluating distinct targets or metrics with unique variables to evaluate.

    Attributes:
        event_type: The event type to evaluate.
        metric_list: A list of BaseMetric objects.
        target: A TargetBase object.
        forecast: A ForecastBase object.
    """

    event_type: str
    metric_list: list[Union["metrics.BaseMetric", "metrics.AppliedMetric"]]
    target: "TargetBase"
    forecast: "ForecastBase"


@dataclasses.dataclass
class KerchunkForecast(ForecastBase):
    """Forecast class for kerchunked forecast data."""

    chunks: Optional[Union[dict, str]] = "auto"

    def _open_data_from_source(self) -> IncomingDataInput:
        return open_kerchunk_reference(
            self.source,
            storage_options=self.storage_options,
            chunks=self.chunks or "auto",
        )


@dataclasses.dataclass
class ZarrForecast(ForecastBase):
    """Forecast class for zarr forecast data."""

    chunks: Optional[Union[dict, str]] = "auto"

    def _open_data_from_source(self) -> IncomingDataInput:
        return xr.open_zarr(
            self.source,
            storage_options=self.storage_options,
            chunks=self.chunks,
            decode_timedelta=True,
        )


@dataclasses.dataclass
class TargetBase(InputBase):
    """An abstract base class for target data.

    A TargetBase is data that acts as the "truth" for a case. It can be a gridded
    dataset, a point observation dataset, or any other reference dataset. Targets in EWB
    are not required to be the same variable as the forecast dataset, but they must be
    in the same coordinate system for evaluation.
    """

    def maybe_align_forecast_to_target(
        self,
        forecast_data: xr.Dataset,
        target_data: xr.Dataset,
    ) -> tuple[xr.Dataset, xr.Dataset]:
        """Align the forecast data to the target data.

        This method is used to align the forecast data to the target data (not
        vice versa). Implementation is key for non-gridded targets that have dims
        unlike the forecast data.

        Args:
            forecast_data: The forecast data to align.
            target_data: The target data to align to.

        Returns:
            A tuple of the aligned forecast data and target data. Defaults to
            passing through
            the forecast and target data.
        """
        return forecast_data, target_data


@dataclasses.dataclass
class ERA5(TargetBase):
    """Target class for ERA5 gridded data, ideally using the ARCO ERA5 dataset provided
    by Google. Otherwise, either a different zarr source for ERA5.
    """

    name: str = "ERA5"
    chunks: Optional[Union[dict, str]] = None
    source: str = ARCO_ERA5_FULL_URI
    variable_mapping: dict = dataclasses.field(
        default_factory=lambda: ERA5_metadata_variable_mapping.copy()
    )

    def _open_data_from_source(self) -> IncomingDataInput:
        data = xr.open_zarr(
            self.source,
            storage_options=self.storage_options,
            chunks=self.chunks,
        )
        return data

    def subset_data_to_case(
        self,
        data: IncomingDataInput,
<<<<<<< HEAD
        case_metadata: "cases.IndividualCase",
    ) -> IncomingDataInput:
        return zarr_target_subsetter(data, case_metadata)
=======
        case_operator: "cases.CaseOperator",
    ) -> IncomingDataInput:
        return zarr_target_subsetter(data, case_operator)
>>>>>>> 17895be4

    def maybe_align_forecast_to_target(
        self,
        forecast_data: xr.Dataset,
        target_data: xr.Dataset,
    ) -> tuple[xr.Dataset, xr.Dataset]:
        """Align forecast data to ERA5 target data.

        This method handles alignment between forecast data and ERA5 target data by:
        1. Aligning time dimensions (handles valid_time vs time naming)
        2. Handling spatial alignment (regridding if needed)

        Args:
            forecast_data: Forecast dataset with valid_time, latitude, longitude
            target_data: ERA5 target dataset with time, latitude, longitude

        Returns:
            Tuple of (aligned_forecast_data, aligned_target_data)
        """
        aligned_forecast_data, aligned_target_data = align_forecast_to_target(
            forecast_data, target_data
        )
        return aligned_forecast_data, aligned_target_data


@dataclasses.dataclass
class GHCN(TargetBase):
    """Target class for GHCN tabular data.

    Data is processed using polars to maintain the lazy loading paradigm in
    open_data_from_source and to separate the subsetting into subset_data_to_case.
    """

    name: str = "GHCN"
    source: str = DEFAULT_GHCN_URI

    def _open_data_from_source(self) -> IncomingDataInput:
        target_data: pl.LazyFrame = pl.scan_parquet(
            self.source, storage_options=self.storage_options
        )

        return target_data

    def subset_data_to_case(
        self,
        target_data: IncomingDataInput,
<<<<<<< HEAD
        case_metadata: "cases.IndividualCase",
=======
        case_operator: "cases.CaseOperator",
>>>>>>> 17895be4
    ) -> IncomingDataInput:
        if not isinstance(target_data, pl.LazyFrame):
            raise ValueError(f"Expected polars LazyFrame, got {type(target_data)}")

        # Create filter expressions for LazyFrame
        time_min = case_metadata.start_date - pd.Timedelta(days=2)
        time_max = case_metadata.end_date + pd.Timedelta(days=2)

        # Apply filters using proper polars expressions
        subset_target_data = target_data.filter(
            (pl.col("valid_time") >= time_min)
            & (pl.col("valid_time") <= time_max)
            & (pl.col("latitude") >= case_metadata.location.geopandas.total_bounds[1])
            & (pl.col("latitude") <= case_metadata.location.geopandas.total_bounds[3])
            & (pl.col("longitude") >= case_metadata.location.geopandas.total_bounds[0])
            & (pl.col("longitude") <= case_metadata.location.geopandas.total_bounds[2])
        ).sort("valid_time")
        return subset_target_data

    def _custom_convert_to_dataset(self, data: IncomingDataInput) -> xr.Dataset:
        if isinstance(data, pl.LazyFrame):
            # convert to Kelvin, GHCN data is in Celsius by default
            if "surface_air_temperature" in data.collect_schema().names():
                data = data.with_columns(pl.col("surface_air_temperature").add(273.15))
            data = data.collect().to_pandas()
            data["longitude"] = utils.convert_longitude_to_360(data["longitude"])

            data = data.set_index(["valid_time", "latitude", "longitude"])
            # GHCN data can have duplicate values right now, dropping here if it occurs
            try:
                data = xr.Dataset.from_dataframe(
                    data[~data.index.duplicated(keep="first")], sparse=True
                )
            except Exception as e:
                logger.warning(
                    "Error converting GHCN data to xarray: %s, returning empty Dataset",
                    e,
                )
                return xr.Dataset()
            return data
        else:
            raise ValueError(f"Data is not a polars LazyFrame: {type(data)}")

    def maybe_align_forecast_to_target(
        self,
        forecast_data: xr.Dataset,
        target_data: xr.Dataset,
    ) -> tuple[xr.Dataset, xr.Dataset]:
        return align_forecast_to_target(forecast_data, target_data)


@dataclasses.dataclass
class LSR(TargetBase):
    """Target class for local storm report (LSR) tabular data.

    run_pipeline() returns a dataset with LSRs and practically perfect hindcast gridded
    probability data. IndividualCase date ranges for LSRs should ideally be 12 UTC to
    the next day at 12 UTC to match SPC methods for US data. Australia data should be 00
    UTC to 00 UTC.
    """

    name: str = "local_storm_reports"
    source: str = LSR_URI

    def _open_data_from_source(self) -> IncomingDataInput:
        # force LSR to use anon token to prevent google reauth issues for users
        target_data = pd.read_parquet(self.source, storage_options=self.storage_options)

        return target_data

    def subset_data_to_case(
        self,
        target_data: IncomingDataInput,
<<<<<<< HEAD
        case_metadata: "cases.IndividualCase",
=======
        case_operator: "cases.CaseOperator",
>>>>>>> 17895be4
    ) -> IncomingDataInput:
        if not isinstance(target_data, pd.DataFrame):
            raise ValueError(f"Expected pandas DataFrame, got {type(target_data)}")

        # latitude, longitude are strings by default, convert to float
        target_data["latitude"] = target_data["latitude"].astype(float)
        target_data["longitude"] = target_data["longitude"].astype(float)
        target_data["valid_time"] = pd.to_datetime(target_data["valid_time"])

        # filters to apply to the target data including datetimes and location bounds
        filters = (
            (target_data["valid_time"] >= case_metadata.start_date)
            & (target_data["valid_time"] <= case_metadata.end_date)
            & (target_data["latitude"] >= case_metadata.location.latitude_min)
            & (target_data["latitude"] <= case_metadata.location.latitude_max)
            & (
                target_data["longitude"]
                >= utils.convert_longitude_to_180(case_metadata.location.longitude_min)
            )
            & (
                target_data["longitude"]
                <= utils.convert_longitude_to_180(case_metadata.location.longitude_max)
            )
        )
        subset_target_data = target_data.loc[filters]

        return subset_target_data

    def _custom_convert_to_dataset(self, data: IncomingDataInput) -> xr.Dataset:
        if not isinstance(data, pd.DataFrame):
            raise ValueError(f"Data is not a pandas DataFrame: {type(data)}")

        # Map report_type column to numeric values
        if "report_type" in data.columns:
            report_type_mapping = {"wind": 1, "hail": 2, "tor": 3}
            data["report_type"] = data["report_type"].map(report_type_mapping)

        # Normalize these times for the LSR data
        # Western hemisphere reports get bucketed to 12Z on the date they fall
        # between 12Z-12Z
        # Eastern hemisphere reports get bucketed to 00Z on the date they occur

        # First, let's figure out which hemisphere each report is in
        western_hemisphere_mask = data["longitude"] < 0
        eastern_hemisphere_mask = data["longitude"] >= 0

        # For western hemisphere: if report is between today 12Z and tomorrow
        # 12Z, assign to today 12Z
        if western_hemisphere_mask.any():
            western_data = data[western_hemisphere_mask].copy()
            # Get the date portion and create 12Z times
            report_dates = western_data["valid_time"].dt.date
            twelve_z_times = pd.to_datetime(report_dates) + pd.Timedelta(hours=12)
            next_day_twelve_z = twelve_z_times + pd.Timedelta(days=1)

            # Check if report falls in the 12Z to 12Z+1day window
            in_window_mask = (western_data["valid_time"] >= twelve_z_times) & (
                western_data["valid_time"] < next_day_twelve_z
            )
            # For reports that don't fall in today's 12Z window, try yesterday's window
            yesterday_twelve_z = twelve_z_times - pd.Timedelta(days=1)
            in_yesterday_window = (western_data["valid_time"] >= yesterday_twelve_z) & (
                western_data["valid_time"] < twelve_z_times
            )

            # Assign 12Z times
            western_data.loc[in_window_mask, "valid_time"] = twelve_z_times[
                in_window_mask
            ]
            western_data.loc[in_yesterday_window, "valid_time"] = yesterday_twelve_z[
                in_yesterday_window
            ]

            data.loc[western_hemisphere_mask] = western_data

        # For eastern hemisphere: assign to 00Z of the same date
        if eastern_hemisphere_mask.any():
            eastern_data = data[eastern_hemisphere_mask].copy()
            # Get the date portion and create 00Z times
            report_dates = eastern_data["valid_time"].dt.date
            zero_z_times = pd.to_datetime(report_dates)
            eastern_data["valid_time"] = zero_z_times

            data.loc[eastern_hemisphere_mask] = eastern_data

        data = data.set_index(["valid_time", "latitude", "longitude"])
        data = xr.Dataset.from_dataframe(
            data[~data.index.duplicated(keep="first")], sparse=True
        )
        data.attrs["report_type_mapping"] = report_type_mapping
        return data

    # TODO: keep forecasts on original grid for LSRs
    def maybe_align_forecast_to_target(
        self,
        forecast_data: xr.Dataset,
        target_data: xr.Dataset,
    ) -> tuple[xr.Dataset, xr.Dataset]:
        return align_forecast_to_target(forecast_data, target_data)


# TODO: get PPH connector working properly
@dataclasses.dataclass
class PPH(TargetBase):
    """Target class for practically perfect hindcast data."""

    name: str = "practically_perfect_hindcast"
    source: str = PPH_URI
    variable_mapping: dict = dataclasses.field(
        default_factory=lambda: IBTrACS_metadata_variable_mapping.copy()
    )

    def _open_data_from_source(
        self,
    ) -> IncomingDataInput:
        return xr.open_zarr(self.source, storage_options=self.storage_options)

    def subset_data_to_case(
        self,
        target_data: IncomingDataInput,
<<<<<<< HEAD
        case_metadata: "cases.IndividualCase",
    ) -> IncomingDataInput:
        return zarr_target_subsetter(target_data, case_metadata)
=======
        case_operator: "cases.CaseOperator",
    ) -> IncomingDataInput:
        return zarr_target_subsetter(target_data, case_operator)

    def _custom_convert_to_dataset(self, data: IncomingDataInput) -> xr.Dataset:
        return data
>>>>>>> 17895be4

    def maybe_align_forecast_to_target(
        self,
        forecast_data: xr.Dataset,
        target_data: xr.Dataset,
    ) -> tuple[xr.Dataset, xr.Dataset]:
        return align_forecast_to_target(forecast_data, target_data)


@dataclasses.dataclass
class IBTrACS(TargetBase):
    """Target class for IBTrACS data."""

    name: str = "IBTrACS"
    source: str = IBTRACS_URI

    def _open_data_from_source(self) -> IncomingDataInput:
        # not using storage_options in this case due to NetCDF4Backend not
        # supporting them
        target_data: pl.LazyFrame = pl.scan_csv(
            self.source,
            storage_options=self.storage_options,
            skip_rows_after_header=1,
        )
        return target_data

    def subset_data_to_case(
        self,
        target_data: IncomingDataInput,
<<<<<<< HEAD
        case_metadata: "cases.IndividualCase",
=======
        case_operator: "cases.CaseOperator",
>>>>>>> 17895be4
    ) -> IncomingDataInput:
        if not isinstance(target_data, pl.LazyFrame):
            raise ValueError(f"Expected polars LazyFrame, got {type(target_data)}")

        # Get the season (year) from the case start date, cast as string as
        # polars is interpreting the schema as strings
        season = case_metadata.start_date.year
        if case_metadata.start_date.month > 11:
            season += 1

        # Create a subquery to find all storm numbers in the same season
        matching_numbers = (
            target_data.filter(pl.col("SEASON").cast(pl.Int64) == season)
            .select("NUMBER")
            .unique()
        )

        possible_names = utils.extract_tc_names(case_metadata.title)

        # Apply the filter to get all data for storms with the same number in
        # the same season, matching any of the possible names
        # This maintains the lazy evaluation
        name_filter = pl.col("tc_name").is_in(possible_names)
        subset_target_data = target_data.join(
            matching_numbers, on="NUMBER", how="inner"
        ).filter(name_filter & (pl.col("SEASON").cast(pl.Int64) == season))

        # Select only the columns to keep
        columns_to_keep = [
            "valid_time",
            "tc_name",
            "latitude",
            "longitude",
            "surface_wind_speed",
            "air_pressure_at_mean_sea_level",
        ]

        subset_target_data = subset_target_data.select(columns_to_keep)

        # Drop rows where wind speed OR pressure are null (equivalent to pandas
        # dropna with how="any")
        subset_target_data = subset_target_data.filter(
            pl.col("surface_wind_speed").is_not_null()
            & pl.col("air_pressure_at_mean_sea_level").is_not_null()
        )
        self._current_case_id = case_metadata.case_id_number

        return subset_target_data

    def _custom_convert_to_dataset(self, data: IncomingDataInput) -> xr.Dataset:
        if isinstance(data, pl.LazyFrame):
            data = data.collect().to_pandas()

            # IBTrACS data is in -180 to 180, convert to 0 to 360
            data["longitude"] = utils.convert_longitude_to_360(data["longitude"])

            # Due to missing data in the IBTrACS dataset, polars doesn't convert
            # the valid_time to a datetime by default
            data["valid_time"] = pd.to_datetime(data["valid_time"])
            data = data.set_index(["valid_time", "latitude", "longitude"])

            try:
                data = xr.Dataset.from_dataframe(data, sparse=True)
            except ValueError as e:
                if "non-unique" in str(e):
                    pass
                data = xr.Dataset.from_dataframe(data.drop_duplicates(), sparse=True)
            return data
        else:
            raise ValueError(f"Data is not a polars LazyFrame: {type(data)}")


def open_kerchunk_reference(
    forecast_dir: str,
    storage_options: dict = {"remote_protocol": "s3", "remote_options": {"anon": True}},
    chunks: Union[dict, str] = "auto",
) -> xr.Dataset:
    """Open a dataset from a kerchunked reference file in parquet or json format.
    This has been built primarily for the CIRA MLWP S3 bucket's data
    (https://registry.opendata.aws/aiwp/),
    but can work with other data in the future. Currently only supports CIRA data unless
    schema is identical to the CIRA schema.

    Args:
        forecast_dir: The path to the kerchunked reference file.
        storage_options: The storage options to use.
        chunks: The chunks to use; defaults to "auto".

    Returns:
        The opened dataset.
    """
    if forecast_dir.endswith(".parq") or forecast_dir.endswith(".parquet"):
        kerchunk_ds = xr.open_dataset(
            forecast_dir,
            engine="kerchunk",
            storage_options=storage_options,
            chunks=chunks,
        )
    elif forecast_dir.endswith(".json"):
        storage_options["fo"] = forecast_dir
        kerchunk_ds = xr.open_dataset(
            "reference://",
            engine="zarr",
            backend_kwargs={
                "storage_options": storage_options,
                "consolidated": False,
            },
            chunks=chunks,
        )
    else:
        raise TypeError(
            "Unknown kerchunk file type found in forecast path, only json and "
            "parquet are supported."
        )
    return kerchunk_ds


def zarr_target_subsetter(
    data: xr.Dataset,
    case_metadata: "cases.IndividualCase",
    time_variable: str = "valid_time",
) -> xr.Dataset:
    """Subset a zarr dataset to a case operator.

    Args:
        data: The dataset to subset.
        case_metadata: The case metadata to subset the dataset to.
        time_variable: The time variable to use; defaults to "valid_time".

    Returns:
        The subset dataset.
    """
    # Determine the actual time variable in the dataset
    if time_variable not in data.dims:
        if "time" in data.dims:
            time_variable = "time"
        elif "valid_time" in data.dims:
            time_variable = "valid_time"
        else:
            raise ValueError(
                f"No suitable time dimension found in dataset. Available "
                f"dimensions: {list(data.dims)}"
            )

    # subset time first to avoid OOM masking issues
    subset_time_data = data.sel(
        {
            time_variable: slice(
                case_metadata.start_date,
                case_metadata.end_date,
            )
        }
    )
    # mask the data to the case location
    fully_subset_data = case_metadata.location.mask(subset_time_data, drop=True)

    return fully_subset_data


def align_forecast_to_target(
    forecast_data: xr.Dataset,
    target_data: xr.Dataset,
    # TODO: provide passthrough for other methods
    method: str = "nearest",
) -> tuple[xr.Dataset, xr.Dataset]:
    # Find spatial dimensions that exist in both datasets
    intersection_dims = [
        dim
        for dim in forecast_data.dims
        if dim in target_data.dims
        and dim not in ["time", "valid_time", "lead_time", "init_time"]
    ]

    spatial_dims = {dim: target_data[dim] for dim in intersection_dims}
    # Align time dimensions - find overlapping times
    time_aligned_target, time_aligned_forecast = xr.align(
        target_data,
        forecast_data,
        join="inner",
        exclude=spatial_dims.keys(),
    )

    # Regrid forecast to target grid using nearest neighbor interpolation
    # extrapolate in the case of targets slightly outside the forecast domain
    time_space_aligned_forecast = time_aligned_forecast.interp(
        **spatial_dims, method=method, kwargs={"fill_value": "extrapolate"}
    )

    return time_space_aligned_forecast, time_aligned_target


def safely_pull_variables(
    dataset: IncomingDataInput,
    variables: list[str],
    optional_variables: Optional[list[str]] = None,
    optional_variables_mapping: Optional[dict[str, list[str]]] = None,
) -> IncomingDataInput:
    """Safely pull variables from any IncomingDataInput type, prioritizing optionals.

    This function attempts to extract variables from a dataset, giving
    priority to optional variables when available. If optional variables
    are present, they can replace the need for required variables through
    the mapping dictionary.

    Args:
        dataset: The dataset to extract variables from (xr.Dataset, xr.DataArray,
            pl.LazyFrame, or pd.DataFrame).
        variables: List of required variable names to extract.
        optional_variables: List of optional variable names to try first.
        optional_variables_mapping: Dict mapping optional vars to list of
            required vars they can replace.

    Returns:
        Same type as input dataset containing the extracted variables.

    Raises:
        KeyError: If required variables are not present and no suitable
            optional variables are available as replacements.

    Examples:
        >>> ds = xr.Dataset(
        ...     {"temp": (["x"], [1, 2, 3]), "dewpoint_temperature": (["x"], [4, 5, 6])}
        ... )
        >>> result = safely_pull_variables(
        ...     ds,
        ...     variables=["specific_humidity", "pressure"],
        ...     optional_variables=["dewpoint_temperature"],
        ...     optional_variables_mapping={
        ...         "dewpoint_temperature": ["specific_humidity", "pressure"]
        ...     },
        ... )
        >>> list(result.data_vars)
        ['dewpoint_temperature']
    """
    if optional_variables is None:
        optional_variables = []
    if optional_variables_mapping is None:
        optional_variables_mapping = {}

    # Dispatch to type-specific handlers
    match dataset:
        case xr.Dataset():
            return sources.safely_pull_variables_xr_dataset(
                dataset, variables, optional_variables, optional_variables_mapping
            )
        case xr.DataArray():
            return sources.safely_pull_variables_xr_dataarray(
                dataset, variables, optional_variables, optional_variables_mapping
            )
        case pl.LazyFrame():
            return sources.safely_pull_variables_polars_lazyframe(
                dataset,
                variables,
                optional_variables + DEFAULT_COORDINATE_VARIABLES,
                optional_variables_mapping,
            )
        case pd.DataFrame():
            return sources.safely_pull_variables_pandas_dataframe(
                dataset,
                variables + DEFAULT_COORDINATE_VARIABLES,
                optional_variables + DEFAULT_COORDINATE_VARIABLES,
                optional_variables_mapping,
            )
        case _:
            raise TypeError(
                f"Unsupported dataset type: {type(dataset)}. "
                f"Expected one of: xr.Dataset, xr.DataArray, pl.LazyFrame, pd.DataFrame"
            )


def maybe_subset_variables(
    data: IncomingDataInput,
    variables: list[Union[str, "derived.DerivedVariable"]],
) -> IncomingDataInput:
    """Subset the variables from the data, if required."""
    # If there are no variables, return the data unaltered
    if len(variables) == 0:
        return data
    # get the first derived variable if it exists
    derived_variables = [
        v
        for v in variables
        if isinstance(v, type) and issubclass(v, derived.DerivedVariable)
    ]
    if derived_variables:
        derived_variable = derived_variables[0]
    else:
        derived_variable = None

    # get the optional variables and mapping from the derived variable
    optional_variables = getattr(derived_variable, "optional_variables", None) or []
    optional_variables_mapping = (
        getattr(derived_variable, "optional_variables_mapping", None) or {}
    )

    expected_and_maybe_derived_variables = (
        derived.maybe_include_variables_from_derived_input(variables)
    )
    data = safely_pull_variables(
        data,
        expected_and_maybe_derived_variables,
        optional_variables=optional_variables,
        optional_variables_mapping=optional_variables_mapping,
    )
    return data<|MERGE_RESOLUTION|>--- conflicted
+++ resolved
@@ -138,11 +138,6 @@
     return input_data
 
 
-def _default_preprocess(input_data: IncomingDataInput) -> IncomingDataInput:
-    """Default forecast preprocess function that does nothing."""
-    return input_data
-
-
 @dataclasses.dataclass
 class InputBase(ABC):
     """An abstract base dataclass for target and forecast data.
@@ -182,11 +177,7 @@
 
     @abstractmethod
     def _open_data_from_source(self) -> IncomingDataInput:
-<<<<<<< HEAD
         """Open the input data from the source, opting to avoid loading the entire
-=======
-        """Open the target data from the source, opting to avoid loading the entire
->>>>>>> 17895be4
         dataset into memory if possible.
 
         Returns:
@@ -197,15 +188,9 @@
     def subset_data_to_case(
         self,
         data: IncomingDataInput,
-<<<<<<< HEAD
         case_metadata: "cases.IndividualCase",
     ) -> IncomingDataInput:
         """Subset the input data to the case information provided in IndividualCase.
-=======
-        case_operator: "cases.CaseOperator",
-    ) -> IncomingDataInput:
-        """Subset the target data to the case information provided in CaseOperator.
->>>>>>> 17895be4
 
         Time information, spatial bounds, and variables are captured in the case
         metadata
@@ -223,11 +208,7 @@
         """
 
     def maybe_convert_to_dataset(self, data: IncomingDataInput) -> xr.Dataset:
-<<<<<<< HEAD
         """Convert the input data to an xarray dataset if it is not already.
-=======
-        """Convert the target data to an xarray dataset if it is not already.
->>>>>>> 17895be4
 
         This method handles the common conversion cases automatically. Override
         this method
@@ -323,11 +304,7 @@
     def subset_data_to_case(
         self,
         data: IncomingDataInput,
-<<<<<<< HEAD
         case_metadata: "cases.IndividualCase",
-=======
-        case_operator: "cases.CaseOperator",
->>>>>>> 17895be4
     ) -> IncomingDataInput:
         if not isinstance(data, xr.Dataset):
             raise ValueError(f"Expected xarray Dataset, got {type(data)}")
@@ -499,15 +476,9 @@
     def subset_data_to_case(
         self,
         data: IncomingDataInput,
-<<<<<<< HEAD
         case_metadata: "cases.IndividualCase",
     ) -> IncomingDataInput:
         return zarr_target_subsetter(data, case_metadata)
-=======
-        case_operator: "cases.CaseOperator",
-    ) -> IncomingDataInput:
-        return zarr_target_subsetter(data, case_operator)
->>>>>>> 17895be4
 
     def maybe_align_forecast_to_target(
         self,
@@ -554,11 +525,7 @@
     def subset_data_to_case(
         self,
         target_data: IncomingDataInput,
-<<<<<<< HEAD
         case_metadata: "cases.IndividualCase",
-=======
-        case_operator: "cases.CaseOperator",
->>>>>>> 17895be4
     ) -> IncomingDataInput:
         if not isinstance(target_data, pl.LazyFrame):
             raise ValueError(f"Expected polars LazyFrame, got {type(target_data)}")
@@ -632,11 +599,7 @@
     def subset_data_to_case(
         self,
         target_data: IncomingDataInput,
-<<<<<<< HEAD
         case_metadata: "cases.IndividualCase",
-=======
-        case_operator: "cases.CaseOperator",
->>>>>>> 17895be4
     ) -> IncomingDataInput:
         if not isinstance(target_data, pd.DataFrame):
             raise ValueError(f"Expected pandas DataFrame, got {type(target_data)}")
@@ -757,18 +720,9 @@
     def subset_data_to_case(
         self,
         target_data: IncomingDataInput,
-<<<<<<< HEAD
         case_metadata: "cases.IndividualCase",
     ) -> IncomingDataInput:
         return zarr_target_subsetter(target_data, case_metadata)
-=======
-        case_operator: "cases.CaseOperator",
-    ) -> IncomingDataInput:
-        return zarr_target_subsetter(target_data, case_operator)
-
-    def _custom_convert_to_dataset(self, data: IncomingDataInput) -> xr.Dataset:
-        return data
->>>>>>> 17895be4
 
     def maybe_align_forecast_to_target(
         self,
@@ -798,11 +752,7 @@
     def subset_data_to_case(
         self,
         target_data: IncomingDataInput,
-<<<<<<< HEAD
         case_metadata: "cases.IndividualCase",
-=======
-        case_operator: "cases.CaseOperator",
->>>>>>> 17895be4
     ) -> IncomingDataInput:
         if not isinstance(target_data, pl.LazyFrame):
             raise ValueError(f"Expected polars LazyFrame, got {type(target_data)}")
