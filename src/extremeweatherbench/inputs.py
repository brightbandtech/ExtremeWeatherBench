--- conflicted
+++ resolved
@@ -37,7 +37,6 @@
     "climate-stewardship-ibtracs/v04r01/access/csv/ibtracs.ALL.list.v04r01.csv"
 )
 
-<<<<<<< HEAD
 # The core coordinate variables that are always required, even if not dimensions
 # (e.g. latitude and longitude for xarray datasets)
 DEFAULT_COORDINATE_VARIABLES = [
@@ -47,7 +46,6 @@
     "latitude",
     "longitude",
 ]
-=======
 # ERA5 metadata variable mapping
 ERA5_metadata_variable_mapping = {
     "time": "valid_time",
@@ -97,7 +95,6 @@
     "mean_sea_level_pressure": "air_pressure_at_mean_sea_level",
     "10m_wind_speed": "surface_wind_speed",
 }
->>>>>>> 18a5d819
 
 IBTrACS_metadata_variable_mapping = {
     "ISO_TIME": "valid_time",
