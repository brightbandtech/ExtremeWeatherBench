import dataclasses
import logging
from abc import ABC, abstractmethod
from typing import TYPE_CHECKING, Callable, Optional, TypeAlias, Union

import numpy as np
import pandas as pd
import polars as pl
import xarray as xr

from extremeweatherbench import cases, derived, sources, utils

if TYPE_CHECKING:
    from extremeweatherbench import metrics

IncomingDataInput: TypeAlias = xr.Dataset | xr.DataArray | pl.LazyFrame | pd.DataFrame
logger = logging.getLogger(__name__)

#: Storage/access options for gridded target datasets.
ARCO_ERA5_FULL_URI = (
    "gs://gcp-public-data-arco-era5/ar/full_37-1h-0p25deg-chunk-1.zarr-v3"
)

#: Storage/access options for default point target dataset.
DEFAULT_GHCN_URI = "gs://extremeweatherbench/datasets/ghcnh_all_2020_2024.parq"

#: Storage/access options for local storm report (LSR) tabular data.
LSR_URI = "gs://extremeweatherbench/datasets/lsr_01012020_04302025.parq"

PPH_URI = (
    "gs://extremeweatherbench/datasets/"
    "practically_perfect_hindcast_20200104_20250430.zarr"
)

IBTRACS_URI = (
    "https://www.ncei.noaa.gov/data/international-best-track-archive-for-"
    "climate-stewardship-ibtracs/v04r01/access/csv/ibtracs.ALL.list.v04r01.csv"
)

# The core coordinate variables that are always required, even if not dimensions
# (e.g. latitude and longitude for xarray datasets)
DEFAULT_COORDINATE_VARIABLES = [
    "valid_time",
    "lead_time",
    "init_time",
    "latitude",
    "longitude",
]
# ERA5 metadata variable mapping
ERA5_metadata_variable_mapping = {
    "time": "valid_time",
    "2m_temperature": "surface_air_temperature",
    "2m_dewpoint_temperature": "surface_dewpoint_temperature",
    "temperature": "air_temperature",
    "dewpoint": "dewpoint_temperature",
    "2m_relative_humidity": "surface_relative_humidity",
    "2m_specific_humidity": "surface_specific_humidity",
    "10m_u_component_of_wind": "surface_eastward_wind",
    "10m_v_component_of_wind": "surface_northward_wind",
    "u_component_of_wind": "eastward_wind",
    "v_component_of_wind": "northward_wind",
    "specific_humidity": "specific_humidity",
    "mean_sea_level_pressure": "air_pressure_at_mean_sea_level",
}

# CIRA MLWP forecasts metadata variable mapping
CIRA_metadata_variable_mapping = {
    "time": "valid_time",
    "t2": "surface_air_temperature",
    "t": "air_temperature",
    "q": "specific_humidity",
    "u": "eastward_wind",
    "v": "northward_wind",
    "p": "air_pressure",
    "z": "geopotential_height",
    "r": "relative_humidity",
    "u10": "surface_eastward_wind",
    "v10": "surface_northward_wind",
    "u100": "eastward_wind",
    "v100": "northward_wind",
}

# HRES forecast (weatherbench2)metadata variable mapping
HRES_metadata_variable_mapping = {
    "2m_temperature": "surface_air_temperature",
    "2m_dewpoint_temperature": "surface_dewpoint_temperature",
    "temperature": "air_temperature",
    "dewpoint": "dewpoint_temperature",
    "10m_u_component_of_wind": "surface_eastward_wind",
    "10m_v_component_of_wind": "surface_northward_wind",
    "u_component_of_wind": "eastward_wind",
    "v_component_of_wind": "northward_wind",
    "prediction_timedelta": "lead_time",
    "time": "init_time",
    "mean_sea_level_pressure": "air_pressure_at_mean_sea_level",
    "10m_wind_speed": "surface_wind_speed",
}

IBTrACS_metadata_variable_mapping = {
    "ISO_TIME": "valid_time",
    "NAME": "tc_name",
    "LAT": "latitude",
    "LON": "longitude",
    "WMO_WIND": "wmo_surface_wind_speed",
    "WMO_PRES": "wmo_air_pressure_at_mean_sea_level",
    "USA_WIND": "usa_surface_wind_speed",
    "USA_PRES": "usa_air_pressure_at_mean_sea_level",
    "NEUMANN_WIND": "neumann_surface_wind_speed",
    "NEUMANN_PRES": "neumann_air_pressure_at_mean_sea_level",
    "TOKYO_WIND": "tokyo_surface_wind_speed",
    "TOKYO_PRES": "tokyo_air_pressure_at_mean_sea_level",
    "CMA_WIND": "cma_surface_wind_speed",
    "CMA_PRES": "cma_air_pressure_at_mean_sea_level",
    "HKO_WIND": "hko_surface_wind_speed",
    "KMA_WIND": "kma_surface_wind_speed",
    "KMA_PRES": "kma_air_pressure_at_mean_sea_level",
    "NEWDELHI_WIND": "newdelhi_surface_wind_speed",
    "NEWDELHI_PRES": "newdelhi_air_pressure_at_mean_sea_level",
    "REUNION_WIND": "reunion_surface_wind_speed",
    "REUNION_PRES": "reunion_air_pressure_at_mean_sea_level",
    "BOM_WIND": "bom_surface_wind_speed",
    "BOM_PRES": "bom_air_pressure_at_mean_sea_level",
    "NADI_WIND": "nadi_surface_wind_speed",
    "NADI_PRES": "nadi_air_pressure_at_mean_sea_level",
    "WELLINGTON_WIND": "wellington_surface_wind_speed",
    "WELLINGTON_PRES": "wellington_air_pressure_at_mean_sea_level",
    "DS824_WIND": "ds824_surface_wind_speed",
    "DS824_PRES": "ds824_air_pressure_at_mean_sea_level",
    "MLC_WIND": "mlc_surface_wind_speed",
    "MLC_PRES": "mlc_air_pressure_at_mean_sea_level",
}


def _default_preprocess(input_data: IncomingDataInput) -> IncomingDataInput:
    """Default forecast preprocess function that does nothing."""
    return input_data


@dataclasses.dataclass
class InputBase(ABC):
    """An abstract base dataclass for target and forecast data.

    Attributes:
        source: The source of the data, which can be a local path or a remote URL/URI.
        name: The name of the input data source.
        variables: A list of variables to select from the data.
        variable_mapping: A dictionary of variable names to map to the data.
        storage_options: Storage/access options for the data.
        preprocess: A function to preprocess the data.
    """

    source: str
    name: str
    variables: list[Union[str, "derived.DerivedVariable"]] = dataclasses.field(
        default_factory=list
    )
    variable_mapping: dict = dataclasses.field(default_factory=dict)
    storage_options: dict = dataclasses.field(default_factory=dict)
    preprocess: Callable = _default_preprocess

    def open_and_maybe_preprocess_data_from_source(
        self,
    ) -> IncomingDataInput:
        data = self._open_data_from_source()
        data = self.preprocess(data)
        return data

    def set_name(self, name: str) -> None:
        """Set the name of the input data source.

        Args:
            name: The new name to assign to this input data source.
        """
        self.name = name

    @abstractmethod
    def _open_data_from_source(self) -> IncomingDataInput:
        """Open the input data from the source, opting to avoid loading the entire
        dataset into memory if possible.

        Returns:
            The input data with a type determined by the user.
        """

    @abstractmethod
    def subset_data_to_case(
        self,
        data: IncomingDataInput,
        case_metadata: "cases.IndividualCase",
    ) -> IncomingDataInput:
        """Subset the input data to the case information provided in IndividualCase.

        Time information, spatial bounds, and variables are captured in the case
        metadata
        where this method is used to subset.

        Args:
            data: The input data to subset, which should be a xarray dataset,
                xarray dataarray, polars lazyframe, pandas dataframe, or numpy
                array.
            case_metadata: The case metadata to subset the data to; includes time
                information, spatial bounds, and variables.

        Returns:
            The input data with the variables subset to the case metadata.
        """

    def maybe_convert_to_dataset(self, data: IncomingDataInput) -> xr.Dataset:
        """Convert the input data to an xarray dataset if it is not already.

        This method handles the common conversion cases automatically. Override
        this method
        only if you need custom conversion logic beyond the standard cases.

        Args:
            data: The input data to convert.

        Returns:
            The input data as an xarray dataset.
        """
        if isinstance(data, xr.Dataset):
            return data
        elif isinstance(data, xr.DataArray):
            return data.to_dataset()
        else:
            # For other data types, try to use a custom conversion method if available
            return self._custom_convert_to_dataset(data)

    def _custom_convert_to_dataset(self, data: IncomingDataInput) -> xr.Dataset:
        """Hook method for custom conversion logic. Override this method in subclasses
        if you need custom conversion behavior for non-xarray data types.

        By default, this raises a NotImplementedError to encourage explicit handling
        of custom data types.

        Args:
            data: The input data to convert.

        Returns:
            The input data as an xarray dataset.
        """
        raise NotImplementedError(
            f"Conversion from {type(data)} to xarray.Dataset not implemented. "
            f"Override _custom_convert_to_dataset in your InputBase subclass."
        )

    def add_source_to_dataset_attrs(self, ds: xr.Dataset) -> xr.Dataset:
        """Add the name of the source to the dataset attributes."""
        ds.attrs["source"] = self.name
        return ds

    def maybe_map_variable_names(self, data: IncomingDataInput) -> IncomingDataInput:
        """Map the variable names to the data, if required.

        Args:
            data: The incoming data in the form of an object that has a rename
                method for data variables/columns.

        Returns:
            A dataset with mapped variable names, if any exist, else the original data.
        """
        # Some inputs may not have variables defined, in which case we return
        # the data unmodified
        if not self.variables and not self.variable_mapping:
            return data

        variable_mapping = self.variable_mapping

        if isinstance(data, xr.DataArray):
            return data.rename(variable_mapping[data.name])
        elif isinstance(data, xr.Dataset):
            old_name_obj = data.variables.keys()
        elif isinstance(data, pl.LazyFrame):
            old_name_obj = data.collect_schema().names()
        elif isinstance(data, pd.DataFrame):
            old_name_obj = data.columns
        else:
            raise ValueError(f"Data type {type(data)} not supported")

        if not variable_mapping:
            return data

        output_dict = {
            old_name: new_name
            for old_name, new_name in variable_mapping.items()
            if old_name in old_name_obj
        }

        return (
            data.rename(output_dict)
            if not isinstance(data, pd.DataFrame)
            else data.rename(columns=output_dict)
        )


@dataclasses.dataclass
class ForecastBase(InputBase):
    """A class defining the interface for ExtremeWeatherBench forecast data."""

    chunks: Optional[Union[dict, str]] = "auto"

    def subset_data_to_case(
        self,
        data: IncomingDataInput,
        case_metadata: "cases.IndividualCase",
    ) -> IncomingDataInput:
        if not isinstance(data, xr.Dataset):
            raise ValueError(f"Expected xarray Dataset, got {type(data)}")

        # subset time first to avoid OOM masking issues
        subset_time_indices = utils.derive_indices_from_init_time_and_lead_time(
            data,
            case_metadata.start_date,
            case_metadata.end_date,
        )

        # Use only valid init_time indices, but keep all lead_times
        unique_init_indices = np.unique(subset_time_indices[0])
        subset_time_data = data.sel(init_time=data.init_time[unique_init_indices])

        # Create a mask indicating which (init_time, lead_time) combinations
        # result in valid_times within the case date range
        valid_combinations_mask = np.zeros(
            (len(subset_time_data.init_time), len(subset_time_data.lead_time)),
            dtype=bool,
        )

        # Map the valid indices back to the subset data coordinates
        for i, j in zip(subset_time_indices[0], subset_time_indices[1]):
            # Find the position of this init_time in the subset data
            init_pos = np.where(unique_init_indices == i)[0]
            if len(init_pos) > 0:
                valid_combinations_mask[init_pos[0], j] = True

        # Add the mask as a coordinate so downstream code can use it
        subset_time_data = subset_time_data.assign_coords(
            valid_time_mask=(["init_time", "lead_time"], valid_combinations_mask)
        )

        spatiotemporally_subset_data = case_metadata.location.mask(
            subset_time_data, drop=True
        )

        # convert from init_time/lead_time to init_time/valid_time
        spatiotemporally_subset_data = utils.convert_init_time_to_valid_time(
            spatiotemporally_subset_data
        )

        # Now filter to only include valid_times within the case date range
        # This eliminates the actual time steps that fall outside the range
        time_filtered_data = spatiotemporally_subset_data.sel(
            valid_time=slice(case_metadata.start_date, case_metadata.end_date)
        )

        return time_filtered_data


@dataclasses.dataclass
class EvaluationObject:
    """A class to store the evaluation object for a forecast and target pairing.

    A EvaluationObject is an evaluation object which contains a forecast, target,
    and metrics to evaluate. The evaluation is a set of all metrics, target variables,
    and forecast variables.

    Multiple EvaluationObjects can be used to evaluate a single event type.
    This is useful for
    evaluating distinct targets or metrics with unique variables to evaluate.

    Attributes:
        event_type: The event type to evaluate.
        metric_list: A list of BaseMetric objects.
        target: A TargetBase object.
        forecast: A ForecastBase object.
    """

    event_type: str
    metric_list: list[Union["metrics.BaseMetric", "metrics.AppliedMetric"]]
    target: "TargetBase"
    forecast: "ForecastBase"


@dataclasses.dataclass
class KerchunkForecast(ForecastBase):
    """Forecast class for kerchunked forecast data."""

    name: str = "kerchunk_forecast"
    chunks: Optional[Union[dict, str]] = "auto"

    def _open_data_from_source(self) -> IncomingDataInput:
        return open_kerchunk_reference(
            self.source,
            storage_options=self.storage_options,
            chunks=self.chunks or "auto",
        )


@dataclasses.dataclass
class ZarrForecast(ForecastBase):
    """Forecast class for zarr forecast data."""

    name: str = "zarr_forecast"
    chunks: Optional[Union[dict, str]] = "auto"

    def _open_data_from_source(self) -> IncomingDataInput:
        return xr.open_zarr(
            self.source,
            storage_options=self.storage_options,
            chunks=self.chunks,
            decode_timedelta=True,
        )


@dataclasses.dataclass
class TargetBase(InputBase):
    """An abstract base class for target data.

    A TargetBase is data that acts as the "truth" for a case. It can be a gridded
    dataset, a point observation dataset, or any other reference dataset. Targets in EWB
    are not required to be the same variable as the forecast dataset, but they must be
    in the same coordinate system for evaluation.
    """

    def maybe_align_forecast_to_target(
        self,
        forecast_data: xr.Dataset,
        target_data: xr.Dataset,
    ) -> tuple[xr.Dataset, xr.Dataset]:
        """Align the forecast data to the target data.

        This method is used to align the forecast data to the target data (not
        vice versa). Implementation is key for non-gridded targets that have dims
        unlike the forecast data.

        Args:
            forecast_data: The forecast data to align.
            target_data: The target data to align to.

        Returns:
            A tuple of the aligned forecast data and target data. Defaults to
            passing through
            the forecast and target data.
        """
        return forecast_data, target_data


@dataclasses.dataclass
class ERA5(TargetBase):
    """Target class for ERA5 gridded data, ideally using the ARCO ERA5 dataset provided
    by Google. Otherwise, either a different zarr source for ERA5.
    """

    name: str = "ERA5"
    chunks: Optional[Union[dict, str]] = None
    source: str = ARCO_ERA5_FULL_URI
    variable_mapping: dict = dataclasses.field(
        default_factory=lambda: ERA5_metadata_variable_mapping.copy()
    )

    def _open_data_from_source(self) -> IncomingDataInput:
        data = xr.open_zarr(
            self.source,
            storage_options=self.storage_options,
            chunks=self.chunks,
        )
        return data

    def subset_data_to_case(
        self,
        data: IncomingDataInput,
        case_metadata: "cases.IndividualCase",
    ) -> IncomingDataInput:
        return zarr_target_subsetter(data, case_metadata)

    def maybe_align_forecast_to_target(
        self,
        forecast_data: xr.Dataset,
        target_data: xr.Dataset,
    ) -> tuple[xr.Dataset, xr.Dataset]:
        """Align forecast data to ERA5 target data.

        This method handles alignment between forecast data and ERA5 target data by:
        1. Aligning time dimensions (handles valid_time vs time naming)
        2. Handling spatial alignment (regridding if needed)

        Args:
            forecast_data: Forecast dataset with valid_time, latitude, longitude
            target_data: ERA5 target dataset with time, latitude, longitude

        Returns:
            Tuple of (aligned_forecast_data, aligned_target_data)
        """
        aligned_forecast_data, aligned_target_data = align_forecast_to_target(
            forecast_data, target_data
        )
        return aligned_forecast_data, aligned_target_data


@dataclasses.dataclass
class GHCN(TargetBase):
    """Target class for GHCN tabular data.

    Data is processed using polars to maintain the lazy loading paradigm in
    open_data_from_source and to separate the subsetting into subset_data_to_case.
    """

    name: str = "GHCN"
    source: str = DEFAULT_GHCN_URI

    def _open_data_from_source(self) -> IncomingDataInput:
        target_data: pl.LazyFrame = pl.scan_parquet(
            self.source, storage_options=self.storage_options
        )

        return target_data

    def subset_data_to_case(
        self,
        target_data: IncomingDataInput,
        case_metadata: "cases.IndividualCase",
    ) -> IncomingDataInput:
        if not isinstance(target_data, pl.LazyFrame):
            raise ValueError(f"Expected polars LazyFrame, got {type(target_data)}")

        # Create filter expressions for LazyFrame
        time_min = case_metadata.start_date - pd.Timedelta(days=2)
        time_max = case_metadata.end_date + pd.Timedelta(days=2)

        # Apply filters using proper polars expressions
        subset_target_data = target_data.filter(
            (pl.col("valid_time") >= time_min)
            & (pl.col("valid_time") <= time_max)
            & (pl.col("latitude") >= case_metadata.location.geopandas.total_bounds[1])
            & (pl.col("latitude") <= case_metadata.location.geopandas.total_bounds[3])
            & (pl.col("longitude") >= case_metadata.location.geopandas.total_bounds[0])
            & (pl.col("longitude") <= case_metadata.location.geopandas.total_bounds[2])
        ).sort("valid_time")
        return subset_target_data

    def _custom_convert_to_dataset(self, data: IncomingDataInput) -> xr.Dataset:
        if isinstance(data, pl.LazyFrame):
            # convert to Kelvin, GHCN data is in Celsius by default
            if "surface_air_temperature" in data.collect_schema().names():
                data = data.with_columns(pl.col("surface_air_temperature").add(273.15))
            data = data.collect().to_pandas()
            data["longitude"] = utils.convert_longitude_to_360(data["longitude"])

            data = data.set_index(["valid_time", "latitude", "longitude"])
            # GHCN data can have duplicate values right now, dropping here if it occurs
            try:
                data = data[~data.index.duplicated()].to_xarray()
            except Exception as e:
                logger.warning(
                    "Error converting GHCN data to xarray: %s, returning empty Dataset",
                    e,
                )
                return xr.Dataset()
            return data
        else:
            raise ValueError(f"Data is not a polars LazyFrame: {type(data)}")

    def maybe_align_forecast_to_target(
        self,
        forecast_data: xr.Dataset,
        target_data: xr.Dataset,
    ) -> tuple[xr.Dataset, xr.Dataset]:
        return align_forecast_to_target(forecast_data, target_data)


@dataclasses.dataclass
class LSR(TargetBase):
    """Target class for local storm report (LSR) tabular data.

    run_pipeline() returns a dataset with LSRs and practically perfect hindcast gridded
    probability data. IndividualCase date ranges for LSRs should ideally be 12 UTC to
    the next day at 12 UTC to match SPC methods for US data. Australia data should be 00
    UTC to 00 UTC.
    """

    name: str = "local_storm_reports"
    source: str = LSR_URI

    def _open_data_from_source(self) -> IncomingDataInput:
        # force LSR to use anon token to prevent google reauth issues for users
        target_data = pd.read_parquet(self.source, storage_options=self.storage_options)

        return target_data

    def subset_data_to_case(
        self,
        target_data: IncomingDataInput,
        case_metadata: "cases.IndividualCase",
    ) -> IncomingDataInput:
        if not isinstance(target_data, pd.DataFrame):
            raise ValueError(f"Expected pandas DataFrame, got {type(target_data)}")

        # latitude, longitude are strings by default, convert to float
        target_data["latitude"] = target_data["latitude"].astype(float)
        target_data["longitude"] = target_data["longitude"].astype(float)
        target_data["valid_time"] = pd.to_datetime(target_data["valid_time"])

        # filters to apply to the target data including datetimes and location bounds
        filters = (
            (target_data["valid_time"] >= case_metadata.start_date)
            & (target_data["valid_time"] <= case_metadata.end_date)
            & (target_data["latitude"] >= case_metadata.location.latitude_min)
            & (target_data["latitude"] <= case_metadata.location.latitude_max)
            & (
                target_data["longitude"]
                >= utils.convert_longitude_to_180(case_metadata.location.longitude_min)
            )
            & (
                target_data["longitude"]
                <= utils.convert_longitude_to_180(case_metadata.location.longitude_max)
            )
        )
        subset_target_data = target_data.loc[filters]

        return subset_target_data

    def _custom_convert_to_dataset(self, data: IncomingDataInput) -> xr.Dataset:
        if not isinstance(data, pd.DataFrame):
            raise ValueError(f"Data is not a pandas DataFrame: {type(data)}")

        # Map report_type column to numeric values
        if "report_type" in data.columns:
            report_type_mapping = {"wind": 1, "hail": 2, "tor": 3}
            data["report_type"] = data["report_type"].map(report_type_mapping)

        # Normalize these times for the LSR data
        # Western hemisphere reports get bucketed to 12Z on the date they fall
        # between 12Z-12Z
        # Eastern hemisphere reports get bucketed to 00Z on the date they occur

        # First, let's figure out which hemisphere each report is in
        western_hemisphere_mask = data["longitude"] < 0
        eastern_hemisphere_mask = data["longitude"] >= 0

        # For western hemisphere: if report is between today 12Z and tomorrow
        # 12Z, assign to today 12Z
        if western_hemisphere_mask.any():
            western_data = data[western_hemisphere_mask].copy()
            # Get the date portion and create 12Z times
            report_dates = western_data["valid_time"].dt.date
            twelve_z_times = pd.to_datetime(report_dates) + pd.Timedelta(hours=12)
            next_day_twelve_z = twelve_z_times + pd.Timedelta(days=1)

            # Check if report falls in the 12Z to 12Z+1day window
            in_window_mask = (western_data["valid_time"] >= twelve_z_times) & (
                western_data["valid_time"] < next_day_twelve_z
            )
            # For reports that don't fall in today's 12Z window, try yesterday's window
            yesterday_twelve_z = twelve_z_times - pd.Timedelta(days=1)
            in_yesterday_window = (western_data["valid_time"] >= yesterday_twelve_z) & (
                western_data["valid_time"] < twelve_z_times
            )

            # Assign 12Z times
            western_data.loc[in_window_mask, "valid_time"] = twelve_z_times[
                in_window_mask
            ]
            western_data.loc[in_yesterday_window, "valid_time"] = yesterday_twelve_z[
                in_yesterday_window
            ]

            data.loc[western_hemisphere_mask] = western_data

        # For eastern hemisphere: assign to 00Z of the same date
        if eastern_hemisphere_mask.any():
            eastern_data = data[eastern_hemisphere_mask].copy()
            # Get the date portion and create 00Z times
            report_dates = eastern_data["valid_time"].dt.date
            zero_z_times = pd.to_datetime(report_dates)
            eastern_data["valid_time"] = zero_z_times

            data.loc[eastern_hemisphere_mask] = eastern_data

        data = data.set_index(["valid_time", "latitude", "longitude"])
        data = xr.Dataset.from_dataframe(
            data[~data.index.duplicated(keep="first")], sparse=True
        )
        data.attrs["report_type_mapping"] = report_type_mapping
        return data

    # TODO: keep forecasts on original grid for LSRs
    def maybe_align_forecast_to_target(
        self,
        forecast_data: xr.Dataset,
        target_data: xr.Dataset,
    ) -> tuple[xr.Dataset, xr.Dataset]:
        return align_forecast_to_target(forecast_data, target_data)


# TODO: get PPH connector working properly
@dataclasses.dataclass
class PPH(TargetBase):
    """Target class for practically perfect hindcast data."""

    name: str = "practically_perfect_hindcast"
    source: str = PPH_URI
    variable_mapping: dict = dataclasses.field(
        default_factory=lambda: IBTrACS_metadata_variable_mapping.copy()
    )

    def _open_data_from_source(
        self,
    ) -> IncomingDataInput:
        return xr.open_zarr(self.source, storage_options=self.storage_options)

    def subset_data_to_case(
        self,
        target_data: IncomingDataInput,
        case_metadata: "cases.IndividualCase",
    ) -> IncomingDataInput:
        return zarr_target_subsetter(target_data, case_metadata)

    def maybe_align_forecast_to_target(
        self,
        forecast_data: xr.Dataset,
        target_data: xr.Dataset,
    ) -> tuple[xr.Dataset, xr.Dataset]:
        return align_forecast_to_target(forecast_data, target_data)

def _ibtracs_preprocess(data: IncomingDataInput) -> IncomingDataInput:
    """Preprocess IBTrACS data.

    Preprocessing is done before any variable mapping is applied, thus using the
    original variable names is required."""

    schema = data.collect_schema()
    # Convert pressure and surface wind columns to float, replacing " " with null
    # Get column names that contain "pressure" or "wind"
    pressure_cols = [col for col in schema if "PRES" in col.lower()]
    wind_cols = [col for col in schema if "WIND" in col.lower()]

    # Apply transformations to convert " " to null and cast to float
    subset_target_data = data.with_columns(
        [
            pl.when(pl.col(col) == " ")
            .then(None)
            .otherwise(pl.col(col))
            .cast(pl.Float64, strict=False)
            .alias(col)
            for col in pressure_cols + wind_cols
        ]
    )
    # Convert knots to m/s
    subset_target_data = subset_target_data.with_columns(
        [(pl.col(col) * 0.514444).alias(col) for col in wind_cols]
    )
    # Drop rows where ALL columns are null (equivalent to pandas dropna(how="all"))
    subset_target_data = subset_target_data.filter(
        ~pl.all_horizontal(pl.all().is_null())
    )

    # Create unified pressure and wind columns by preferring USA and WMO data
    # For surface wind speed
    wind_columns = [col for col in schema if "WIND" in col]
    wind_priority = ["USA_WIND", "WMO_WIND"] + [
        col for col in wind_columns if col not in ["USA_WIND", "WMO_WIND"]
    ]

    # For pressure at mean sea level
    pressure_columns = [col for col in schema if "PRES" in col]
    pressure_priority = [
        "USA_PRES",
        "WMO_PRES",
    ] + [
        col
        for col in pressure_columns
        if col
        not in [
            "USA_PRES",
            "WMO_PRES",
        ]
    ]

    # Create unified columns using coalesce (equivalent to pandas bfill)
    subset_target_data = subset_target_data.with_columns(
        [
            pl.coalesce(wind_priority).alias("surface_wind_speed"),
            pl.coalesce(pressure_priority).alias("air_pressure_at_mean_sea_level"),
        ]
    )

    # Drop rows where wind speed OR pressure are null (equivalent to pandas
    # dropna with how="any")
    subset_target_data = subset_target_data.filter(
        pl.col("surface_wind_speed").is_not_null()
        & pl.col("air_pressure_at_mean_sea_level").is_not_null()
    )

    return subset_target_data


@dataclasses.dataclass
class IBTrACS(TargetBase):
    """Target class for IBTrACS data."""

    name: str = "IBTrACS"
    _current_case_id: Optional[str] = dataclasses.field(default=None, init=False)
    preprocess: Callable = _ibtracs_preprocess
    input_variables_same_as_forecast: bool = False
    source: str = IBTRACS_URI
    variable_mapping: dict = dataclasses.field(
        default_factory=lambda: IBTrACS_metadata_variable_mapping.copy()
    )
    def _open_data_from_source(self) -> IncomingDataInput:
        # not using storage_options in this case due to NetCDF4Backend not
        # supporting them
        target_data: pl.LazyFrame = pl.scan_csv(
            self.source,
            storage_options=self.storage_options,
            skip_rows_after_header=1,
        )
        return target_data

    def subset_data_to_case(
        self,
        target_data: IncomingDataInput,
        case_metadata: "cases.IndividualCase",
    ) -> IncomingDataInput:
        if not isinstance(target_data, pl.LazyFrame):
            raise ValueError(f"Expected polars LazyFrame, got {type(target_data)}")

        # Get the season (year) from the case start date, cast as string as
        # polars is interpreting the schema as strings
        season = case_metadata.start_date.year
        if case_metadata.start_date.month > 11:
            season += 1

        # Create a subquery to find all storm numbers in the same season
        matching_numbers = (
            target_data.filter(pl.col("SEASON").cast(pl.Int64) == season)
            .select("NUMBER")
            .unique()
        )

        possible_names = utils.extract_tc_names(case_metadata.title)

        # Apply the filter to get all data for storms with the same number in
        # the same season, matching any of the possible names
        # This maintains the lazy evaluation
        name_filter = pl.col("tc_name").is_in(possible_names)
        subset_target_data = target_data.join(
            matching_numbers, on="NUMBER", how="inner"
<<<<<<< HEAD
        ).filter(
            (pl.col("tc_name") == case_metadata.title.upper())
            & (pl.col("SEASON").cast(pl.Int64) == season)
        )
=======
        ).filter(name_filter & (pl.col("SEASON").cast(pl.Int64) == season))
>>>>>>> 8c6fcb30

        # Select only the columns to keep
        columns_to_keep = [
            "valid_time",
            "tc_name",
            "latitude",
            "longitude",
            "surface_wind_speed",
            "air_pressure_at_mean_sea_level",
        ]

        subset_target_data = subset_target_data.select(columns_to_keep)

        # Drop rows where wind speed OR pressure are null (equivalent to pandas
        # dropna with how="any")
        subset_target_data = subset_target_data.filter(
            pl.col("surface_wind_speed").is_not_null()
            & pl.col("air_pressure_at_mean_sea_level").is_not_null()
        )
        self._current_case_id = case_metadata.case_id_number

        return subset_target_data

    def _custom_convert_to_dataset(self, data: IncomingDataInput) -> xr.Dataset:
        if isinstance(data, pl.LazyFrame):
            data = data.collect(streaming=True).to_pandas()

            # IBTrACS data is in -180 to 180, convert to 0 to 360
            data["longitude"] = utils.convert_longitude_to_360(data["longitude"])

            # Due to missing data in the IBTrACS dataset, polars doesn't convert
            # the valid_time to a datetime by default
            data["valid_time"] = pd.to_datetime(data["valid_time"])
            data = data.set_index(["valid_time"])

            try:
                data = xr.Dataset.from_dataframe(data)
            except ValueError as e:
                if "non-unique" in str(e):
                    pass
                data = xr.Dataset.from_dataframe(data.drop_duplicates())
            return data
        else:
            raise ValueError(f"Data is not a polars LazyFrame: {type(data)}")

    def add_source_to_dataset_attrs(self, ds: xr.Dataset) -> xr.Dataset:
        """Add the source name and register IBTrACS data for TC filtering.

        This method extends the base functionality to also register this
        IBTrACS dataset for use in tropical cyclone filtering operations.
        The registration happens automatically when IBTrACS data is processed.

        Args:
            ds: The dataset to add source attributes to.

        Returns:
            The dataset with source attributes added.
        """
        ds = super().add_source_to_dataset_attrs(ds)

        # Register IBTrACS data immediately for tropical cyclone filtering
        # if self._current_case_id is not None:
        #     from extremeweatherbench.events import tropical_cyclone

        #     tropical_cyclone.register_ibtracs_data(int(self._current_case_id), ds)

        # Store flag indicating this is IBTrACS data
        ds.attrs["is_ibtracs_data"] = True

        return ds


def open_kerchunk_reference(
    forecast_dir: str,
    storage_options: dict = {"remote_protocol": "s3", "remote_options": {"anon": True}},
    chunks: Union[dict, str] = "auto",
) -> xr.Dataset:
    """Open a dataset from a kerchunked reference file in parquet or json format.
    This has been built primarily for the CIRA MLWP S3 bucket's data
    (https://registry.opendata.aws/aiwp/),
    but can work with other data in the future. Currently only supports CIRA data unless
    schema is identical to the CIRA schema.

    Args:
        forecast_dir: The path to the kerchunked reference file.
        storage_options: The storage options to use.
        chunks: The chunks to use; defaults to "auto".

    Returns:
        The opened dataset.
    """
    if forecast_dir.endswith(".parq") or forecast_dir.endswith(".parquet"):
        kerchunk_ds = xr.open_dataset(
            forecast_dir,
            engine="kerchunk",
            storage_options=storage_options,
            chunks=chunks,
        )
    elif forecast_dir.endswith(".json"):
        storage_options["fo"] = forecast_dir
        kerchunk_ds = xr.open_dataset(
            "reference://",
            engine="zarr",
            backend_kwargs={
                "storage_options": storage_options,
                "consolidated": False,
            },
            chunks=chunks,
        )
    else:
        raise TypeError(
            "Unknown kerchunk file type found in forecast path, only json and "
            "parquet are supported."
        )
    return kerchunk_ds


def zarr_target_subsetter(
    data: xr.Dataset,
    case_metadata: "cases.IndividualCase",
    time_variable: str = "valid_time",
) -> xr.Dataset:
    """Subset a zarr dataset to a case operator.

    Args:
        data: The dataset to subset.
        case_metadata: The case metadata to subset the dataset to.
        time_variable: The time variable to use; defaults to "valid_time".

    Returns:
        The subset dataset.
    """
    # Determine the actual time variable in the dataset
    if time_variable not in data.dims:
        if "time" in data.dims:
            time_variable = "time"
        elif "valid_time" in data.dims:
            time_variable = "valid_time"
        else:
            raise ValueError(
                f"No suitable time dimension found in dataset. Available "
                f"dimensions: {list(data.dims)}"
            )

    # subset time first to avoid OOM masking issues
    subset_time_data = data.sel(
        {
            time_variable: slice(
                case_metadata.start_date,
                case_metadata.end_date,
            )
        }
    )
    # mask the data to the case location
    fully_subset_data = case_metadata.location.mask(subset_time_data, drop=True)

    return fully_subset_data


def align_forecast_to_target(
    forecast_data: xr.Dataset,
    target_data: xr.Dataset,
    # TODO: provide passthrough for other methods
    method: str = "nearest",
) -> tuple[xr.Dataset, xr.Dataset]:
    # Find spatial dimensions that exist in both datasets
    intersection_dims = [
        dim
        for dim in forecast_data.dims
        if dim in target_data.dims
        and dim not in ["time", "valid_time", "lead_time", "init_time"]
    ]

    spatial_dims = {dim: target_data[dim] for dim in intersection_dims}
    # Align time dimensions - find overlapping times
    time_aligned_target, time_aligned_forecast = xr.align(
        target_data,
        forecast_data,
        join="inner",
        exclude=spatial_dims.keys(),
    )

    # Regrid forecast to target grid using nearest neighbor interpolation
    # extrapolate in the case of targets slightly outside the forecast domain
    time_space_aligned_forecast = time_aligned_forecast.interp(
        **spatial_dims, method=method, kwargs={"fill_value": "extrapolate"}
    )

    return time_space_aligned_forecast, time_aligned_target


def safely_pull_variables(
    dataset: IncomingDataInput,
    variables: list[str],
    optional_variables: Optional[list[str]] = None,
    optional_variables_mapping: Optional[dict[str, list[str]]] = None,
) -> IncomingDataInput:
    """Safely pull variables from any IncomingDataInput type, prioritizing optionals.

    This function attempts to extract variables from a dataset, giving
    priority to optional variables when available. If optional variables
    are present, they can replace the need for required variables through
    the mapping dictionary.

    Args:
        dataset: The dataset to extract variables from (xr.Dataset, xr.DataArray,
            pl.LazyFrame, or pd.DataFrame).
        variables: List of required variable names to extract.
        optional_variables: List of optional variable names to try first.
        optional_variables_mapping: Dict mapping optional vars to list of
            required vars they can replace.

    Returns:
        Same type as input dataset containing the extracted variables.

    Raises:
        KeyError: If required variables are not present and no suitable
            optional variables are available as replacements.

    Examples:
        >>> ds = xr.Dataset(
        ...     {"temp": (["x"], [1, 2, 3]), "dewpoint_temperature": (["x"], [4, 5, 6])}
        ... )
        >>> result = safely_pull_variables(
        ...     ds,
        ...     variables=["specific_humidity", "pressure"],
        ...     optional_variables=["dewpoint_temperature"],
        ...     optional_variables_mapping={
        ...         "dewpoint_temperature": ["specific_humidity", "pressure"]
        ...     },
        ... )
        >>> list(result.data_vars)
        ['dewpoint_temperature']
    """
    if optional_variables is None:
        optional_variables = []
    if optional_variables_mapping is None:
        optional_variables_mapping = {}

    # Dispatch to type-specific handlers
    match dataset:
        case xr.Dataset():
            return sources.safely_pull_variables_xr_dataset(
                dataset, variables, optional_variables, optional_variables_mapping
            )
        case xr.DataArray():
            return sources.safely_pull_variables_xr_dataarray(
                dataset, variables, optional_variables, optional_variables_mapping
            )
        case pl.LazyFrame():
            return sources.safely_pull_variables_polars_lazyframe(
                dataset,
                variables,
                optional_variables + DEFAULT_COORDINATE_VARIABLES,
                optional_variables_mapping,
            )
        case pd.DataFrame():
            return sources.safely_pull_variables_pandas_dataframe(
                dataset,
                variables + DEFAULT_COORDINATE_VARIABLES,
                optional_variables + DEFAULT_COORDINATE_VARIABLES,
                optional_variables_mapping,
            )
        case _:
            raise TypeError(
                f"Unsupported dataset type: {type(dataset)}. "
                f"Expected one of: xr.Dataset, xr.DataArray, pl.LazyFrame, pd.DataFrame"
            )


def maybe_subset_variables(
    data: IncomingDataInput,
    variables: list[Union[str, "derived.DerivedVariable"]],
) -> IncomingDataInput:
    """Subset the variables from the data, if required."""
    # If there are no variables, return the data unaltered
    if len(variables) == 0:
        return data
    # get the first derived variable if it exists
    derived_variables = [
        v
        for v in variables
        if isinstance(v, type) and issubclass(v, derived.DerivedVariable)
    ]
    if derived_variables:
        derived_variable = derived_variables[0]
    else:
        derived_variable = None

    # get the optional variables and mapping from the derived variable
    optional_variables = getattr(derived_variable, "optional_variables", None) or []
    optional_variables_mapping = (
        getattr(derived_variable, "optional_variables_mapping", None) or {}
    )

    expected_and_maybe_derived_variables = (
        derived.maybe_include_variables_from_derived_input(variables)
    )
    data = safely_pull_variables(
        data,
        expected_and_maybe_derived_variables,
        optional_variables=optional_variables,
        optional_variables_mapping=optional_variables_mapping,
    )
    return data<|MERGE_RESOLUTION|>--- conflicted
+++ resolved
@@ -844,14 +844,7 @@
         name_filter = pl.col("tc_name").is_in(possible_names)
         subset_target_data = target_data.join(
             matching_numbers, on="NUMBER", how="inner"
-<<<<<<< HEAD
-        ).filter(
-            (pl.col("tc_name") == case_metadata.title.upper())
-            & (pl.col("SEASON").cast(pl.Int64) == season)
-        )
-=======
         ).filter(name_filter & (pl.col("SEASON").cast(pl.Int64) == season))
->>>>>>> 8c6fcb30
 
         # Select only the columns to keep
         columns_to_keep = [
