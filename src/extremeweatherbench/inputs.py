--- conflicted
+++ resolved
@@ -304,11 +304,7 @@
 class KerchunkForecast(ForecastBase):
     """Forecast class for kerchunked forecast data."""
 
-<<<<<<< HEAD
-    name: str = "Kerchunked Forecast"
-=======
     name: str = "kerchunk_forecast"
->>>>>>> 2f8c71cd
     chunks: Optional[Union[dict, str]] = "auto"
 
     def _open_data_from_source(self) -> utils.IncomingDataInput:
@@ -323,11 +319,7 @@
 class ZarrForecast(ForecastBase):
     """Forecast class for zarr forecast data."""
 
-<<<<<<< HEAD
-    name: str = "Zarr Forecast"
-=======
     name: str = "zarr_forecast"
->>>>>>> 2f8c71cd
     chunks: Optional[Union[dict, str]] = "auto"
 
     def _open_data_from_source(self) -> utils.IncomingDataInput:
@@ -534,11 +526,7 @@
     UTC to 00 UTC.
     """
 
-<<<<<<< HEAD
-    name: str = "Local Storm Reports"
-=======
     name: str = "local_storm_reports"
->>>>>>> 2f8c71cd
 
     def _open_data_from_source(self) -> utils.IncomingDataInput:
         # force LSR to use anon token to prevent google reauth issues for users
@@ -666,11 +654,7 @@
 class PPH(TargetBase):
     """Target class for practically perfect hindcast data."""
 
-<<<<<<< HEAD
-    name: str = "Practically Perfect Hindcast"
-=======
     name: str = "practically_perfect_hindcast"
->>>>>>> 2f8c71cd
 
     def _open_data_from_source(
         self,
