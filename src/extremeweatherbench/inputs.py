--- conflicted
+++ resolved
@@ -295,39 +295,25 @@
             case_metadata.end_date,
         )
 
-        # Use only valid init_time indices, but keep all lead_times
-        unique_init_indices = np.unique(subset_time_indices[0])
-        subset_time_data = data.sel(init_time=data.init_time[unique_init_indices])
-
-        # Create a mask indicating which (init_time, lead_time) combinations
-        # result in valid_times within the case date range
-        valid_combinations_mask = np.zeros(
-            (len(subset_time_data.init_time), len(subset_time_data.lead_time)),
-            dtype=bool,
-        )
-
-<<<<<<< HEAD
-        # Map the valid indices back to the subset data coordinates
-        for i, j in zip(subset_time_indices[0], subset_time_indices[1]):
-            # Find the position of this init_time in the subset data
-            init_pos = np.where(unique_init_indices == i)[0]
-            if len(init_pos) > 0:
-                valid_combinations_mask[init_pos[0], j] = True
-
-        # Add the mask as a coordinate so downstream code can use it
-        subset_time_data = subset_time_data.assign_coords(
-            valid_time_mask=(["init_time", "lead_time"], valid_combinations_mask)
-=======
+        subset_time_data = data.sel(
+            init_time=data.init_time[np.unique(subset_time_indices[0])]
+        )
+
         # use the list of required variables from the derived variables in the
         # eval to add to the list of variables
         expected_and_maybe_derived_variables = (
             derived.maybe_include_variables_from_derived_input(
                 case_operator.forecast.variables
             )
->>>>>>> 44e59708
-        )
-
-        spatiotemporally_subset_data = case_metadata.location.mask(
+        )
+        try:
+            subset_time_data = subset_time_data[expected_and_maybe_derived_variables]
+        except KeyError:
+            raise KeyError(
+                f"One of the variables {expected_and_maybe_derived_variables} not "
+                f"found in forecast data"
+            )
+        spatiotemporally_subset_data = case_operator.case_metadata.location.mask(
             subset_time_data, drop=True
         )
 
@@ -931,9 +917,6 @@
             )
         }
     )
-<<<<<<< HEAD
-
-=======
     # Note: this will be changed in inputs.py PR to be in an independent function
     # focused on variable subsetting for the pipeline.
     target_and_maybe_derived_variables = (
@@ -956,7 +939,6 @@
         raise ValueError(
             "Variables not defined. Please list at least one target variable to select."
         )
->>>>>>> 44e59708
     # mask the data to the case location
     fully_subset_data = case_metadata.location.mask(subset_time_data, drop=True)
 
