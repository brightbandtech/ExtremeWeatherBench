--- conflicted
+++ resolved
@@ -1,12 +1,7 @@
 import abc
 import dataclasses
 import logging
-<<<<<<< HEAD
-from typing import TYPE_CHECKING, Callable, Optional, TypeAlias, Union
-=======
-from abc import ABC, abstractmethod
 from typing import TYPE_CHECKING, Any, Callable, Optional, TypeAlias, Union
->>>>>>> 3e74b055
 
 import numpy as np
 import pandas as pd
@@ -343,7 +338,6 @@
             dtype=bool,
         )
 
-<<<<<<< HEAD
         # Map the valid indices back to the subset data coordinates
         for i, j in zip(subset_time_indices[0], subset_time_indices[1]):
             # Find the position of this init_time in the subset data
@@ -354,14 +348,6 @@
         # Add the mask as a coordinate so downstream code can use it
         subset_time_data = subset_time_data.assign_coords(
             valid_time_mask=(["init_time", "lead_time"], valid_combinations_mask)
-=======
-        # use the list of required variables from the derived variables in the
-        # eval to add to the list of variables
-        expected_and_maybe_derived_variables = (
-            derived.maybe_pull_required_variables_from_derived_input(
-                list(case_operator.forecast.variables)
-            )
->>>>>>> 3e74b055
         )
 
         spatiotemporally_subset_data = case_metadata.location.mask(
@@ -402,9 +388,6 @@
     """
 
     event_type: str
-<<<<<<< HEAD
-    metric_list: list[Union["metrics.BaseMetric", "metrics.AppliedMetric"]]
-=======
     metric_list: list[
         Union[
             Callable[..., Any],
@@ -412,7 +395,6 @@
             type["metrics.AppliedMetric"],
         ]
     ]
->>>>>>> 3e74b055
     target: "TargetBase"
     forecast: "ForecastBase"
 
@@ -508,13 +490,9 @@
         **kwargs,
     ) -> IncomingDataInput:
         drop = kwargs.get("drop", False)
-<<<<<<< HEAD
-        return zarr_target_subsetter(data, case_metadata, drop=drop)
-=======
         if not isinstance(data, xr.Dataset):
             raise ValueError(f"Expected xarray Dataset, got {type(data)}")
-        return zarr_target_subsetter(data, case_operator, drop=drop)
->>>>>>> 3e74b055
+        return zarr_target_subsetter(data, case_metadata, drop=drop)
 
     def maybe_align_forecast_to_target(
         self,
@@ -584,16 +562,11 @@
 
     def _custom_convert_to_dataset(self, data: IncomingDataInput) -> xr.Dataset:
         if isinstance(data, pl.LazyFrame):
-<<<<<<< HEAD
             # convert to Kelvin, GHCN data is in Celsius by default
             if "surface_air_temperature" in data.collect_schema().names():
                 data = data.with_columns(pl.col("surface_air_temperature").add(273.15))
             data = data.collect(engine="streaming").to_pandas()
             data["longitude"] = utils.convert_longitude_to_360(data["longitude"])
-=======
-            data = data.collect().to_pandas()
-            data["longitude"] = data["longitude"].apply(utils.convert_longitude_to_360)
->>>>>>> 3e74b055
 
             data = data.set_index(["valid_time", "latitude", "longitude"])
             # GHCN data can have duplicate values right now, dropping here if it occurs
@@ -653,29 +626,14 @@
         data["valid_time"] = pd.to_datetime(data["valid_time"])
 
         # filters to apply to the target data including datetimes and location bounds
-        bounds = case_operator.case_metadata.location.as_geopandas().total_bounds
+        bounds = case_metadata.location.as_geopandas().total_bounds
         filters = (
-<<<<<<< HEAD
             (data["valid_time"] >= case_metadata.start_date)
             & (data["valid_time"] <= case_metadata.end_date)
-            & (data["latitude"] >= case_metadata.location.latitude_min)
-            & (data["latitude"] <= case_metadata.location.latitude_max)
-            & (
-                data["longitude"]
-                >= utils.convert_longitude_to_180(case_metadata.location.longitude_min)
-            )
-            & (
-                data["longitude"]
-                <= utils.convert_longitude_to_180(case_metadata.location.longitude_max)
-            )
-=======
-            (data["valid_time"] >= case_operator.case_metadata.start_date)
-            & (data["valid_time"] <= case_operator.case_metadata.end_date)
             & (data["latitude"] >= bounds[1])
             & (data["latitude"] <= bounds[3])
             & (data["longitude"] >= utils.convert_longitude_to_180(bounds[0]))
             & (data["longitude"] <= utils.convert_longitude_to_180(bounds[2]))
->>>>>>> 3e74b055
         )
         subset_target_data = data.loc[filters]
 
@@ -777,19 +735,15 @@
         **kwargs,
     ) -> IncomingDataInput:
         drop = kwargs.get("drop", False)
-<<<<<<< HEAD
-        return zarr_target_subsetter(data, case_metadata, drop=drop)
-=======
         if not isinstance(data, xr.Dataset):
             raise ValueError(f"Expected xarray Dataset, got {type(data)}")
-        return zarr_target_subsetter(data, case_operator, drop=drop)
+        return zarr_target_subsetter(data, case_metadata, drop=drop)
 
     def _custom_convert_to_dataset(self, data: IncomingDataInput) -> xr.Dataset:
         if isinstance(data, xr.Dataset):
             return data
         else:
             raise ValueError(f"Data is not an xarray Dataset: {type(data)}")
->>>>>>> 3e74b055
 
     def maybe_align_forecast_to_target(
         self,
@@ -979,33 +933,6 @@
             )
         }
     )
-<<<<<<< HEAD
-=======
-
-    if case_operator.target.variables is None:
-        target_and_maybe_derived_variables = []
-    else:
-        target_and_maybe_derived_variables = (
-            derived.maybe_pull_required_variables_from_derived_input(
-                list(case_operator.target.variables)
-            )
-        )
-    # check that the variables are in the target data
-    if target_and_maybe_derived_variables and any(
-        var not in subset_time_data.data_vars
-        for var in target_and_maybe_derived_variables
-    ):
-        raise ValueError(
-            f"Variables {target_and_maybe_derived_variables} not found in target data"
-        )
-    # subset the variables if they exist in the target data
-    elif target_and_maybe_derived_variables:
-        subset_time_variable_data = subset_time_data[target_and_maybe_derived_variables]
-    else:
-        raise ValueError(
-            "Variables not defined. Please list at least one target variable to select."
-        )
->>>>>>> 3e74b055
     # mask the data to the case location
     fully_subset_data = case_metadata.location.mask(subset_time_data, drop=drop)
 
