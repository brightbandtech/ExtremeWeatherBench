--- conflicted
+++ resolved
@@ -760,67 +760,35 @@
     pressure_cols = [col for col in schema if "PRES" in col.lower()]
     wind_cols = [col for col in schema if "WIND" in col.lower()]
 
-<<<<<<< HEAD
-    # Apply transformations to convert " " to null and cast to float
-    subset_target_data = data.with_columns(
-        [
-            pl.when(pl.col(col) == " ")
-            .then(None)
-            .otherwise(pl.col(col))
-=======
     # Apply transformations to strip whitespace, replace empty with null, cast
     subset_target_data = data.with_columns(
         [
             pl.col(col)
             .str.strip_chars()
             .replace("", None)
->>>>>>> f1dd34e6
             .cast(pl.Float64, strict=False)
             .alias(col)
             for col in pressure_cols + wind_cols
         ]
     )
-<<<<<<< HEAD
-    # Convert knots to m/s
-    subset_target_data = subset_target_data.with_columns(
-        [(pl.col(col) * 0.514444).alias(col) for col in wind_cols]
-    )
-=======
-
->>>>>>> f1dd34e6
     # Drop rows where ALL columns are null (equivalent to pandas dropna(how="all"))
     subset_target_data = subset_target_data.filter(
         ~pl.all_horizontal(pl.all().is_null())
     )
 
     # Create unified pressure and wind columns by preferring USA and WMO data
-<<<<<<< HEAD
-    # For surface wind speed
-    wind_columns = [col for col in schema if "WIND" in col]
-    wind_priority = ["USA_WIND", "WMO_WIND"] + [
-        col for col in wind_columns if col not in ["USA_WIND", "WMO_WIND"]
-    ]
-
-    # For pressure at mean sea level
-    pressure_columns = [col for col in schema if "PRES" in col]
-=======
     # For surface wind speed - reuse wind_cols from earlier
     wind_priority = ["USA_WIND", "WMO_WIND"] + [
         col for col in wind_cols if col not in ["USA_WIND", "WMO_WIND"]
     ]
 
     # For pressure at mean sea level - reuse pressure_cols from earlier
->>>>>>> f1dd34e6
     pressure_priority = [
         "USA_PRES",
         "WMO_PRES",
     ] + [
         col
-<<<<<<< HEAD
-        for col in pressure_columns
-=======
         for col in pressure_cols
->>>>>>> f1dd34e6
         if col
         not in [
             "USA_PRES",
@@ -829,17 +797,6 @@
     ]
 
     # Create unified columns using coalesce (equivalent to pandas bfill)
-<<<<<<< HEAD
-    subset_target_data = subset_target_data.with_columns(
-        [
-            pl.coalesce(wind_priority).alias("surface_wind_speed"),
-            pl.coalesce(pressure_priority).alias("air_pressure_at_mean_sea_level"),
-        ]
-    )
-
-    # Drop rows where wind speed OR pressure are null (equivalent to pandas
-    # dropna with how="any")
-=======
     # Filter to only include columns that exist in the schema
     schema_names = subset_target_data.collect_schema().names()
     available_wind_cols = [col for col in wind_priority if col in schema_names]
@@ -861,14 +818,11 @@
     )
 
     # Drop rows where wind speed OR pressure are null
->>>>>>> f1dd34e6
     subset_target_data = subset_target_data.filter(
         pl.col("surface_wind_speed").is_not_null()
         & pl.col("air_pressure_at_mean_sea_level").is_not_null()
     )
 
-<<<<<<< HEAD
-=======
     # Cast to float64 and use strict=False to handle any edge cases
     subset_target_data = subset_target_data.with_columns(
         [
@@ -879,7 +833,6 @@
             * 100,
         ]
     )
->>>>>>> f1dd34e6
     return subset_target_data
 
 
@@ -888,20 +841,11 @@
     """Target class for IBTrACS data."""
 
     name: str = "IBTrACS"
-<<<<<<< HEAD
-    _current_case_id: Optional[int] = None
-    preprocess: Callable = _ibtracs_preprocess
-    input_variables_same_as_forecast: bool = False
-=======
     preprocess: Callable = _ibtracs_preprocess
     variable_mapping: dict = dataclasses.field(
         default_factory=lambda: IBTrACS_metadata_variable_mapping.copy()
     )
->>>>>>> f1dd34e6
     source: str = IBTRACS_URI
-    variable_mapping: dict = dataclasses.field(
-        default_factory=lambda: IBTrACS_metadata_variable_mapping.copy()
-    )
 
     def __post_init__(self):
         """Ensure season variable is included in variables list."""
