"""Region classes and utilities for the ExtremeWeatherBench package."""

import dataclasses
import logging
import abc
from collections import namedtuple
<<<<<<< HEAD
import pathlib
from typing import Any, Type
=======
from pathlib import Path
from typing import TYPE_CHECKING, Any, Literal, Mapping, Type, Union
>>>>>>> 7d8dd1ff

import geopandas as gpd  # type: ignore[import-untyped]
import numpy as np
import pandas as pd
import regionmask
import xarray as xr
import shapely  # type: ignore[import-untyped]

from extremeweatherbench import utils

if TYPE_CHECKING:
    from extremeweatherbench import cases

logger = logging.getLogger(__name__)


class Region(abc.ABC):
    """Base class for different region representations."""

    @classmethod
    @abc.abstractmethod
    def create_region(cls, *args, **kwargs) -> "Region":
        """Abstract factory method to create a region; subclasses must implement with
        their own, specialized arguments."""
        pass

    @property
    @abc.abstractmethod
    def geopandas(self) -> gpd.GeoDataFrame:
        """Return representation of this Region as a GeoDataFrame."""
        pass

    def mask(self, dataset: xr.Dataset, drop: bool = False) -> xr.Dataset:
        """Mask a dataset to the region."""
        mask = regionmask.mask_geopandas(
            self.geopandas, dataset.longitude, dataset.latitude
        )
        mask_array = ~np.isnan(mask)
        return dataset.where(mask_array, drop=drop)

    @property
    def get_bounding_coordinates(self) -> tuple[Any, ...]:
        """Get the bounding coordinates of the region."""
        return namedtuple(
            "BoundingCoordinates",
            ["longitude_min", "latitude_min", "longitude_max", "latitude_max"],
        )(*self.geopandas.total_bounds)

    def intersects(self, other: "Region") -> bool:
        """Check if this region intersects with another region."""
        return self.geopandas.intersects(other.geopandas).any().any()

    def contains(self, other: "Region") -> bool:
        """Check if this region completely contains another region."""
        return self.geopandas.contains(other.geopandas).any().any()

    def area_overlap_fraction(self, other: "Region") -> float:
        """Calculate fraction of other region's area that overlaps with this region.

        Args:
            other: The other region (case region) to check

        Returns:
            Fraction of other region's area within this region (0.0 to 1.0)
        """
        # Calculate intersection area between regions
        intersection = self.geopandas.overlay(other.geopandas, how="intersection")
        if intersection.empty:
            return 0.0

        # Convert to equal area projection for accurate area calculation
        # Using World Mollweide projection (ESRI:54009)
        intersection_projected = intersection.to_crs("ESRI:54009")
        other_projected = other.geopandas.to_crs("ESRI:54009")

        # Calculate areas in square meters
        intersection_area = intersection_projected.geometry.area.sum()
        other_area = other_projected.geometry.area.sum()

        if other_area == 0:
            return 0.0

        return intersection_area / other_area


class CenteredRegion(Region):
    """A region defined by a center point and a bounding box.

    bounding_box_degrees is the width (length) of one or all sides, not half size;
    e.g., bounding_box_degrees=10.0 means a 10 degree by 10 degree box around
    the center point.

    Attributes:
        latitude: Center latitude
        longitude: Center longitude
        bounding_box_degrees: Size of bounding box in degrees or tuple of
            (lat_degrees, lon_degrees)
    """

    def __repr__(self):
        return (
            f"{self.__class__.__name__}(latitude={self.latitude}, "
            f"longitude={self.longitude}, "
            f"bounding_box_degrees={self.bounding_box_degrees})"
        )

    def __init__(
        self, latitude: float, longitude: float, bounding_box_degrees: float | tuple
    ):
        self.latitude = latitude
        self.longitude = longitude
        self.bounding_box_degrees = bounding_box_degrees

    @classmethod
    def create_region(
        cls, latitude: float, longitude: float, bounding_box_degrees: float | tuple
    ) -> "CenteredRegion":
        """Create a CenteredRegion with the given parameters."""

        return cls(
            latitude=latitude,
            longitude=longitude,
            bounding_box_degrees=bounding_box_degrees,
        )

    @property
    def geopandas(self) -> gpd.GeoDataFrame:
        """Return representation of this Region as a GeoDataFrame."""
        if isinstance(self.bounding_box_degrees, tuple):
            bounding_box_degrees = tuple(self.bounding_box_degrees)
            latitude_min = self.latitude - bounding_box_degrees[0] / 2
            latitude_max = self.latitude + bounding_box_degrees[0] / 2
            longitude_min = self.longitude - bounding_box_degrees[1] / 2
            longitude_max = self.longitude + bounding_box_degrees[1] / 2
        else:
            latitude_min = self.latitude - self.bounding_box_degrees / 2
            latitude_max = self.latitude + self.bounding_box_degrees / 2
            longitude_min = self.longitude - self.bounding_box_degrees / 2
            longitude_max = self.longitude + self.bounding_box_degrees / 2

        return _create_geopandas_from_bounds(
            longitude_min, longitude_max, latitude_min, latitude_max
        )


class BoundingBoxRegion(Region):
    """A region defined by explicit latitude and longitude bounds.

    Attributes:
        latitude_min: Minimum latitude bound
        latitude_max: Maximum latitude bound
        longitude_min: Minimum longitude bound
        longitude_max: Maximum longitude bound
    """

    def __repr__(self):
        return (
            f"{self.__class__.__name__}(latitude_min={self.latitude_min}, "
            f"latitude_max={self.latitude_max}, "
            f"longitude_min={self.longitude_min}, "
            f"longitude_max={self.longitude_max})"
        )

    def __init__(
        self,
        latitude_min: float,
        latitude_max: float,
        longitude_min: float,
        longitude_max: float,
    ):
        self.latitude_min = latitude_min
        self.latitude_max = latitude_max
        self.longitude_min = longitude_min
        self.longitude_max = longitude_max

    @classmethod
    def create_region(
        cls,
        latitude_min: float,
        latitude_max: float,
        longitude_min: float,
        longitude_max: float,
    ) -> "BoundingBoxRegion":
        """Create a BoundingBoxRegion with the given parameters."""
        return cls(
            latitude_min=latitude_min,
            latitude_max=latitude_max,
            longitude_min=longitude_min,
            longitude_max=longitude_max,
        )

    @property
    def geopandas(self) -> gpd.GeoDataFrame:
        """Return representation of this Region as a GeoDataFrame."""
        return _create_geopandas_from_bounds(
            self.longitude_min, self.longitude_max, self.latitude_min, self.latitude_max
        )


@dataclasses.dataclass
class ShapefileRegion(Region):
    """A region defined by a shapefile.

    A geopandas object shapefile is read in and stored as an attribute
    on instantiation.

    Attributes:
        shapefile_path: Path to the shapefile
    """

    def __repr__(self):
        return f"{self.__class__.__name__}(shapefile_path={self.shapefile_path})"

    def __init__(self, shapefile_path: str | pathlib.Path):
        self.shapefile_path = pathlib.Path(shapefile_path)

    @classmethod
    def create_region(cls, shapefile_path: str | pathlib.Path) -> "ShapefileRegion":
        """Create a ShapefileRegion with the given parameters."""
        return cls(shapefile_path=str(shapefile_path))

    @property
    def geopandas(self) -> gpd.GeoDataFrame:
        """Return representation of this Region as a GeoDataFrame."""
        try:
            return gpd.read_file(self.shapefile_path)
        except Exception as e:
            logger.error(f"Error reading shapefile: {e}")
            raise ValueError(f"Error reading shapefile: {e}")


# Registry of region types that can be extended by users
REGION_TYPES: dict[str, Type[Region]] = {
    "centered_region": CenteredRegion,
    "bounded_region": BoundingBoxRegion,
    "shapefile_region": ShapefileRegion,
}


def map_to_create_region(region_input: Region | dict) -> Region:
    """Map a dictionary of keyword arguments to a Region object.

    This is used to map the Region objects from the yaml file to the
    create_region function
    with dacite.from_dict and type_hooks.

    Args:
        region_input: Either a Region object or a dictionary of parameters.

    Returns:
        A Region object.
    """
    if isinstance(region_input, Region):
        return region_input

    region_type = region_input.get("type")
    region_parameters = region_input.get("parameters")

    if region_type not in REGION_TYPES:
        raise KeyError(
            f"Region type '{region_type}' not registered. Available types: "
            f"{list(REGION_TYPES.keys())}"
        )

    region_class = REGION_TYPES[region_type]
    if region_parameters is None:
        region_parameters = {}
    return region_class.create_region(**region_parameters)


def _create_geopandas_from_bounds(
    longitude_min: float,
    longitude_max: float,
    latitude_min: float,
    latitude_max: float,
) -> gpd.GeoDataFrame:
    """Create a GeoDataFrame from bounding box coordinates with antimeridian handling.

    Args:
        longitude_min: Minimum longitude
        longitude_max: Maximum longitude
        latitude_min: Minimum latitude
        latitude_max: Maximum latitude

    Returns:
        GeoDataFrame with proper geometry handling antimeridian crossing
    """
    # Check if the original coordinates cross the antimeridian before conversion
    # This happens when the longitude range naturally crosses 180°/-180°
    original_crosses_antimeridian = (
        longitude_max > 180 and longitude_min < longitude_max - 360
    )

    # Convert longitude coordinates to -180 to 180 range
    lon_min = utils.convert_longitude_to_180(longitude_min)
    lon_max = utils.convert_longitude_to_180(longitude_max)

    # Special case: if original coordinates went exactly to 180°, keep it as
    # 180° instead of -180°
    if longitude_max == 180:
        lon_max = 180

    # Handle antimeridian crossing
    # Check if we have a true antimeridian crossing (not just a conversion artifact)
    crosses_antimeridian = original_crosses_antimeridian or (
        lon_min > lon_max and not (longitude_max == 180 and lon_max == 180)
    )

    if crosses_antimeridian:
        # Create two polygons: one for each side of the antimeridian
        polygon1 = shapely.Polygon(
            [
                (lon_min, latitude_min),
                (180, latitude_min),
                (180, latitude_max),
                (lon_min, latitude_max),
                (lon_min, latitude_min),
            ]
        )
        polygon2 = shapely.Polygon(
            [
                (-180, latitude_min),
                (lon_max, latitude_min),
                (lon_max, latitude_max),
                (-180, latitude_max),
                (-180, latitude_min),
            ]
        )
        # Use a MultiPolygon or combine the geometries
        multi_polygon = shapely.MultiPolygon([polygon1, polygon2])
        return gpd.GeoDataFrame(geometry=[multi_polygon], crs="EPSG:4326")
    else:
        # Normal case - no antimeridian crossing
        polygon = shapely.Polygon(
            [
                (lon_min, latitude_min),
                (lon_max, latitude_min),
                (lon_max, latitude_max),
                (lon_min, latitude_max),
                (lon_min, latitude_min),
            ]
        )
        return gpd.GeoDataFrame(geometry=[polygon], crs="EPSG:4326")


class RegionSubsetter:
    """A utility class for subsetting ExtremeWeatherBench objects by region.

    Attributes:
        region: The region to subset to. Can be a Region object or a
            dictionary of bounds with keys "latitude_min", "latitude_max",
            "longitude_min", and "longitude_max".
        method: The method to use for subsetting. Options:
            - "intersects": Include cases where ANY part of a case intersects region
            - "percent": Include cases where percent of case area overlaps with region.
            - "all": Only include cases where entirety of a case is within region
        percent_threshold: Threshold for percent overlap (0.0 to 1.0)
    """

    region: Region
    method: str
    percent_threshold: float

    def __init__(
        self,
        region: Union[Region, Mapping[str, float]],
        method: Literal["intersects", "percent", "all"] = "intersects",
        percent_threshold: float = 0.5,
    ):
        """Initialize the RegionSubsetter.

        Args:
            region: The region to subset to. Can be a Region object or a
                dictionary of bounds with keys "latitude_min", "latitude_max",
                "longitude_min", and "longitude_max".
            method: The method to use for subsetting. Options:
                - "intersects": Include cases where ANY part of a case intersects region
                - "percent": Include cases where percent of case area overlaps with
                region
                - "all": Only include cases where entirety of a case is within region
            percent_threshold: Threshold for percent overlap (0.0 to 1.0)
        """
        # Convert dictionary input to BoundingBoxRegion if needed
        if isinstance(region, Mapping):
            self.region = BoundingBoxRegion.create_region(
                latitude_min=region["latitude_min"],
                latitude_max=region["latitude_max"],
                longitude_min=region["longitude_min"],
                longitude_max=region["longitude_max"],
            )
        else:
            self.region = region

        self.method = method
        self.percent_threshold = percent_threshold

    def subset_case_collection(
        self, case_collection: "cases.IndividualCaseCollection"
    ) -> "cases.IndividualCaseCollection":
        """Subset an IndividualCaseCollection by region.

        Args:
            case_collection: The case collection to subset

        Returns:
            A new IndividualCaseCollection with cases subset to the region
        """
        # Avoid circular import
        from extremeweatherbench import cases

        filtered_cases = []

        for case in case_collection.cases:
            if self._should_include_case(case):
                filtered_cases.append(case)

        return cases.IndividualCaseCollection(cases=filtered_cases)

    def _should_include_case(self, case: "cases.IndividualCase") -> bool:
        """Determine if a case should be included based on the subsetting criteria."""
        case_location = case.location

        if self.method == "intersects":
            return self.region.intersects(case_location)

        elif self.method == "all":
            return self.region.contains(case_location)

        elif self.method == "percent":
            # Calculate fraction of case area within the region
            overlap_fraction = self.region.area_overlap_fraction(case_location)
            return overlap_fraction >= self.percent_threshold

        else:
            raise ValueError(f"Unknown method: {self.method}")


# Convenience functions for direct usage
def subset_cases_to_region(
    case_collection: "cases.IndividualCaseCollection",
    region: Union[Region, Mapping[str, float]],
    method: Literal["intersects", "percent", "all"] = "intersects",
    percent_threshold: float = 0.5,
) -> "cases.IndividualCaseCollection":
    """Subset an IndividualCaseCollection to a region.

    This is a convenience function that creates a RegionSubsetter and applies it to
    a case collection.

    Args:
        case_collection: The case collection to subset
        region: The region to subset to. Can be a Region object or a
            dictionary of bounds with keys "latitude_min", "latitude_max",
            "longitude_min", and "longitude_max".
        method: The subsetting method for RegionSubsetter
        percent_threshold: Threshold for percent overlap

    Returns:
        A new IndividualCaseCollection with cases subset to the region
    """
    subsetter = RegionSubsetter(region, method, percent_threshold)
    return subsetter.subset_case_collection(case_collection)


def subset_results_to_region(
    region: RegionSubsetter,
    results_df: pd.DataFrame,
    case_collection: "cases.IndividualCaseCollection",
) -> pd.DataFrame:
    """Subset results DataFrame by region using case_id_number.

    This is a convenience function that creates a RegionSubsetter and applies it to
    the results DataFrame that is output from ExtremeWeatherBench.run().

    Args:
        region: The region to subset to. Can be a Region object or a
            dictionary of bounds with keys "latitude_min", "latitude_max",
            "longitude_min", and "longitude_max".
        results_df: DataFrame with results from ExtremeWeatherBench.run()
        case_collection: The original case collection to determine which
            case_id_numbers correspond to cases in the region

    Returns:
        Subset DataFrame containing only results for cases in the region
    """
    # Get the case IDs that should be included
    subset_cases = region.subset_case_collection(case_collection)
    included_case_ids = {case.case_id_number for case in subset_cases.cases}

    # Filter the results DataFrame
    return results_df[results_df["case_id_number"].isin(included_case_ids)]<|MERGE_RESOLUTION|>--- conflicted
+++ resolved
@@ -1,23 +1,18 @@
 """Region classes and utilities for the ExtremeWeatherBench package."""
 
+import abc
 import dataclasses
 import logging
-import abc
+import pathlib
 from collections import namedtuple
-<<<<<<< HEAD
-import pathlib
-from typing import Any, Type
-=======
-from pathlib import Path
 from typing import TYPE_CHECKING, Any, Literal, Mapping, Type, Union
->>>>>>> 7d8dd1ff
 
 import geopandas as gpd  # type: ignore[import-untyped]
 import numpy as np
 import pandas as pd
 import regionmask
+import shapely  # type: ignore[import-untyped]
 import xarray as xr
-import shapely  # type: ignore[import-untyped]
 
 from extremeweatherbench import utils
 
