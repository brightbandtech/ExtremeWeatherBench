"""Region classes and utilities for the ExtremeWeatherBench package."""

import abc
import logging
<<<<<<< HEAD
import pathlib
from typing import Type

import geopandas as gpd  # type: ignore[import-untyped]
import numpy as np
import regionmask  # type: ignore[import-untyped]
import shapely  # type: ignore[import-untyped]
=======
from abc import ABC, abstractmethod
from collections import namedtuple
from pathlib import Path
from typing import TYPE_CHECKING, Any, Literal, Mapping, Type, Union

import geopandas as gpd  # type: ignore[import-untyped]
import numpy as np
import pandas as pd
import regionmask
>>>>>>> 474a075e
import xarray as xr

from extremeweatherbench import utils

if TYPE_CHECKING:
    from extremeweatherbench import cases

logger = logging.getLogger(__name__)


class Region(abc.ABC):
    """Base class for different region representations."""

    @classmethod
    @abc.abstractmethod
    def create_region(cls, *args, **kwargs) -> "Region":
        """Abstract factory method to create a region; subclasses must implement with
        their own, specialized arguments."""
        pass

    @abc.abstractmethod
    def as_geopandas(self) -> gpd.GeoDataFrame:
        """Return representation of this Region as a GeoDataFrame."""
        pass

    def mask(self, dataset: xr.Dataset, drop: bool = False) -> xr.Dataset:
        """Mask a dataset to the region.

        Args:
            dataset: The dataset to mask.

        Returns:
            The subset dataset.
        """
        if drop:
            logger.info(
                "drop is no longer used and will be removed in a future version."
            )
        # If the lats are monotonically decreasing, reverse the slice (max, min)
        longitude_min, latitude_min, longitude_max, latitude_max = (
            self.as_geopandas().total_bounds
        )
        dataset = dataset.sel(
            latitude=slice(latitude_max, latitude_min),
            longitude=slice(longitude_min, longitude_max),
        )

        return dataset

    def intersects(self, other: "Region") -> bool:
        """Check if this region intersects with another region."""
        return self.geopandas.intersects(other.geopandas).any().any()

    def contains(self, other: "Region") -> bool:
        """Check if this region completely contains another region."""
        return self.geopandas.contains(other.geopandas).any().any()

    def area_overlap_fraction(self, other: "Region") -> float:
        """Calculate fraction of other region's area that overlaps with this region.

        Args:
            other: The other region (case region) to check

        Returns:
            Fraction of other region's area within this region (0.0 to 1.0)
        """
        # Calculate intersection area between regions
        intersection = self.geopandas.overlay(other.geopandas, how="intersection")
        if intersection.empty:
            return 0.0

        # Convert to equal area projection for accurate area calculation
        # Using World Mollweide projection (ESRI:54009)
        intersection_projected = intersection.to_crs("ESRI:54009")
        other_projected = other.geopandas.to_crs("ESRI:54009")

        # Calculate areas in square meters
        intersection_area = intersection_projected.geometry.area.sum()
        other_area = other_projected.geometry.area.sum()

        if other_area == 0:
            return 0.0

        return intersection_area / other_area


class CenteredRegion(Region):
    """A region defined by a center point and a bounding box.

    bounding_box_degrees is the width (length) of one or all sides, not half size;
    e.g., bounding_box_degrees=10.0 means a 10 degree by 10 degree box around
    the center point.

    Attributes:
        latitude: Center latitude
        longitude: Center longitude
        bounding_box_degrees: Size of bounding box in degrees or tuple of
            (lat_degrees, lon_degrees)
    """

    def __repr__(self):
        return (
            f"{self.__class__.__name__}(latitude={self.latitude}, "
            f"longitude={self.longitude}, "
            f"bounding_box_degrees={self.bounding_box_degrees})"
        )

    def __init__(
        self, latitude: float, longitude: float, bounding_box_degrees: float | tuple
    ):
        self.latitude = latitude
        self.longitude = longitude
        self.bounding_box_degrees = bounding_box_degrees

    @classmethod
    def create_region(
        cls, latitude: float, longitude: float, bounding_box_degrees: float | tuple
    ) -> "CenteredRegion":
        """Create a CenteredRegion with the given parameters.

        Args:
            latitude: The latitude of the center point.
            longitude: The longitude of the center point.
            bounding_box_degrees: The size of the bounding box in degrees or tuple of
                (lat_degrees, lon_degrees).
        """

        return cls(
            latitude=latitude,
            longitude=longitude,
            bounding_box_degrees=bounding_box_degrees,
        )

    def as_geopandas(self) -> gpd.GeoDataFrame:
        """Return representation of this Region as a GeoDataFrame.

        Returns:
            A GeoDataFrame representing the region.
        """
        if isinstance(self.bounding_box_degrees, tuple):
            bounding_box_degrees = tuple(self.bounding_box_degrees)
            latitude_min = self.latitude - bounding_box_degrees[0] / 2
            latitude_max = self.latitude + bounding_box_degrees[0] / 2
            longitude_min = self.longitude - bounding_box_degrees[1] / 2
            longitude_max = self.longitude + bounding_box_degrees[1] / 2
        else:
            latitude_min = self.latitude - self.bounding_box_degrees / 2
            latitude_max = self.latitude + self.bounding_box_degrees / 2
            longitude_min = self.longitude - self.bounding_box_degrees / 2
            longitude_max = self.longitude + self.bounding_box_degrees / 2

        return _create_geopandas_from_bounds(
            longitude_min, longitude_max, latitude_min, latitude_max
        )


class BoundingBoxRegion(Region):
    """A region defined by explicit latitude and longitude bounds.

    Attributes:
        latitude_min: Minimum latitude bound
        latitude_max: Maximum latitude bound
        longitude_min: Minimum longitude bound
        longitude_max: Maximum longitude bound
    """

    def __repr__(self):
        return (
            f"{self.__class__.__name__}(latitude_min={self.latitude_min}, "
            f"latitude_max={self.latitude_max}, "
            f"longitude_min={self.longitude_min}, "
            f"longitude_max={self.longitude_max})"
        )

    def __init__(
        self,
        latitude_min: float,
        latitude_max: float,
        longitude_min: float,
        longitude_max: float,
    ):
        self.latitude_min = latitude_min
        self.latitude_max = latitude_max
        self.longitude_min = longitude_min
        self.longitude_max = longitude_max

    @classmethod
    def create_region(
        cls,
        latitude_min: float,
        latitude_max: float,
        longitude_min: float,
        longitude_max: float,
    ) -> "BoundingBoxRegion":
        """Create a BoundingBoxRegion with the given parameters."""
        return cls(
            latitude_min=latitude_min,
            latitude_max=latitude_max,
            longitude_min=longitude_min,
            longitude_max=longitude_max,
        )

    def as_geopandas(self) -> gpd.GeoDataFrame:
        """Return representation of this Region as a GeoDataFrame.

        Returns:
            A GeoDataFrame representing the region.
        """
        return _create_geopandas_from_bounds(
            self.longitude_min, self.longitude_max, self.latitude_min, self.latitude_max
        )


class ShapefileRegion(Region):
    """A region defined by a shapefile.

    A geopandas object shapefile is read in and stored as an attribute
    on instantiation.

    Attributes:
        shapefile_path: Local or remote path to the .shp shapefile
    """

    def __repr__(self):
        return f"{self.__class__.__name__}(shapefile_path={self.shapefile_path})"

    def __init__(self, shapefile_path: str | pathlib.Path):
        self.shapefile_path = pathlib.Path(shapefile_path)

    @classmethod
    def create_region(cls, shapefile_path: str | pathlib.Path) -> "ShapefileRegion":
        """Create a ShapefileRegion with the given parameters."""
        return cls(shapefile_path=str(shapefile_path))

    def as_geopandas(self) -> gpd.GeoDataFrame:
        """Return representation of this Region as a GeoDataFrame.

        Returns:
            A GeoDataFrame representing the region.
        """
        try:
            return gpd.read_file(self.shapefile_path)
        except Exception as e:
            logger.error(f"Error reading shapefile: {e}")
            raise ValueError(f"Error reading shapefile: {e}")

    def mask(self, dataset: xr.Dataset, drop: bool = False) -> xr.Dataset:
        """Mask a dataset to the region.

        Args:
            dataset: The dataset to mask.
            drop: Whether to drop NaN values outside the region. Defaults to False.

        Returns:
            The subset dataset.
        """
        longitude_min, latitude_min, longitude_max, latitude_max = (
            self.as_geopandas().total_bounds
        )
        dataset = dataset.sel(
            latitude=slice(latitude_max, latitude_min),
            longitude=slice(longitude_min, longitude_max),
            drop=drop,
        )
        # Subset dataset after cutting out a box to minimize memory pressure
        mask = regionmask.mask_geopandas(
            self.as_geopandas(), dataset.longitude, dataset.latitude
        )
        return dataset.where(~np.isnan(mask), drop=drop)


# Registry of region types that can be extended by users
REGION_TYPES: dict[str, Type[Region]] = {
    "centered_region": CenteredRegion,
    "bounded_region": BoundingBoxRegion,
    "shapefile_region": ShapefileRegion,
}


def map_to_create_region(region_input: Region | dict) -> Region:
    """Map a dictionary of keyword arguments to a Region object.

    This is used to map the Region objects from the yaml file to the
    create_region function
    with dacite.from_dict and type_hooks.

    Args:
        region_input: Either a Region object or a dictionary of parameters.

    Returns:
        A Region object.
    """
    if isinstance(region_input, Region):
        return region_input

    region_type = region_input.get("type")
    region_parameters = region_input.get("parameters")

    if region_type not in REGION_TYPES:
        raise KeyError(
            f"Region type '{region_type}' not registered. Available types: "
            f"{list(REGION_TYPES.keys())}"
        )

    region_class = REGION_TYPES[region_type]
    if region_parameters is None:
        region_parameters = {}
    return region_class.create_region(**region_parameters)


def _create_geopandas_from_bounds(
    longitude_min: float,
    longitude_max: float,
    latitude_min: float,
    latitude_max: float,
) -> gpd.GeoDataFrame:
    """Create a GeoDataFrame from bounding box coordinates with antimeridian handling.

    Args:
        longitude_min: Minimum longitude
        longitude_max: Maximum longitude
        latitude_min: Minimum latitude
        latitude_max: Maximum latitude

    Returns:
        GeoDataFrame with proper geometry handling antimeridian crossing
    """
    # Check if the original coordinates cross the antimeridian before conversion
    # This happens when the longitude range naturally crosses 180°/-180°
    original_crosses_antimeridian = (
        longitude_max > 180 and longitude_min < longitude_max - 360
    )

    # Convert longitude coordinates to -180 to 180 range
    lon_min = utils.convert_longitude_to_180(longitude_min)
    lon_max = utils.convert_longitude_to_180(longitude_max)

    # Special case: if original coordinates went exactly to 180°, keep it as
    # 180° instead of -180°
    if longitude_max == 180:
        lon_max = 180

    # Handle antimeridian crossing
    # Check if we have a true antimeridian crossing (not just a conversion artifact)
    crosses_antimeridian = original_crosses_antimeridian or (
        lon_min > lon_max and not (longitude_max == 180 and lon_max == 180)
    )

    if crosses_antimeridian:
        # Create two polygons: one for each side of the antimeridian
        polygon1 = shapely.Polygon(
            [
                (lon_min, latitude_min),
                (180, latitude_min),
                (180, latitude_max),
                (lon_min, latitude_max),
                (lon_min, latitude_min),
            ]
        )
        polygon2 = shapely.Polygon(
            [
                (-180, latitude_min),
                (lon_max, latitude_min),
                (lon_max, latitude_max),
                (-180, latitude_max),
                (-180, latitude_min),
            ]
        )
        # Use a MultiPolygon or combine the geometries
        multi_polygon = shapely.MultiPolygon([polygon1, polygon2])
        return gpd.GeoDataFrame(geometry=[multi_polygon], crs="EPSG:4326")
    else:
        # Normal case - no antimeridian crossing
        polygon = shapely.Polygon(
            [
                (lon_min, latitude_min),
                (lon_max, latitude_min),
                (lon_max, latitude_max),
                (lon_min, latitude_max),
                (lon_min, latitude_min),
            ]
        )
        return gpd.GeoDataFrame(geometry=[polygon], crs="EPSG:4326")


class RegionSubsetter:
    """A utility class for subsetting ExtremeWeatherBench objects by region.

    Attributes:
        region: The region to subset to. Can be a Region object or a
            dictionary of bounds with keys "latitude_min", "latitude_max",
            "longitude_min", and "longitude_max".
        method: The method to use for subsetting. Options:
            - "intersects": Include cases where ANY part of a case intersects region
            - "percent": Include cases where percent of case area overlaps with region.
            - "all": Only include cases where entirety of a case is within region
        percent_threshold: Threshold for percent overlap (0.0 to 1.0)
    """

    region: Region
    method: str
    percent_threshold: float

    def __init__(
        self,
        region: Union[Region, Mapping[str, float]],
        method: Literal["intersects", "percent", "all"] = "intersects",
        percent_threshold: float = 0.5,
    ):
        """Initialize the RegionSubsetter.

        Args:
            region: The region to subset to. Can be a Region object or a
                dictionary of bounds with keys "latitude_min", "latitude_max",
                "longitude_min", and "longitude_max".
            method: The method to use for subsetting. Options:
                - "intersects": Include cases where ANY part of a case intersects region
                - "percent": Include cases where percent of case area overlaps with
                region
                - "all": Only include cases where entirety of a case is within region
            percent_threshold: Threshold for percent overlap (0.0 to 1.0)
        """
        # Convert dictionary input to BoundingBoxRegion if needed
        if isinstance(region, Mapping):
            self.region = BoundingBoxRegion.create_region(
                latitude_min=region["latitude_min"],
                latitude_max=region["latitude_max"],
                longitude_min=region["longitude_min"],
                longitude_max=region["longitude_max"],
            )
        else:
            self.region = region

        self.method = method
        self.percent_threshold = percent_threshold

    def subset_case_collection(
        self, case_collection: "cases.IndividualCaseCollection"
    ) -> "cases.IndividualCaseCollection":
        """Subset an IndividualCaseCollection by region.

        Args:
            case_collection: The case collection to subset

        Returns:
            A new IndividualCaseCollection with cases subset to the region
        """
        # Avoid circular import
        from extremeweatherbench import cases

        filtered_cases = []

        for case in case_collection.cases:
            if self._should_include_case(case):
                filtered_cases.append(case)

        return cases.IndividualCaseCollection(cases=filtered_cases)

    def _should_include_case(self, case: "cases.IndividualCase") -> bool:
        """Determine if a case should be included based on the subsetting criteria."""
        case_location = case.location

        if self.method == "intersects":
            return self.region.intersects(case_location)

        elif self.method == "all":
            return self.region.contains(case_location)

        elif self.method == "percent":
            # Calculate fraction of case area within the region
            overlap_fraction = self.region.area_overlap_fraction(case_location)
            return overlap_fraction >= self.percent_threshold

        else:
            raise ValueError(f"Unknown method: {self.method}")


# Convenience functions for direct usage
def subset_cases_to_region(
    case_collection: "cases.IndividualCaseCollection",
    region: Union[Region, Mapping[str, float]],
    method: Literal["intersects", "percent", "all"] = "intersects",
    percent_threshold: float = 0.5,
) -> "cases.IndividualCaseCollection":
    """Subset an IndividualCaseCollection to a region.

    This is a convenience function that creates a RegionSubsetter and applies it to
    a case collection.

    Args:
        case_collection: The case collection to subset
        region: The region to subset to. Can be a Region object or a
            dictionary of bounds with keys "latitude_min", "latitude_max",
            "longitude_min", and "longitude_max".
        method: The subsetting method for RegionSubsetter
        percent_threshold: Threshold for percent overlap

    Returns:
        A new IndividualCaseCollection with cases subset to the region
    """
    subsetter = RegionSubsetter(region, method, percent_threshold)
    return subsetter.subset_case_collection(case_collection)


def subset_results_to_region(
    region: RegionSubsetter,
    results_df: pd.DataFrame,
    case_collection: "cases.IndividualCaseCollection",
) -> pd.DataFrame:
    """Subset results DataFrame by region using case_id_number.

    This is a convenience function that creates a RegionSubsetter and applies it to
    the results DataFrame that is output from ExtremeWeatherBench.run().

    Args:
        region: The region to subset to. Can be a Region object or a
            dictionary of bounds with keys "latitude_min", "latitude_max",
            "longitude_min", and "longitude_max".
        results_df: DataFrame with results from ExtremeWeatherBench.run()
        case_collection: The original case collection to determine which
            case_id_numbers correspond to cases in the region

    Returns:
        Subset DataFrame containing only results for cases in the region
    """
    # Get the case IDs that should be included
    subset_cases = region.subset_case_collection(case_collection)
    included_case_ids = {case.case_id_number for case in subset_cases.cases}

    # Filter the results DataFrame
    return results_df[results_df["case_id_number"].isin(included_case_ids)]<|MERGE_RESOLUTION|>--- conflicted
+++ resolved
@@ -2,25 +2,14 @@
 
 import abc
 import logging
-<<<<<<< HEAD
 import pathlib
-from typing import Type
+from typing import TYPE_CHECKING, Literal, Mapping, Type, Union
 
 import geopandas as gpd  # type: ignore[import-untyped]
 import numpy as np
+import pandas as pd  # type: ignore[import-untyped]
 import regionmask  # type: ignore[import-untyped]
 import shapely  # type: ignore[import-untyped]
-=======
-from abc import ABC, abstractmethod
-from collections import namedtuple
-from pathlib import Path
-from typing import TYPE_CHECKING, Any, Literal, Mapping, Type, Union
-
-import geopandas as gpd  # type: ignore[import-untyped]
-import numpy as np
-import pandas as pd
-import regionmask
->>>>>>> 474a075e
 import xarray as xr
 
 from extremeweatherbench import utils
@@ -51,6 +40,7 @@
 
         Args:
             dataset: The dataset to mask.
+            drop: Whether to drop coordinates outside the region bounds.
 
         Returns:
             The subset dataset.
@@ -59,10 +49,23 @@
             logger.info(
                 "drop is no longer used and will be removed in a future version."
             )
-        # If the lats are monotonically decreasing, reverse the slice (max, min)
         longitude_min, latitude_min, longitude_max, latitude_max = (
             self.as_geopandas().total_bounds
         )
+
+        # Handle longitude convention mismatch between dataset and region bounds
+        dataset_lon_min = float(dataset.longitude.min())
+        dataset_lon_max = float(dataset.longitude.max())
+
+        # Check if dataset uses 0-360 convention while region uses -180/+180
+        if (
+            dataset_lon_min >= 0
+            and dataset_lon_max <= 360
+            and (longitude_min < 0 or longitude_max < 0)
+        ):
+            # Convert region bounds to 0-360 convention
+            longitude_min = utils.convert_longitude_to_360(longitude_min)
+            longitude_max = utils.convert_longitude_to_360(longitude_max)
         dataset = dataset.sel(
             latitude=slice(latitude_max, latitude_min),
             longitude=slice(longitude_min, longitude_max),
@@ -72,11 +75,11 @@
 
     def intersects(self, other: "Region") -> bool:
         """Check if this region intersects with another region."""
-        return self.geopandas.intersects(other.geopandas).any().any()
+        return self.as_geopandas().intersects(other.as_geopandas()).any().any()
 
     def contains(self, other: "Region") -> bool:
         """Check if this region completely contains another region."""
-        return self.geopandas.contains(other.geopandas).any().any()
+        return self.as_geopandas().contains(other.as_geopandas()).any().any()
 
     def area_overlap_fraction(self, other: "Region") -> float:
         """Calculate fraction of other region's area that overlaps with this region.
@@ -88,14 +91,16 @@
             Fraction of other region's area within this region (0.0 to 1.0)
         """
         # Calculate intersection area between regions
-        intersection = self.geopandas.overlay(other.geopandas, how="intersection")
+        intersection = self.as_geopandas().overlay(
+            other.as_geopandas(), how="intersection"
+        )
         if intersection.empty:
             return 0.0
 
         # Convert to equal area projection for accurate area calculation
         # Using World Mollweide projection (ESRI:54009)
         intersection_projected = intersection.to_crs("ESRI:54009")
-        other_projected = other.geopandas.to_crs("ESRI:54009")
+        other_projected = other.as_geopandas().to_crs("ESRI:54009")
 
         # Calculate areas in square meters
         intersection_area = intersection_projected.geometry.area.sum()
