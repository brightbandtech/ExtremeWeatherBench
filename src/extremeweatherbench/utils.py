"""Utility functions for the ExtremeWeatherBench package that don't fit into any other
specialized package."""

import datetime
import importlib
import inspect
import logging
import pathlib
import threading
from typing import Any, Callable, Optional, Sequence, Union

import numpy as np
import pandas as pd  # type: ignore[import-untyped]
import regionmask
<<<<<<< HEAD
=======
import sparse
>>>>>>> 631a8bf8
import tqdm
import xarray as xr
import yaml  # type: ignore[import]
from joblib import Parallel

logger = logging.getLogger(__name__)


class ThreadSafeDict:
    """A thread-safe dictionary implementation using locks.

    This class provides a thread-safe wrapper around a standard dictionary,
    ensuring atomic operations for getting, setting, and deleting items.
    Useful for caching data that needs to be shared between threads safely.
    """

    def __init__(self):
        self._data = {}
        self._lock = threading.Lock()

    def __setitem__(self, key, value):
        with self._lock:
            self._data[key] = value

    def __getitem__(self, key):
        with self._lock:
            return self._data[key]

    def __delitem__(self, key):
        with self._lock:
            del self._data[key]

    def __contains__(self, key):
        with self._lock:
            return key in self._data

    def get(self, key, default=None):
        with self._lock:
            return self._data.get(key, default)

    def clear(self):
        with self._lock:
            self._data.clear()

    def __len__(self):
        with self._lock:
            return len(self._data)

    def keys(self):
        with self._lock:
            # Return a copy to prevent concurrent modification during iteration
            return list(self._data.keys())

    def values(self):
        with self._lock:
            # Return a copy to prevent concurrent modification during iteration
            return list(self._data.values())

    def items(self):
        with self._lock:
            # Return a copy to prevent concurrent modification during iteration
            return list(self._data.items())


def convert_longitude_to_360(longitude: float) -> float:
    """Convert a longitude from the range [-180, 180) to [0, 360)."""
    return np.mod(longitude, 360)


def convert_longitude_to_180(
    longitude: float | Union[xr.Dataset, xr.DataArray],
    longitude_name: str = "longitude",
) -> float | Union[xr.Dataset, xr.DataArray]:
    """Convert a longitude from the range [0, 360) to [-180, 180).

    Datasets are coerced to [-180, 180) and sorted by longitude.
    """
    if isinstance(longitude, xr.Dataset) or isinstance(longitude, xr.DataArray):
        longitude.coords[longitude_name] = (
            longitude.coords[longitude_name] + 180
        ) % 360 - 180
        longitude = longitude.sortby(longitude_name)
        return longitude
    else:
        return np.mod(longitude - 180, 360) - 180


def remove_ocean_gridpoints(dataset: xr.Dataset) -> xr.Dataset:
    """Subset a dataset to only include land gridpoints based on a land-sea mask.

    Args:
        dataset: The input xarray dataset.

    Returns:
        The dataset masked to only land gridpoints.
    """
    land = regionmask.defined_regions.natural_earth_v5_0_0.land_110
    land_sea_mask = land.mask(dataset.longitude, dataset.latitude)
    land_mask = land_sea_mask == 0
    # Subset the dataset to only include land gridpoints
    return dataset.where(land_mask)


def load_events_yaml():
    """Load the events yaml file."""
    logger.warning(
        "This function is deprecated and will be removed in a future release. "
        "Please use cases.load_ewb_events_yaml_into_case_collection instead."
    )
    import extremeweatherbench.data

    events_yaml_file = importlib.resources.files(extremeweatherbench.data).joinpath(
        "events.yaml"
    )
    with importlib.resources.as_file(events_yaml_file) as file:
        yaml_event_case = read_event_yaml(file)

    return yaml_event_case


def read_event_yaml(input_pth: str | pathlib.Path) -> dict:
    """Read events yaml from data."""
    logger.warning(
        "This function is deprecated and will be removed in a future release. "
        "Please use cases.read_incoming_yaml instead."
    )
    input_pth = pathlib.Path(input_pth)
    with open(input_pth, "rb") as f:
        yaml_event_case = yaml.safe_load(f)
    return yaml_event_case


def derive_indices_from_init_time_and_lead_time(
    dataset: xr.Dataset,
    start_date: datetime.datetime,
    end_date: datetime.datetime,
) -> tuple[np.ndarray[Any, Any], ...]:
    """Derive the indices of valid times in a dataset when the dataset has init_time and
    lead_time coordinates.

    Args:
        dataset: The dataset to derive the indices from.
        start_date: The start date to derive the indices from.
        end_date: The end date to derive the indices from.

    Returns:
        The indices of valid times in the dataset.

    Example:
        >>> import xarray as xr
        >>> import datetime
        >>> import pandas as pd
        >>> from extremeweatherbench.utils import (
        ...     derive_indices_from_init_time_and_lead_time,
        ... )
        >>> ds = xr.Dataset(
        ...     coords={
        ...         "init_time": pd.date_range("2020-01-01", "2020-01-03"),
        ...         "lead_time": [0, 24, 48],  # hours
        ...     }
        ... )
        >>> start = datetime.datetime(2020, 1, 1)
        >>> end = datetime.datetime(2020, 1, 4)
        >>> indices = derive_indices_from_init_time_and_lead_time(ds, start, end)
        >>> print(indices)
        array([0, 0, 1, 1, 2])
    """
    lead_time_grid, init_time_grid = np.meshgrid(dataset.lead_time, dataset.init_time)
    valid_times = (
        init_time_grid.flatten()
        + pd.to_timedelta(lead_time_grid.flatten(), unit="h").to_numpy()
    )
    valid_times_reshaped = valid_times.reshape(
        (
            dataset.init_time.shape[0],
            dataset.lead_time.shape[0],
        )
    )
    valid_time_mask = (valid_times_reshaped >= pd.to_datetime(start_date)) & (
        valid_times_reshaped <= pd.to_datetime(end_date)
    )
    valid_time_indices = np.asarray(valid_time_mask).nonzero()

    return valid_time_indices


def filter_kwargs_for_callable(kwargs: dict, callable_obj: Callable) -> dict:
    """Filter kwargs to only include arguments that the callable can accept.

    This method uses introspection to determine which arguments the callable
    can accept and filters kwargs accordingly.

    Args:
        kwargs: The full kwargs dictionary to filter
        callable_obj: The callable (function, method, etc.) to check against

    Returns:
        A filtered dictionary containing only the kwargs that the callable can accept
    """
    # Get the signature of the callable
    sig = inspect.signature(callable_obj)

    # Get the parameter names that the callable accepts
    # For bound methods, 'self' is already excluded from the signature
    accepted_params = list(sig.parameters.keys())

    # Filter kwargs to only include accepted parameters
    filtered_kwargs = {}
    for param_name in accepted_params:
        if param_name in kwargs:
            filtered_kwargs[param_name] = kwargs[param_name]

    return filtered_kwargs


def min_if_all_timesteps_present(
    da: xr.DataArray,
    time_resolution_hours: float,
) -> xr.DataArray:
    """Return the minimum value of a DataArray if all timesteps of a day are present.

    Args:
        da: The input DataArray.

    Returns:
        The minimum value of the DataArray if all timesteps are present,
        otherwise the original DataArray.
    """
    timesteps_per_day = 24 / time_resolution_hours
    if da.values.size == timesteps_per_day:
        return da.min()
    else:
        return xr.DataArray(np.nan)


def min_if_all_timesteps_present_forecast(
    da: xr.DataArray, time_resolution_hours: float
) -> xr.DataArray:
    """Return the minimum value of a DataArray if all timesteps of a day are present
    given a dataset with lead_time and valid_time dimensions.

    Args:
        da: The input DataArray.

    Returns:
        The minimum value of the DataArray if all timesteps are present,
        otherwise the original DataArray.
    """
    timesteps_per_day = 24 / time_resolution_hours
    if da.valid_time.size == timesteps_per_day:
        return da.min("valid_time")
    else:
        # Return an array with the same lead_time dimension but filled with NaNs
        return xr.DataArray(
            np.full(da.lead_time.size, np.nan),
            coords={"lead_time": da.lead_time},
            dims=["lead_time"],
        )


def determine_temporal_resolution(
    data: xr.Dataset | xr.DataArray,
) -> Optional[float]:
    """Determine the temporal resolution of the data.

    Args:
        data: The input dataset with a valid_time dimension or coordinate.

    Returns:
        The temporal resolution of the data as a float in hours.
    """
    num_timesteps = (
        np.unique(np.diff(data.valid_time)).astype("timedelta64[h]").astype(int)
    )
    if len(num_timesteps) > 1:
        logger.warning(
            "Multiple time resolutions found in dataset, data may be missing in "
            "forecast or target datasets. Returning the highest time resolution."
        )
    # likely missing any data for valid time
    if len(num_timesteps) == 0:
        return None

    # return the minimum (highest time resolution) in hours
    # this is the most likely to be correct if there are multiple resolutions
    # present, likely due to missing data
    return np.min(num_timesteps).astype(float)


def convert_init_time_to_valid_time(ds: xr.Dataset) -> xr.Dataset:
    """Convert the init_time coordinate to a valid_time coordinate.

    Args:
        ds: The dataset to convert with lead_time and init_time coordinates.

    Returns:
        The dataset with a valid_time coordinate.
    """
    valid_time = xr.DataArray(
        ds.init_time, coords={"init_time": ds.init_time}
    ) + xr.DataArray(ds.lead_time, coords={"lead_time": ds.lead_time})
    ds = ds.assign_coords(valid_time=valid_time)
    return xr.concat(
        [
            ds.sel(lead_time=lead).swap_dims({"init_time": "valid_time"})
            for lead in ds.lead_time
        ],
        "lead_time",
        coords="different",
        compat="equals",
        join="outer",
<<<<<<< HEAD
=======
    )


def convert_valid_time_to_init_time(da: xr.DataArray) -> xr.DataArray:
    """Convert the valid_time coordinate to a init_time coordinate.

    Args:
        ds: The dataset to convert with lead_time and valid_time coordinates.

    Returns:
        The dataset with a init_time coordinate.
    """
    init_time = xr.DataArray(
        da.valid_time, coords={"valid_time": da.valid_time}
    ) - xr.DataArray(da.lead_time, coords={"lead_time": da.lead_time})
    da = da.assign_coords(init_time=init_time)
    return xr.concat(
        [
            da.sel(lead_time=lead).swap_dims({"valid_time": "init_time"})
            for lead in da.lead_time
        ],
        "lead_time",
        coords="different",
        compat="equals",
        join="outer",
>>>>>>> 631a8bf8
    )


def maybe_get_closest_timestamp_to_center_of_valid_times(
    output_times: xr.DataArray,
    valid_time_values: xr.DataArray,
) -> xr.DataArray:
    if output_times.size > 1:
        # This is a temporary fix to handle the case where there are multiple
        # max/min target values. It's assumed the target value closest to the center
        # of the forecast valid time is the most relevant.
        center_time = valid_time_values.values[valid_time_values.size // 2]
        time_diffs = np.abs(output_times - center_time)
        closest_idx = np.argmin(time_diffs.data)
        output_times = output_times[closest_idx]
    # Pass through the original output times and values if there is only one
    return output_times


# Extract all possible names from the title to handle cases with
# multiple names in formats: "name1 (name2)" or "name1 and name2"
def extract_tc_names(title: str) -> list[str]:
    """Extract tropical cyclone names from case title."""
    import re

    names = []
    title_upper = title.upper()

    # Pattern 1: "name1 (name2)" - extract both names
    paren_match = re.search(r"^(.+?)\s*\((.+?)\)$", title_upper)
    if paren_match:
        names.extend([paren_match.group(1).strip(), paren_match.group(2).strip()])
    # Pattern 2: "name1 and name2" - extract both names
    elif " AND " in title_upper:
        parts = title_upper.split(" AND ")
        names.extend([part.strip() for part in parts])
    else:
        # Single name or other format
        names.append(title_upper)

    return names
<<<<<<< HEAD


def stack_sparse_data_from_dims(
    da: xr.DataArray, stack_dims: list[str], max_size: int = 100000
) -> xr.DataArray:
    """Stack sparse data with n-dimensions.

    In cases where sparse.COO data is in da.data, this function will stack the
    dimensions and return a densified dataarray using reduce_dims.

    Args:
        da: An xarray dataarray with sparse.COO data
        reduce_dims: The dimensions to reduce.
        max_size: The maximum size of records to densify; default is 100000.

    Returns:
        The densified xarray dataarray reduced to (time, location).
    """

    coords = da.data.coords
    # Get the indices of the dimensions to stack
    reduce_dim_indices = [da.dims.index(dim) for dim in stack_dims]
    reduce_dim_names = [da.dims[n] for n in reduce_dim_indices]
    indices_from_coords = [coords[n] for n in reduce_dim_indices]
    # Create pairs and get unique combinations
    idx_pairs = list(zip(*indices_from_coords))
    unique_idx_pairs = list(set(idx_pairs))
    # Extract coordinate values for each unique pair
    # Each pair represents coordinates for the dimensions being reduced
    coord_values = []
    for pair in unique_idx_pairs:
        # Get actual coordinate values for each dimension
        coord_tuple = tuple(
            da[dim].values[idx] for dim, idx in zip(reduce_dim_names, pair)
        )
        coord_values.append(coord_tuple)

    # If the data is not empty, stack and select the unique coordinates; otherwise,
    # return the data densified as an empty dataarray
    if da.size != 0:
        da = da.stack(stacked=reduce_dim_names).sel(stacked=coord_values)
    da.data = da.data.maybe_densify(max_size=max_size)
    return da


def check_for_vars(variable_list: list[str], source: Sequence) -> Optional[str]:
    """Check if the variable is in the source.

    Args:
        variable_list: The list of variables to check for.
        source: The source to check for the variables.

    Returns:
        The variable if it is in the source, otherwise None.
    """
    for variable in variable_list:
        if variable in source:
            return variable
    return None


class ParallelTqdm(Parallel):
    """joblib.Parallel, but with a tqdm progressbar
    From: https://gist.github.com/tsvikas/5f859a484e53d4ef93400751d0a116de
    Attributes:
        total_tasks: int, default: None
            the number of expected jobs. Used in the tqdm progressbar.
            If None, try to infer from the length of the called iterator, and
            fallback to use the number of remaining items as soon as we finish
            dispatching.
            Note: use a list instead of an iterator if you want the total_tasks
            to be inferred from its length.

        desc: str, default: None
            the description used in the tqdm progressbar.

        disable_progressbar: bool, default: False
            If True, a tqdm progressbar is not used.

        show_joblib_header: bool, default: False
            If True, show joblib header before the progressbar.



    Example:
    >>> from joblib import delayed
    >>> from time import sleep
    >>> ParallelTqdm(n_jobs=-1)([delayed(sleep)(0.1) for _ in range(10)])
    80%|████████  | 8/10 [00:02<00:00,  3.12tasks/s]

    """

=======


def stack_sparse_data_from_dims(
    da: xr.DataArray, stack_dims: list[str], max_size: int = 100000
) -> xr.DataArray:
    """Stack sparse data with n-dimensions.

    In cases where sparse.COO data is in da.data, this function will stack the
    dimensions and return a densified dataarray using reduce_dims.

    Args:
        da: An xarray dataarray with sparse.COO data
        reduce_dims: The dimensions to reduce.
        max_size: The maximum size of records to densify; default is 100000.

    Returns:
        The densified xarray dataarray reduced to (time, location).
    """

    coords = da.data.coords
    # Get the indices of the dimensions to stack
    reduce_dim_indices = [da.dims.index(dim) for dim in stack_dims]
    reduce_dim_names = [da.dims[n] for n in reduce_dim_indices]
    indices_from_coords = [coords[n] for n in reduce_dim_indices]
    # Create pairs and get unique combinations
    idx_pairs = list(zip(*indices_from_coords))
    unique_idx_pairs = list(set(idx_pairs))
    # Extract coordinate values for each unique pair
    # Each pair represents coordinates for the dimensions being reduced
    coord_values = []
    for pair in unique_idx_pairs:
        # Get actual coordinate values for each dimension
        coord_tuple = tuple(
            da[dim].values[idx] for dim, idx in zip(reduce_dim_names, pair)
        )
        coord_values.append(coord_tuple)

    # If the data is not empty, stack and select the unique coordinates; otherwise,
    # return the data densified as an empty dataarray
    if da.size != 0:
        da = da.stack(stacked=reduce_dim_names).sel(stacked=coord_values)
    da.data = da.data.maybe_densify(max_size=max_size)
    return da


def check_for_vars(variable_list: list[str], source: Sequence) -> Optional[str]:
    """Check if the variable is in the source.

    Args:
        variable_list: The list of variables to check for.
        source: The source to check for the variables.

    Returns:
        The variable if it is in the source, otherwise None.
    """
    for variable in variable_list:
        if variable in source:
            return variable
    return None


class ParallelTqdm(Parallel):
    """joblib.Parallel, but with a tqdm progressbar
    From: https://gist.github.com/tsvikas/5f859a484e53d4ef93400751d0a116de
    Attributes:
        total_tasks: int, default: None
            the number of expected jobs. Used in the tqdm progressbar.
            If None, try to infer from the length of the called iterator, and
            fallback to use the number of remaining items as soon as we finish
            dispatching.
            Note: use a list instead of an iterator if you want the total_tasks
            to be inferred from its length.

        desc: str, default: None
            the description used in the tqdm progressbar.

        disable_progressbar: bool, default: False
            If True, a tqdm progressbar is not used.

        show_joblib_header: bool, default: False
            If True, show joblib header before the progressbar.



    Example:
    >>> from joblib import delayed
    >>> from time import sleep
    >>> ParallelTqdm(n_jobs=-1)([delayed(sleep)(0.1) for _ in range(10)])
    80%|████████  | 8/10 [00:02<00:00,  3.12tasks/s]

    """

>>>>>>> 631a8bf8
    def __init__(
        self,
        *,
        total_tasks: int | None = None,
        desc: str | None = None,
        disable_progressbar: bool = False,
        show_joblib_header: bool = False,
        **kwargs,
    ):
        if "verbose" in kwargs:
            raise ValueError(
                "verbose is not supported. "
                "Use disable_progressbar and show_joblib_header instead."
            )
        super().__init__(verbose=(1 if show_joblib_header else 0), **kwargs)
        self.total_tasks = total_tasks
        self.desc = desc
        self.disable_progressbar = disable_progressbar
        self.progress_bar: tqdm.tqdm | None = None

    def __call__(self, iterable):
        try:
            if self.total_tasks is None:
                # try to infer total_tasks from the length of the called iterator
                try:
                    self.total_tasks = len(iterable)
                except (TypeError, AttributeError):
                    pass
            # call parent function
            return super().__call__(iterable)
        finally:
            # close tqdm progress bar
            if self.progress_bar is not None:
                self.progress_bar.close()

    __call__.__doc__ = Parallel.__call__.__doc__

    def dispatch_one_batch(self, iterator):
        # start progress_bar, if not started yet.
        if self.progress_bar is None:
            self.progress_bar = tqdm.tqdm(
                desc=self.desc,
                total=self.total_tasks,
                disable=self.disable_progressbar,
                unit="tasks",
            )
        # call parent function
        return super().dispatch_one_batch(iterator)

    dispatch_one_batch.__doc__ = Parallel.dispatch_one_batch.__doc__

    def print_progress(self):
        """Display the process of the parallel execution using tqdm"""
        # Check if progress_bar has been initialized
        if self.progress_bar is None:
            return
        # if we finish dispatching, find total_tasks from the number of remaining items
        if self.total_tasks is None and self._original_iterator is None:
            self.total_tasks = self.n_dispatched_tasks
            self.progress_bar.total = self.total_tasks
            self.progress_bar.refresh()
        # update progressbar
<<<<<<< HEAD
        self.progress_bar.update(self.n_completed_tasks - self.progress_bar.n)
=======
        self.progress_bar.update(self.n_completed_tasks - self.progress_bar.n)


def reduce_dataarray(
    da: xr.DataArray,
    method: str | Callable,
    reduce_dims: list[str],
    **method_kwargs,
) -> xr.DataArray:
    """Reduce using xarray methods or numpy functions.

    This function can utilize xarray's optimized methods (e.g., mean, sum) or
    numpy/callable reductions. Using the built-in methods xarray provides can be more
    efficient than using numpy functions.

    Args:
        da: The xarray dataarray to reduce.
        method: Either an xarray method name (e.g., 'mean', 'sum') or
            a callable function (e.g., np.nanmean).
        reduce_dims: The dimensions to reduce.
        **method_kwargs: Additional kwargs for the method. Only used
            when method is a string (xarray method).

    Returns:
        The reduced xarray dataarray.
    """
    if isinstance(da.data, sparse.COO):
        da = stack_sparse_data_from_dims(da, reduce_dims)
        reduce_dims = ["stacked"]

    if callable(method):
        # Use numpy function or other callable (original behavior)
        return da.reduce(method, dim=reduce_dims)
    elif isinstance(method, str):
        # Use xarray built-in method
        if not hasattr(da, method):
            raise ValueError(f"DataArray has no method '{method}'")

        method_func = getattr(da, method)
        return method_func(dim=reduce_dims, **method_kwargs)
    else:
        raise TypeError(f"method must be str or callable, got {type(method)}")
>>>>>>> 631a8bf8
<|MERGE_RESOLUTION|>--- conflicted
+++ resolved
@@ -12,10 +12,7 @@
 import numpy as np
 import pandas as pd  # type: ignore[import-untyped]
 import regionmask
-<<<<<<< HEAD
-=======
 import sparse
->>>>>>> 631a8bf8
 import tqdm
 import xarray as xr
 import yaml  # type: ignore[import]
@@ -327,8 +324,6 @@
         coords="different",
         compat="equals",
         join="outer",
-<<<<<<< HEAD
-=======
     )
 
 
@@ -354,7 +349,6 @@
         coords="different",
         compat="equals",
         join="outer",
->>>>>>> 631a8bf8
     )
 
 
@@ -396,7 +390,6 @@
         names.append(title_upper)
 
     return names
-<<<<<<< HEAD
 
 
 def stack_sparse_data_from_dims(
@@ -489,100 +482,6 @@
 
     """
 
-=======
-
-
-def stack_sparse_data_from_dims(
-    da: xr.DataArray, stack_dims: list[str], max_size: int = 100000
-) -> xr.DataArray:
-    """Stack sparse data with n-dimensions.
-
-    In cases where sparse.COO data is in da.data, this function will stack the
-    dimensions and return a densified dataarray using reduce_dims.
-
-    Args:
-        da: An xarray dataarray with sparse.COO data
-        reduce_dims: The dimensions to reduce.
-        max_size: The maximum size of records to densify; default is 100000.
-
-    Returns:
-        The densified xarray dataarray reduced to (time, location).
-    """
-
-    coords = da.data.coords
-    # Get the indices of the dimensions to stack
-    reduce_dim_indices = [da.dims.index(dim) for dim in stack_dims]
-    reduce_dim_names = [da.dims[n] for n in reduce_dim_indices]
-    indices_from_coords = [coords[n] for n in reduce_dim_indices]
-    # Create pairs and get unique combinations
-    idx_pairs = list(zip(*indices_from_coords))
-    unique_idx_pairs = list(set(idx_pairs))
-    # Extract coordinate values for each unique pair
-    # Each pair represents coordinates for the dimensions being reduced
-    coord_values = []
-    for pair in unique_idx_pairs:
-        # Get actual coordinate values for each dimension
-        coord_tuple = tuple(
-            da[dim].values[idx] for dim, idx in zip(reduce_dim_names, pair)
-        )
-        coord_values.append(coord_tuple)
-
-    # If the data is not empty, stack and select the unique coordinates; otherwise,
-    # return the data densified as an empty dataarray
-    if da.size != 0:
-        da = da.stack(stacked=reduce_dim_names).sel(stacked=coord_values)
-    da.data = da.data.maybe_densify(max_size=max_size)
-    return da
-
-
-def check_for_vars(variable_list: list[str], source: Sequence) -> Optional[str]:
-    """Check if the variable is in the source.
-
-    Args:
-        variable_list: The list of variables to check for.
-        source: The source to check for the variables.
-
-    Returns:
-        The variable if it is in the source, otherwise None.
-    """
-    for variable in variable_list:
-        if variable in source:
-            return variable
-    return None
-
-
-class ParallelTqdm(Parallel):
-    """joblib.Parallel, but with a tqdm progressbar
-    From: https://gist.github.com/tsvikas/5f859a484e53d4ef93400751d0a116de
-    Attributes:
-        total_tasks: int, default: None
-            the number of expected jobs. Used in the tqdm progressbar.
-            If None, try to infer from the length of the called iterator, and
-            fallback to use the number of remaining items as soon as we finish
-            dispatching.
-            Note: use a list instead of an iterator if you want the total_tasks
-            to be inferred from its length.
-
-        desc: str, default: None
-            the description used in the tqdm progressbar.
-
-        disable_progressbar: bool, default: False
-            If True, a tqdm progressbar is not used.
-
-        show_joblib_header: bool, default: False
-            If True, show joblib header before the progressbar.
-
-
-
-    Example:
-    >>> from joblib import delayed
-    >>> from time import sleep
-    >>> ParallelTqdm(n_jobs=-1)([delayed(sleep)(0.1) for _ in range(10)])
-    80%|████████  | 8/10 [00:02<00:00,  3.12tasks/s]
-
-    """
-
->>>>>>> 631a8bf8
     def __init__(
         self,
         *,
@@ -645,9 +544,6 @@
             self.progress_bar.total = self.total_tasks
             self.progress_bar.refresh()
         # update progressbar
-<<<<<<< HEAD
-        self.progress_bar.update(self.n_completed_tasks - self.progress_bar.n)
-=======
         self.progress_bar.update(self.n_completed_tasks - self.progress_bar.n)
 
 
@@ -689,5 +585,4 @@
         method_func = getattr(da, method)
         return method_func(dim=reduce_dims, **method_kwargs)
     else:
-        raise TypeError(f"method must be str or callable, got {type(method)}")
->>>>>>> 631a8bf8
+        raise TypeError(f"method must be str or callable, got {type(method)}")