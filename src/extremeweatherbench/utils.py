--- conflicted
+++ resolved
@@ -523,7 +523,6 @@
         self.progress_bar.update(self.n_completed_tasks - self.progress_bar.n)
 
 
-<<<<<<< HEAD
 def idx_to_coords(
     lat_idx: npt.NDArray,
     lon_idx: npt.NDArray,
@@ -558,7 +557,8 @@
         lon_coords_out[valid_mask] = lon_coords[int_lon_idx[valid_mask]]
 
     return lat_coords_out, lon_coords_out
-=======
+
+
 def reduce_dataarray(
     da: xr.DataArray,
     method: str | Callable,
@@ -597,5 +597,4 @@
         method_func = getattr(da, method)
         return method_func(dim=reduce_dims, **method_kwargs)
     else:
-        raise TypeError(f"method must be str or callable, got {type(method)}")
->>>>>>> 8943c5a6
+        raise TypeError(f"method must be str or callable, got {type(method)}")