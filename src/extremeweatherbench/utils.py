"""Utility functions for the ExtremeWeatherBench package that don't fit into any
other specialized package.
"""

import datetime
import itertools
import logging
<<<<<<< HEAD
from collections import namedtuple
from dataclasses import dataclass
from importlib import resources
from pathlib import Path
from typing import List, Literal, Tuple, Union
=======
from importlib import resources
from pathlib import Path
from typing import List, Tuple, Union
>>>>>>> 08cf2700

import numpy as np
import pandas as pd  # type: ignore[import-untyped]
import regionmask
import requests
import xarray as xr
import yaml
<<<<<<< HEAD
from scipy.ndimage import gaussian_filter
=======
>>>>>>> 08cf2700

logger = logging.getLogger(__name__)
logger.setLevel(logging.INFO)


#: Maps the ARCO ERA5 to CF conventions.
ERA5_MAPPING = {
    "surface_air_temperature": "2m_temperature",
    "surface_eastward_wind": "10m_u_component_of_wind",
    "surface_northward_wind": "10m_v_component_of_wind",
    "air_temperature": "temperature",
    "eastward_wind": "u_component_of_wind",
    "northward_wind": "v_component_of_wind",
    "air_pressure_at_mean_sea_level": "mean_sea_level_pressure",
    "specific_humidity": "specific_humidity",
    "valid_time": "time",
    "level": "level",
    "latitude": "latitude",
    "longitude": "longitude",
}


@dataclass
class XarrayDataArrayCoords:
    latitude: xr.DataArray
    longitude: xr.DataArray


def convert_longitude_to_360(longitude: float) -> float:
    """Convert a longitude from the range [-180, 180) to [0, 360)."""
    return np.mod(longitude, 360)


def convert_longitude_to_180(
    longitude: float | Union[xr.Dataset, xr.DataArray],
    longitude_name: str = "longitude",
) -> float | Union[xr.Dataset, xr.DataArray]:
    """Convert a longitude from the range [0, 360) to [-180, 180).

    Datasets are coerced to [-180, 180) and sorted by longitude."""
    if isinstance(longitude, xr.Dataset) or isinstance(longitude, xr.DataArray):
        longitude.coords[longitude_name] = (
            longitude.coords[longitude_name] + 180
        ) % 360 - 180
        longitude = longitude.sortby(longitude_name)
        return longitude
    else:
        return np.mod(longitude - 180, 360) - 180


def convert_day_yearofday_to_time(dataset: xr.Dataset, year: int) -> xr.Dataset:
    """Convert dayofyear and hour coordinates in an xarray Dataset to a new time
    coordinate.

    Args:
        dataset: The input xarray dataset.
        year: The base year to use for the time coordinate.

    Returns:
        The dataset with a new time coordinate.
    """
    # Create a new time coordinate by combining dayofyear and hour
    time_dim = pd.date_range(
        start=f"{year}-01-01",
        periods=len(dataset["dayofyear"]) * len(dataset["hour"]),
        freq="6h",
    )
    dataset = dataset.stack(time=("dayofyear", "hour")).drop(["dayofyear", "hour"])
    # Assign the new time coordinate to the dataset
    dataset = dataset.assign_coords(time=time_dim)

    return dataset


def remove_ocean_gridpoints(dataset: xr.Dataset) -> xr.Dataset:
    """Subset a dataset to only include land gridpoints based on a land-sea mask.

    Args:
        dataset: The input xarray dataset.

    Returns:
        The dataset masked to only land gridpoints.
    """
    land = regionmask.defined_regions.natural_earth_v5_0_0.land_110
    land_sea_mask = land.mask(dataset.longitude, dataset.latitude)
    land_mask = land_sea_mask == 0
    # Subset the dataset to only include land gridpoints
    return dataset.where(land_mask)


def _open_mlwp_kerchunk_reference(
    file, forecast_schema_config, remote_protocol: str = "s3"
):
    """Open a dataset from a kerchunked reference file for the OAR MLWP S3 bucket."""
    if "parq" in file:
        storage_options = {
            "remote_protocol": remote_protocol,
            "remote_options": {"anon": True},
        }  # options passed to fsspec
        open_dataset_options: dict = {"chunks": {}}  # opens passed to xarray

        ds = xr.open_dataset(
            file,
            engine="kerchunk",
            storage_options=storage_options,
            open_dataset_options=open_dataset_options,
        )
        ds = ds.compute()
    else:
        ds = xr.open_dataset(
            "reference://",
            engine="zarr",
            backend_kwargs={
                "consolidated": False,
                "storage_options": {
                    "fo": file,
                    "remote_protocol": remote_protocol,
                    "remote_options": {"anon": True},
                },
            },
        )
    ds = ds.rename({"time": "lead_time"})
    ds["lead_time"] = range(0, 241, 6)
    for variable in forecast_schema_config.__dict__:
        attr_value = getattr(forecast_schema_config, variable)
        if attr_value in ds.data_vars:
            ds = ds.rename({attr_value: variable})
    return ds


def map_era5_vars_to_forecast(forecast_schema_config, forecast_dataset, era5_dataset):
    """Map ERA5 variable names to forecast variable names."""
    era5_subset_list = []
    for variable in forecast_schema_config.__dict__:
        if variable in forecast_dataset.data_vars:
            era5_dataset = era5_dataset.rename({ERA5_MAPPING[variable]: variable})
            era5_subset_list.append(variable)
    return era5_dataset[era5_subset_list]


def expand_lead_times_to_6_hourly(
    dataarray: xr.DataArray, max_fcst_hour: int = 240, fcst_output_cadence: int = 6
) -> xr.DataArray:
    """Makes hours in metrics output for max_fcst_hour hours at a fcst_cadence-hourly rate.
    Depending on initialization time and output cadence, there may be missing lead times
    in final output of certain metrics."""
    all_hours = np.arange(0, max_fcst_hour + 1, fcst_output_cadence)
    final_data = []
    final_times = []
    current_idx = 0
    for hour in all_hours:
        if (
            current_idx < len(dataarray.lead_time)
            and dataarray.lead_time[current_idx] == hour
        ):
            final_data.append(dataarray.values[current_idx])
            current_idx += 1
        else:
            final_data.append(None)
        final_times.append(hour)
    dataarray = xr.DataArray(
        data=final_data, dims=["lead_time"], coords={"lead_time": final_times}
    ).astype(float)
    return dataarray


def process_dataarray_for_output(da_list: List[xr.DataArray]) -> xr.DataArray:
    """Extract and format data from a list of DataArrays.

    Args:
        da_list: A list of xarray DataArrays.

    Returns:
        A DataArray with a sorted lead_time coordinate, expanded to 6-hourly intervals.
    """

    if len(da_list) == 0:
        # create dummy nan dataarray in case no applicable forecast valid times exist
        output_da = xr.DataArray(
            data=[np.nan],
            dims=["lead_time"],
            coords={"lead_time": [0]},
        )
    else:
        output_da = xr.concat(da_list, dim="lead_time")
        # Reverse the lead time so that the minimum lead time is first
        output_da = output_da.isel(lead_time=slice(None, None, -1))
    output_da = expand_lead_times_to_6_hourly(output_da)
    return output_da


def center_forecast_on_time(da: xr.DataArray, time: pd.Timestamp, hours: int):
    """Center a forecast DataArray on a given time with a given range in hours.

    Args:
        da: The forecast DataArray to center.
        time: The time to center the forecast on.
        hours: The number of hours to include in the centered forecast.
    """
    time_range = pd.date_range(
        end=pd.to_datetime(time) + pd.Timedelta(hours=hours),
        periods=hours * 2 + 1,
        freq="h",
    )
    return da.sel(time=slice(time_range[0], time_range[-1]))


def temporal_align_dataarrays(
    forecast: xr.DataArray,
    observation: xr.DataArray,
    init_time_datetime: datetime.datetime,
) -> tuple[xr.DataArray, xr.DataArray]:
    """Align the individual initialization time forecast and observation dataarrays.

    Args:
        forecast: The forecast dataarray to align.
        observation: The observation dataarray to align.
        init_time_datetime: The initialization time to subset the forecast dataarray by.

    Returns:
        A tuple containing the time-aligned forecast and observation dataarrays.
    """

    forecast = forecast.sel(init_time=init_time_datetime)
    time = np.array(
        [init_time_datetime + pd.Timedelta(hours=int(t)) for t in forecast["lead_time"]]
    )
    forecast = forecast.assign_coords(time=("lead_time", time))
    forecast = forecast.swap_dims({"lead_time": "time"})
    forecast, observation = xr.align(forecast, observation, join="inner")
    return (forecast, observation)


def align_observations_temporal_resolution(
    forecast: xr.DataArray, observation: xr.DataArray
) -> xr.DataArray:
    """Align observation dataarray on the forecast dataarray's temporal resolution.,

    Metrics which need a singular timestep from gridded obs will fail if the forecasts
    are not aligned with the observation timestamps (e.g. a 03z minimum temp in observations
    when the forecast only has 00z and 06z timesteps).

    Args:
        forecast: The forecast data which will be aligned against.
        observation: The observation data to align.

    Returns:
        The aligned observation dataarray.
    """
    obs_time_delta = pd.to_timedelta(np.diff(observation.time).mean())
    forecast_time_delta = pd.to_timedelta(np.diff(forecast.lead_time).mean(), unit="h")

    if forecast_time_delta > obs_time_delta:
        # Use skipna=True to avoid flox ReprObject error with fill_value
        observation = observation.resample(time=forecast_time_delta).first(skipna=True)

    return observation


def truncate_incomplete_days(da: xr.DataArray) -> xr.DataArray:
    """Truncate a dataarray to only include full days of data."""
    # Group by dayofyear and check if each day has a complete times
    # Count how many unique hours exist per day in the data
    hours_per_day = len(np.unique(da.time.dt.hour.values))
    valid_days = da.groupby("time.dayofyear").count("time") == hours_per_day
    # Only keep days that have a full set of timestamps
    da = da.where(
        da.time.dt.dayofyear.isin(
            valid_days.where(valid_days).dropna(dim="dayofyear").dayofyear
        ),
        drop=True,
    )
    return da


def return_max_min_timestamp(da: xr.DataArray) -> pd.Timestamp:
    """Return the timestamp of the maximum minimum temperature in a DataArray."""
    return pd.Timestamp(
        da.where(
            da == da.groupby("time.dayofyear").min().max(),
            drop=True,
        ).time.values[0]
    )


def load_events_yaml():
    """Load the events yaml file."""
    import extremeweatherbench.data

    events_yaml_file = resources.files(extremeweatherbench.data).joinpath("events.yaml")
    with resources.as_file(events_yaml_file) as file:
        yaml_event_case = read_event_yaml(file)

    return yaml_event_case


def read_event_yaml(input_pth: str | Path) -> dict:
    """Read events yaml from data."""
    input_pth = Path(input_pth)
    with open(input_pth, "rb") as f:
        yaml_event_case = yaml.safe_load(f)
    return yaml_event_case


def location_subset_point_obs(
    df: pd.DataFrame,
    min_lat: float,
    max_lat: float,
    min_lon: float,
    max_lon: float,
    lat_name: str = "latitude",
    lon_name: str = "longitude",
):
    """Subset a dataframe based upon maximum and minimum latitudes and longitudes.

    Arguments:
        df: dataframe with point obs.
        min_lat: minimum latitude.
        max_lat: maximum latitude.
        min_lon: minimum longitude.
        max_lon: maximum longitude.
        lat_name: name of latitude column.
        lon_name: name of longitude column.

    Returns a subset dataframe."""
    location_subset_mask = (
        (df[lat_name] >= min_lat)
        & (df[lat_name] <= max_lat)
        & (df[lon_name] >= min_lon)
        & (df[lon_name] <= max_lon)
    )
    return df[location_subset_mask]


def maybe_remove_missing_data_vars(data_var: List[str], df: pd.DataFrame):
    """Remove data variables from the list if they are not found in the dataframe.

    Args:
        data_var: The list of data variables to subset.
        df: The dataframe with accompanying variables to subset.

    Returns:
        The list of data variables without variables missing from the dataframe.
    """
    data_var_without_missing_vars = []
    for individual_data_var in data_var:
        if individual_data_var in df:
            data_var_without_missing_vars.append(individual_data_var)
        else:
            logger.warning(
                "Data variable %s not found in dataframe",
                individual_data_var,
            )
    return data_var_without_missing_vars


def align_point_obs_from_gridded(
    forecast_ds: xr.Dataset,
    case_subset_point_obs_df: pd.DataFrame,
    data_var: List[str],
) -> Tuple[xr.Dataset, xr.Dataset]:
    """Takes in a forecast dataarray and point observation dataframe, aligning them by
    reducing dimensions. Metadata variables used are identical to those in PointObservationSchemaConfig.

    Args:
        forecast_ds: The forecast dataset.
        case_subset_point_obs_df: The point observation dataframe.
        data_var: The variable(s) to subset (e.g. "surface_air_temperature")

    Returns a tuple of aligned forecast and observation dataarrays. Will return a tuple of
    empty datasets if there is no valid data or overlap between the forecast and observation data.
    """
    if case_subset_point_obs_df.empty:
        logger.warning(
            "Observation data is empty, returning empty xarray datasets for forecast and observation."
        )
        return (xr.Dataset(), xr.Dataset())
    case_subset_point_obs_df.loc[:, "longitude"] = convert_longitude_to_360(
        case_subset_point_obs_df.loc[:, "longitude"]
    )
    case_subset_point_obs_df = location_subset_point_obs(
        case_subset_point_obs_df,
        float(forecast_ds["latitude"].min().values),
        float(forecast_ds["latitude"].max().values),
        float(forecast_ds["longitude"].min().values),
        float(forecast_ds["longitude"].max().values),
    )
    # Reset index to allow for easier modification
    case_subset_point_obs_df = case_subset_point_obs_df.reset_index()
    case_subset_point_obs_df.loc[:, "station_id"] = case_subset_point_obs_df[
        "station_id"
    ].astype("str")

    # Set up multiindex to enable slicing along individual timesteps
    case_subset_point_obs_df = case_subset_point_obs_df.set_index(
        [
            "station_id",
            "time",
        ]
    ).sort_index()

    aligned_forecast_list = []
    aligned_observation_list = []

    logger.debug(
        "number of init times: %s \n number of lead times: %s",
        len(forecast_ds.init_time),
        len(forecast_ds.lead_time),
    )
    logger.debug(
        "total pairs to analyze: %s",
        len(forecast_ds.init_time) * len(forecast_ds.lead_time),
    )
    # Loop init and lead times to prevent indexing error from duplicate valid times
    for init_time, lead_time in itertools.product(
        forecast_ds.init_time, forecast_ds.lead_time
    ):
        valid_time = pd.Timestamp(
            init_time.values + pd.to_timedelta(lead_time.values, unit="h").to_numpy()
        )
        valid_time_index = pd.IndexSlice[:, valid_time]
        if valid_time in case_subset_point_obs_df.index.get_level_values(1):
            obs_overlapping_valid_time = case_subset_point_obs_df.loc[
                valid_time_index, :
            ]
        else:
            logger.debug(
                "No valid time found in point obs for %s",
                valid_time.strftime("%Y-%m-%d %H:%M"),
            )
            continue
        obs_overlapping_valid_time = obs_overlapping_valid_time.reset_index()

        station_ids = obs_overlapping_valid_time["station_id"]
        lons = xr.DataArray(
            obs_overlapping_valid_time["longitude"].values, dims="station_id"
        )
        lats = xr.DataArray(
            obs_overlapping_valid_time["latitude"].values, dims="station_id"
        )

        forecast_at_obs_ds = forecast_ds.sel(
            init_time=init_time, lead_time=lead_time
        ).interp(latitude=lats, longitude=lons, method="nearest")
        forecast_at_obs_ds = forecast_at_obs_ds.assign_coords(
            {
                "station_id": station_ids,
                "time": valid_time,
            }
        )
        forecast_at_obs_ds.coords["lead_time"] = lead_time
        forecast_at_obs_ds.coords["init_time"] = init_time
        # Uses the dataframe attrs to apply metadata columns
        obs_overlapping_valid_time_ds = (
            obs_overlapping_valid_time.to_xarray().set_coords(
                case_subset_point_obs_df.attrs["metadata_vars"]
            )
        )

        # Subset the observation dataarray to only include the data variables of interest
        # which is checked for missing variables
        data_var = maybe_remove_missing_data_vars(data_var, case_subset_point_obs_df)
        obs_overlapping_valid_time_ds = obs_overlapping_valid_time_ds[data_var]

        obs_overlapping_valid_time_ds = obs_overlapping_valid_time_ds.swap_dims(
            {"index": "station_id"}
        )
        obs_overlapping_valid_time_ds.coords["lead_time"] = lead_time
        obs_overlapping_valid_time_ds.coords["init_time"] = init_time

        aligned_observation_list.append(obs_overlapping_valid_time_ds)
        aligned_forecast_list.append(forecast_at_obs_ds)
    # concat the dataarrays along the station_id dimension
    if len(aligned_forecast_list) == 0 or len(aligned_observation_list) == 0:
        return (xr.Dataset(), xr.Dataset())
    else:
        # Convert to Dataset before concat to ensure we always get a Dataset back
        # even if there's only one element in the list
        interpolated_forecast = xr.concat(
            [
                ds.to_dataset() if isinstance(ds, xr.DataArray) else ds
                for ds in aligned_forecast_list
            ],
            dim="station_id",
        )
        interpolated_observation = xr.concat(
            [
                ds.to_dataset() if isinstance(ds, xr.DataArray) else ds
                for ds in aligned_observation_list
            ],
            dim="station_id",
        )
        return (interpolated_forecast, interpolated_observation)


def derive_indices_from_init_time_and_lead_time(
    dataset: xr.Dataset,
    start_date: datetime.datetime,
    end_date: datetime.datetime,
) -> np.ndarray:
    """Derive the indices of valid times in a dataset when the dataset has init_time and lead_time coordinates.

    Args:
        dataset: The dataset to derive the indices from.
        start_date: The start date to derive the indices from.
        end_date: The end date to derive the indices from.

    Returns:
        The indices of valid times in the dataset.

    Example:
        >>> import xarray as xr
        >>> import datetime
        >>> import pandas as pd
        >>> from extremeweatherbench.utils import (
        ...     derive_indices_from_init_time_and_lead_time,
        ... )
        >>> ds = xr.Dataset(
        ...     coords={
        ...         "init_time": pd.date_range("2020-01-01", "2020-01-03"),
        ...         "lead_time": [0, 24, 48],  # hours
        ...     }
        ... )
        >>> start = datetime.datetime(2020, 1, 1)
        >>> end = datetime.datetime(2020, 1, 4)
        >>> indices = derive_indices_from_init_time_and_lead_time(ds, start, end)
        >>> print(indices)
        array([0, 0, 1, 1, 2])
    """
    lead_time_grid, init_time_grid = np.meshgrid(dataset.lead_time, dataset.init_time)
    valid_times = (
        init_time_grid.flatten()
        + pd.to_timedelta(lead_time_grid.flatten(), unit="h").to_numpy()
    )
    valid_times_reshaped = valid_times.reshape(
        (
            dataset.init_time.shape[0],
            dataset.lead_time.shape[0],
        )
    )
    valid_time_mask = (valid_times_reshaped > pd.to_datetime(start_date)) & (
        valid_times_reshaped < pd.to_datetime(end_date)
    )
    valid_time_indices = np.asarray(valid_time_mask).nonzero()

    # The first index will subset init_time based on the first valid_time_reshaped line above
    # we don't need to subset lead_time but it might be useful in the future
    init_time_subset_indices = valid_time_indices[0]

    return init_time_subset_indices


def maybe_convert_to_path(value: str | Path) -> str | Path:
    """Convert a string to a Path object if it's a local filesystem path.

    This function will:
    - Convert local filesystem paths to Path objects
    - Leave URLs and cloud storage paths as strings
    - Leave existing Path objects unchanged
    """
    if isinstance(value, str):
        # Check if it's a local filesystem path (not a URL or cloud storage path)
        if not any(
            value.startswith(prefix)
            for prefix in ["http://", "https://", "s3://", "gs://"]
        ):
            return Path(value)
    return value


# Type alias for use in type hints
PathOrStr = str | Path


def _default_preprocess(ds: xr.Dataset) -> xr.Dataset:
    """Default forecast preprocess function that does nothing."""
    return ds


# storm reports and PPH data
def pull_and_clean_lsr_data_from_spc(date: pd.Timestamp) -> pd.DataFrame:
    """Pull the latest LSR data for a given date. A "date" for LSRs is considered the
    date starting at 12 UTC to the next day at 11:59 UTC.

    Args:
        date: A pandas Timestamp object.
    Returns:
        df: A pandas DataFrame containing the LSR data with columns lat, lon, report_type, time, and scale.
    """
    # Try the filtered URL first, if it fails, try without _filtered
    url = f"https://www.spc.noaa.gov/climo/reports/{date.strftime('%y%m%d')}_rpts_filtered.csv"
    # Check if the URL exists by attempting to open it
    response = requests.head(url)
    if date < pd.Timestamp("2004-02-29"):
        raise ValueError("LSR data before 2004-02-29 is not available in CSV format")
    if response.status_code == 404:
        # If the filtered URL doesn't exist, use the non-filtered version
        url = (
            f"https://www.spc.noaa.gov/climo/reports/{date.strftime('%y%m%d')}_rpts.csv"
        )
    # Read the CSV file with all columns to identify report types
    try:
        df = pd.read_csv(
            url,
            delimiter=",",
            engine="python",
            names=[
                "Time",
                "Scale",
                "Location",
                "County",
                "State",
                "Lat",
                "Lon",
                "Comments",
            ],
        )
    except Exception as e:
        print(f"Error pulling LSR data for {date}: {e}")
        return pd.DataFrame()
    if len(df) == 3:
        return pd.DataFrame()
    # Initialize report_type column
    df["report_type"] = None

    # Find rows with headers and mark subsequent rows with appropriate report type
    for i, row in df.iterrows():
        row_increment = i + 1
        if "F_Scale" in row.values:
            df.loc[row_increment:, "report_type"] = "tor"
        elif "Speed" in row.values:
            df.loc[row_increment:, "report_type"] = "wind"
        elif "Size" in row.values:
            df.loc[row_increment:, "report_type"] = "hail"

    # Keep only necessary columns
    df = df[["Lat", "Lon", "report_type", "Time", "Scale"]]
    # Remove rows that have 'Lat' in the 'Lat' column (these are header rows)
    df = df[df["Lat"] != "Lat"]
    time = pd.to_datetime(df["Time"], format="%H%M").dt.time
    df["Time"] = pd.to_datetime(date.strftime("%Y-%m-%d") + " " + time.astype(str))
    df = df.rename(columns={"Lat": "lat", "Lon": "lon", "Time": "time"})
    return df


def practically_perfect_hindcast(
    df: pd.DataFrame,
    output_coordinates: XarrayDataArrayCoords,
    resolution: float = 0.25,
    report_type: Union[Literal["all"], list[Literal["tor", "hail", "wind"]]] = "all",
    sigma: float = 1.5,
    return_reports: bool = False,
) -> Union[xr.DataArray, tuple[xr.DataArray, pd.DataFrame]]:
    """Compute the Practically Perfect Hindcast (PPH) using storm report data using latitude/longitude grid spacing
    instead of the NCEP 212 Eta Lambert Conformal projection; based on the method described in Hitchens et al 2013,
    https://doi.org/10.1175/WAF-D-12-00113.1

    Args:
        date: A pandas Timestamp object.
        resolution: The resolution of the grid to use. Default is 0.25 degrees.
        report_type: The type of report to use. Default is all. Currently only supports all.
        sigma: The sigma (standard deviation) of the gaussian filter to use. Default is 1.5.
        return_reports: Whether to return the reports used to compute the PPH. Default is False.
        output_resolution: The resolution of the output grid. Default is None (keep the same
        resolution as the input grid).
    Returns:
        pph: An xarray DataArray containing the PPH around the storm report data.
    """

    if report_type == "all":
        pass
    else:
        df = df[df["report_type"].isin(report_type)]

    # Extract latitude and longitude from the dataframe
    lats = df["lat"].astype(float)
    lons = df["lon"].astype(float)

    # Create a grid covering the continental US (or adjust as needed)
    lat_min, lat_max = 24.0, 50.0  # Continental US approximate bounds
    lon_min, lon_max = -125.0, -66.0  # Continental US approximate bounds

    # Create the grid coordinates
    grid_lats = np.arange(lat_min, lat_max + resolution, resolution)
    grid_lons = np.arange(lon_min, lon_max + resolution, resolution)

    # Initialize an empty grid
    grid = np.zeros((len(grid_lats), len(grid_lons)))

    # Mark grid cells that contain reports
    for lat, lon in zip(lats, lons):
        # Find the nearest grid indices
        lat_idx = np.abs(grid_lats - lat).argmin()
        lon_idx = np.abs(grid_lons - lon).argmin()
        grid[lat_idx, lon_idx] = 1

    # Create the xarray DataArray
    pph = xr.DataArray(
        grid,
        dims=["latitude", "longitude"],
        coords={"latitude": grid_lats, "longitude": grid_lons},
        name="practically_perfect",
    )

    # Apply bilinear interpolation to smooth the field
    # First, create a gaussian kernel for smoothing
    smoothed_grid = gaussian_filter(grid, sigma=sigma)

    # Replace the data in the DataArray
    pph.data = smoothed_grid

    # Find the bounds of non-zero data
    nonzero_lats = np.where(pph.data.any(axis=1))[0]
    nonzero_lons = np.where(pph.data.any(axis=0))[0]

    # Get the min/max indices
    lat_start, lat_end = nonzero_lats[0], nonzero_lats[-1]
    lon_start, lon_end = nonzero_lons[0], nonzero_lons[-1]

    pph = pph.isel(
        latitude=slice(lat_start, lat_end + 1), longitude=slice(lon_start, lon_end + 1)
    )
    pph["longitude"] = convert_longitude_to_360(pph["longitude"])

    pph = pph.interp(
        latitude=output_coordinates.latitude,
        longitude=output_coordinates.longitude,
        method="linear",
    )
    if return_reports:
        return (pph, df)
    return pph<|MERGE_RESOLUTION|>--- conflicted
+++ resolved
@@ -5,17 +5,9 @@
 import datetime
 import itertools
 import logging
-<<<<<<< HEAD
-from collections import namedtuple
-from dataclasses import dataclass
-from importlib import resources
-from pathlib import Path
-from typing import List, Literal, Tuple, Union
-=======
 from importlib import resources
 from pathlib import Path
 from typing import List, Tuple, Union
->>>>>>> 08cf2700
 
 import numpy as np
 import pandas as pd  # type: ignore[import-untyped]
@@ -23,10 +15,6 @@
 import requests
 import xarray as xr
 import yaml
-<<<<<<< HEAD
-from scipy.ndimage import gaussian_filter
-=======
->>>>>>> 08cf2700
 
 logger = logging.getLogger(__name__)
 logger.setLevel(logging.INFO)
