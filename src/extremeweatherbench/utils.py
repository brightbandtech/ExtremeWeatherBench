--- conflicted
+++ resolved
@@ -477,23 +477,12 @@
         )
         valid_time_index = pd.IndexSlice[:, valid_time]
         if valid_time in case_subset_point_obs_df.index.get_level_values(1):
-<<<<<<< HEAD
-            obs_timeslice = case_subset_point_obs_df.loc[valid_time_index, :]
-            obs_timeslice = obs_timeslice.reset_index()
-=======
             obs_overlapping_valid_time = case_subset_point_obs_df.loc[
                 valid_time_index, :
             ]
->>>>>>> 9bd7ccd2
         else:
             logger.debug("No valid time found in point obs for %s", valid_time)
             continue
-<<<<<<< HEAD
-
-        station_ids = obs_timeslice["station_id"]
-        lons = xr.DataArray(obs_timeslice["longitude"].values, dims="station_id")
-        lats = xr.DataArray(obs_timeslice["latitude"].values, dims="station_id")
-=======
         obs_overlapping_valid_time = obs_overlapping_valid_time.reset_index()
 
         station_ids = obs_overlapping_valid_time["station_id"]
@@ -503,7 +492,6 @@
         lats = xr.DataArray(
             obs_overlapping_valid_time["latitude"].values, dims="station_id"
         )
->>>>>>> 9bd7ccd2
 
         forecast_at_obs_ds = forecast_ds.sel(
             init_time=init_time, lead_time=lead_time
@@ -516,30 +504,6 @@
         )
         forecast_at_obs_ds.coords["lead_time"] = lead_time
         forecast_at_obs_ds.coords["init_time"] = init_time
-<<<<<<< HEAD
-
-        # Uses the dataframe attrs to apply metadata columns
-        try:
-            valid_time_subset_obs_ds = obs_timeslice.to_xarray().set_coords(
-                case_subset_point_obs_df.attrs["metadata_vars"]
-            )[data_var]
-        except KeyError:
-            # Skip the problematic data variable and continue with other variables
-            data_var_without_missing_vars = []
-            for individual_data_var in data_var:
-                if individual_data_var in obs_timeslice:
-                    data_var_without_missing_vars.append(individual_data_var)
-                else:
-                    logger.warning(
-                        "Data variable %s not found in point observations, skipping this variable",
-                        individual_data_var,
-                    )
-            valid_time_subset_obs_ds = obs_timeslice.to_xarray().set_coords(
-                case_subset_point_obs_df.attrs["metadata_vars"]
-            )[data_var_without_missing_vars]
-
-        valid_time_subset_obs_ds = valid_time_subset_obs_ds.swap_dims(
-=======
         # Uses the dataframe attrs to apply metadata columns
         obs_overlapping_valid_time_ds = (
             obs_overlapping_valid_time.to_xarray().set_coords(
@@ -553,7 +517,6 @@
         obs_overlapping_valid_time_ds = obs_overlapping_valid_time_ds[data_var]
 
         obs_overlapping_valid_time_ds = obs_overlapping_valid_time_ds.swap_dims(
->>>>>>> 9bd7ccd2
             {"index": "station_id"}
         )
         obs_overlapping_valid_time_ds.coords["lead_time"] = lead_time
@@ -561,7 +524,6 @@
 
         aligned_observation_list.append(obs_overlapping_valid_time_ds)
         aligned_forecast_list.append(forecast_at_obs_ds)
-<<<<<<< HEAD
     # concat the dataarrays along the station_id dimension
     if len(aligned_forecast_list) == 0 or len(aligned_observation_list) == 0:
         return (xr.Dataset(), xr.Dataset())
@@ -583,12 +545,6 @@
             dim="station_id",
         )
         return (interpolated_forecast, interpolated_observation)
-=======
-    # concat the dataarrays along the station dimension
-    interpolated_forecast = xr.concat(aligned_forecast_list, dim="station_id")
-    interpolated_observation = xr.concat(aligned_observation_list, dim="station_id")
-    return (interpolated_forecast, interpolated_observation)
->>>>>>> 9bd7ccd2
 
 
 def derive_indices_from_init_time_and_lead_time(
