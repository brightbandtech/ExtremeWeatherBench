"""Utility functions for the ExtremeWeatherBench package that don't fit into any other
specialized package."""

import datetime
import importlib
import inspect
import logging
import pathlib
import threading
from typing import Any, Callable, Optional, Sequence, Union

import numpy as np
import numpy.typing as npt
import pandas as pd  # type: ignore[import-untyped]
import regionmask
import sparse
import tqdm
import xarray as xr
import yaml  # type: ignore[import]
from joblib import Parallel

logger = logging.getLogger(__name__)


class ThreadSafeDict:
    """A thread-safe dictionary implementation using locks.

    This class provides a thread-safe wrapper around a standard dictionary,
    ensuring atomic operations for getting, setting, and deleting items.
    Useful for caching data that needs to be shared between threads safely.
    """

    def __init__(self):
        self._data = {}
        self._lock = threading.Lock()

    def __setitem__(self, key, value):
        with self._lock:
            self._data[key] = value

    def __getitem__(self, key):
        with self._lock:
            return self._data[key]

    def __delitem__(self, key):
        with self._lock:
            del self._data[key]

    def __contains__(self, key):
        with self._lock:
            return key in self._data

    def get(self, key, default=None):
        with self._lock:
            return self._data.get(key, default)

    def clear(self):
        with self._lock:
            self._data.clear()

    def __len__(self):
        with self._lock:
            return len(self._data)

    def keys(self):
        with self._lock:
            # Return a copy to prevent concurrent modification during iteration
            return list(self._data.keys())

    def values(self):
        with self._lock:
            # Return a copy to prevent concurrent modification during iteration
            return list(self._data.values())

    def items(self):
        with self._lock:
            # Return a copy to prevent concurrent modification during iteration
            return list(self._data.items())


def convert_longitude_to_360(longitude: float) -> float:
    """Convert a longitude from the range [-180, 180) to [0, 360)."""
    return np.mod(longitude, 360)


def convert_longitude_to_180(
    longitude: float | Union[xr.Dataset, xr.DataArray],
    longitude_name: str = "longitude",
) -> float | Union[xr.Dataset, xr.DataArray]:
    """Convert a longitude from the range [0, 360) to [-180, 180).

    Datasets are coerced to [-180, 180) and sorted by longitude.
    """
    if isinstance(longitude, xr.Dataset) or isinstance(longitude, xr.DataArray):
        longitude.coords[longitude_name] = (
            longitude.coords[longitude_name] + 180
        ) % 360 - 180
        longitude = longitude.sortby(longitude_name)
        return longitude
    else:
        return np.mod(longitude - 180, 360) - 180


def remove_ocean_gridpoints(dataset: xr.Dataset) -> xr.Dataset:
    """Subset a dataset to only include land gridpoints based on a land-sea mask.

    Args:
        dataset: The input xarray dataset.

    Returns:
        The dataset masked to only land gridpoints.
    """
    land = regionmask.defined_regions.natural_earth_v5_0_0.land_110
    land_sea_mask = land.mask(dataset.longitude, dataset.latitude)
    land_mask = land_sea_mask == 0
    # Subset the dataset to only include land gridpoints
    return dataset.where(land_mask)


def load_events_yaml():
    """Load the events yaml file."""
    logger.warning(
        "This function is deprecated and will be removed in a future release. "
        "Please use cases.load_ewb_events_yaml_into_case_collection instead."
    )
    import extremeweatherbench.data

    events_yaml_file = importlib.resources.files(extremeweatherbench.data).joinpath(
        "events.yaml"
    )
    with importlib.resources.as_file(events_yaml_file) as file:
        yaml_event_case = read_event_yaml(file)

    return yaml_event_case


def read_event_yaml(input_pth: str | pathlib.Path) -> dict:
    """Read events yaml from data."""
    logger.warning(
        "This function is deprecated and will be removed in a future release. "
        "Please use cases.read_incoming_yaml instead."
    )
    input_pth = pathlib.Path(input_pth)
    with open(input_pth, "rb") as f:
        yaml_event_case = yaml.safe_load(f)
    return yaml_event_case


def derive_indices_from_init_time_and_lead_time(
    dataset: xr.Dataset,
    start_date: datetime.datetime,
    end_date: datetime.datetime,
) -> tuple[np.ndarray[Any, Any], ...]:
    """Derive the indices of valid times in a dataset when the dataset has init_time and
    lead_time coordinates.

    Args:
        dataset: The dataset to derive the indices from.
        start_date: The start date to derive the indices from.
        end_date: The end date to derive the indices from.

    Returns:
        The indices of valid times in the dataset.

    Example:
        >>> import xarray as xr
        >>> import datetime
        >>> import pandas as pd
        >>> from extremeweatherbench.utils import (
        ...     derive_indices_from_init_time_and_lead_time,
        ... )
        >>> ds = xr.Dataset(
        ...     coords={
        ...         "init_time": pd.date_range("2020-01-01", "2020-01-03"),
        ...         "lead_time": [0, 24, 48],  # hours
        ...     }
        ... )
        >>> start = datetime.datetime(2020, 1, 1)
        >>> end = datetime.datetime(2020, 1, 4)
        >>> indices = derive_indices_from_init_time_and_lead_time(ds, start, end)
        >>> print(indices)
        array([0, 0, 1, 1, 2])
    """
    lead_time_grid, init_time_grid = np.meshgrid(dataset.lead_time, dataset.init_time)
    valid_times = (
        init_time_grid.flatten()
        + pd.to_timedelta(lead_time_grid.flatten(), unit="h").to_numpy()
    )
    valid_times_reshaped = valid_times.reshape(
        (
            dataset.init_time.shape[0],
            dataset.lead_time.shape[0],
        )
    )
    valid_time_mask = (valid_times_reshaped >= pd.to_datetime(start_date)) & (
        valid_times_reshaped <= pd.to_datetime(end_date)
    )
    valid_time_indices = np.asarray(valid_time_mask).nonzero()

    return valid_time_indices


def filter_kwargs_for_callable(kwargs: dict, callable_obj: Callable) -> dict:
    """Filter kwargs to only include arguments that the callable can accept.

    This method uses introspection to determine which arguments the callable
    can accept and filters kwargs accordingly.

    Args:
        kwargs: The full kwargs dictionary to filter
        callable_obj: The callable (function, method, etc.) to check against

    Returns:
        A filtered dictionary containing only the kwargs that the callable can accept
    """
    # Get the signature of the callable
    sig = inspect.signature(callable_obj)

    # Get the parameter names that the callable accepts
    # For bound methods, 'self' is already excluded from the signature
    accepted_params = list(sig.parameters.keys())

    # Filter kwargs to only include accepted parameters
    filtered_kwargs = {}
    for param_name in accepted_params:
        if param_name in kwargs:
            filtered_kwargs[param_name] = kwargs[param_name]

    return filtered_kwargs


def min_if_all_timesteps_present(
    da: xr.DataArray,
    time_resolution_hours: float,
) -> xr.DataArray:
    """Return the minimum value of a DataArray if all timesteps of a day are present.

    Args:
        da: The input DataArray.

    Returns:
        The minimum value of the DataArray if all timesteps are present,
        otherwise the original DataArray.
    """
    timesteps_per_day = 24 / time_resolution_hours
    if da.values.size == timesteps_per_day:
        return da.min()
    else:
        return xr.DataArray(np.nan)


def min_if_all_timesteps_present_forecast(
    da: xr.DataArray, time_resolution_hours: float
) -> xr.DataArray:
    """Return the minimum value of a DataArray if all timesteps of a day are present
    given a dataset with lead_time and valid_time dimensions.

    Args:
        da: The input DataArray.

    Returns:
        The minimum value of the DataArray if all timesteps are present,
        otherwise the original DataArray.
    """
    timesteps_per_day = 24 / time_resolution_hours
    if da.valid_time.size == timesteps_per_day:
        return da.min("valid_time")
    else:
        # Return an array with the same lead_time dimension but filled with NaNs
        return xr.DataArray(
            np.full(da.lead_time.size, np.nan),
            coords={"lead_time": da.lead_time},
            dims=["lead_time"],
        )


def determine_temporal_resolution(
    data: xr.Dataset | xr.DataArray,
) -> Optional[float]:
    """Determine the temporal resolution of the data.

    Args:
        data: The input dataset with a valid_time dimension or coordinate.

    Returns:
        The temporal resolution of the data as a float in hours.
    """
    num_timesteps = (
        np.unique(np.diff(data.valid_time)).astype("timedelta64[h]").astype(int)
    )
    if len(num_timesteps) > 1:
        logger.warning(
            "Multiple time resolutions found in dataset, data may be missing in "
            "forecast or target datasets. Returning the highest time resolution."
        )
    # likely missing any data for valid time
    if len(num_timesteps) == 0:
        return None

    # return the minimum (highest time resolution) in hours
    # this is the most likely to be correct if there are multiple resolutions
    # present, likely due to missing data
    return np.min(num_timesteps).astype(float)


def convert_init_time_to_valid_time(ds: xr.Dataset) -> xr.Dataset:
    """Convert the init_time coordinate to a valid_time coordinate.

    Args:
        ds: The dataset to convert with lead_time and init_time coordinates.

    Returns:
        The dataset with a valid_time coordinate.
    """
    valid_time = xr.DataArray(
        ds.init_time, coords={"init_time": ds.init_time}
    ) + xr.DataArray(ds.lead_time, coords={"lead_time": ds.lead_time})
    ds = ds.assign_coords(valid_time=valid_time)
    return xr.concat(
        [
            ds.sel(lead_time=lead).swap_dims({"init_time": "valid_time"})
            for lead in ds.lead_time
        ],
        "lead_time",
        coords="different",
        compat="equals",
        join="outer",
    )


def convert_valid_time_to_init_time(da: xr.DataArray) -> xr.DataArray:
    """Convert the valid_time coordinate to a init_time coordinate.

    Args:
        ds: The dataset to convert with lead_time and valid_time coordinates.

    Returns:
        The dataset with a init_time coordinate.
    """
    init_time = xr.DataArray(
        da.valid_time, coords={"valid_time": da.valid_time}
    ) - xr.DataArray(da.lead_time, coords={"lead_time": da.lead_time})
    da = da.assign_coords(init_time=init_time)
    return xr.concat(
        [
            da.sel(lead_time=lead).swap_dims({"valid_time": "init_time"})
            for lead in da.lead_time
        ],
        "lead_time",
        coords="different",
        compat="equals",
        join="outer",
    )


def maybe_get_closest_timestamp_to_center_of_valid_times(
    output_times: xr.DataArray,
    valid_time_values: xr.DataArray,
) -> xr.DataArray:
    if output_times.size > 1:
        # This is a temporary fix to handle the case where there are multiple
        # max/min target values. It's assumed the target value closest to the center
        # of the forecast valid time is the most relevant.
        center_time = valid_time_values.values[valid_time_values.size // 2]
        time_diffs = np.abs(output_times - center_time)
        closest_idx = np.argmin(time_diffs.data)
        output_times = output_times[closest_idx]
    # Pass through the original output times and values if there is only one
    return output_times


# Extract all possible names from the title to handle cases with
# multiple names in formats: "name1 (name2)" or "name1 and name2"
def extract_tc_names(title: str) -> list[str]:
    """Extract tropical cyclone names from case title."""
    import re

    names = []
    title_upper = title.upper()

    # Pattern 1: "name1 (name2)" - extract both names
    paren_match = re.search(r"^(.+?)\s*\((.+?)\)$", title_upper)
    if paren_match:
        names.extend([paren_match.group(1).strip(), paren_match.group(2).strip()])
    # Pattern 2: "name1 and name2" - extract both names
    elif " AND " in title_upper:
        parts = title_upper.split(" AND ")
        names.extend([part.strip() for part in parts])
    else:
        # Single name or other format
        names.append(title_upper)

    return names


def stack_sparse_data_from_dims(
    da: xr.DataArray, stack_dims: list[str], max_size: int = 100000
) -> xr.DataArray:
    """Stack sparse data with n-dimensions.

    In cases where sparse.COO data is in da.data, this function will stack the
    dimensions and return a densified dataarray using reduce_dims.

    Args:
        da: An xarray dataarray with sparse.COO data
        reduce_dims: The dimensions to reduce.
        max_size: The maximum size of records to densify; default is 100000.

    Returns:
        The densified xarray dataarray reduced to (time, location).
    """

    coords = da.data.coords
    # Get the indices of the dimensions to stack
    reduce_dim_indices = [da.dims.index(dim) for dim in stack_dims]
    reduce_dim_names = [da.dims[n] for n in reduce_dim_indices]
    indices_from_coords = [coords[n] for n in reduce_dim_indices]
    # Create pairs and get unique combinations
    idx_pairs = list(zip(*indices_from_coords))
    unique_idx_pairs = list(set(idx_pairs))
    # Extract coordinate values for each unique pair
    # Each pair represents coordinates for the dimensions being reduced
    coord_values = []
    for pair in unique_idx_pairs:
        # Get actual coordinate values for each dimension
        coord_tuple = tuple(
            da[dim].values[idx] for dim, idx in zip(reduce_dim_names, pair)
        )
        coord_values.append(coord_tuple)

    # If the data is not empty, stack and select the unique coordinates; otherwise,
    # return the data densified as an empty dataarray
    if da.size != 0:
        da = da.stack(stacked=reduce_dim_names).sel(stacked=coord_values)
    da.data = da.data.maybe_densify(max_size=max_size)
    return da


def check_for_vars(variable_list: list[str], source: Sequence) -> Optional[str]:
    """Check if the variable is in the source.

    Args:
        variable_list: The list of variables to check for.
        source: The source to check for the variables.

    Returns:
        The variable if it is in the source, otherwise None.
    """
    for variable in variable_list:
        if variable in source:
            return variable
    return None


class ParallelTqdm(Parallel):
    """joblib.Parallel, but with a tqdm progressbar
    From: https://gist.github.com/tsvikas/5f859a484e53d4ef93400751d0a116de
    Attributes:
        total_tasks: int, default: None
            the number of expected jobs. Used in the tqdm progressbar.
            If None, try to infer from the length of the called iterator, and
            fallback to use the number of remaining items as soon as we finish
            dispatching.
            Note: use a list instead of an iterator if you want the total_tasks
            to be inferred from its length.

        desc: str, default: None
            the description used in the tqdm progressbar.

        disable_progressbar: bool, default: False
            If True, a tqdm progressbar is not used.

        show_joblib_header: bool, default: False
            If True, show joblib header before the progressbar.



    Example:
    >>> from joblib import delayed
    >>> from time import sleep
    >>> ParallelTqdm(n_jobs=-1)([delayed(sleep)(0.1) for _ in range(10)])
    80%|████████  | 8/10 [00:02<00:00,  3.12tasks/s]

    """

    def __init__(
        self,
        *,
        total_tasks: int | None = None,
        desc: str | None = None,
        disable_progressbar: bool = False,
        show_joblib_header: bool = False,
        **kwargs,
    ):
        if "verbose" in kwargs:
            raise ValueError(
                "verbose is not supported. "
                "Use disable_progressbar and show_joblib_header instead."
            )
        super().__init__(verbose=(1 if show_joblib_header else 0), **kwargs)
        self.total_tasks = total_tasks
        self.desc = desc
        self.disable_progressbar = disable_progressbar
        self.progress_bar: tqdm.tqdm | None = None

    def __call__(self, iterable):
        try:
            if self.total_tasks is None:
                # try to infer total_tasks from the length of the called iterator
                try:
                    self.total_tasks = len(iterable)
                except (TypeError, AttributeError):
                    pass
            # call parent function
            return super().__call__(iterable)
        finally:
            # close tqdm progress bar
            if self.progress_bar is not None:
                self.progress_bar.close()

    __call__.__doc__ = Parallel.__call__.__doc__

    def dispatch_one_batch(self, iterator):
        # start progress_bar, if not started yet.
        if self.progress_bar is None:
            self.progress_bar = tqdm.tqdm(
                desc=self.desc,
                total=self.total_tasks,
                disable=self.disable_progressbar,
                unit="tasks",
            )
        # call parent function
        return super().dispatch_one_batch(iterator)

    dispatch_one_batch.__doc__ = Parallel.dispatch_one_batch.__doc__

    def print_progress(self):
        """Display the process of the parallel execution using tqdm"""
        # Check if progress_bar has been initialized
        if self.progress_bar is None:
            return
        # if we finish dispatching, find total_tasks from the number of remaining items
        if self.total_tasks is None and self._original_iterator is None:
            self.total_tasks = self.n_dispatched_tasks
            self.progress_bar.total = self.total_tasks
            self.progress_bar.refresh()
        # update progressbar
        self.progress_bar.update(self.n_completed_tasks - self.progress_bar.n)


<<<<<<< HEAD
def idx_to_coords(
    lat_idx: npt.NDArray,
    lon_idx: npt.NDArray,
    lat_coords: npt.NDArray,
    lon_coords: npt.NDArray,
) -> tuple[npt.NDArray, npt.NDArray]:
    """Convert indices to coordinates, handling NaN indices.

    Args:
        lat_idx: The latitude indices.
        lon_idx: The longitude indices.
        lat_coords: The latitude coordinates.
        lon_coords: The longitude coordinates.

    Returns:
        The latitude and longitude coordinates.
    """
    # Create output arrays with NaN
    lat_coords_out = np.full_like(lat_idx, np.nan)
    lon_coords_out = np.full_like(lon_idx, np.nan)

    # Find valid (non-NaN) indices
    valid_mask = ~(np.isnan(lat_idx) | np.isnan(lon_idx))

    if valid_mask.any():
        # Convert to integer indices only where valid
        int_lat_idx = np.where(valid_mask, lat_idx.astype(int), 0)
        int_lon_idx = np.where(valid_mask, lon_idx.astype(int), 0)

        # Use advanced indexing to get coordinates
        lat_coords_out[valid_mask] = lat_coords[int_lat_idx[valid_mask]]
        lon_coords_out[valid_mask] = lon_coords[int_lon_idx[valid_mask]]

    return lat_coords_out, lon_coords_out
=======
def convert_day_yearofday_to_time(
    dataset: Union[xr.Dataset, xr.DataArray], year: int
) -> Union[xr.Dataset, xr.DataArray]:
    """Convert dayofyear and hour to new time coordinate.

    Args:
        dataset: The input xarray dataset or dataarray.
        year: The base year to use for the time coordinate.

    Returns:
        The dataset or dataarray with a new time coordinate.
    """
    # Create a new time coordinate by combining dayofyear and hour
    time_dim = pd.date_range(
        start=f"{year}-01-01",
        periods=len(dataset["dayofyear"]) * len(dataset["hour"]),
        freq="6h",
    )
    dataset = dataset.stack(valid_time=("dayofyear", "hour")).drop_vars(
        ["dayofyear", "hour"]
    )
    # Assign the new time coordinate to the dataset
    dataset = dataset.assign_coords(valid_time=time_dim)

    return dataset


def interp_climatology_to_target(
    target: xr.DataArray, climatology: xr.DataArray
) -> xr.DataArray:
    """Interpolate a climatology to a target data array.

    Args:
        target: The target data array to interpolate the climatology to.
        climatology: The climatology data array to interpolate.

    Returns:
        The interpolated climatology data array. If the target is sparse, the
        climatology is interpolated to the target coordinates. If the target is not
        sparse, the climatology is interpolated to the target coordinates.
    """
    # If the target is sparse or has less than 3 dimensions, interpolate the
    # climatology using stacked dim
    if isinstance(target.data, sparse.COO) or target.ndim < 3:
        return climatology.interp(
            # stacked as a data variable is enforced by stack_sparse_data_from_dims
            latitude=target["stacked"]["latitude"],
            longitude=target["stacked"]["longitude"],
            method="nearest",
            kwargs={"fill_value": None},
        )
    # Otherwise, interpolate the climatology to the target coordinates
    return climatology.interp_like(
        target, method="nearest", kwargs={"fill_value": None}
    )
>>>>>>> e3a040f7


def reduce_dataarray(
    da: xr.DataArray,
    method: str | Callable,
    reduce_dims: list[str],
    compute: bool = True,
    **method_kwargs,
) -> xr.DataArray:
    """Reduce using xarray methods or numpy functions.

    This function can utilize xarray's optimized methods (e.g., mean, sum) or
    numpy/callable reductions. Using the built-in methods xarray provides can be more
    efficient than using numpy functions.

    If compute is True, the dataarray will be computed before returning.
    This is useful to avoid dask exceptions when indexing with a boolean mask.

    Args:
        da: The xarray dataarray to reduce.
        method: Either an xarray method name (e.g., 'mean', 'sum') or
            a callable function (e.g., np.nanmean).
        reduce_dims: The dimensions to reduce.
        compute: Whether to compute the dataarray before returning. Defaults to True.
        **method_kwargs: Additional kwargs for the method. Only used
            when method is a string (xarray method).

    Returns:
        The reduced xarray dataarray.
    """
    if isinstance(da.data, sparse.COO):
        da = stack_sparse_data_from_dims(da, reduce_dims)
        reduce_dims = ["stacked"]

    if callable(method):
        # Use numpy function or other callable (original behavior)
        return (
            da.reduce(method, dim=reduce_dims).compute()
            if compute
            else da.reduce(method, dim=reduce_dims)
        )
    elif isinstance(method, str):
        # Use xarray built-in method
        if not hasattr(da, method):
            raise ValueError(f"DataArray has no method '{method}'")

        method_func = getattr(da, method)
        return (
            method_func(dim=reduce_dims, **method_kwargs).compute()
            if compute
            else method_func(dim=reduce_dims, **method_kwargs)
        )
    else:
        raise TypeError(f"method must be str or callable, got {type(method)}")<|MERGE_RESOLUTION|>--- conflicted
+++ resolved
@@ -548,7 +548,6 @@
         self.progress_bar.update(self.n_completed_tasks - self.progress_bar.n)
 
 
-<<<<<<< HEAD
 def idx_to_coords(
     lat_idx: npt.NDArray,
     lon_idx: npt.NDArray,
@@ -583,7 +582,8 @@
         lon_coords_out[valid_mask] = lon_coords[int_lon_idx[valid_mask]]
 
     return lat_coords_out, lon_coords_out
-=======
+
+
 def convert_day_yearofday_to_time(
     dataset: Union[xr.Dataset, xr.DataArray], year: int
 ) -> Union[xr.Dataset, xr.DataArray]:
@@ -639,7 +639,6 @@
     return climatology.interp_like(
         target, method="nearest", kwargs={"fill_value": None}
     )
->>>>>>> e3a040f7
 
 
 def reduce_dataarray(
