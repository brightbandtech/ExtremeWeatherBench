--- conflicted
+++ resolved
@@ -428,9 +428,6 @@
         # Single name or other format
         names.append(title_upper)
 
-<<<<<<< HEAD
-    return names
-=======
     return names
 
 
@@ -567,5 +564,4 @@
             self.progress_bar.total = self.total_tasks
             self.progress_bar.refresh()
         # update progressbar
-        self.progress_bar.update(self.n_completed_tasks - self.progress_bar.n)
->>>>>>> 6596adb5
+        self.progress_bar.update(self.n_completed_tasks - self.progress_bar.n)