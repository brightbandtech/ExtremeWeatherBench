--- conflicted
+++ resolved
@@ -7,13 +7,7 @@
 import logging
 import pathlib
 import threading
-<<<<<<< HEAD
-from importlib import resources
-from pathlib import Path
-from typing import Any, Callable, Optional, Union, Sequence
-=======
-from typing import Any, Callable, Optional, Union
->>>>>>> 6596adb5
+from typing import Any, Callable, Optional, Sequence, Union
 
 import numpy as np
 import pandas as pd  # type: ignore[import-untyped]
@@ -480,7 +474,6 @@
     return da
 
 
-<<<<<<< HEAD
 def check_for_vars(variable_list: list[str], source: Sequence) -> Optional[str]:
     """Check if the variable is in the source.
 
@@ -495,7 +488,8 @@
         if variable in source:
             return variable
     return None
-=======
+
+
 class ParallelTqdm(Parallel):
     """joblib.Parallel, but with a tqdm progressbar
     From: https://gist.github.com/tsvikas/5f859a484e53d4ef93400751d0a116de
@@ -586,5 +580,4 @@
             self.progress_bar.total = self.total_tasks
             self.progress_bar.refresh()
         # update progressbar
-        self.progress_bar.update(self.n_completed_tasks - self.progress_bar.n)
->>>>>>> 6596adb5
+        self.progress_bar.update(self.n_completed_tasks - self.progress_bar.n)