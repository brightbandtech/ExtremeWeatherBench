--- conflicted
+++ resolved
@@ -341,7 +341,7 @@
 def stack_dataarray_from_dims(
     da: xr.DataArray,
     stack_dims: list[str],
-    max_size: int = 100000,
+    max_size: float = 1e9,
     coords: Optional[npt.NDArray] = None,
 ) -> xr.DataArray:
     """Stack sparse data with n-dimensions.
@@ -398,15 +398,8 @@
     if da.size != 0:
         da = da.stack(stacked=reduce_dim_names).sel(stacked=coord_values)
 
-<<<<<<< HEAD
-    # If the data is sparse, densify it
-    if isinstance(da.data, sparse.COO):
-        da.data = da.data.maybe_densify(max_size=max_size)
-    return da
-=======
     # Densify the sparse data using the utility function
     return maybe_densify_dataarray(da, max_size=max_size)
->>>>>>> b4008870
 
 
 def check_for_vars(variable_list: list[str], source: Sequence) -> Optional[str]:
