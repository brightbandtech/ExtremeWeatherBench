"""Utility functions for the ExtremeWeatherBench package that don't fit into any
other specialized package.
"""

from typing import Union
from collections import namedtuple
import fsspec
import geopandas as gpd
import numpy as np
import pandas as pd
import regionmask
import ujson
import xarray as xr
from kerchunk.hdf import SingleHdf5ToZarr
from shapely.geometry import box
import datetime

#: Struct packaging latitude/longitude location definitions.
Location = namedtuple("Location", ["latitude", "longitude"])

#: Maps the ARCO ERA5 to CF conventions.
ERA5_MAPPING = {
    "air_temperature": "2m_temperature",
    "eastward_wind": "10m_u_component_of_wind",
    "northward_wind": "10m_v_component_of_wind",
    "air_pressure_at_mean_sea_level": "mean_sea_level_pressure",
    "specific_humidity": "specific_humidity",
    "valid_time": "time",
    "level": "level",
    "latitude": "latitude",
    "longitude": "longitude",
}


def convert_longitude_to_360(longitude: float) -> float:
    """Convert a longitude from the range [-180, 180) to [0, 360)."""
    return np.mod(longitude, 360)


def convert_longitude_to_180(
    dataset: Union[xr.Dataset, xr.DataArray], longitude_name: str = "longitude"
) -> Union[xr.Dataset, xr.DataArray]:
    """Coerce the longitude dimension of an xarray data structure to [-180, 180)."""
    dataset.coords[longitude_name] = (dataset.coords[longitude_name] + 180) % 360 - 180
    dataset = dataset.sortby(longitude_name)
    return dataset


def generate_json_from_nc(u, so, fs, fs_out, json_dir):
    """Generate a kerchunk JSON file from a NetCDF file.

    TODO(taylor): Define function signature and docstring.
    """
    with fs.open(u, **so) as infile:
        h5chunks = SingleHdf5ToZarr(infile, u, inline_threshold=300)

        file_split = u.split(
            "/"
        )  # seperate file path to create a unique name for each json
        model = file_split[1].split("_")[0]
        date_string = file_split[-1].split("_")[3]
        outf = f"{json_dir}{model}_{date_string}_.json"
        print(outf)
        with fs_out.open(outf, "wb") as f:
            f.write(ujson.dumps(h5chunks.translate()).encode())


def clip_dataset_to_bounding_box(
    # NOTE(daniel): given its use here, "case.Location" should be moved to this module
    # or something else stand-alone; high likelihood of inadvertently introducing a
    # circular import dependency here.
    dataset: xr.Dataset,
    location_center: Location,
    length_km: float,
) -> xr.Dataset:
    """Clip an xarray dataset to a boxbox around a given location.

    Args:
        dataset: The input xarray dataset.
        location_center: A Location object corresponding to the center of the bounding box.
        length_km: The side length of the bounding box in kilometers.

    Returns:
        The clipped xarray dataset.
    """
    lat_center = location_center.latitude
    lon_center = location_center.longitude
    if lon_center < 0:
        lon_center = convert_longitude_to_360(lon_center)
    # Convert length from kilometers to degrees (approximation)
    length_deg = length_km / 111  # 1 degree is approximately 111 km

    # Create a bounding box
    min_lat = lat_center - (length_deg / 2)
    max_lat = lat_center + (length_deg / 2)
    min_lon = lon_center - (length_deg / 2)
    max_lon = lon_center + (length_deg / 2)

    # Create a GeoDataFrame with the bounding box
    bbox = gpd.GeoDataFrame(
        {"geometry": [box(min_lon, min_lat, max_lon, max_lat)]},
    )
    # Clip the dataset using the bounding box
    clipped_dataset = dataset.rio.write_crs("EPSG:4326").rio.clip(
        bbox.geometry, bbox.crs, drop=True
    )

    return clipped_dataset


def convert_day_yearofday_to_time(dataset: xr.Dataset, year: int) -> xr.Dataset:
    """Convert dayofyear and hour coordinates in an xarray Dataset to a new time
    coordinate.

    Args:
        dataset: The input xarray dataset.
        year: The base year to use for the time coordinate.

    Returns:
        The dataset with a new time coordinate.
    """
    # Create a new time coordinate by combining dayofyear and hour
    time_dim = pd.date_range(
        start=f"{year}-01-01",
        periods=len(dataset["dayofyear"]) * len(dataset["hour"]),
        freq="6h",
    )
    dataset = dataset.stack(time=("dayofyear", "hour")).drop(["dayofyear", "hour"])
    # Assign the new time coordinate to the dataset
    dataset = dataset.assign_coords(time=time_dim)

    return dataset


def remove_ocean_gridpoints(dataset: xr.Dataset) -> xr.Dataset:
    """Subset a dataset to only include land gridpoints based on a land-sea mask.

    Args:
        dataset: The input xarray dataset.

    Returns:
        The dataset masked to only land gridpoints.
    """
    # TODO(taylor): Extend this so that the user may pass their own land-sea mask,
    # best suited the dataset they're analyzing.
    land = regionmask.defined_regions.natural_earth_v5_0_0.land_110
    land_sea_mask = land.mask(dataset.longitude, dataset.latitude)
    land_mask = land_sea_mask == 0
    # Subset the dataset to only include land gridpoints
    dataset = dataset.where(land_mask, drop=True)

    return dataset


def _open_kerchunk_zarr_reference_jsons(
    file_list, forecast_schema_config, remote_protocol: str = "s3"
):
    """Open a dataset from a list of kerchunk JSON files."""
    xarray_datasets = []
    for json_file in file_list:
        fs_ = fsspec.filesystem(
            "reference",
            fo=json_file,
            ref_storage_args={"skip_instance_cache": True},
            remote_protocol=remote_protocol,
            remote_options={"anon": True},
        )
        m = fs_.get_mapper("")
        ds = xr.open_dataset(
            m, engine="zarr", backend_kwargs={"consolidated": False}, chunks="auto"
        )
        if "initialization_time" not in ds.attrs:
            raise ValueError(
                "Initialization time not found in dataset attributes. \
                             Please add initialization_time to the dataset attributes."
            )
        else:
            model_run_time = np.datetime64(
                pd.to_datetime(ds.attrs["initialization_time"])
            )
        ds[forecast_schema_config.init_time] = model_run_time.astype("datetime64[ns]")
        ds = ds.set_coords(forecast_schema_config.init_time)
        ds = ds.expand_dims(forecast_schema_config.init_time)
        for variable in forecast_schema_config.__dict__:
            attr_value = getattr(forecast_schema_config, variable)
            if attr_value in ds.data_vars:
                ds = ds.rename({attr_value: variable})
        ds = ds.transpose(
            forecast_schema_config.init_time,
            forecast_schema_config.valid_time,
            forecast_schema_config.latitude,
            forecast_schema_config.longitude,
            forecast_schema_config.level,
        )
        xarray_datasets.append(ds)

    return xr.concat(xarray_datasets, dim=forecast_schema_config.init_time)


<<<<<<< HEAD
def _open_mlwp_kerchunk_references(
=======
def _open_mlwp_kerchunk_reference(
>>>>>>> 9b23e26e
    file, forecast_schema_config, remote_protocol: str = "s3"
):
    """Open a dataset from a kerchunked reference file for the OAR MLWP S3 bucket."""
    if "parq" in file:
        storage_options = {
            "remote_protocol": "s3",
            "skip_instance_cache": True,
            "remote_options": {"anon": True},
            "target_protocol": "file",
            "lazy": True,
        }  # options passed to fsspec
<<<<<<< HEAD
        open_dataset_options = {"chunks": {}}  # opens passed to xarray
=======
        open_dataset_options: dict = {"chunks": {}}  # opens passed to xarray
>>>>>>> 9b23e26e

        ds = xr.open_dataset(
            file,
            engine="kerchunk",
            storage_options=storage_options,
            open_dataset_options=open_dataset_options,
        )
    else:
        ds = xr.open_dataset(
            "reference://",
            engine="zarr",
            backend_kwargs={
                "consolidated": False,
                "storage_options": {
                    "fo": file,
                    "remote_protocol": remote_protocol,
                    "remote_options": {"anon": True},
                },
            },
        )
    ds = ds.rename({"time": "lead_time"})
    ds["lead_time"] = range(0, 241, 6)
    for variable in forecast_schema_config.__dict__:
        attr_value = getattr(forecast_schema_config, variable)
        if attr_value in ds.data_vars:
            ds = ds.rename({attr_value: variable})
        # Step 1: Create a meshgrid of init_time and lead_time
    lead_time_grid, init_time_grid = np.meshgrid(ds.lead_time, ds.init_time)
    # Step 2: Flatten the meshgrid and convert lead_time to timedelta
    valid_time = init_time_grid.flatten() + pd.to_timedelta(
        lead_time_grid.flatten(), unit="h"
    )
    ds.coords["time"] = valid_time
    return ds


def map_era5_vars_to_forecast(forecast_schema_config, forecast_dataset, era5_dataset):
    """Map ERA5 variable names to forecast variable names."""
    era5_subset_list = []
    for variable in forecast_schema_config.__dict__:
        if variable in forecast_dataset.data_vars:
            era5_dataset = era5_dataset.rename({ERA5_MAPPING[variable]: variable})
            era5_subset_list.append(variable)
    return era5_dataset[era5_subset_list]


<<<<<<< HEAD
def expand_lead_times_to_6_hourly(dataarray: xr.DataArray) -> xr.DataArray:
    """Hacky way to make sure there are 41 timesteps of 0 to 240 hours in metrics output.
    Depending on initialization time and lead time of MAE cases, there may be missing lead times."""
    all_hours = np.arange(0, 241, 6)
=======
def expand_lead_times_to_6_hourly(
    dataarray: xr.DataArray, max_fcst_hour: int = 240, fcst_output_cadence: int = 6
) -> xr.DataArray:
    """Makes hours in metrics output for max_fcst_hour hours at a fcst_cadence-hourly rate.
    Depending on initialization time and output cadence, there may be missing lead times
    in final output of certain metrics."""
    all_hours = np.arange(0, max_fcst_hour + 1, fcst_output_cadence)
>>>>>>> 9b23e26e
    final_data = []
    final_times = []
    current_idx = 0
    for hour in all_hours:
        if (
            current_idx < len(dataarray.lead_time)
            and dataarray.lead_time[current_idx] == hour
        ):
            final_data.append(dataarray.values[current_idx])
            current_idx += 1
        else:
            final_data.append(None)
        final_times.append(hour)
    dataarray = xr.DataArray(
        data=final_data, dims=["lead_time"], coords={"lead_time": final_times}
    )
    return dataarray<|MERGE_RESOLUTION|>--- conflicted
+++ resolved
@@ -13,7 +13,6 @@
 import xarray as xr
 from kerchunk.hdf import SingleHdf5ToZarr
 from shapely.geometry import box
-import datetime
 
 #: Struct packaging latitude/longitude location definitions.
 Location = namedtuple("Location", ["latitude", "longitude"])
@@ -197,11 +196,7 @@
     return xr.concat(xarray_datasets, dim=forecast_schema_config.init_time)
 
 
-<<<<<<< HEAD
-def _open_mlwp_kerchunk_references(
-=======
 def _open_mlwp_kerchunk_reference(
->>>>>>> 9b23e26e
     file, forecast_schema_config, remote_protocol: str = "s3"
 ):
     """Open a dataset from a kerchunked reference file for the OAR MLWP S3 bucket."""
@@ -213,11 +208,7 @@
             "target_protocol": "file",
             "lazy": True,
         }  # options passed to fsspec
-<<<<<<< HEAD
-        open_dataset_options = {"chunks": {}}  # opens passed to xarray
-=======
         open_dataset_options: dict = {"chunks": {}}  # opens passed to xarray
->>>>>>> 9b23e26e
 
         ds = xr.open_dataset(
             file,
@@ -264,12 +255,6 @@
     return era5_dataset[era5_subset_list]
 
 
-<<<<<<< HEAD
-def expand_lead_times_to_6_hourly(dataarray: xr.DataArray) -> xr.DataArray:
-    """Hacky way to make sure there are 41 timesteps of 0 to 240 hours in metrics output.
-    Depending on initialization time and lead time of MAE cases, there may be missing lead times."""
-    all_hours = np.arange(0, 241, 6)
-=======
 def expand_lead_times_to_6_hourly(
     dataarray: xr.DataArray, max_fcst_hour: int = 240, fcst_output_cadence: int = 6
 ) -> xr.DataArray:
@@ -277,7 +262,6 @@
     Depending on initialization time and output cadence, there may be missing lead times
     in final output of certain metrics."""
     all_hours = np.arange(0, max_fcst_hour + 1, fcst_output_cadence)
->>>>>>> 9b23e26e
     final_data = []
     final_times = []
     current_idx = 0
