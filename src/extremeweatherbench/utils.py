"""Utility functions for the ExtremeWeatherBench package that don't fit into any
other specialized package.
"""

from typing import Union, List, Tuple
from collections import namedtuple
import numpy as np
import pandas as pd
import regionmask
import xarray as xr
import datetime
from pathlib import Path
from importlib import resources
import yaml
import itertools
import logging

logger = logging.getLogger(__name__)
logger.setLevel(logging.INFO)

#: Struct packaging latitude/longitude location definitions.
Location = namedtuple("Location", ["latitude", "longitude"])

#: Maps the ARCO ERA5 to CF conventions.
ERA5_MAPPING = {
    "surface_air_temperature": "2m_temperature",
    "surface_dewpoint_temperature": "2m_dewpoint_temperature",
    "surface_eastward_wind": "10m_u_component_of_wind",
    "surface_northward_wind": "10m_v_component_of_wind",
    "air_temperature": "temperature",
    "eastward_wind": "u_component_of_wind",
    "northward_wind": "v_component_of_wind",
    "air_pressure_at_mean_sea_level": "mean_sea_level_pressure",
    "specific_humidity": "specific_humidity",
    "valid_time": "time",
    "level": "level",
    "latitude": "latitude",
    "longitude": "longitude",
}


def convert_longitude_to_360(longitude: float) -> float:
    """Convert a longitude from the range [-180, 180) to [0, 360)."""
    return np.mod(longitude, 360)


def convert_longitude_to_180(
    dataset: Union[xr.Dataset, xr.DataArray], longitude_name: str = "longitude"
) -> Union[xr.Dataset, xr.DataArray]:
    """Coerce the longitude dimension of an xarray data structure to [-180, 180)."""
    dataset.coords[longitude_name] = (dataset.coords[longitude_name] + 180) % 360 - 180
    dataset = dataset.sortby(longitude_name)
    return dataset


def clip_dataset_to_bounding_box_degrees(
    dataset: xr.Dataset, location_center: Location, box_degrees: Union[tuple, float]
) -> xr.Dataset:
    """Clip an xarray dataset to a box around a given location in degrees latitude & longitude.

    Args:
        dataset: The input xarray dataset.
        location_center: A Location object corresponding to the center of the bounding box.
        box_degrees: The side length(s) of the bounding box in degrees, as a tuple (lat,lon) or single value.

    Returns:
        The clipped xarray dataset.
    """

    lat_center = location_center.latitude
    lon_center = location_center.longitude
    if lon_center < 0:
        lon_center = convert_longitude_to_360(lon_center)
    if isinstance(box_degrees, tuple):
        box_degrees_lat, box_degrees_lon = box_degrees
    else:
        box_degrees_lat = box_degrees
        box_degrees_lon = box_degrees
    min_lat = lat_center - box_degrees_lat / 2
    max_lat = lat_center + box_degrees_lat / 2
    min_lon = lon_center - box_degrees_lon / 2
    max_lon = lon_center + box_degrees_lon / 2
    if min_lon < 0:
        min_lon = convert_longitude_to_360(min_lon)
    if min_lon > max_lon:
        # Ensure max_lon is always the larger value and account for cyclic nature of lon
        min_lon, max_lon = max_lon, min_lon
        clipped_dataset = dataset.sel(
            latitude=(dataset.latitude > min_lat) & (dataset.latitude <= max_lat),
            longitude=(dataset.longitude < min_lon) | (dataset.longitude >= max_lon),
        )
    else:
        clipped_dataset = dataset.sel(
            latitude=(dataset.latitude > min_lat) & (dataset.latitude <= max_lat),
            longitude=(dataset.longitude > min_lon) & (dataset.longitude <= max_lon),
        )
    return clipped_dataset


def convert_day_yearofday_to_time(dataset: xr.Dataset, year: int) -> xr.Dataset:
    """Convert dayofyear and hour coordinates in an xarray Dataset to a new time
    coordinate.

    Args:
        dataset: The input xarray dataset.
        year: The base year to use for the time coordinate.

    Returns:
        The dataset with a new time coordinate.
    """
    # Create a new time coordinate by combining dayofyear and hour
    time_dim = pd.date_range(
        start=f"{year}-01-01",
        periods=len(dataset["dayofyear"]) * len(dataset["hour"]),
        freq="6h",
    )
    dataset = dataset.stack(time=("dayofyear", "hour")).drop(["dayofyear", "hour"])
    # Assign the new time coordinate to the dataset
    dataset = dataset.assign_coords(time=time_dim)

    return dataset


def remove_ocean_gridpoints(dataset: xr.Dataset) -> xr.Dataset:
    """Subset a dataset to only include land gridpoints based on a land-sea mask.

    Args:
        dataset: The input xarray dataset.

    Returns:
        The dataset masked to only land gridpoints.
    """
    land = regionmask.defined_regions.natural_earth_v5_0_0.land_110
    land_sea_mask = land.mask(dataset.longitude, dataset.latitude)
    land_mask = land_sea_mask == 0
    # Subset the dataset to only include land gridpoints
    return dataset.where(land_mask)


def _open_mlwp_kerchunk_reference(
    file, forecast_schema_config, remote_protocol: str = "s3"
):
    """Open a dataset from a kerchunked reference file for the OAR MLWP S3 bucket."""
    if "parq" in file:
        storage_options = {
            "remote_protocol": remote_protocol,
            "remote_options": {"anon": True},
        }  # options passed to fsspec
        open_dataset_options: dict = {"chunks": {}}  # opens passed to xarray

        ds = xr.open_dataset(
            file,
            engine="kerchunk",
            storage_options=storage_options,
            open_dataset_options=open_dataset_options,
        )
        ds = ds.compute()
    else:
        ds = xr.open_dataset(
            "reference://",
            engine="zarr",
            backend_kwargs={
                "consolidated": False,
                "storage_options": {
                    "fo": file,
                    "remote_protocol": remote_protocol,
                    "remote_options": {"anon": True},
                },
            },
        )
    ds = ds.rename({"time": "lead_time"})
    ds["lead_time"] = range(0, 241, 6)
    for variable in forecast_schema_config.__dict__:
        attr_value = getattr(forecast_schema_config, variable)
        if attr_value in ds.data_vars:
            ds = ds.rename({attr_value: variable})
    return ds


def map_era5_vars_to_forecast(forecast_schema_config, forecast_dataset, era5_dataset):
    """Map ERA5 variable names to forecast variable names."""
    era5_subset_list = []
    for variable in forecast_schema_config.__dict__:
        if variable in forecast_dataset.data_vars:
            era5_dataset = era5_dataset.rename({ERA5_MAPPING[variable]: variable})
            era5_subset_list.append(variable)
    return era5_dataset[era5_subset_list]


def expand_lead_times_to_6_hourly(
    dataarray: xr.DataArray, max_fcst_hour: int = 240, fcst_output_cadence: int = 6
) -> xr.DataArray:
    """Makes hours in metrics output for max_fcst_hour hours at a fcst_cadence-hourly rate.
    Depending on initialization time and output cadence, there may be missing lead times
    in final output of certain metrics."""
    all_hours = np.arange(0, max_fcst_hour + 1, fcst_output_cadence)
    final_data = []
    final_times = []
    current_idx = 0
    for hour in all_hours:
        if (
            current_idx < len(dataarray.lead_time)
            and dataarray.lead_time[current_idx] == hour
        ):
            final_data.append(dataarray.values[current_idx])
            current_idx += 1
        else:
            final_data.append(None)
        final_times.append(hour)
    dataarray = xr.DataArray(
        data=final_data, dims=["lead_time"], coords={"lead_time": final_times}
    ).astype(float)
    return dataarray


def process_dataarray_for_output(da_list: List[xr.DataArray]) -> xr.DataArray:
    """Extract and format data from a list of DataArrays.

    Args:
        da_list: A list of xarray DataArrays.

    Returns:
        A DataArray with a sorted lead_time coordinate, expanded to 6-hourly intervals.
    """

    if len(da_list) == 0:
        # create dummy nan dataarray in case no applicable forecast valid times exist
        output_da = xr.DataArray(
            data=[np.nan],
            dims=["lead_time"],
            coords={"lead_time": [0]},
        )
    else:
        output_da = xr.concat(da_list, dim="lead_time")
        # Reverse the lead time so that the minimum lead time is first
        output_da = output_da.isel(lead_time=slice(None, None, -1))
    output_da = expand_lead_times_to_6_hourly(output_da)
    return output_da


def center_forecast_on_time(da: xr.DataArray, time: pd.Timestamp, hours: int):
    """Center a forecast DataArray on a given time with a given range in hours.

    Args:
        da: The forecast DataArray to center.
        time: The time to center the forecast on.
        hours: The number of hours to include in the centered forecast.
    """
    time_range = pd.date_range(
        end=pd.to_datetime(time) + pd.Timedelta(hours=hours),
        periods=hours * 2 + 1,
        freq="h",
    )
    return da.sel(time=slice(time_range[0], time_range[-1]))


def temporal_align_dataarrays(
    forecast: xr.DataArray,
    observation: xr.DataArray,
    init_time_datetime: datetime.datetime,
) -> tuple[xr.DataArray, xr.DataArray]:
    """Align the individual initialization time forecast and observation dataarrays.

    Args:
        forecast: The forecast dataarray to align.
        observation: The observation dataarray to align.
        init_time_datetime: The initialization time to subset the forecast dataarray by.

    Returns:
        A tuple containing the time-aligned forecast and observation dataarrays.
    """

    forecast = forecast.sel(init_time=init_time_datetime)
    time = np.array(
        [init_time_datetime + pd.Timedelta(hours=int(t)) for t in forecast["lead_time"]]
    )
    forecast = forecast.assign_coords(time=("lead_time", time))
    forecast = forecast.swap_dims({"lead_time": "time"})
    forecast, observation = xr.align(forecast, observation, join="inner")
    return (forecast, observation)


def align_observations_temporal_resolution(
    forecast: xr.DataArray, observation: xr.DataArray
) -> xr.DataArray:
    """Align observation dataarray on the forecast dataarray's temporal resolution.,

    Metrics which need a singular timestep from gridded obs will fail if the forecasts
    are not aligned with the observation timestamps (e.g. a 03z minimum temp in observations
    when the forecast only has 00z and 06z timesteps).

    Args:
        forecast: The forecast data which will be aligned against.
        observation: The observation data to align.

    Returns:
        The aligned observation dataarray.
    """
    obs_time_delta = pd.to_timedelta(np.diff(observation.time).mean())
    forecast_time_delta = pd.to_timedelta(np.diff(forecast.lead_time).mean(), unit="h")

    if forecast_time_delta > obs_time_delta:
        observation = observation.resample(time=forecast_time_delta).first()

    return observation


def truncate_incomplete_days(da: xr.DataArray) -> xr.DataArray:
    """Truncate a dataarray to only include full days of data."""
    # Group by dayofyear and check if each day has a complete times
    # Count how many unique hours exist per day in the data
    hours_per_day = len(np.unique(da.time.dt.hour.values))
    valid_days = da.groupby("time.dayofyear").count("time") == hours_per_day
    # Only keep days that have a full set of timestamps
    da = da.where(
        da.time.dt.dayofyear.isin(
            valid_days.where(valid_days).dropna(dim="dayofyear").dayofyear
        ),
        drop=True,
    )
    return da


def return_max_min_timestamp(da: xr.DataArray) -> pd.Timestamp:
    """Return the timestamp of the maximum minimum temperature in a DataArray."""
    return pd.Timestamp(
        da.where(
            da == da.groupby("time.dayofyear").min().max(),
            drop=True,
        ).time.values[0]
    )


def load_events_yaml():
    """Load the events yaml file."""
    import extremeweatherbench.data

    events_yaml_file = resources.files(extremeweatherbench.data).joinpath("events.yaml")
    with resources.as_file(events_yaml_file) as file:
        yaml_event_case = read_event_yaml(file)

    return yaml_event_case


def read_event_yaml(input_pth: str | Path) -> dict:
    """Read events yaml from data."""
    input_pth = Path(input_pth)
    with open(input_pth, "rb") as f:
        yaml_event_case = yaml.safe_load(f)
    for k, v in yaml_event_case.items():
        if k == "cases":
            for individual_case in v:
                if "location" in individual_case:
                    individual_case["location"]["longitude"] = convert_longitude_to_360(
                        individual_case["location"]["longitude"]
                    )
                    individual_case["location"] = Location(
                        **individual_case["location"]
                    )
    return yaml_event_case


def location_subset_point_obs(
    df: pd.DataFrame,
    min_lat: float,
    max_lat: float,
    min_lon: float,
    max_lon: float,
    lat_name: str = "latitude",
    lon_name: str = "longitude",
):
    """Subset a dataframe based upon maximum and minimum latitudes and longitudes.

    Arguments:
        df: dataframe with point obs.
        min_lat: minimum latitude.
        max_lat: maximum latitude.
        min_lon: minimum longitude.
        max_lon: maximum longitude.
        lat_name: name of latitude column.
        lon_name: name of longitude column.

    Returns a subset dataframe."""
    location_subset_mask = (
        (df[lat_name] >= min_lat)
        & (df[lat_name] <= max_lat)
        & (df[lon_name] >= min_lon)
        & (df[lon_name] <= max_lon)
    )
    return df[location_subset_mask]


def maybe_remove_missing_data_vars(data_var: List[str], df: pd.DataFrame):
    """Remove data variables from the list if they are not found in the dataframe.

    Args:
        data_var: The list of data variables to subset.
        df: The dataframe with accompanying variables to subset.

    Returns:
        The list of data variables without variables missing from the dataframe.
    """
    data_var_without_missing_vars = []
    for individual_data_var in data_var:
        if individual_data_var in df:
            data_var_without_missing_vars.append(individual_data_var)
        else:
            logger.warning(
                "Data variable %s not found in dataframe",
                individual_data_var,
            )
    return data_var_without_missing_vars


def align_point_obs_from_gridded(
    forecast_da: xr.DataArray,
    case_subset_point_obs_df: pd.DataFrame,
    data_var: List[str],
<<<<<<< HEAD
    point_obs_metadata_vars: List[str],
) -> Tuple[xr.DataArray, xr.DataArray]:
=======
) -> Tuple[xr.Dataset, xr.Dataset]:
>>>>>>> 6d93fe8e
    """Takes in a forecast dataarray and point observation dataframe, aligning them by
    reducing dimensions. Metadata variables used are identical to those in PointObservationSchemaConfig.

    Args:
        forecast_da: The forecast dataarray.
        case_subset_point_obs_df: The point observation dataframe.
        data_var: The variable(s) to subset (e.g. "surface_air_temperature")

    Returns a tuple of aligned forecast and observation dataarrays. Will return a tuple of
    empty datasets if there is no valid data or overlap between the forecast and observation data.
    """
    if case_subset_point_obs_df.empty:
        logger.warning(
            "Observation data is empty, returning empty xarray datasets for forecast and observation."
        )
        return (xr.Dataset(), xr.Dataset())
    case_subset_point_obs_df.loc[:, "longitude"] = convert_longitude_to_360(
        case_subset_point_obs_df.loc[:, "longitude"]
    )
    case_subset_point_obs_df = location_subset_point_obs(
        case_subset_point_obs_df,
        forecast_da["latitude"].min().values,
        forecast_da["latitude"].max().values,
        forecast_da["longitude"].min().values,
        forecast_da["longitude"].max().values,
    )
    # Reset index to allow for easier modification
    case_subset_point_obs_df = case_subset_point_obs_df.reset_index()
    case_subset_point_obs_df.loc[:, "station_id"] = case_subset_point_obs_df[
        "station_id"
    ].astype("str")

    # Set up multiindex to enable slicing along individual timesteps
    case_subset_point_obs_df = case_subset_point_obs_df.set_index(
        [
            "station_id",
            "time",
        ]
    ).sort_index()

    aligned_forecast_list = []
    aligned_observation_list = []

    logger.debug(
        "number of init times: %s \n number of lead times: %s",
        len(forecast_ds.init_time),
        len(forecast_ds.lead_time),
    )
    logger.debug(
        "total pairs to analyze: %s",
        len(forecast_ds.init_time) * len(forecast_ds.lead_time),
    )
    # Loop init and lead times to prevent indexing error from duplicate valid times
    for init_time, lead_time in itertools.product(
        forecast_da.init_time, forecast_da.lead_time
    ):
        valid_time = pd.Timestamp(
            init_time.values + pd.to_timedelta(lead_time.values, unit="h").to_numpy()
        )
        valid_time_index = pd.IndexSlice[:, valid_time]
        if valid_time in case_subset_point_obs_df.index.get_level_values(1):
            obs_overlapping_valid_time = case_subset_point_obs_df.loc[
                valid_time_index, :
            ]
        else:
            continue
        obs_overlapping_valid_time = obs_overlapping_valid_time.reset_index()

        station_ids = obs_overlapping_valid_time["station_id"]
        lons = xr.DataArray(
            obs_overlapping_valid_time["longitude"].values, dims="station_id"
        )
        lats = xr.DataArray(
            obs_overlapping_valid_time["latitude"].values, dims="station_id"
        )

        grid_at_obs_da = forecast_da.sel(
            init_time=init_time, lead_time=lead_time
        ).interp(latitude=lats, longitude=lons, method="nearest")
<<<<<<< HEAD
        grid_at_obs_da = grid_at_obs_da.assign_coords(
            {"station": station_ids, "time": valid_time}
        )
        grid_at_obs_da["lead_time"] = lead_time
        grid_at_obs_da["init_time"] = init_time

        valid_time_subset_obs_da = obs_timeslice.to_xarray().set_coords(
            point_obs_metadata
        )[data_var]
        valid_time_subset_obs_da = valid_time_subset_obs_da.swap_dims(
            {"index": "station"}
        )
        valid_time_subset_obs_da["lead_time"] = lead_time
        valid_time_subset_obs_da["init_time"] = init_time

        aligned_observation_list.append(valid_time_subset_obs_da)
        aligned_forecast_list.append(grid_at_obs_da)
=======
        forecast_at_obs_ds = forecast_at_obs_ds.assign_coords(
            {
                "station_id": station_ids,
                "time": valid_time,
            }
        )
        forecast_at_obs_ds.coords["lead_time"] = lead_time
        forecast_at_obs_ds.coords["init_time"] = init_time
        # Uses the dataframe attrs to apply metadata columns
        obs_overlapping_valid_time_ds = (
            obs_overlapping_valid_time.to_xarray().set_coords(
                case_subset_point_obs_df.attrs["metadata_vars"]
            )
        )

        # Subset the observation dataarray to only include the data variables of interest
        # which is checked for missing variables
        data_var = maybe_remove_missing_data_vars(data_var, case_subset_point_obs_df)
        obs_overlapping_valid_time_ds = obs_overlapping_valid_time_ds[data_var]

        obs_overlapping_valid_time_ds = obs_overlapping_valid_time_ds.swap_dims(
            {"index": "station_id"}
        )
        obs_overlapping_valid_time_ds.coords["lead_time"] = lead_time
        obs_overlapping_valid_time_ds.coords["init_time"] = init_time

        aligned_observation_list.append(obs_overlapping_valid_time_ds)
        aligned_forecast_list.append(forecast_at_obs_ds)
>>>>>>> 6d93fe8e
    # concat the dataarrays along the station dimension
    interpolated_forecast = xr.concat(aligned_forecast_list, dim="station_id")
    interpolated_observation = xr.concat(aligned_observation_list, dim="station_id")
    return (interpolated_forecast, interpolated_observation)


def derive_indices_from_init_time_and_lead_time(
    dataset: xr.Dataset,
    start_date: datetime.datetime,
    end_date: datetime.datetime,
) -> np.ndarray:
    """Derive the indices of valid times in a dataset when the dataset has init_time and lead_time coordinates.

    Args:
        dataset: The dataset to derive the indices from.
        start_date: The start date to derive the indices from.
        end_date: The end date to derive the indices from.

    Returns:
        The indices of valid times in the dataset.

    Example:
        >>> import xarray as xr
        >>> import datetime
        >>> import pandas as pd
        >>> from extremeweatherbench.utils import (
        ...     derive_indices_from_init_time_and_lead_time,
        ... )
        >>> ds = xr.Dataset(
        ...     coords={
        ...         "init_time": pd.date_range("2020-01-01", "2020-01-03"),
        ...         "lead_time": [0, 24, 48],  # hours
        ...     }
        ... )
        >>> start = datetime.datetime(2020, 1, 1)
        >>> end = datetime.datetime(2020, 1, 4)
        >>> indices = derive_indices_from_init_time_and_lead_time(ds, start, end)
        >>> print(indices)
        array([0, 0, 1, 1, 2])
    """
    lead_time_grid, init_time_grid = np.meshgrid(dataset.lead_time, dataset.init_time)
    valid_times = (
        init_time_grid.flatten()
        + pd.to_timedelta(lead_time_grid.flatten(), unit="h").to_numpy()
    )
    valid_times_reshaped = valid_times.reshape(
        (
            dataset.init_time.shape[0],
            dataset.lead_time.shape[0],
        )
    )
    valid_time_mask = (valid_times_reshaped > pd.to_datetime(start_date)) & (
        valid_times_reshaped < pd.to_datetime(end_date)
    )
    valid_time_indices = np.asarray(valid_time_mask).nonzero()

    # The first index will subset init_time based on the first valid_time_reshaped line above
    # we don't need to subset lead_time but it might be useful in the future
    init_time_subset_indices = valid_time_indices[0]

    return init_time_subset_indices<|MERGE_RESOLUTION|>--- conflicted
+++ resolved
@@ -416,12 +416,7 @@
     forecast_da: xr.DataArray,
     case_subset_point_obs_df: pd.DataFrame,
     data_var: List[str],
-<<<<<<< HEAD
-    point_obs_metadata_vars: List[str],
-) -> Tuple[xr.DataArray, xr.DataArray]:
-=======
 ) -> Tuple[xr.Dataset, xr.Dataset]:
->>>>>>> 6d93fe8e
     """Takes in a forecast dataarray and point observation dataframe, aligning them by
     reducing dimensions. Metadata variables used are identical to those in PointObservationSchemaConfig.
 
@@ -501,25 +496,6 @@
         grid_at_obs_da = forecast_da.sel(
             init_time=init_time, lead_time=lead_time
         ).interp(latitude=lats, longitude=lons, method="nearest")
-<<<<<<< HEAD
-        grid_at_obs_da = grid_at_obs_da.assign_coords(
-            {"station": station_ids, "time": valid_time}
-        )
-        grid_at_obs_da["lead_time"] = lead_time
-        grid_at_obs_da["init_time"] = init_time
-
-        valid_time_subset_obs_da = obs_timeslice.to_xarray().set_coords(
-            point_obs_metadata
-        )[data_var]
-        valid_time_subset_obs_da = valid_time_subset_obs_da.swap_dims(
-            {"index": "station"}
-        )
-        valid_time_subset_obs_da["lead_time"] = lead_time
-        valid_time_subset_obs_da["init_time"] = init_time
-
-        aligned_observation_list.append(valid_time_subset_obs_da)
-        aligned_forecast_list.append(grid_at_obs_da)
-=======
         forecast_at_obs_ds = forecast_at_obs_ds.assign_coords(
             {
                 "station_id": station_ids,
@@ -548,7 +524,6 @@
 
         aligned_observation_list.append(obs_overlapping_valid_time_ds)
         aligned_forecast_list.append(forecast_at_obs_ds)
->>>>>>> 6d93fe8e
     # concat the dataarrays along the station dimension
     interpolated_forecast = xr.concat(aligned_forecast_list, dim="station_id")
     interpolated_observation = xr.concat(aligned_observation_list, dim="station_id")
