--- conflicted
+++ resolved
@@ -421,36 +421,6 @@
         valid_time = pd.Timestamp(
             init_time.values + pd.to_timedelta(lead_time.values, unit="h").to_numpy()
         )
-<<<<<<< HEAD
-        if valid_time in case_subset_point_obs_df.index.levels[1]:
-            obs_timeslice = case_subset_point_obs_df.loc[
-                pd.IndexSlice[:, valid_time], :
-            ].reset_index()
-            station_ids = obs_timeslice["station"]
-            lons = xr.DataArray(obs_timeslice["longitude"].values, dims="station")
-            lats = xr.DataArray(obs_timeslice["latitude"].values, dims="station")
-
-            grid_at_obs_da = forecast_da.sel(
-                init_time=init_time, lead_time=lead_time
-            ).interp(latitude=lats, longitude=lons, method="nearest")
-            grid_at_obs_da = grid_at_obs_da.assign_coords(
-                {"station": station_ids, "time": valid_time}
-            )
-            grid_at_obs_da["lead_time"] = lead_time
-            grid_at_obs_da["init_time"] = init_time
-
-            valid_time_subset_obs_da = obs_timeslice.to_xarray().set_coords(
-                point_obs_metadata
-            )[data_var]
-            valid_time_subset_obs_da = valid_time_subset_obs_da.swap_dims(
-                {"index": "station"}
-            )
-            valid_time_subset_obs_da["lead_time"] = lead_time
-            valid_time_subset_obs_da["init_time"] = init_time
-
-            aligned_observation_list.append(valid_time_subset_obs_da)
-            aligned_forecast_list.append(grid_at_obs_da)
-=======
         valid_time_index = pd.IndexSlice[:, valid_time]
         obs_timeslice = (
             case_subset_point_obs_df.loc[valid_time_index, :]
@@ -485,8 +455,6 @@
 
         aligned_observation_list.append(valid_time_subset_obs_da)
         aligned_forecast_list.append(grid_at_obs_da)
->>>>>>> 6cd3a223
-
     # concat the dataarrays along the station dimension
     interpolated_forecast = xr.concat(aligned_forecast_list, dim="station")
     interpolated_observation = xr.concat(aligned_observation_list, dim="station")
