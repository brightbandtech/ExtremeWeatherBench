--- conflicted
+++ resolved
@@ -28,14 +28,6 @@
 GRIDDED_OBS_STORAGE_OPTIONS = dict(token="anon")
 
 
-<<<<<<< HEAD
-def _default_preprocess(ds: xr.Dataset) -> xr.Dataset:
-    """Default forecast preprocess function that does nothing."""
-    return ds
-
-
-=======
->>>>>>> 82aa1151
 @dataclasses.dataclass
 class ForecastSchemaConfig:
     """A mapping between standard variable names used across EWB, and their counterpart
@@ -45,21 +37,6 @@
     suggested based on the CF Conventions.
     """
 
-<<<<<<< HEAD
-    surface_air_temperature: Optional[str] = "t2"
-    surface_eastward_wind: Optional[str] = "u10"
-    surface_northward_wind: Optional[str] = "v10"
-    air_temperature: Optional[str] = "t"
-    eastward_wind: Optional[str] = "u"
-    northward_wind: Optional[str] = "v"
-    air_pressure_at_mean_sea_level: Optional[str] = "msl"
-    lead_time: Optional[str] = "time"
-    init_time: Optional[str] = "init_time"
-    fhour: Optional[str] = "fhour"
-    level: Optional[str] = "level"
-    latitude: Optional[str] = "latitude"
-    longitude: Optional[str] = "longitude"
-=======
     surface_air_temperature: str = "t2"
     surface_eastward_wind: str = "u10"
     surface_northward_wind: str = "v10"
@@ -73,7 +50,6 @@
     level: str = "level"
     latitude: str = "latitude"
     longitude: str = "longitude"
->>>>>>> 82aa1151
 
 
 @dataclasses.dataclass
@@ -189,16 +165,6 @@
     """
 
     event_types: List[events.EventContainer]
-<<<<<<< HEAD
-    output_dir: str = DEFAULT_OUTPUT_DIR
-    forecast_dir: str = DEFAULT_FORECAST_DIR
-    cache_dir: Optional[str] = DEFAULT_CACHE_DIR
-    gridded_obs_path: Optional[str] = ARCO_ERA5_FULL_URI
-    point_obs_path: Optional[str] = DEFAULT_POINT_OBS_URI
-    remote_protocol: str = "s3"
-    forecast_preprocess: Callable[[xr.Dataset], xr.Dataset] = _default_preprocess
-    init_forecast_hour: int = 0  # The first forecast hour (e.g. Graphcast starts at 6).
-=======
     output_dir: utils.PathOrStr[str | Path] = DEFAULT_OUTPUT_DIR
     forecast_dir: utils.PathOrStr[str | Path] = DEFAULT_FORECAST_DIR
     cache_dir: utils.PathOrStr[str | Path] = DEFAULT_CACHE_DIR
@@ -207,7 +173,6 @@
     remote_protocol: str = "s3"
     forecast_preprocess: Callable[[xr.Dataset], xr.Dataset] = utils._default_preprocess
     init_forecast_hour: int = 0
->>>>>>> 82aa1151
     temporal_resolution_hours: int = 6
     output_timesteps: int = 41
     gridded_obs_storage_options: dict = dataclasses.field(
