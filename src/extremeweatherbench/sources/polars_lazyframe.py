"""Handle variable extraction for Polars LazyFrames."""

import datetime
from typing import TYPE_CHECKING

import polars as pl

from extremeweatherbench import utils

if TYPE_CHECKING:
    from extremeweatherbench import regions

import logging

logger = logging.getLogger(__name__)


def safely_pull_variables(
    data: pl.LazyFrame,
    variables: list[str],
    optional_variables: list[str],
    optional_variables_mapping: dict[str, list[str]],
) -> pl.LazyFrame:
    """Safely extract variables from a Polars LazyFrame with optional replacements.

    This function handles variable extraction from a Polars LazyFrame, supporting
    both required and optional variables. Optional variables can replace required
    ones based on the provided mapping, allowing for flexible data processing.
    The function works with LazyFrames, so operations are deferred until execution.

    Args:
        data: The Polars LazyFrame to extract variables from.
        variables: List of required variable names to extract. These must be
            present in the LazyFrame unless replaced by optional variables.
        optional_variables: List of optional variable names to extract. These
            are only included if present in the LazyFrame.
        optional_variables_mapping: Dictionary mapping optional variable names
            to the required variables they can replace. Keys are optional
            variable names, values can be a single string or list of strings
            representing the required variables to replace.

    Returns:
        pl.LazyFrame: A new LazyFrame containing only the found columns.
            Includes all found required variables and optional variables.
            Operations remain lazy until collect() is called.

    Raises:
        KeyError: If any required variables are missing from the LazyFrame
            and not replaced by optional variables.

    Example:
        >>> import polars as pl
        >>> df = pl.DataFrame({"temp": [20, 25], "pressure": [1013, 1015]})
        >>> lf = df.lazy()
        >>> variables = ["temperature"]
        >>> optional = ["temp"]
        >>> mapping = {"temp": "temperature"}
        >>> result = safely_pull_variables(lf, variables, optional, mapping)
        >>> result.collect().columns
        ['temp']
    """
    # For polars LazyFrames, automatically add coordinate variables
    # to optional variables only (not required)
    from extremeweatherbench import defaults

    optional_variables = optional_variables + defaults.DEFAULT_COORDINATE_VARIABLES

    # Get column names from LazyFrame
    available_columns = data.collect_schema().names()

    # Track which variables we've found (use set to avoid duplicates)
    found_variables = set()
    variables_satisfied = set()

    # First, check for optional variables and add them if present
    for opt_var in optional_variables:
        if opt_var in available_columns:
            found_variables.add(opt_var)
            # Check if this optional variable replaces required variables
            if opt_var in optional_variables_mapping:
                replaced_vars = optional_variables_mapping[opt_var]
                # Handle both single string and list of strings
                if isinstance(replaced_vars, str):
                    variables_satisfied.add(replaced_vars)
                else:
                    variables_satisfied.update(replaced_vars)

    # Then check for required variables that weren't replaced
    missing_variables = []
    for var in variables:
        if var in variables_satisfied:
            # This required variable was replaced by an optional variable
            continue
        elif var in available_columns:
            found_variables.add(var)
        else:
            missing_variables.append(var)

    # Raise error if any required variables are missing
    if missing_variables:
        raise KeyError(
            f"Required variables {missing_variables} not found in LazyFrame. "
            f"Available columns: {available_columns}"
        )

    # Return LazyFrame with only the found columns
    return data.select(list(found_variables))


def check_for_valid_times(
    data: pl.LazyFrame,
    start_date: datetime.datetime,
    end_date: datetime.datetime,
) -> bool:
    """Check if the LazyFrame contains any data within the specified time range.

    This function searches for time columns in the LazyFrame using common
    naming conventions and checks if any data points fall within the given
    date range. It tries multiple possible column names for time data.
    The function uses lazy evaluation for efficiency.

    Args:
        data: The Polars LazyFrame to check for valid times. Should contain
            at least one time column with datetime data.
        start_date: The start date of the time range to check (inclusive).
        end_date: The end date of the time range to check (inclusive).

    Returns:
        bool: True if the LazyFrame has any times within the specified range,
            False if no time column is found or no data falls within the range.

    Note:
        The function searches for time columns with names: 'valid_time',
        'time', or 'init_time'. The first matching column is used for
        the time range check. The check is performed lazily for efficiency.

    Example:
        >>> import polars as pl
        >>> import datetime
        >>> df = pl.DataFrame(
        ...     {
        ...         "valid_time": pl.Series(pd.date_range("2023-01-01", periods=5)),
        ...         "value": [1, 2, 3, 4, 5],
        ...     }
        ... )
        >>> lf = df.lazy()
        >>> start = datetime.datetime(2023, 1, 2)
        >>> end = datetime.datetime(2023, 1, 4)
        >>> check_for_valid_times(lf, start, end)
        True
    """
    # Try different time column names (including IBTrACS original name)
    time_cols = ["valid_time", "time", "init_time", "ISO_TIME"]
    available_columns = data.collect_schema().names()

    logger.debug("Checking for time columns. Available: %s", available_columns)
    logger.debug("Looking for: %s", time_cols)

    for time_col in time_cols:
        if time_col in available_columns:
<<<<<<< HEAD
            logger.debug("Found time column: %s", time_col)
            logger.debug("Date range: %s to %s", start_date, end_date)
=======
>>>>>>> 3a62d1d0
            # Check the dtype of the column
            col_dtype = data.collect_schema()[time_col]
            # Filter LazyFrame to include valid times in date range
            # Handle both datetime and string types
            if col_dtype in (pl.Datetime, pl.Date):
                # Column is already datetime, compare directly
                time_filtered_lf = data.select(pl.col(time_col)).filter(
                    (pl.col(time_col) >= pl.lit(start_date))
                    & (pl.col(time_col) <= pl.lit(end_date))
                )
            else:
                # Column is string, convert to datetime first
                time_filtered_lf = data.select(pl.col(time_col)).filter(
                    (pl.col(time_col).str.to_datetime() >= pl.lit(start_date))
                    & (pl.col(time_col).str.to_datetime() <= pl.lit(end_date))
                )
            # If the filtered LazyFrame has any rows, return True
            result = not time_filtered_lf.collect().is_empty()
            logger.debug("Time filter succeeded, has data: %s", result)
            return result

    # If no time column found, return False
    return False


def check_for_spatial_data(
    data: pl.LazyFrame,
    location: "regions.Region",
) -> bool:
    """Check if the LazyFrame contains spatial data within the specified region.

    This function verifies that the LazyFrame has latitude and longitude columns
    and contains at least one data point that falls within the bounding box
    of the specified geographic region. The function uses lazy evaluation for
    efficiency when checking spatial bounds.

    Args:
        data: The Polars LazyFrame to check for spatial data. Should contain
            latitude and longitude columns with coordinate data.
        location: A Region object that defines the geographic area to check
            against.

    Returns:
        bool: True if the LazyFrame has spatial data within the region bounds,
            False if no coordinate columns are found or no data points fall
            within the region.

    Note:
        The function searches for coordinate columns with names: 'latitude'
        or 'lat' for latitude, and 'longitude' or 'lon' for longitude.
        The first matching column names are used for the spatial check.
        The spatial filtering is performed lazily for efficiency.

    Example:
        >>> import polars as pl
        >>> from extremeweatherbench.regions import Region
        >>> df = pl.DataFrame(
        ...     {
        ...         "latitude": [40.0, 41.0, 42.0],
        ...         "longitude": [-74.0, -73.0, -72.0],
        ...         "value": [1, 2, 3],
        ...     }
        ... )
        >>> lf = df.lazy()
        >>> region = Region(...)  # Define your region
        >>> check_for_spatial_data(lf, region)
        True
    """
    # Check if LazyFrame has latitude and longitude columns
    import logging

    logger = logging.getLogger(__name__)

    lat_cols = ["latitude", "lat", "LAT"]
    lon_cols = ["longitude", "lon", "LON"]

    available_columns = data.collect_schema().names()

    lat_col = utils.check_for_vars(lat_cols, available_columns)
    lon_col = utils.check_for_vars(lon_cols, available_columns)

    logger.debug("Spatial check - lat_col: %s, lon_col: %s", lat_col, lon_col)

    if lat_col is None or lon_col is None:
        logger.debug("No lat/lon columns found, returning False")
        return False
    coords = location.as_geopandas().total_bounds
    # Get location bounds
    lat_min, lat_max = coords[1], coords[3]
    lon_min, lon_max = coords[0], coords[2]

    logger.debug(
        "Region bounds: lat [%s, %s], lon [%s, %s]",
        lat_min,
        lat_max,
        lon_min,
        lon_max,
    )

    # Check if there are any data points within the location bounds
    filtered_data = data.filter(
        (pl.col(lat_col) >= lat_min)
        & (pl.col(lat_col) <= lat_max)
        & (pl.col(lon_col) >= lon_min)
        & (pl.col(lon_col) <= lon_max)
    )

    result = not filtered_data.collect().is_empty()
    logger.debug("Spatial check result: %s", result)
    return result<|MERGE_RESOLUTION|>--- conflicted
+++ resolved
@@ -158,11 +158,6 @@
 
     for time_col in time_cols:
         if time_col in available_columns:
-<<<<<<< HEAD
-            logger.debug("Found time column: %s", time_col)
-            logger.debug("Date range: %s to %s", start_date, end_date)
-=======
->>>>>>> 3a62d1d0
             # Check the dtype of the column
             col_dtype = data.collect_schema()[time_col]
             # Filter LazyFrame to include valid times in date range
