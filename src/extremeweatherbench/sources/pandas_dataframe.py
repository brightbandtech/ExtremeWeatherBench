--- conflicted
+++ resolved
@@ -51,6 +51,12 @@
         >>> list(result.columns)
         ['temp']
     """
+    # Handle None values for alternative_variables and optional_variables
+    if alternative_variables is None:
+        alternative_variables = {}
+    if optional_variables is None:
+        optional_variables = []
+
     # For pandas DataFrames, automatically add coordinate variables
     # to both required and optional variables
     variables = variables + defaults.DEFAULT_COORDINATE_VARIABLES
@@ -59,77 +65,37 @@
     # Get column names from DataFrame
     available_columns = list(data.columns)
 
-<<<<<<< HEAD
     # Track which variables we've found
     found_variables = []
-=======
-    # Track which variables we've found (use set to avoid duplicates)
-    found_variables = set()
-    required_variables_satisfied = set()
->>>>>>> 2a651cd1
 
     # First, check for required variables and add them if present
     for vars in variables:
         if vars in available_columns:
             found_variables.append(vars)
+        elif vars in alternative_variables:
+            # Check if all alternatives are present
+            if all(
+                alt_var in available_columns for alt_var in alternative_variables[vars]
+            ):
+                # If all alternatives found, add them
+                found_variables += alternative_variables[vars]
+            else:
+                # If not, raise an error
+                raise KeyError(
+                    f"Required variables {vars} nor any of their alternatives "
+                    f"{alternative_variables[vars]} found in dataset. "
+                )
+        else:
+            # Required variable not found and no alternatives
+            raise KeyError(f"Required variables {vars} not found in dataset. ")
 
     # Then, check for optional variables and add them if present
     for opt_var in optional_variables:
         if opt_var in available_columns:
-<<<<<<< HEAD
             found_variables.append(opt_var)
 
-    # Now, check for alternative variables and add them if present and required
-    # variables are not found
-    for req_var in alternative_variables:
-        # If the required variable is not found, check if all of its alternatives are
-        if req_var not in found_variables:
-            if all(
-                alt_var in available_columns
-                for alt_var in alternative_variables[req_var]
-            ):
-                # If all of the alternatives are found, add them to the found variables
-                found_variables += alternative_variables[req_var]
-            else:
-                # If not, raise an error
-                raise KeyError(
-                    f"Required variables {req_var} nor any of their alternatives "
-                    f"{alternative_variables[req_var]} found in dataset. "
-                )
-
     # Return dataset with unique found variables
-    return dataset[list(set(found_variables))]
-=======
-            found_variables.add(opt_var)
-            # Check if this optional variable replaces required variables
-            if opt_var in optional_variables_mapping:
-                replaced_vars = optional_variables_mapping[opt_var]
-                # Handle both single string and list of strings
-                if isinstance(replaced_vars, str):
-                    required_variables_satisfied.add(replaced_vars)
-                else:
-                    required_variables_satisfied.update(replaced_vars)
-
-    # Then check for required variables that weren't replaced
-    missing_variables = []
-    for var in variables:
-        if var in required_variables_satisfied:
-            # This required variable was replaced by an optional variable
-            continue
-        elif var in available_columns:
-            found_variables.add(var)
-        else:
-            missing_variables.append(var)
-
-    # Raise error if any required variables are missing
-    if missing_variables:
-        raise KeyError(
-            f"Required variables {missing_variables} not found in DataFrame. "
-            f"Available columns: {available_columns}"
-        )
-
-    # Return DataFrame with only the found columns
-    return data[list(found_variables)]
+    return data[list(set(found_variables))]
 
 
 def check_for_valid_times(
@@ -244,5 +210,4 @@
         & (data[lon_col] <= lon_max)
     ]
 
-    return len(filtered_data) > 0
->>>>>>> 2a651cd1
+    return len(filtered_data) > 0