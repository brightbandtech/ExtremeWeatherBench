"""Handle variable extraction for Pandas DataFrames."""

import datetime
from typing import TYPE_CHECKING

import pandas as pd

from extremeweatherbench import utils

if TYPE_CHECKING:
    from extremeweatherbench import regions


def safely_pull_variables(
    data: pd.DataFrame,
    variables: list[str],
) -> pd.DataFrame:
    """Safely extract variables from a Pandas DataFrame with optional replacements.

    This function handles variable extraction from a Pandas DataFrame, supporting
    both required and optional variables. Optional variables can replace required
    ones based on the provided mapping, allowing for flexible data processing.

    Args:
        data: The pandas DataFrame to extract variables from.
        variables: List of required variable names to extract. These must be
            present in the DataFrame.

    Returns:
        pd.DataFrame: A new DataFrame containing only the found columns.
            Includes all found required variables and optional variables.

    Raises:
        KeyError: If any required variables are missing from the DataFrame
            and not replaced by optional variables.

    Example:
        >>> df = pd.DataFrame({"temp": [20, 25], "pressure": [1013, 1015]})
        >>> variables = ["temperature"]
        >>> optional = ["temp"]
        >>> mapping = {"temp": "temperature"}
        >>> result = safely_pull_variables(df, variables, optional, mapping)
        >>> list(result.columns)
        ['temp']
    """
    # For pandas DataFrames, automatically add coordinate variables
    # to both required and optional variables
<<<<<<< HEAD
    from extremeweatherbench import defaults

    optional_variables = optional_variables + defaults.DEFAULT_COORDINATE_VARIABLES
=======
>>>>>>> fbbdc964

    # Get column names from DataFrame
    available_columns = list(data.columns)

    # Track which variables we've found (use set to avoid duplicates)
    found_variables = set()

    # Then check for required variables that weren't replaced
    missing_variables = []
    for var in variables:
        if var in available_columns:
            found_variables.add(var)
        else:
            missing_variables.append(var)

    # Raise error if any required variables are missing
    if missing_variables:
        raise KeyError(
            f"Required variables {missing_variables} not found in DataFrame. "
            f"Available columns: {available_columns}"
        )

    # Return DataFrame with only the found columns
    return data[list(found_variables)]


def check_for_valid_times(
    data: pd.DataFrame,
    start_date: datetime.datetime,
    end_date: datetime.datetime,
) -> bool:
    """Check if the DataFrame contains any data within the specified time range.

    This function searches for time columns in the DataFrame using common
    naming conventions and checks if any data points fall within the given
    date range. It tries multiple possible column names for time data.

    Args:
        data: The pandas DataFrame to check for valid times. Should contain
            at least one time column with datetime data.
        start_date: The start date of the time range to check (inclusive).
        end_date: The end date of the time range to check (inclusive).

    Returns:
        bool: True if the DataFrame has any times within the specified range,
            False if no time column is found or no data falls within the range.

    Note:
        The function searches for time columns with names: 'valid_time',
        'time', or 'init_time'. The first matching column is used for
        the time range check.

    Example:
        >>> df = pd.DataFrame(
        ...     {
        ...         "valid_time": pd.date_range("2023-01-01", periods=5),
        ...         "value": [1, 2, 3, 4, 5],
        ...     }
        ... )
        >>> start = datetime.datetime(2023, 1, 2)
        >>> end = datetime.datetime(2023, 1, 4)
        >>> check_for_valid_times(df, start, end)
        True
    """
    # Try different time column names
    time_cols = ["valid_time", "time", "init_time"]
    for time_col in time_cols:
        if time_col in data.columns:
            # Filter the DataFrame to only include valid times in the given date
            # range
            time_filtered_df = data[
                (data[time_col] >= start_date) & (data[time_col] <= end_date)
            ]
            # If the filtered DataFrame has any rows, return True
            return len(time_filtered_df) > 0

    # If no time column found, return False
    return False


def check_for_spatial_data(data: pd.DataFrame, location: "regions.Region") -> bool:
    """Check if the DataFrame contains spatial data within the specified region.

    This function verifies that the DataFrame has latitude and longitude columns
    and contains at least one data point that falls within the bounding box
    of the specified geographic region.

    Args:
        data: The pandas DataFrame to check for spatial data. Should contain
            latitude and longitude columns with coordinate data.
        location: A Region object that defines the geographic area to check
            against.
    Returns:
        bool: True if the DataFrame has spatial data within the region bounds,
            False if no coordinate columns are found or no data points fall
            within the region.

    Note:
        The function searches for coordinate columns with names: 'latitude'
        or 'lat' for latitude, and 'longitude' or 'lon' for longitude.
        The first matching column names are used for the spatial check.

    Example:
        >>> import pandas as pd
        >>> from extremeweatherbench.regions import Region
        >>> df = pd.DataFrame(
        ...     {
        ...         "latitude": [40.0, 41.0, 42.0],
        ...         "longitude": [-74.0, -73.0, -72.0],
        ...         "value": [1, 2, 3],
        ...     }
        ... )
        >>> region = Region(...)  # Define your region
        >>> check_for_spatial_data(df, region)
        True
    """
    # Check if DataFrame has latitude and longitude columns
    lat_cols = ["latitude", "lat"]
    lon_cols = ["longitude", "lon"]

    lat_col = utils.check_for_vars(lat_cols, data.columns)
    lon_col = utils.check_for_vars(lon_cols, data.columns)

    if lat_col is None or lon_col is None:
        return False
    coords = location.as_geopandas().total_bounds
    # Get location bounds
    lat_min, lat_max = coords[1], coords[3]
    lon_min, lon_max = coords[0], coords[2]

    # Check if there are any data points within the location bounds
    filtered_data = data[
        (data[lat_col] >= lat_min)
        & (data[lat_col] <= lat_max)
        & (data[lon_col] >= lon_min)
        & (data[lon_col] <= lon_max)
    ]

    return len(filtered_data) > 0<|MERGE_RESOLUTION|>--- conflicted
+++ resolved
@@ -45,12 +45,6 @@
     """
     # For pandas DataFrames, automatically add coordinate variables
     # to both required and optional variables
-<<<<<<< HEAD
-    from extremeweatherbench import defaults
-
-    optional_variables = optional_variables + defaults.DEFAULT_COORDINATE_VARIABLES
-=======
->>>>>>> fbbdc964
 
     # Get column names from DataFrame
     available_columns = list(data.columns)
