--- conflicted
+++ resolved
@@ -1,18 +1,13 @@
 import abc
 import logging
-<<<<<<< HEAD
-from abc import ABC, abstractmethod
-from typing import Any, Dict, List, Optional, Type, Literal
-=======
-from typing import Any, Callable, Optional, Type
->>>>>>> 6596adb5
+from typing import Any, Callable, Literal, Optional, Type
 
 import numpy as np
 import sparse
 import xarray as xr
 from scores import categorical, continuous  # type: ignore[import-untyped]
 
-from extremeweatherbench import derived, evaluate, utils, calc
+from extremeweatherbench import calc, derived, evaluate, utils
 from extremeweatherbench.events import tropical_cyclone
 
 logger = logging.getLogger(__name__)
