import abc
import logging
import operator
from typing import Any, Callable, Literal, Optional, Sequence, Type, Union

import numpy as np
import scores
import xarray as xr
from scipy import ndimage

from extremeweatherbench import calc, derived, utils

logger = logging.getLogger(__name__)


class ComputeDocstringMetaclass(abc.ABCMeta):
    """A metaclass that maps the docstring from self._compute_metric() to
    self.compute_metric().

    The `BaseMetric` abstract base class requires users to override a function called
    `_compute_metric()`, while providing a standardized public interface to this method
    called `compute_metric()`. This metaclass automatically maps the docstring from
    `_compute_metric()` to `compute_metric()` so that the documentation a user provides
    for their implementation will automatically appear with the public interface without
    any additional effort.
    """

    def __new__(cls, name, bases, namespace):
        cls = super().__new__(cls, name, bases, namespace)
        # NOTE: the `compute_metric()` method will be defined in the ABC `BaseMetric`,
        # and we never expect the user re-implement it. So it won't be in the namespace
        # of the concrete metric classes - it will only be in the namespace of the ABC
        # `BaseMetric`, and will be available as an attribute of the concrete metric
        # classes.
        if "_compute_metric" in namespace and hasattr(cls, "compute_metric"):
            # Transfer the docstring from _compute_metric to compute_metric, if the
            # former exists.
            if cls._compute_metric.__doc__ is not None:
                # Create a new method for _this_ class, so we can avoid overwriting what
                # we set for the parent.
                _original_compute_metric = cls.compute_metric

                def _compute_metric_with_docstring(self, *args, **kwargs):
                    return _original_compute_metric(self, *args, **kwargs)

                _compute_metric_with_docstring.__doc__ = cls._compute_metric.__doc__
                cls.compute_metric = _compute_metric_with_docstring

        return cls


class BaseMetric(abc.ABC, metaclass=ComputeDocstringMetaclass):
    """A BaseMetric class is an abstract class that defines the foundational interface
    for all metrics.

    Metrics are general operations applied between a forecast and analysis xarray
    DataArray. EWB metrics prioritize the use of any arbitrary sets of forecasts and
    analyses, so long as the spatiotemporal dimensions are the same.

    Args:
        name: The name of the metric.
        preserve_dims: The dimensions to preserve in the computation. Defaults to
        "lead_time".
        forecast_variable: The forecast variable to use in the computation.
        target_variable: The target variable to use in the computation.
    """

    def __init__(
        self,
        name: str,
        preserve_dims: str = "lead_time",
        forecast_variable: Optional[str | derived.DerivedVariable] = None,
        target_variable: Optional[str | derived.DerivedVariable] = None,
    ):
        # Store the original variables (str or DerivedVariable instances)
        # Do NOT convert to string to preserve output_variables info
        self.name = name
        self.preserve_dims = preserve_dims
        self.forecast_variable = forecast_variable
        self.target_variable = target_variable
        # Check if both variables are None - this is allowed
        if self.forecast_variable is None and self.target_variable is None:
            pass
        # If only one is None, raise an error
        elif self.forecast_variable is None or self.target_variable is None:
            raise ValueError(
                "Both forecast_variable and target_variable must be provided, "
                "or both must be None"
            )

    @abc.abstractmethod
    def _compute_metric(
        self,
        forecast: xr.DataArray,
        target: xr.DataArray,
        **kwargs: Any,
    ) -> xr.DataArray:
        """Logic to compute, roll up, or otherwise transform the inputs for the base
        metric.

        All implementations must accept **kwargs to handle extra
        parameters gracefully, even if they don't use them.

        Args:
            forecast: The forecast DataArray.
            target: The target DataArray.
            **kwargs: Additional parameters. Common ones include preserve_dims
                (dimension(s) to preserve, defaults to "lead_time").

        Returns:
            The computed metric result.
        """
        pass

    def compute_metric(
        self,
        forecast: xr.DataArray,
        target: xr.DataArray,
        **kwargs: Any,
    ) -> Any:
        """Public interface to compute the metric.

        Args:
            forecast: The forecast DataArray.
            target: The target DataArray.
            **kwargs: Additional keyword arguments to pass to the
                metric implementation.

        Returns:
            The computed metric result.
        """

        # If the forecast or target is sparse, densify it.
        # Ideally we would keep the sparse data structure, but Dask and sparse
        # do not play well together as of Nov 2025.
        forecast = utils.maybe_densify_dataarray(forecast)
        target = utils.maybe_densify_dataarray(target)
        return self._compute_metric(forecast, target, **kwargs)

    def maybe_expand_composite(self) -> Sequence["BaseMetric"]:
        """Expand composite metrics into individual metrics.

        Base implementation returns [self]. Override for composites.

        Returns:
            List containing just this metric.
        """
        return [self]

    def is_composite(self) -> bool:
        """Check if this is a composite metric.

        Base implementation returns False. Override for composites.

        Returns:
            False for base metrics.
        """
        return False

    def maybe_prepare_composite_kwargs(
        self,
        forecast_data: xr.DataArray,
        target_data: xr.DataArray,
        **base_kwargs,
    ) -> dict:
        """Prepare kwargs for metric evaluation.

        Base implementation just returns kwargs as-is.
        Override for metrics that need special preparation.

        Args:
            forecast_data: The forecast DataArray.
            target_data: The target DataArray.
            **base_kwargs: Base kwargs to include in result.

        Returns:
            Dictionary of kwargs (unchanged for base metrics).
        """
        return base_kwargs.copy()


class CompositeMetric(BaseMetric):
    """Base class for composite metrics.

    This class provides common functionality for composite metrics.

    Args:
        name: The name of the metric.
        preserve_dims: The dimensions to preserve in the computation. Defaults to
        "lead_time".
        forecast_variable: The forecast variable to use in the computation.
        target_variable: The target variable to use in the computation.
        *args: Additional arguments to pass to the metric.
        **kwargs: Additional keyword arguments to pass to the metric.
    """

    def __init__(self, *args, **kwargs):
        super().__init__(*args, **kwargs)
        self._metric_instances: list["BaseMetric"] = []

    def maybe_expand_composite(self) -> Sequence["BaseMetric"]:
        """Expand composite metrics into individual metrics.

        Returns:
            List containing just this metric.
        """
        if self._metric_instances:
            return self._metric_instances
        return [self]

    def is_composite(self) -> bool:
        """Check if this is a composite metric.

        Returns:
            True if composite (has sub-metrics), False otherwise.
        """
        return bool(self._metric_instances)

    @abc.abstractmethod
    def maybe_prepare_composite_kwargs(
        self,
        forecast_data: xr.DataArray,
        target_data: xr.DataArray,
        **base_kwargs,
    ) -> dict:
        """Prepare kwargs for composite metric evaluation.

        Returns:
            Dictionary of kwargs (unchanged for composite metrics).
        """

    def _compute_metric(
        self, forecast: xr.DataArray, target: xr.DataArray, **kwargs: Any
    ) -> Any:
        """Compute metric (not supported for CompositeMetric base).

        CompositeMetric must be subclassed (like ThresholdMetric, LandfallMetric)
        or used as a composite with metrics list.

        Args:
            forecast: The forecast DataArray.
            target: The target DataArray.
            **kwargs: Additional keyword arguments.
        """
        raise NotImplementedError(
            "CompositeMetric._compute_metric must be implemented "
            "by subclasses (ThresholdMetric, LandfallMetric) or use "
            "CompositeMetric as a composite with metrics=[...] list. Composites are "
            "automatically expanded in the evaluation pipeline."
        )


class ThresholdMetric(CompositeMetric):
    """Base class for threshold-based metrics.

    This class provides common functionality for metrics that require
    forecast and target thresholds for binarization.

    Args:
        name: The name of the metric. Defaults to "threshold_metrics".
        preserve_dims: The dimensions to preserve in the computation. Defaults to
        "lead_time".
        forecast_variable: The forecast variable to use in the computation.
        target_variable: The target variable to use in the computation.
        forecast_threshold: The threshold for binarizing the forecast. Defaults to 0.5.
        target_threshold: The threshold for binarizing the target. Defaults to 0.5.
        metrics: A list of metrics to use as a composite. Defaults to None.
        *args: Additional arguments to pass to the metric
        **kwargs: Additional keyword arguments to pass to the metric

    Can be used in two ways:
    1. As a base class for specific threshold metrics (CriticalSuccessIndex,
    FalseAlarmRatio, etc.)
    2. As a composite metric to compute multiple threshold metrics
       efficiently by reusing the transformed contingency manager.

    Example of composite usage:
        composite = ThresholdMetric(
            metrics=[CriticalSuccessIndex, FalseAlarmRatio, Accuracy],
            forecast_threshold=0.7,
            target_threshold=0.5
        )
        results = composite.compute_metric(forecast, target)
        # Returns: {"critical_success_index": ...,
        #           "false_alarm_ratio": ..., "accuracy": ...}
    """

    def __init__(
        self,
        name: str = "threshold_metrics",
        preserve_dims: str = "lead_time",
        forecast_variable: Optional[str | derived.DerivedVariable] = None,
        target_variable: Optional[str | derived.DerivedVariable] = None,
        forecast_threshold: float = 0.5,
        target_threshold: float = 0.5,
        metrics: Optional[list[Type["ThresholdMetric"]]] = None,
        **kwargs,
    ):
        super().__init__(
            name,
            preserve_dims=preserve_dims,
            forecast_variable=forecast_variable,
            target_variable=target_variable,
            **kwargs,
        )
        self.forecast_threshold = forecast_threshold
        self.target_threshold = target_threshold
        self.preserve_dims = preserve_dims
        self.metrics = metrics or []

        # If metrics provided, instantiate them
        if self.metrics is not None:
            self._metric_instances = [
                (
                    metric_cls(
                        forecast_threshold=self.forecast_threshold,
                        target_threshold=self.target_threshold,
                        preserve_dims=self.preserve_dims,
                    )
                    if isinstance(metric_cls, type)
                    else metric_cls
                )
                for metric_cls in self.metrics
            ]
        else:
            self._metric_instances = []

    def __call__(self, forecast: xr.DataArray, target: xr.DataArray, **kwargs) -> Any:
        """Make instances callable using their configured thresholds."""
        # Use instance attributes as defaults, but allow override from kwargs
        kwargs.setdefault("forecast_threshold", self.forecast_threshold)
        kwargs.setdefault("target_threshold", self.target_threshold)
        kwargs.setdefault("preserve_dims", self.preserve_dims)

        # Call the instance method with the configured parameters
        return self.compute_metric(forecast, target, **kwargs)

    def transformed_contingency_manager(
        self,
        forecast: xr.DataArray,
        target: xr.DataArray,
        forecast_threshold: float,
        target_threshold: float,
        preserve_dims: str,
        op_func: Union[
            Callable, Literal[">", ">=", "<", "<=", "==", "!="]
        ] = operator.ge,
    ) -> scores.categorical.BasicContingencyManager:
        """Create and transform a contingency manager.

        This method is used to create and transform a contingency manager from the
        scores module. The op_func is used to binarize the forecast and target data with
        either a string representation of the operator, e.g. ">=", or a callable
        function from the operator module, e.g. operator.ge.

        Args:
            forecast: The forecast DataArray.
            target: The target DataArray.
            forecast_threshold: Threshold for binarizing forecast.
            target_threshold: Threshold for binarizing target.
            preserve_dims: Dimension(s) to preserve during transform.
            op_func: Function or string representation of the operator to apply to the
            forecast and target. Defaults to operator.ge (greater than or equal to).

        Returns:
            Transformed contingency manager.
        """
        # Apply thresholds to binarize the data
        op_func = utils.maybe_get_operator(op_func)
        binary_forecast = utils.maybe_densify_dataarray(
            op_func(forecast, forecast_threshold)
        ).astype(float)
        binary_target = utils.maybe_densify_dataarray(
            op_func(target, target_threshold)
        ).astype(float)

        # Create and transform contingency manager
        binary_contingency_manager = scores.categorical.BinaryContingencyManager(
            binary_forecast, binary_target
        )
        transformed = binary_contingency_manager.transform(preserve_dims=preserve_dims)

        return transformed

    def maybe_prepare_composite_kwargs(
        self,
        forecast_data: xr.DataArray,
        target_data: xr.DataArray,
        **base_kwargs,
    ) -> dict:
        """Prepare kwargs for composite metric evaluation.

        Computes the transformed contingency manager once and adds
        it to kwargs for efficient composite evaluation.
<<<<<<< HEAD

        Args:
            forecast_data: The forecast DataArray.
            target_data: The target DataArray.
            **base_kwargs: Base kwargs to include in result.

        Returns:
            Dictionary of kwargs including transformed_manager.
        """
        kwargs = base_kwargs.copy()

        if self.is_composite() and len(self._metric_instances) > 1:
            kwargs["transformed_manager"] = self.transformed_contingency_manager(
                forecast=forecast_data,
                target=target_data,
                forecast_threshold=self.forecast_threshold,
                target_threshold=self.target_threshold,
                preserve_dims=self.preserve_dims,
            )
            kwargs["forecast_threshold"] = self.forecast_threshold
            kwargs["target_threshold"] = self.target_threshold
            kwargs["preserve_dims"] = self.preserve_dims

        return kwargs

    def _compute_metric(
        self,
        forecast: xr.DataArray,
        target: xr.DataArray,
        **kwargs: Any,
    ) -> Any:
        """Compute metric (not supported for ThresholdMetric base).

        ThresholdMetric must be subclassed (like CriticalSuccessIndex, FalseAlarmRatio)
        or used as a composite with metrics list.

        Args:
            forecast: The forecast DataArray.
            target: The target DataArray.
            **kwargs: Additional keyword arguments.
        """
        raise NotImplementedError(
            "ThresholdMetric._compute_metric must be implemented "
            "by subclasses (CriticalSuccessIndex, FalseAlarmRatio, etc.) or use "
            "ThresholdMetric as a composite with metrics=[...] list. Composites are "
            "automatically expanded in the evaluation pipeline."
        )


class CriticalSuccessIndex(ThresholdMetric):
    """Critical Success Index metric.

    The Critical Success Index is computed between the forecast and target using the
    preserve_dims dimensions.

    Args:
        name: The name of the metric. Defaults to "CriticalSuccessIndex".
        *args: Additional arguments.
        **kwargs: Additional keyword arguments.

    Returns:
        The Critical Success Index between the forecast and target as a DataArray.
    """

    def __init__(self, name: str = "CriticalSuccessIndex", *args, **kwargs):
        super().__init__(name, *args, **kwargs)

    def _compute_metric(
        self,
        forecast: xr.DataArray,
        target: xr.DataArray,
        **kwargs: Any,
    ) -> Any:
        # Use pre-computed manager if provided, else compute
        transformed = kwargs.get("transformed_manager")
        if transformed is None:
            transformed = self.transformed_contingency_manager(
                forecast=forecast,
                target=target,
                forecast_threshold=self.forecast_threshold,
                target_threshold=self.target_threshold,
                preserve_dims=self.preserve_dims,
            )
        return transformed.critical_success_index()


class FalseAlarmRatio(ThresholdMetric):
    """False Alarm Ratio metric.

    The False Alarm Ratio is computed between the forecast and target using the
    preserve_dims dimensions. Note that this is not the same as the False Alarm Rate.

    Args:
        name: The name of the metric. Defaults to "FalseAlarmRatio".
        *args: Additional arguments.
        **kwargs: Additional keyword arguments.

    Returns:
        The False Alarm Ratio between the forecast and target as a DataArray.
    """

    def __init__(self, name: str = "FalseAlarmRatio", *args, **kwargs):
        super().__init__(name, *args, **kwargs)

    def _compute_metric(
        self,
        forecast: xr.DataArray,
        target: xr.DataArray,
        **kwargs: Any,
    ) -> Any:
        # Use pre-computed manager if provided, else compute
        transformed = kwargs.get("transformed_manager")
        if transformed is None:
            transformed = self.transformed_contingency_manager(
                forecast=forecast,
                target=target,
                forecast_threshold=self.forecast_threshold,
                target_threshold=self.target_threshold,
                preserve_dims=self.preserve_dims,
            )
        return transformed.false_alarm_ratio()


class TruePositives(ThresholdMetric):
    """True Positive ratio.

    The True Positive is the number of times the forecast is a true positive (top right
    cell in the contingency table) divided by the total number of observations.

    Args:
        name: The name of the metric. Defaults to "TruePositives".
        *args: Additional arguments.
        **kwargs: Additional keyword arguments.

    Returns:
        The True Positive ratio between the forecast and target as a DataArray.
    """

    def __init__(self, name: str = "TruePositives", *args, **kwargs):
        super().__init__(name, *args, **kwargs)

    def _compute_metric(
        self,
        forecast: xr.DataArray,
        target: xr.DataArray,
        **kwargs: Any,
    ) -> Any:
        # Use pre-computed manager if provided, else compute
        transformed = kwargs.get("transformed_manager")
        if transformed is None:
            transformed = self.transformed_contingency_manager(
                forecast=forecast,
                target=target,
                forecast_threshold=self.forecast_threshold,
                target_threshold=self.target_threshold,
                preserve_dims=self.preserve_dims,
            )
        counts = transformed.get_counts()
        return counts["tp_count"] / counts["total_count"]


class FalsePositives(ThresholdMetric):
    """False Positive ratio.

    The False Positive is the number of times the forecast is a false positive divided
    by the total number of observations.

    Args:
        name: The name of the metric. Defaults to "FalsePositives".
        *args: Additional arguments.
        **kwargs: Additional keyword arguments.

    Returns:
        The False Positive ratio between the forecast and target as a DataArray.
    """

    def __init__(self, name: str = "FalsePositives", *args, **kwargs):
        super().__init__(name, *args, **kwargs)

    def _compute_metric(
        self,
        forecast: xr.DataArray,
        target: xr.DataArray,
        **kwargs: Any,
    ) -> Any:
        # Use pre-computed manager if provided, else compute
        transformed = kwargs.get("transformed_manager")
        if transformed is None:
            transformed = self.transformed_contingency_manager(
                forecast=forecast,
                target=target,
                forecast_threshold=self.forecast_threshold,
                target_threshold=self.target_threshold,
                preserve_dims=self.preserve_dims,
            )
        counts = transformed.get_counts()
        return counts["fp_count"] / counts["total_count"]


class TrueNegatives(ThresholdMetric):
    """True Negative ratio.

    The True Negative is the number of times the forecast is a true negative divided by
    the total number of observations.

    Args:
        name: The name of the metric. Defaults to "TrueNegatives".
        *args: Additional arguments.
        **kwargs: Additional keyword arguments.

    Returns:
        The True Negative ratio between the forecast and target as a DataArray.
    """

    def __init__(self, name: str = "TrueNegatives", *args, **kwargs):
        super().__init__(name, *args, **kwargs)

    def _compute_metric(
        self,
        forecast: xr.DataArray,
        target: xr.DataArray,
        **kwargs: Any,
    ) -> Any:
        # Use pre-computed manager if provided, else compute
        transformed = kwargs.get("transformed_manager")
        if transformed is None:
            transformed = self.transformed_contingency_manager(
                forecast=forecast,
                target=target,
                forecast_threshold=self.forecast_threshold,
                target_threshold=self.target_threshold,
                preserve_dims=self.preserve_dims,
            )
        counts = transformed.get_counts()
        return counts["tn_count"] / counts["total_count"]


class FalseNegatives(ThresholdMetric):
    """False Negative ratio.

    The False Negative is the number of times the forecast is a false negative (top left
    cell in the contingency table) divided by the total number of observations.

    Args:
        name: The name of the metric. Defaults to "FalseNegatives".
        *args: Additional arguments.
        **kwargs: Additional keyword arguments.

    Returns:
        The False Negative ratio between the forecast and target as a DataArray.
    """

    def __init__(self, name: str = "FalseNegatives", *args, **kwargs):
        super().__init__(name, *args, **kwargs)

=======

        Args:
            forecast_data: The forecast DataArray.
            target_data: The target DataArray.
            **base_kwargs: Base kwargs to include in result.

        Returns:
            Dictionary of kwargs including transformed_manager.
        """
        kwargs = base_kwargs.copy()

        if self.is_composite() and len(self._metric_instances) > 1:
            kwargs["transformed_manager"] = self.transformed_contingency_manager(
                forecast=forecast_data,
                target=target_data,
                forecast_threshold=self.forecast_threshold,
                target_threshold=self.target_threshold,
                preserve_dims=self.preserve_dims,
            )
            kwargs["forecast_threshold"] = self.forecast_threshold
            kwargs["target_threshold"] = self.target_threshold
            kwargs["preserve_dims"] = self.preserve_dims

        return kwargs

    def _compute_metric(
        self,
        forecast: xr.DataArray,
        target: xr.DataArray,
        **kwargs: Any,
    ) -> Any:
        """Compute metric (not supported for ThresholdMetric base).

        ThresholdMetric must be subclassed (like CriticalSuccessIndex, FalseAlarmRatio)
        or used as a composite with metrics list.

        Args:
            forecast: The forecast DataArray.
            target: The target DataArray.
            **kwargs: Additional keyword arguments.
        """
        raise NotImplementedError(
            "ThresholdMetric._compute_metric must be implemented "
            "by subclasses (CriticalSuccessIndex, FalseAlarmRatio, etc.) or use "
            "ThresholdMetric as a composite with metrics=[...] list. Composites are "
            "automatically expanded in the evaluation pipeline."
        )


class CriticalSuccessIndex(ThresholdMetric):
    """Critical Success Index metric.

    The Critical Success Index is computed between the forecast and target using the
    preserve_dims dimensions.

    Args:
        name: The name of the metric. Defaults to "CriticalSuccessIndex".
        *args: Additional arguments.
        **kwargs: Additional keyword arguments.

    Returns:
        The Critical Success Index between the forecast and target as a DataArray.
    """

    def __init__(self, name: str = "CriticalSuccessIndex", *args, **kwargs):
        super().__init__(name, *args, **kwargs)

    def _compute_metric(
        self,
        forecast: xr.DataArray,
        target: xr.DataArray,
        **kwargs: Any,
    ) -> Any:
        # Use pre-computed manager if provided, else compute
        transformed = kwargs.get("transformed_manager")
        if transformed is None:
            transformed = self.transformed_contingency_manager(
                forecast=forecast,
                target=target,
                forecast_threshold=self.forecast_threshold,
                target_threshold=self.target_threshold,
                preserve_dims=self.preserve_dims,
            )
        return transformed.critical_success_index()


class FalseAlarmRatio(ThresholdMetric):
    """False Alarm Ratio metric.

    The False Alarm Ratio is computed between the forecast and target using the
    preserve_dims dimensions. Note that this is not the same as the False Alarm Rate.

    Args:
        name: The name of the metric. Defaults to "FalseAlarmRatio".
        *args: Additional arguments.
        **kwargs: Additional keyword arguments.

    Returns:
        The False Alarm Ratio between the forecast and target as a DataArray.
    """

    def __init__(self, name: str = "FalseAlarmRatio", *args, **kwargs):
        super().__init__(name, *args, **kwargs)

    def _compute_metric(
        self,
        forecast: xr.DataArray,
        target: xr.DataArray,
        **kwargs: Any,
    ) -> Any:
        # Use pre-computed manager if provided, else compute
        transformed = kwargs.get("transformed_manager")
        if transformed is None:
            transformed = self.transformed_contingency_manager(
                forecast=forecast,
                target=target,
                forecast_threshold=self.forecast_threshold,
                target_threshold=self.target_threshold,
                preserve_dims=self.preserve_dims,
            )
        return transformed.false_alarm_ratio()


class TruePositives(ThresholdMetric):
    """True Positive ratio.

    The True Positive is the number of times the forecast is a true positive (top right
    cell in the contingency table) divided by the total number of observations.

    Args:
        name: The name of the metric. Defaults to "TruePositives".
        *args: Additional arguments.
        **kwargs: Additional keyword arguments.

    Returns:
        The True Positive ratio between the forecast and target as a DataArray.
    """

    def __init__(self, name: str = "TruePositives", *args, **kwargs):
        super().__init__(name, *args, **kwargs)

    def _compute_metric(
        self,
        forecast: xr.DataArray,
        target: xr.DataArray,
        **kwargs: Any,
    ) -> Any:
        # Use pre-computed manager if provided, else compute
        transformed = kwargs.get("transformed_manager")
        if transformed is None:
            transformed = self.transformed_contingency_manager(
                forecast=forecast,
                target=target,
                forecast_threshold=self.forecast_threshold,
                target_threshold=self.target_threshold,
                preserve_dims=self.preserve_dims,
            )
        counts = transformed.get_counts()
        return counts["tp_count"] / counts["total_count"]


class FalsePositives(ThresholdMetric):
    """False Positive ratio.

    The False Positive is the number of times the forecast is a false positive divided
    by the total number of observations.

    Args:
        name: The name of the metric. Defaults to "FalsePositives".
        *args: Additional arguments.
        **kwargs: Additional keyword arguments.

    Returns:
        The False Positive ratio between the forecast and target as a DataArray.
    """

    def __init__(self, name: str = "FalsePositives", *args, **kwargs):
        super().__init__(name, *args, **kwargs)

    def _compute_metric(
        self,
        forecast: xr.DataArray,
        target: xr.DataArray,
        **kwargs: Any,
    ) -> Any:
        # Use pre-computed manager if provided, else compute
        transformed = kwargs.get("transformed_manager")
        if transformed is None:
            transformed = self.transformed_contingency_manager(
                forecast=forecast,
                target=target,
                forecast_threshold=self.forecast_threshold,
                target_threshold=self.target_threshold,
                preserve_dims=self.preserve_dims,
            )
        counts = transformed.get_counts()
        return counts["fp_count"] / counts["total_count"]


class TrueNegatives(ThresholdMetric):
    """True Negative ratio.

    The True Negative is the number of times the forecast is a true negative divided by
    the total number of observations.

    Args:
        name: The name of the metric. Defaults to "TrueNegatives".
        *args: Additional arguments.
        **kwargs: Additional keyword arguments.

    Returns:
        The True Negative ratio between the forecast and target as a DataArray.
    """

    def __init__(self, name: str = "TrueNegatives", *args, **kwargs):
        super().__init__(name, *args, **kwargs)

    def _compute_metric(
        self,
        forecast: xr.DataArray,
        target: xr.DataArray,
        **kwargs: Any,
    ) -> Any:
        # Use pre-computed manager if provided, else compute
        transformed = kwargs.get("transformed_manager")
        if transformed is None:
            transformed = self.transformed_contingency_manager(
                forecast=forecast,
                target=target,
                forecast_threshold=self.forecast_threshold,
                target_threshold=self.target_threshold,
                preserve_dims=self.preserve_dims,
            )
        counts = transformed.get_counts()
        return counts["tn_count"] / counts["total_count"]


class FalseNegatives(ThresholdMetric):
    """False Negative ratio.

    The False Negative is the number of times the forecast is a false negative (top left
    cell in the contingency table) divided by the total number of observations.

    Args:
        name: The name of the metric. Defaults to "FalseNegatives".
        *args: Additional arguments.
        **kwargs: Additional keyword arguments.

    Returns:
        The False Negative ratio between the forecast and target as a DataArray.
    """

    def __init__(self, name: str = "FalseNegatives", *args, **kwargs):
        super().__init__(name, *args, **kwargs)

>>>>>>> 49f61f9f
    def _compute_metric(
        self,
        forecast: xr.DataArray,
        target: xr.DataArray,
        **kwargs: Any,
    ) -> Any:
        # Use pre-computed manager if provided, else compute
        transformed = kwargs.get("transformed_manager")
        if transformed is None:
            transformed = self.transformed_contingency_manager(
                forecast=forecast,
                target=target,
                forecast_threshold=self.forecast_threshold,
                target_threshold=self.target_threshold,
                preserve_dims=self.preserve_dims,
            )
        counts = transformed.get_counts()
        return counts["fn_count"] / counts["total_count"]


class Accuracy(ThresholdMetric):
    """Accuracy metric.

    The Accuracy is the number of times the forecast is correct (top right or bottom
    right cell in the contingency table) divided by the total number of observations, or
    (true positives + true negatives) / (total number of samples).

    Args:
        name: The name of the metric. Defaults to "Accuracy".
        *args: Additional arguments.
        **kwargs: Additional keyword arguments.

    Returns:
        The Accuracy between the forecast and target as a DataArray.
    """

    def __init__(self, name: str = "Accuracy", *args, **kwargs):
        super().__init__(name, *args, **kwargs)

    def _compute_metric(
        self,
        forecast: xr.DataArray,
        target: xr.DataArray,
        **kwargs: Any,
    ) -> Any:
        # Use pre-computed manager if provided, else compute
        transformed = kwargs.get("transformed_manager")
        if transformed is None:
            transformed = self.transformed_contingency_manager(
                forecast=forecast,
                target=target,
                forecast_threshold=self.forecast_threshold,
                target_threshold=self.target_threshold,
                preserve_dims=self.preserve_dims,
            )
        return transformed.accuracy()


class MeanSquaredError(BaseMetric):
    """Mean Squared Error metric.

    Args:
        name: The name of the metric. Defaults to "MeanSquaredError".
        interval_where_one: From scores: endpoints of the interval where the threshold
        weights are 1. Must be increasing. Infinite endpoints are permissible. By
        supplying a tuple of arrays, endpoints can vary with dimension.
        interval_where_positive: From scores:endpoints of the interval where the
        threshold weights are positive. Must be increasing. Infinite endpoints are only
        permissible when the corresponding interval_where_one endpoint is infinite. By
        supplying a tuple of arrays, endpoints can vary with dimension.
        weights: From scores: an array of weights to apply to the score (e.g., weighting
        a grid by latitude). If None, no weights are applied. If provided, the weights
        must be broadcastable to the data dimensions and must not contain negative or
        NaN values. If appropriate, users can choose to replace NaN values in weights
        by calling weights.fillna(0). The weighting approach follows
        xarray.computation.weighted.DataArrayWeighted. See the scores weighting tutorial
        for more information on how to use weights.
        *args: Additional arguments.
        **kwargs: Additional keyword arguments.

    Returns:
        The Mean or threshold-weighted Squared Error between the forecast and target
        as a DataArray.
    """

    def __init__(
        self,
        name: str = "MeanSquaredError",
        interval_where_one: Optional[
            tuple[int | float | xr.DataArray, int | float | xr.DataArray]
        ] = None,
        interval_where_positive: Optional[
            tuple[int | float | xr.DataArray, int | float | xr.DataArray]
        ] = None,
        weights: Optional[xr.DataArray] = None,
        *args,
        **kwargs,
    ):
        super().__init__(name, *args, **kwargs)
        self.interval_where_one = interval_where_one
        self.interval_where_positive = interval_where_positive
        self.weights = weights

    def _compute_metric(
        self,
        forecast: xr.DataArray,
        target: xr.DataArray,
        **kwargs: Any,
    ) -> Any:
        if self.interval_where_one is not None:
            return scores.continuous.tw_squared_error(
                forecast,
                target,
                interval_where_one=self.interval_where_one,
                interval_where_positive=self.interval_where_positive,
                weights=self.weights,
                preserve_dims=self.preserve_dims,
            )
        return scores.continuous.mse(forecast, target, preserve_dims=self.preserve_dims)


class MeanAbsoluteError(BaseMetric):
    """Mean Absolute Error metric.


    Args:
        name: The name of the metric. Defaults to "MeanAbsoluteError".
        interval_where_one: From scores: endpoints of the interval where the threshold
        weights are 1. Must be increasing. Infinite endpoints are permissible. By
        supplying a tuple of arrays, endpoints can vary with dimension.
        interval_where_positive: From scores:endpoints of the interval where the
        threshold weights are positive. Must be increasing. Infinite endpoints are only
        permissible when the corresponding interval_where_one endpoint is infinite. By
        supplying a tuple of arrays, endpoints can vary with dimension.
        weights: From scores: an array of weights to apply to the score (e.g., weighting
        a grid by latitude). If None, no weights are applied. If provided, the weights
        must be broadcastable to the data dimensions and must not contain negative or
        NaN values. If appropriate, users can choose to replace NaN values in weights
        by calling weights.fillna(0). The weighting approach follows
        xarray.computation.weighted.DataArrayWeighted. See the scores weighting tutorial
        for more information on how to use weights.
        *args: Additional arguments.
        **kwargs: Additional keyword arguments.

    Returns:
        The Mean or threshold-weighted Absolute Error between the forecast and target
        as a DataArray.
    """

    def __init__(
        self,
        name: str = "MeanAbsoluteError",
        interval_where_one: Optional[
            tuple[int | float | xr.DataArray, int | float | xr.DataArray]
        ] = None,
        interval_where_positive: Optional[
            tuple[int | float | xr.DataArray, int | float | xr.DataArray]
        ] = None,
        weights: Optional[xr.DataArray] = None,
        *args,
        **kwargs,
    ):
        self.interval_where_one = interval_where_one
        self.interval_where_positive = interval_where_positive
        self.weights = weights
        super().__init__(name, *args, **kwargs)

    def _compute_metric(
        self,
        forecast: xr.DataArray,
        target: xr.DataArray,
        **kwargs: Any,
    ) -> Any:
        """Compute the Mean Absolute Error.

        Args:
            forecast: The forecast DataArray.
            target: The target DataArray.
            **kwargs: Additional keyword arguments. Supported kwargs:
                preserve_dims (str): Dimension(s) to preserve. Defaults to "lead_time".

        Returns:
            The computed Mean Absolute Error result.
        """
        if self.interval_where_one is not None:
            return scores.continuous.tw_absolute_error(
                forecast,
                target,
                interval_where_one=self.interval_where_one,
                interval_where_positive=self.interval_where_positive,
                weights=self.weights,
                preserve_dims=self.preserve_dims,
            )
        return scores.continuous.mae(forecast, target, preserve_dims=self.preserve_dims)


class MeanError(BaseMetric):
    """Mean Error (bias) metric.
<<<<<<< HEAD

    The mean error (or mean bias error) is computed between the forecast and target
    using the preserve_dims dimensions.

    Args:
        name: The name of the metric. Defaults to "MeanError".
        *args: Additional arguments.
        **kwargs: Additional keyword arguments.

    Returns:
        The mean error between the forecast and target.
    """

=======

    The mean error (or mean bias error) is computed between the forecast and target
    using the preserve_dims dimensions.

    Args:
        name: The name of the metric. Defaults to "MeanError".
        *args: Additional arguments.
        **kwargs: Additional keyword arguments.

    Returns:
        The mean error between the forecast and target.
    """

>>>>>>> 49f61f9f
    def __init__(self, name: str = "MeanError", *args, **kwargs):
        super().__init__(name, *args, **kwargs)

    def _compute_metric(
        self,
        forecast: xr.DataArray,
        target: xr.DataArray,
        **kwargs: Any,
    ) -> Any:
        """Compute the Mean Error.

        Args:
            forecast: The forecast DataArray.
            target: The target DataArray.
            **kwargs: Additional keyword arguments. Supported kwargs:
                preserve_dims (str): Dimension(s) to preserve. Defaults to "lead_time".

        Returns:
            The computed Mean Error result.
        """
        return scores.continuous.mean_error(
            forecast, target, preserve_dims=self.preserve_dims
        )


class RootMeanSquaredError(BaseMetric):
    """Root Mean Square Error metric.

    The Root Mean Square Error is computed between the forecast and target using the
    preserve_dims dimensions.
<<<<<<< HEAD

    Args:
        name: The name of the metric. Defaults to "RootMeanSquaredError".
        *args: Additional arguments.
        **kwargs: Additional keyword arguments.


    Args:
        name: The name of the metric. Defaults to "RootMeanSquaredError".
        *args: Additional arguments.
        **kwargs: Additional keyword arguments.
    """

=======

    Args:
        name: The name of the metric. Defaults to "RootMeanSquaredError".
        *args: Additional arguments.
        **kwargs: Additional keyword arguments.


    Args:
        name: The name of the metric. Defaults to "RootMeanSquaredError".
        *args: Additional arguments.
        **kwargs: Additional keyword arguments.
    """

>>>>>>> 49f61f9f
    def __init__(self, name: str = "RootMeanSquaredError", *args, **kwargs):
        super().__init__(name, *args, **kwargs)

    def _compute_metric(
        self,
        forecast: xr.DataArray,
        target: xr.DataArray,
        **kwargs: Any,
    ) -> Any:
        """Compute the Root Mean Square Error.

        Args:
            forecast: The forecast DataArray.
            target: The target DataArray.
            **kwargs: Additional keyword arguments. Supported kwargs:
                preserve_dims (str): Dimension(s) to preserve. Defaults to "lead_time".

        Returns:
            The computed Root Mean Square Error result.
        """
        return scores.continuous.rmse(
            forecast, target, preserve_dims=self.preserve_dims
        )


class EarlySignal(BaseMetric):
    """Early Signal detection metric.

    This metric finds the first occurrence where a signal is detected based on
    threshold criteria and returns the corresponding init_time, lead_time, and
    valid_time information. The metric is designed to be flexible for different
    signal detection criteria that can be specified in applied metrics downstream.

    Args:
        name: The name of the metric.
        comparison_operator: The comparison operator to use for signal detection.
        threshold: The threshold value for signal detection.
        spatial_aggregation: The spatial aggregation method to use for signal detection.
            any: Return True if any gridpoint meets the criteria.
            all: Return True if all gridpoints meet the criteria.
            half: Return True if at least half of the gridpoints meet the criteria.
        **kwargs: Additional keyword arguments. Supported kwargs:
            preserve_dims (str): Dimension(s) to preserve. Defaults to "lead_time".

    Returns:
        A DataArray with dims [init_time, lead_time] indicating
        whether criteria are met for each init_time and lead_time pair.
    """

    def __init__(
        self,
        name: str = "EarlySignal",
        comparison_operator: Union[
            Callable, Literal[">", ">=", "<", "<=", "==", "!="]
        ] = ">=",
        threshold: float = 0.5,
        spatial_aggregation: Literal["any", "all", "half"] = "any",
        **kwargs,
    ):
        # Extract threshold params before passing to super
        self.comparison_operator = utils.maybe_get_operator(comparison_operator)
        self.threshold = threshold
        self.spatial_aggregation = spatial_aggregation
        super().__init__(name, **kwargs)

    def _compute_metric(
        self,
        forecast: xr.DataArray,
        target: xr.DataArray,
        **kwargs: Any,
    ) -> xr.DataArray:
        """Compute early signal detection.

        Args:
            forecast: The forecast dataarray with init_time, lead_time, valid_time
            target: The target dataarray (used for reference/validation)
            **kwargs: Additional arguments

        Returns:
            Boolean DataArray with dims [init_time, lead_time] indicating
            whether criteria are met for each init_time and lead_time pair.
        """
        if self.threshold is None:
            # Return False for all when no detection criteria specified
            dims = ["init_time", "lead_time"]
            coords = {
                "init_time": forecast.valid_time - forecast.lead_time,
                "lead_time": forecast.lead_time,
            }
            if "valid_time" in forecast.dims:
                dims.append("valid_time")
                coords["valid_time"] = forecast.valid_time
            return xr.DataArray(
                False,
                dims=dims,
                coords=coords,
                name=self.name,
            )
        # Create detection mask
        detection_mask = self.comparison_operator(forecast, self.threshold)

        # Apply spatial aggregation
        spatial_dims = [
            dim
            for dim in detection_mask.dims
            if dim not in ["init_time", "lead_time", "valid_time"]
        ]

        if spatial_dims:
            if self.spatial_aggregation == "any":
                detection_mask = detection_mask.any(spatial_dims)
            elif self.spatial_aggregation == "all":
                detection_mask = detection_mask.all(spatial_dims)
            elif self.spatial_aggregation == "half":
                detection_mask = operator.ge(detection_mask.mean(spatial_dims), 0.5)
            else:
                raise ValueError(
                    f"Spatial aggregation '{self.spatial_aggregation}' not supported"
                )

        detection_mask.name = self.name
        return detection_mask

<<<<<<< HEAD

class MaximumMeanAbsoluteError(MeanAbsoluteError):
    """Computes the mean absolute error between the forecast and target maximum values.

    The forecast is filtered to a time window around the target's maximum using
    tolerance_range_hours (in the event of variation between the timing between the
    target and forecast maximum values). The mean absolute error is computed between the
    filtered forecast and target maximum value.

    Args:
        tolerance_range_hours: The time window (hours) around the target's maximum
        value to search for forecast minimum. Defaults to 24 hours.
        name: The name of the metric. Defaults to "MaximumMeanAbsoluteError".
        *args: Additional arguments.
        **kwargs: Additional keyword arguments.

=======

class MaximumMeanAbsoluteError(MeanAbsoluteError):
    """Computes the mean absolute error between the forecast and target maximum values.

    The forecast is filtered to a time window around the target's maximum using
    tolerance_range_hours (in the event of variation between the timing between the
    target and forecast maximum values). The mean absolute error is computed between the
    filtered forecast and target maximum value.

    Args:
        tolerance_range_hours: The time window (hours) around the target's maximum
        value to search for forecast minimum. Defaults to 24 hours.
        name: The name of the metric. Defaults to "MaximumMeanAbsoluteError".
        *args: Additional arguments.
        **kwargs: Additional keyword arguments.

>>>>>>> 49f61f9f
    Returns:
        The mean absolute error between the forecast and target maximum values.
    """

    def __init__(
        self,
        tolerance_range_hours: int = 24,
        reduce_spatial_dims: list[str] = ["latitude", "longitude"],
        name: str = "MaximumMeanAbsoluteError",
        *args,
        **kwargs,
    ):
        self.tolerance_range_hours = tolerance_range_hours
        self.reduce_spatial_dims = reduce_spatial_dims
        super().__init__(name, *args, **kwargs)

    def _compute_metric(
        self,
        forecast: xr.DataArray,
        target: xr.DataArray,
        **kwargs,
    ) -> dict[str, xr.DataArray]:
        """Compute MaximumMeanAbsoluteError.

        Args:
            forecast: The forecast DataArray.
            target: The target DataArray.
            **kwargs: Additional keyword arguments. None currently supported in
            MaximumMeanAbsoluteError.
        Returns:
            MeanAbsoluteError of the maximum values.
        """
        # Enforced spatial reduction for MaximumMeanAbsoluteError
        reduce_spatial_dims = ["latitude", "longitude"]
        target_spatial_mean = utils.reduce_dataarray(
            target, method="mean", reduce_dims=reduce_spatial_dims, skipna=True
        )
        maximum_timestep = target_spatial_mean.idxmax("valid_time")
        maximum_value = target_spatial_mean.sel(valid_time=maximum_timestep)

        # Handle the case where there are >1 resulting target values
        maximum_timestep = utils.maybe_get_closest_timestamp_to_center_of_valid_times(
            maximum_timestep, target.valid_time
        ).compute()
        forecast_spatial_mean = utils.reduce_dataarray(
            forecast, method="mean", reduce_dims=reduce_spatial_dims, skipna=True
        )
        filtered_max_forecast = forecast_spatial_mean.where(
            (
                forecast_spatial_mean.valid_time
                >= maximum_timestep.data
                - np.timedelta64(self.tolerance_range_hours // 2, "h")
            )
            & (
                forecast_spatial_mean.valid_time
                <= maximum_timestep.data
                + np.timedelta64(self.tolerance_range_hours // 2, "h")
            ),
            drop=True,
        )
        # Handle case where no forecast times fall within the tolerance window
        if filtered_max_forecast.sizes.get("valid_time", 0) == 0:
            return xr.DataArray(np.nan)
        filtered_max_forecast = filtered_max_forecast.max("valid_time")
        return super()._compute_metric(
            forecast=filtered_max_forecast,
            target=maximum_value,
            preserve_dims=self.preserve_dims,
        )


class MinimumMeanAbsoluteError(MeanAbsoluteError):
    """Computes the mean absolute error between the forecast and target minimum values.

    The forecast is filtered to a time window around the target's minimum using
    tolerance_range_hours (in the event of variation between the timing between the
    target and forecast minimum values). The mean absolute error is computed between the
    filtered forecast and target minimum value.

    Args:
        tolerance_range_hours: The time window (hours) around the target's minimum
        value to search for forecast minimum. Defaults to 24 hours.
        name: The name of the metric. Defaults to "MinimumMeanAbsoluteError".
        *args: Additional arguments.
        **kwargs: Additional keyword arguments.

    Returns:
        The mean absolute error between the forecast and target minimum values.
    """

    def __init__(
        self,
        tolerance_range_hours: int = 24,
        reduce_spatial_dims: list[str] = ["latitude", "longitude"],
        name: str = "MinimumMeanAbsoluteError",
        *args,
        **kwargs,
    ):
        self.tolerance_range_hours = tolerance_range_hours
        self.reduce_spatial_dims = reduce_spatial_dims
        super().__init__(name, *args, **kwargs)

    def _compute_metric(
        self,
        forecast: xr.DataArray,
        target: xr.DataArray,
        **kwargs: Any,
    ) -> Any:
        """Compute MinimumMeanAbsoluteError.

        Args:
            forecast: The forecast DataArray.
            target: The target DataArray.
            **kwargs: Additional keyword arguments. None currently supported in
            MinimumMeanAbsoluteError.
        Returns:
            MeanAbsoluteError of the minimum values.
        """
        target_spatial_mean = utils.reduce_dataarray(
            target, method="mean", reduce_dims=self.reduce_spatial_dims, skipna=True
        )
        minimum_timestep = target_spatial_mean.idxmin("valid_time")
        minimum_value = target_spatial_mean.sel(valid_time=minimum_timestep)
        forecast_spatial_mean = utils.reduce_dataarray(
            forecast, method="mean", reduce_dims=self.reduce_spatial_dims, skipna=True
        )
        # Handle the case where there are >1 resulting target values
        minimum_timestep = utils.maybe_get_closest_timestamp_to_center_of_valid_times(
            minimum_timestep, target.valid_time
        )
        filtered_min_forecast = forecast_spatial_mean.where(
            (
                forecast_spatial_mean.valid_time
                >= minimum_timestep.data
                - np.timedelta64(self.tolerance_range_hours // 2, "h")
            )
            & (
                forecast_spatial_mean.valid_time
                <= minimum_timestep.data
                + np.timedelta64(self.tolerance_range_hours // 2, "h")
            ),
            drop=True,
        )
        # Handle case where no forecast times fall within the tolerance window
        if filtered_min_forecast.sizes.get("valid_time", 0) == 0:
            return xr.DataArray(np.nan)
        filtered_min_forecast = filtered_min_forecast.min("valid_time")
        return super()._compute_metric(
            forecast=filtered_min_forecast,
            target=minimum_value,
            preserve_dims=self.preserve_dims,
        )


class MaximumLowestMeanAbsoluteError(MeanAbsoluteError):
    """Mean Absolute Error of the maximum of aggregated minimum values.

    Meant for heatwave evaluation by aggregating the minimum values over a day and then
    computing the MeanAbsoluteError between the warmest nighttime (daily minimum)
    temperature in the target and forecast.

    Args:
        name: The name of the metric. Defaults to "MaximumLowestMeanAbsoluteError"
        *args: Additional arguments
        **kwargs: Additional keyword arguments
    """

    def __init__(
        self,
        tolerance_range_hours: int = 24,
        name: str = "MaximumLowestMeanAbsoluteError",
        *args,
        **kwargs,
    ):
        self.tolerance_range_hours = tolerance_range_hours
        super().__init__(name, *args, **kwargs)

    def _compute_metric(
        self,
        forecast: xr.DataArray,
        target: xr.DataArray,
        **kwargs: Any,
    ) -> Any:
        """Compute MaximumLowestMeanAbsoluteError.

        Args:
            forecast: The forecast DataArray.
            target: The target DataArray.
            **kwargs: Additional keyword arguments. Supported kwargs:
                preserve_dims (str): Dimension(s) to preserve. Defaults to "lead_time".
                tolerance_range (int): Time window (hours) around target's max-min
                value to search for forecast max-min. Defaults to 24 hours.

        Returns:
            MeanAbsoluteError of the highest aggregated minimum value.
        """
        reduce_dims = [
            dim
            for dim in forecast.dims
            if dim not in ["valid_time", "lead_time", "time"]
        ]
        forecast = utils.reduce_dataarray(
            forecast, method="mean", reduce_dims=reduce_dims, skipna=True
        )
        target = utils.reduce_dataarray(
            target, method="mean", reduce_dims=reduce_dims, skipna=True
        )

        time_resolution_hours = utils.determine_temporal_resolution(target)
        max_min_target_value = (
            target.groupby("valid_time.dayofyear")
            .map(
                utils.min_if_all_timesteps_present,
                time_resolution_hours=time_resolution_hours,
            )
            .max()
        )
        max_min_target_datetime = target.where(
            target == max_min_target_value, drop=True
        ).valid_time

        # Handle the case where there are >1 resulting target values
        max_min_target_datetime = (
            utils.maybe_get_closest_timestamp_to_center_of_valid_times(
                max_min_target_datetime, target.valid_time
            )
        )
        subset_forecast = (
            forecast.where(
                (
                    forecast.valid_time
                    >= (
                        max_min_target_datetime.data
                        - np.timedelta64(self.tolerance_range_hours // 2, "h")
                    )
                )
                & (
                    forecast.valid_time
                    <= (
                        max_min_target_datetime.data
                        + np.timedelta64(self.tolerance_range_hours // 2, "h")
                    )
                ),
                drop=True,
            )
            .groupby("valid_time.dayofyear")
            .map(
                utils.min_if_all_timesteps_present_forecast,
                time_resolution_hours=utils.determine_temporal_resolution(forecast),
            )
            .min("dayofyear")
        )

        return super()._compute_metric(
            forecast=subset_forecast,
            target=max_min_target_value,
            preserve_dims=self.preserve_dims,
        )


class DurationMeanError(MeanError):
    """Compute the duration of a case's event.
    This metric computes the mean error between the forecast and target durations.

    Args:
        threshold_criteria: The criteria for event detection. Can be either a DataArray
        of a climatology with dimensions (dayofyear, hour, latitude, longitude) or a
        float value representing a fixed threshold.
        op_func: Comparison operator or string (e.g., operator.ge for >=)
        name: Name of the metric
        preserve_dims: Dimensions to preserve during aggregation. Defaults to
        "init_time".
    """

    def __init__(
        self,
        threshold_criteria: xr.DataArray | float,
        op_func: Union[Callable, Literal[">", ">=", "<", "<=", "==", "!="]] = ">=",
        name: str = "duration_me",
        preserve_dims: str = "init_time",
    ):
        super().__init__(name=name, preserve_dims=preserve_dims)
        self.threshold_criteria = threshold_criteria
        self.op_func = utils.maybe_get_operator(op_func)

    def _compute_metric(
        self,
        forecast: xr.DataArray,
        target: xr.DataArray,
        **kwargs,
    ) -> Any:
        """Compute spatially averaged duration mean error.

        Args:
            forecast: Forecast dataset with dims (init_time, lead_time, valid_time)
            target: Target dataset with dims (valid_time)

        Returns:
            Mean error between forecast and target event durations
        """
        spatial_dims = [
            dim
            for dim in forecast.dims
            if dim not in ["init_time", "lead_time", "valid_time"]
        ]
        # Handle criteria - either climatology (xr.DataArray) or float threshold
        if isinstance(self.threshold_criteria, xr.DataArray):
            # Climatology case, convert from dayofyear/hour to valid_time
            self.threshold_criteria = utils.convert_day_yearofday_to_time(
                self.threshold_criteria, forecast.valid_time.dt.year.values[0]
            )
<<<<<<< HEAD

            # Interpolate climatology to target coordinates
            self.threshold_criteria = utils.interp_climatology_to_target(
                target, self.threshold_criteria
            )
        forecast = utils.reduce_dataarray(
            forecast, method="mean", reduce_dims=spatial_dims
        )
        target = utils.reduce_dataarray(target, method="mean", reduce_dims=spatial_dims)
        forecast = forecast.compute()
        target = target.compute()
        forecast_mask = self.op_func(forecast, self.threshold_criteria)
        target_mask = self.op_func(target, self.threshold_criteria)
        # Track NaN locations in forecast data
        forecast_valid_mask = ~forecast.isnull()

        # Apply valid data mask (exclude NaN positions in forecast)
        forecast_mask_final = forecast_mask.where(forecast_valid_mask)
        try:
            target_mask_final = target_mask.where(forecast_valid_mask)
        # If sparse, will need to expand_dims first as transpose is not supported
        except AttributeError:
            print("target_mask is sparse")
            target_mask_final = target_mask.expand_dims(dim={"lead_time": 41}).where(
                forecast_valid_mask
            )

        # Sum to get durations (NaN values are excluded by default)
        forecast_duration = forecast_mask_final.groupby(self.preserve_dims).sum(
            skipna=True
        )
=======

            # Interpolate climatology to target coordinates
            self.threshold_criteria = utils.interp_climatology_to_target(
                target, self.threshold_criteria
            )
        forecast = utils.reduce_dataarray(
            forecast, method="mean", reduce_dims=spatial_dims
        )
        target = utils.reduce_dataarray(target, method="mean", reduce_dims=spatial_dims)
        forecast = forecast.compute()
        target = target.compute()
        forecast_mask = self.op_func(forecast, self.threshold_criteria)
        target_mask = self.op_func(target, self.threshold_criteria)
        # Track NaN locations in forecast data
        forecast_valid_mask = ~forecast.isnull()

        # Apply valid data mask (exclude NaN positions in forecast)
        forecast_mask_final = forecast_mask.where(forecast_valid_mask)
        try:
            target_mask_final = target_mask.where(forecast_valid_mask)
        # If sparse, will need to expand_dims first as transpose is not supported
        except AttributeError:
            print("target_mask is sparse")
            target_mask_final = target_mask.expand_dims(dim={"lead_time": 41}).where(
                forecast_valid_mask
            )

        # Sum to get durations (NaN values are excluded by default)
        forecast_duration = forecast_mask_final.groupby(self.preserve_dims).sum(
            skipna=True
        )
>>>>>>> 49f61f9f
        target_duration = target_mask_final.groupby(self.preserve_dims).sum(skipna=True)

        # TODO: product of time resolution hours and duration
        return super()._compute_metric(
            forecast=forecast_duration,
            target=target_duration,
            preserve_dims=self.preserve_dims,
        )


class LandfallMetric(CompositeMetric):
    """Base class for landfall metrics.

    Landfall metrics compute landfalls using the calc.find_landfalls function, which
    utilizes a land geometry and line segments based on track data to determine
    intersections.

    Can be used as a base class for custom landfall metrics, as a mixin with other
    metrics, or as a composite metric for multiple landfall metrics (which utilize
    identical landfalling locations).
    """

    def __init__(
        self,
        name: str = "landfall_metrics",
        preserve_dims: str = "init_time",
        approach: Literal["first", "next"] = "first",
        exclude_post_landfall: bool = False,
        forecast_variable: Optional[str | derived.DerivedVariable] = None,
        target_variable: Optional[str | derived.DerivedVariable] = None,
        metrics: Optional[list[Type["LandfallMetric"]]] = None,
        *args,
        **kwargs,
    ):
        """Initialize LandfallMetric.

        Landfalls are detected using the calc.find_landfalls function, which utilizes a
        land geometry and line segments based on coordinates to determine intersections.

        Using approach, "first" will calculate the first detected landfall for an entire
        forecast, i.e. later landfalls in a multi-landfall event will not be considered.
        "next" will calculate the next landfall for each init_time.
        Using Ida as an example (case 220), "first" would only run calculations for the
        first landfall in Cuba, ignoring the later US landfall. "next" would run
        calculations for the first landfall in Cuba, then the next landfall in the US,
        etc. based on the init_time and when landfall occurred.

        Args:
            name: The name of the metric. Defaults to "landfall_metrics" for the base
            class
            preserve_dims: The dimensions to preserve. Defaults to "init_time"
            approach: The approach to use for landfall detection. Defaults to "first"
            exclude_post_landfall: Whether to exclude post-landfall data. Defaults to
            False
            forecast_variable: The forecast variable to use. Defaults to None
            target_variable: The target variable to use. Defaults to None
            metrics: A list of metrics to use as a composite. Defaults to None
            *args: Additional arguments to pass to the metric
            **kwargs: Additional keyword arguments to pass to the metric
        """
        super().__init__(
            name=name,
            preserve_dims=preserve_dims,
            forecast_variable=forecast_variable,
            target_variable=target_variable,
            *args,
            **kwargs,
        )
        self.approach = approach
        self.exclude_post_landfall = exclude_post_landfall
        self.metrics = metrics or []

        # If metrics provided, instantiate them
        if self.metrics is not None:
            self._metric_instances = [
                (
                    metric_cls(
                        preserve_dims=self.preserve_dims,
                        forecast_variable=self.forecast_variable,
                        target_variable=self.target_variable,
                    )
                    if isinstance(metric_cls, type)
                    else metric_cls
                )
                for metric_cls in self.metrics
            ]
        else:
            self._metric_instances = []

    def __call__(
        self, forecast: xr.DataArray, target: xr.DataArray, **kwargs: Any
    ) -> Any:
        """Compute the metric.

        Args:
            forecast: The forecast DataArray
            target: The target DataArray
            **kwargs: Additional keyword arguments
        """
        return self.compute_metric(forecast, target, **kwargs)

    def compute_landfalls(self, forecast: xr.DataArray, target: xr.DataArray) -> Any:
        """Compute landfalls for a given forecast and target dataarray.

        This function computes the landfalls for a given forecast and target dataarray
        using calc.find_landfalls. Currently, this access pattern doesn't include
        passing land geometry in, but calc.find_landfalls will use NaturalEarth's 10m
        land
        geometry by default.

        Args:
            forecast: The forecast DataArray
            target: The target DataArray

        Returns:
            Tuple of forecast and target landfalls, or None if no landfalls are found
        """
        # For "first" approach: get only first landfall
        # For "next" approach: get all target landfalls, then filter
        return_next_landfall = self.approach == "next"

        # Get first forecast landfall per init_time
        forecast_landfalls = calc.find_landfalls(
            forecast, return_next_landfall=return_next_landfall
        )

        if forecast_landfalls is None:
            return None, None

        # Get only first forecast landfall per init_time
        if "landfall" in forecast_landfalls.dims:
            forecast_landfalls = forecast_landfalls.isel(landfall=0)

        # Get all target landfalls
        target_landfalls_pre_init = calc.find_landfalls(
            target, return_next_landfall=return_next_landfall
        )

        if target_landfalls_pre_init is None:
            return None, None

        if return_next_landfall:
            # Find next target landfall for each init_time
            target_landfalls = calc.find_next_landfall_for_init_time(
                forecast_landfalls, target_landfalls_pre_init
            )
        else:
            if "landfall" in target_landfalls_pre_init.dims:
                target_landfalls = target_landfalls_pre_init.isel(landfall=0)
            else:
                target_landfalls = target_landfalls_pre_init
            forecast_landfalls = forecast_landfalls.where(
                forecast_landfalls.init_time < target_landfalls.valid_time.values,
                drop=True,
            )
        return forecast_landfalls, target_landfalls

    def maybe_prepare_composite_kwargs(
        self,
        forecast_data: xr.DataArray,
        target_data: xr.DataArray,
        **base_kwargs,
    ) -> dict:
        """Prepare kwargs for composite metric evaluation

        Computes the landfalls once and adds them to kwargs to avoid recomputing when
        used as a composite metric.

        Args:
            forecast_data: The forecast DataArray
            target_data: The target DataArray
            **base_kwargs: Base kwargs to include in result

        Returns:
            Dictionary of kwargs including transformed_manager
        """
        kwargs = base_kwargs.copy()
<<<<<<< HEAD

        if self.is_composite() and len(self._metric_instances) > 1:
            kwargs["forecast_landfall"], kwargs["target_landfall"] = (
                self.compute_landfalls(forecast=forecast_data, target=target_data)
            )

        kwargs["preserve_dims"] = self.preserve_dims

=======

        if self.is_composite() and len(self._metric_instances) > 1:
            kwargs["forecast_landfall"], kwargs["target_landfall"] = (
                self.compute_landfalls(forecast=forecast_data, target=target_data)
            )

        kwargs["preserve_dims"] = self.preserve_dims

>>>>>>> 49f61f9f
        return kwargs

    def _compute_metric(
        self,
        forecast: xr.DataArray,
        target: xr.DataArray,
        **kwargs: Any,
    ) -> Any:
        """Compute metric (not supported for LandfallMetric base)
<<<<<<< HEAD

        LandfallMetric must be subclassed (like LandfallDisplacement,
        LandfallTimeMeanError)
        or used as a composite with metrics list.

=======

        LandfallMetric must be subclassed (like LandfallDisplacement,
        LandfallTimeMeanError)
        or used as a composite with metrics list.

>>>>>>> 49f61f9f
        Args:
            forecast: The forecast DataArray
            target: The target DataArray
            **kwargs: Additional keyword arguments
        """
        raise NotImplementedError(
            "LandfallMetric._compute_metric must be implemented "
            "by subclasses (LandfallDisplacement, LandfallTimeMeanError, etc.) or use "
            "LandfallMetric as a composite with metrics=[...] list. Composites are "
            "automatically expanded in the evaluation pipeline."
        )


class SpatialDisplacement(BaseMetric):
    """Spatial displacement error metric for atmospheric rivers and similar events.

    Computes the great circle distance between the center of mass of forecast
    and target spatial patterns.

    Args:
        name: The name of the metric. Defaults to "spatial_displacement".
        **kwargs: Additional keyword arguments.

    Returns:
        The spatial displacement between the forecast and target as a DataArray.
    """

    def __init__(
        self,
        name: str = "spatial_displacement",
        **kwargs: Any,
    ):
        super().__init__(name, **kwargs)

    def _compute_metric(
        self, forecast: xr.DataArray, target: xr.DataArray, **kwargs: Any
    ) -> Any:
        """Compute spatial displacement.

        Args:
            forecast: The forecast DataArray.
            target: The target DataArray.
            **kwargs: Additional keyword arguments.

        Returns:
            The spatial displacement between the forecast and target as a DataArray.
        """

        def center_of_mass_ufunc(data):
            """ufunc tooling to calculate the center of mass of a 2D array, returning
            a tuple of the latitude and longitude indices, or np.nan tuple if no
            non-zero values are present.
            """
            if (data > 0).any():
                return ndimage.center_of_mass(data)
            else:
                return (np.nan, np.nan)

        target_lat_idx, target_lon_idx = xr.apply_ufunc(
            center_of_mass_ufunc,
            target,
            input_core_dims=[["latitude", "longitude"]],
            output_core_dims=[[], []],
            vectorize=True,
            dask="allowed",
        )

        # Process target coordinates
        target_lat_idx = np.round(target_lat_idx)
        target_lon_idx = np.round(target_lon_idx)
        target_lat_coords, target_lon_coords = utils.idx_to_coords(
            target_lat_idx,
            target_lon_idx,
            target.latitude.values,
            target.longitude.values,
        )
        target_coordinates = np.array([target_lat_coords, target_lon_coords])

        # Process forecast coordinates
        forecast_lat_idx, forecast_lon_idx = xr.apply_ufunc(
            center_of_mass_ufunc,
            forecast,
            input_core_dims=[["latitude", "longitude"]],
            output_core_dims=[[], []],
            vectorize=True,
            dask="allowed",
        )
        forecast_lat_idx = np.round(forecast_lat_idx)
        forecast_lon_idx = np.round(forecast_lon_idx)
        forecast_lat_coords, forecast_lon_coords = utils.idx_to_coords(
            forecast_lat_idx,
            forecast_lon_idx,
            forecast.latitude.values,
            forecast.longitude.values,
        )
        forecast_coordinates = np.array([forecast_lat_coords, forecast_lon_coords])

        # Calculate haversine distance
        distance = calc.haversine_distance(forecast_coordinates, target_coordinates)

        # Create DataArray with all dimensions
        result = xr.DataArray(
            distance,
            coords={"lead_time": forecast.lead_time, "valid_time": forecast.valid_time},
            dims=["lead_time", "valid_time"],
            name="spatial_displacement",
        )

        # Reduce over non-preserved dimensions (valid_time) by taking mean
        time_dims_to_reduce = [
            dim for dim in result.dims if dim not in self.preserve_dims
        ]
        if time_dims_to_reduce:
            result = result.mean(dim=time_dims_to_reduce)

        return result


class LandfallDisplacement(LandfallMetric, BaseMetric):
    """Calculate the distance between forecast and target landfall positions.

    This metric computes the distance between the forecast and target
    landfall positions, defaulting to kilometers.

    Args:
        name: The name of the metric. Defaults to "landfall_displacement"
        approach: The approach to use for landfall detection. Defaults to "first"
        exclude_post_landfall: Whether to exclude post-landfall data. Defaults to False
    """

    def __init__(
        self,
        name: str = "landfall_displacement",
        *args,
        **kwargs,
    ):
        super().__init__(name, *args, **kwargs)
        self.units = kwargs.get("units", "km")

    @staticmethod
    def _calculate_distance(
        forecast_landfall: xr.DataArray,
        target_landfall: xr.DataArray,
        units: Literal["km", "kilometers", "deg", "degrees"] = "km",
    ) -> xr.DataArray:
        """Calculate the distance between two landfall points in kilometers or degrees.

        Handles both scalar and multi-dimensional (with init_time) DataArrays.

        Args:
            forecast_landfall: Forecast landfall xarray DataArray
            target_landfall: Target landfall xarray DataArray
            units: The units to use for the distance. Defaults to "km"
        Returns:
            Distance in the specified units as xarray DataArray
        """
        if forecast_landfall is None or target_landfall is None:
            return xr.DataArray(np.nan)

        # Find common init_times between forecast and target
        init_times_1 = set(forecast_landfall.coords["init_time"].values)
        init_times_2 = set(target_landfall.coords["init_time"].values)
        common_init_times = sorted(init_times_1.intersection(init_times_2))

        if not common_init_times:
            return xr.DataArray(np.nan)

        # Compute distance for each common init_time
        distances = []
        for init_time in common_init_times:
<<<<<<< HEAD
            f_lat = forecast_landfall.coords["latitude"].sel(init_time=init_time).values
            f_lon = (
                forecast_landfall.coords["longitude"].sel(init_time=init_time).values
            )
            t_lat = target_landfall.coords["latitude"].sel(init_time=init_time).values
            t_lon = target_landfall.coords["longitude"].sel(init_time=init_time).values
=======
            f_lat = forecast_landfall.sel(init_time=init_time).coords["latitude"].values
            f_lon = (
                forecast_landfall.sel(init_time=init_time).coords["longitude"].values
            )
            t_lat = target_landfall.sel(init_time=init_time).coords["latitude"].values
            t_lon = target_landfall.sel(init_time=init_time).coords["longitude"].values
>>>>>>> 49f61f9f

            # Skip if any coordinates are NaN
            if (
                np.any(np.isnan(f_lat))
                or np.any(np.isnan(f_lon))
                or np.any(np.isnan(t_lat))
                or np.any(np.isnan(t_lon))
            ):
                distances.append(np.nan)
            else:
                dist = calc.haversine_distance(
                    [f_lat, f_lon], [t_lat, t_lon], units=units
                )
                # Ensure we append a scalar value
                distances.append(
                    float(dist.item()) if hasattr(dist, "item") else float(dist)
                )

        return xr.DataArray(
            distances,
            dims=["init_time"],
            coords={"init_time": common_init_times},
        )

    def _compute_metric(
        self, forecast: xr.DataArray, target: xr.DataArray, **kwargs: Any
    ) -> Any:
        """Compute the landfall displacement metric."""
        forecast_landfall, target_landfall = (
            kwargs.get("forecast_landfall", None),
            kwargs.get("target_landfall", None),
        )
        if forecast_landfall is None or target_landfall is None:
            forecast_landfall, target_landfall = self.compute_landfalls(
                forecast=forecast, target=target
            )
        if forecast_landfall is None or target_landfall is None:
            return xr.DataArray(np.nan)
        return self._calculate_distance(
            forecast_landfall,
            target_landfall,
            units=self.units,
        )


class LandfallTimeMeanError(LandfallMetric, MeanError):
    """Landfall time mean error.

    This metric computes the mean error between the forecast and target landfall times.
    A positive value indicates the forecast landfall time is later than the target
    landfall time, a negative value indicates the forecast landfall time is earlier than
    the target landfall time.

    Args:
        name: The name of the metric. Defaults to "landfall_time_me"
        approach: The approach to use for landfall detection. Defaults to "first"
        exclude_post_landfall: Whether to exclude post-landfall data. Defaults to False
    """

    def __init__(
        self,
        name: str = "landfall_time_me",
        *args,
        **kwargs,
    ):
        super().__init__(name, *args, **kwargs)

    @staticmethod
    def _calculate_time_difference(
        forecast_landfall: xr.DataArray, target_landfall: xr.DataArray
    ) -> xr.DataArray:
        """Calculate the time difference between two landfall points in hours

        Args:
            forecast_landfall: Forecast landfall xarray DataArray
            target_landfall: Target landfall xarray DataArray

        Returns:
            Time difference in hours (forecast_landfall - target_landfall)
            as xarray DataArray with init_time dimension
        """
        if forecast_landfall is None or target_landfall is None:
            return xr.DataArray(np.nan)

        # Find common init_times between forecast and target
        init_times_1 = set(forecast_landfall.coords["init_time"].values)
        init_times_2 = set(target_landfall.coords["init_time"].values)
        common_init_times = sorted(init_times_1.intersection(init_times_2))

        if not common_init_times:
            return xr.DataArray(np.nan)

        # Calculate time difference for each common init_time
        time_diffs = []
        for init_time in common_init_times:
<<<<<<< HEAD
            time1 = forecast_landfall.coords["valid_time"].sel(init_time=init_time)
            time2 = target_landfall.coords["valid_time"].sel(init_time=init_time)
=======
            time1 = forecast_landfall.sel(init_time=init_time).coords["valid_time"]
            time2 = target_landfall.sel(init_time=init_time).coords["valid_time"]
>>>>>>> 49f61f9f

            # Calculate time difference in hours
            time_diff = (time1 - time2) / np.timedelta64(1, "h")
            time_diffs.append(float(time_diff.values))

        return xr.DataArray(
            time_diffs,
            dims=["init_time"],
            coords={"init_time": common_init_times},
        )

    def _compute_metric(
        self, forecast: xr.DataArray, target: xr.DataArray, **kwargs: Any
    ) -> Any:
        """Compute the landfall time metric."""
        forecast_landfall, target_landfall = (
            kwargs.get("forecast_landfall", None),
            kwargs.get("target_landfall", None),
        )

        if forecast_landfall is None or target_landfall is None:
            forecast_landfall, target_landfall = self.compute_landfalls(
                forecast=forecast, target=target
            )
        if forecast_landfall is None or target_landfall is None:
            return xr.DataArray(np.nan)
        return self._calculate_time_difference(forecast_landfall, target_landfall)


class LandfallIntensityMeanAbsoluteError(LandfallMetric, MeanAbsoluteError):
    """Compute the MeanAbsoluteError between forecast and target

    This metric computes the mean absolute error between forecast and target
    intensity at landfall.

    The intensity variable is determined by forecast_variable and
    target_variable. To evaluate multiple intensity variables (e.g.,
    surface_wind_speed and air_pressure_at_mean_sea_level), create
    separate metric instances for each variable.

    Args:
        name: The name of the metric. Defaults to "landfall_intensity_mae"
        approach: The approach to use for landfall detection. Defaults to "first"
        exclude_post_landfall: Whether to exclude post-landfall data. Defaults to False
        forecast_variable: Variable to use for forecast intensity
        target_variable: Variable to use for target intensity
    """

    def __init__(
        self,
        name: str = "landfall_intensity_mae",
        *args,
        **kwargs,
    ):
        super().__init__(name, *args, **kwargs)

    @staticmethod
    def _compute_absolute_error(
        forecast_landfall: xr.DataArray, target_landfall: xr.DataArray
    ) -> xr.DataArray:
        """Compute absolute error between landfall intensity values

        Args:
            forecast_landfall: Forecast intensity at landfall
            target_landfall: Target intensity at landfall

        Returns:
            Absolute error at landfall points
        """
        # Landfall points are already extracted, just compute absolute error
        return np.abs(forecast_landfall - target_landfall)

    def _compute_metric(
        self, forecast: xr.DataArray, target: xr.DataArray, **kwargs: Any
    ) -> Any:
        """Compute the landfall intensity metric."""
        forecast_landfall, target_landfall = (
            kwargs.get("forecast_landfall", None),
            kwargs.get("target_landfall", None),
        )
        if forecast_landfall is None or target_landfall is None:
            forecast_landfall, target_landfall = self.compute_landfalls(
                forecast=forecast, target=target
            )
        if forecast_landfall is None or target_landfall is None:
            return xr.DataArray(np.nan)
        return self._compute_absolute_error(forecast_landfall, target_landfall)<|MERGE_RESOLUTION|>--- conflicted
+++ resolved
@@ -392,7 +392,6 @@
 
         Computes the transformed contingency manager once and adds
         it to kwargs for efficient composite evaluation.
-<<<<<<< HEAD
 
         Args:
             forecast_data: The forecast DataArray.
@@ -648,263 +647,6 @@
     def __init__(self, name: str = "FalseNegatives", *args, **kwargs):
         super().__init__(name, *args, **kwargs)
 
-=======
-
-        Args:
-            forecast_data: The forecast DataArray.
-            target_data: The target DataArray.
-            **base_kwargs: Base kwargs to include in result.
-
-        Returns:
-            Dictionary of kwargs including transformed_manager.
-        """
-        kwargs = base_kwargs.copy()
-
-        if self.is_composite() and len(self._metric_instances) > 1:
-            kwargs["transformed_manager"] = self.transformed_contingency_manager(
-                forecast=forecast_data,
-                target=target_data,
-                forecast_threshold=self.forecast_threshold,
-                target_threshold=self.target_threshold,
-                preserve_dims=self.preserve_dims,
-            )
-            kwargs["forecast_threshold"] = self.forecast_threshold
-            kwargs["target_threshold"] = self.target_threshold
-            kwargs["preserve_dims"] = self.preserve_dims
-
-        return kwargs
-
-    def _compute_metric(
-        self,
-        forecast: xr.DataArray,
-        target: xr.DataArray,
-        **kwargs: Any,
-    ) -> Any:
-        """Compute metric (not supported for ThresholdMetric base).
-
-        ThresholdMetric must be subclassed (like CriticalSuccessIndex, FalseAlarmRatio)
-        or used as a composite with metrics list.
-
-        Args:
-            forecast: The forecast DataArray.
-            target: The target DataArray.
-            **kwargs: Additional keyword arguments.
-        """
-        raise NotImplementedError(
-            "ThresholdMetric._compute_metric must be implemented "
-            "by subclasses (CriticalSuccessIndex, FalseAlarmRatio, etc.) or use "
-            "ThresholdMetric as a composite with metrics=[...] list. Composites are "
-            "automatically expanded in the evaluation pipeline."
-        )
-
-
-class CriticalSuccessIndex(ThresholdMetric):
-    """Critical Success Index metric.
-
-    The Critical Success Index is computed between the forecast and target using the
-    preserve_dims dimensions.
-
-    Args:
-        name: The name of the metric. Defaults to "CriticalSuccessIndex".
-        *args: Additional arguments.
-        **kwargs: Additional keyword arguments.
-
-    Returns:
-        The Critical Success Index between the forecast and target as a DataArray.
-    """
-
-    def __init__(self, name: str = "CriticalSuccessIndex", *args, **kwargs):
-        super().__init__(name, *args, **kwargs)
-
-    def _compute_metric(
-        self,
-        forecast: xr.DataArray,
-        target: xr.DataArray,
-        **kwargs: Any,
-    ) -> Any:
-        # Use pre-computed manager if provided, else compute
-        transformed = kwargs.get("transformed_manager")
-        if transformed is None:
-            transformed = self.transformed_contingency_manager(
-                forecast=forecast,
-                target=target,
-                forecast_threshold=self.forecast_threshold,
-                target_threshold=self.target_threshold,
-                preserve_dims=self.preserve_dims,
-            )
-        return transformed.critical_success_index()
-
-
-class FalseAlarmRatio(ThresholdMetric):
-    """False Alarm Ratio metric.
-
-    The False Alarm Ratio is computed between the forecast and target using the
-    preserve_dims dimensions. Note that this is not the same as the False Alarm Rate.
-
-    Args:
-        name: The name of the metric. Defaults to "FalseAlarmRatio".
-        *args: Additional arguments.
-        **kwargs: Additional keyword arguments.
-
-    Returns:
-        The False Alarm Ratio between the forecast and target as a DataArray.
-    """
-
-    def __init__(self, name: str = "FalseAlarmRatio", *args, **kwargs):
-        super().__init__(name, *args, **kwargs)
-
-    def _compute_metric(
-        self,
-        forecast: xr.DataArray,
-        target: xr.DataArray,
-        **kwargs: Any,
-    ) -> Any:
-        # Use pre-computed manager if provided, else compute
-        transformed = kwargs.get("transformed_manager")
-        if transformed is None:
-            transformed = self.transformed_contingency_manager(
-                forecast=forecast,
-                target=target,
-                forecast_threshold=self.forecast_threshold,
-                target_threshold=self.target_threshold,
-                preserve_dims=self.preserve_dims,
-            )
-        return transformed.false_alarm_ratio()
-
-
-class TruePositives(ThresholdMetric):
-    """True Positive ratio.
-
-    The True Positive is the number of times the forecast is a true positive (top right
-    cell in the contingency table) divided by the total number of observations.
-
-    Args:
-        name: The name of the metric. Defaults to "TruePositives".
-        *args: Additional arguments.
-        **kwargs: Additional keyword arguments.
-
-    Returns:
-        The True Positive ratio between the forecast and target as a DataArray.
-    """
-
-    def __init__(self, name: str = "TruePositives", *args, **kwargs):
-        super().__init__(name, *args, **kwargs)
-
-    def _compute_metric(
-        self,
-        forecast: xr.DataArray,
-        target: xr.DataArray,
-        **kwargs: Any,
-    ) -> Any:
-        # Use pre-computed manager if provided, else compute
-        transformed = kwargs.get("transformed_manager")
-        if transformed is None:
-            transformed = self.transformed_contingency_manager(
-                forecast=forecast,
-                target=target,
-                forecast_threshold=self.forecast_threshold,
-                target_threshold=self.target_threshold,
-                preserve_dims=self.preserve_dims,
-            )
-        counts = transformed.get_counts()
-        return counts["tp_count"] / counts["total_count"]
-
-
-class FalsePositives(ThresholdMetric):
-    """False Positive ratio.
-
-    The False Positive is the number of times the forecast is a false positive divided
-    by the total number of observations.
-
-    Args:
-        name: The name of the metric. Defaults to "FalsePositives".
-        *args: Additional arguments.
-        **kwargs: Additional keyword arguments.
-
-    Returns:
-        The False Positive ratio between the forecast and target as a DataArray.
-    """
-
-    def __init__(self, name: str = "FalsePositives", *args, **kwargs):
-        super().__init__(name, *args, **kwargs)
-
-    def _compute_metric(
-        self,
-        forecast: xr.DataArray,
-        target: xr.DataArray,
-        **kwargs: Any,
-    ) -> Any:
-        # Use pre-computed manager if provided, else compute
-        transformed = kwargs.get("transformed_manager")
-        if transformed is None:
-            transformed = self.transformed_contingency_manager(
-                forecast=forecast,
-                target=target,
-                forecast_threshold=self.forecast_threshold,
-                target_threshold=self.target_threshold,
-                preserve_dims=self.preserve_dims,
-            )
-        counts = transformed.get_counts()
-        return counts["fp_count"] / counts["total_count"]
-
-
-class TrueNegatives(ThresholdMetric):
-    """True Negative ratio.
-
-    The True Negative is the number of times the forecast is a true negative divided by
-    the total number of observations.
-
-    Args:
-        name: The name of the metric. Defaults to "TrueNegatives".
-        *args: Additional arguments.
-        **kwargs: Additional keyword arguments.
-
-    Returns:
-        The True Negative ratio between the forecast and target as a DataArray.
-    """
-
-    def __init__(self, name: str = "TrueNegatives", *args, **kwargs):
-        super().__init__(name, *args, **kwargs)
-
-    def _compute_metric(
-        self,
-        forecast: xr.DataArray,
-        target: xr.DataArray,
-        **kwargs: Any,
-    ) -> Any:
-        # Use pre-computed manager if provided, else compute
-        transformed = kwargs.get("transformed_manager")
-        if transformed is None:
-            transformed = self.transformed_contingency_manager(
-                forecast=forecast,
-                target=target,
-                forecast_threshold=self.forecast_threshold,
-                target_threshold=self.target_threshold,
-                preserve_dims=self.preserve_dims,
-            )
-        counts = transformed.get_counts()
-        return counts["tn_count"] / counts["total_count"]
-
-
-class FalseNegatives(ThresholdMetric):
-    """False Negative ratio.
-
-    The False Negative is the number of times the forecast is a false negative (top left
-    cell in the contingency table) divided by the total number of observations.
-
-    Args:
-        name: The name of the metric. Defaults to "FalseNegatives".
-        *args: Additional arguments.
-        **kwargs: Additional keyword arguments.
-
-    Returns:
-        The False Negative ratio between the forecast and target as a DataArray.
-    """
-
-    def __init__(self, name: str = "FalseNegatives", *args, **kwargs):
-        super().__init__(name, *args, **kwargs)
-
->>>>>>> 49f61f9f
     def _compute_metric(
         self,
         forecast: xr.DataArray,
@@ -1103,7 +845,6 @@
 
 class MeanError(BaseMetric):
     """Mean Error (bias) metric.
-<<<<<<< HEAD
 
     The mean error (or mean bias error) is computed between the forecast and target
     using the preserve_dims dimensions.
@@ -1117,21 +858,6 @@
         The mean error between the forecast and target.
     """
 
-=======
-
-    The mean error (or mean bias error) is computed between the forecast and target
-    using the preserve_dims dimensions.
-
-    Args:
-        name: The name of the metric. Defaults to "MeanError".
-        *args: Additional arguments.
-        **kwargs: Additional keyword arguments.
-
-    Returns:
-        The mean error between the forecast and target.
-    """
-
->>>>>>> 49f61f9f
     def __init__(self, name: str = "MeanError", *args, **kwargs):
         super().__init__(name, *args, **kwargs)
 
@@ -1162,7 +888,6 @@
 
     The Root Mean Square Error is computed between the forecast and target using the
     preserve_dims dimensions.
-<<<<<<< HEAD
 
     Args:
         name: The name of the metric. Defaults to "RootMeanSquaredError".
@@ -1176,21 +901,6 @@
         **kwargs: Additional keyword arguments.
     """
 
-=======
-
-    Args:
-        name: The name of the metric. Defaults to "RootMeanSquaredError".
-        *args: Additional arguments.
-        **kwargs: Additional keyword arguments.
-
-
-    Args:
-        name: The name of the metric. Defaults to "RootMeanSquaredError".
-        *args: Additional arguments.
-        **kwargs: Additional keyword arguments.
-    """
-
->>>>>>> 49f61f9f
     def __init__(self, name: str = "RootMeanSquaredError", *args, **kwargs):
         super().__init__(name, *args, **kwargs)
 
@@ -1314,7 +1024,6 @@
         detection_mask.name = self.name
         return detection_mask
 
-<<<<<<< HEAD
 
 class MaximumMeanAbsoluteError(MeanAbsoluteError):
     """Computes the mean absolute error between the forecast and target maximum values.
@@ -1331,24 +1040,6 @@
         *args: Additional arguments.
         **kwargs: Additional keyword arguments.
 
-=======
-
-class MaximumMeanAbsoluteError(MeanAbsoluteError):
-    """Computes the mean absolute error between the forecast and target maximum values.
-
-    The forecast is filtered to a time window around the target's maximum using
-    tolerance_range_hours (in the event of variation between the timing between the
-    target and forecast maximum values). The mean absolute error is computed between the
-    filtered forecast and target maximum value.
-
-    Args:
-        tolerance_range_hours: The time window (hours) around the target's maximum
-        value to search for forecast minimum. Defaults to 24 hours.
-        name: The name of the metric. Defaults to "MaximumMeanAbsoluteError".
-        *args: Additional arguments.
-        **kwargs: Additional keyword arguments.
-
->>>>>>> 49f61f9f
     Returns:
         The mean absolute error between the forecast and target maximum values.
     """
@@ -1660,7 +1351,6 @@
             self.threshold_criteria = utils.convert_day_yearofday_to_time(
                 self.threshold_criteria, forecast.valid_time.dt.year.values[0]
             )
-<<<<<<< HEAD
 
             # Interpolate climatology to target coordinates
             self.threshold_criteria = utils.interp_climatology_to_target(
@@ -1692,39 +1382,6 @@
         forecast_duration = forecast_mask_final.groupby(self.preserve_dims).sum(
             skipna=True
         )
-=======
-
-            # Interpolate climatology to target coordinates
-            self.threshold_criteria = utils.interp_climatology_to_target(
-                target, self.threshold_criteria
-            )
-        forecast = utils.reduce_dataarray(
-            forecast, method="mean", reduce_dims=spatial_dims
-        )
-        target = utils.reduce_dataarray(target, method="mean", reduce_dims=spatial_dims)
-        forecast = forecast.compute()
-        target = target.compute()
-        forecast_mask = self.op_func(forecast, self.threshold_criteria)
-        target_mask = self.op_func(target, self.threshold_criteria)
-        # Track NaN locations in forecast data
-        forecast_valid_mask = ~forecast.isnull()
-
-        # Apply valid data mask (exclude NaN positions in forecast)
-        forecast_mask_final = forecast_mask.where(forecast_valid_mask)
-        try:
-            target_mask_final = target_mask.where(forecast_valid_mask)
-        # If sparse, will need to expand_dims first as transpose is not supported
-        except AttributeError:
-            print("target_mask is sparse")
-            target_mask_final = target_mask.expand_dims(dim={"lead_time": 41}).where(
-                forecast_valid_mask
-            )
-
-        # Sum to get durations (NaN values are excluded by default)
-        forecast_duration = forecast_mask_final.groupby(self.preserve_dims).sum(
-            skipna=True
-        )
->>>>>>> 49f61f9f
         target_duration = target_mask_final.groupby(self.preserve_dims).sum(skipna=True)
 
         # TODO: product of time resolution hours and duration
@@ -1902,7 +1559,6 @@
             Dictionary of kwargs including transformed_manager
         """
         kwargs = base_kwargs.copy()
-<<<<<<< HEAD
 
         if self.is_composite() and len(self._metric_instances) > 1:
             kwargs["forecast_landfall"], kwargs["target_landfall"] = (
@@ -1911,16 +1567,6 @@
 
         kwargs["preserve_dims"] = self.preserve_dims
 
-=======
-
-        if self.is_composite() and len(self._metric_instances) > 1:
-            kwargs["forecast_landfall"], kwargs["target_landfall"] = (
-                self.compute_landfalls(forecast=forecast_data, target=target_data)
-            )
-
-        kwargs["preserve_dims"] = self.preserve_dims
-
->>>>>>> 49f61f9f
         return kwargs
 
     def _compute_metric(
@@ -1930,19 +1576,11 @@
         **kwargs: Any,
     ) -> Any:
         """Compute metric (not supported for LandfallMetric base)
-<<<<<<< HEAD
 
         LandfallMetric must be subclassed (like LandfallDisplacement,
         LandfallTimeMeanError)
         or used as a composite with metrics list.
 
-=======
-
-        LandfallMetric must be subclassed (like LandfallDisplacement,
-        LandfallTimeMeanError)
-        or used as a composite with metrics list.
-
->>>>>>> 49f61f9f
         Args:
             forecast: The forecast DataArray
             target: The target DataArray
@@ -2113,21 +1751,12 @@
         # Compute distance for each common init_time
         distances = []
         for init_time in common_init_times:
-<<<<<<< HEAD
-            f_lat = forecast_landfall.coords["latitude"].sel(init_time=init_time).values
-            f_lon = (
-                forecast_landfall.coords["longitude"].sel(init_time=init_time).values
-            )
-            t_lat = target_landfall.coords["latitude"].sel(init_time=init_time).values
-            t_lon = target_landfall.coords["longitude"].sel(init_time=init_time).values
-=======
             f_lat = forecast_landfall.sel(init_time=init_time).coords["latitude"].values
             f_lon = (
                 forecast_landfall.sel(init_time=init_time).coords["longitude"].values
             )
             t_lat = target_landfall.sel(init_time=init_time).coords["latitude"].values
             t_lon = target_landfall.sel(init_time=init_time).coords["longitude"].values
->>>>>>> 49f61f9f
 
             # Skip if any coordinates are NaN
             if (
@@ -2223,13 +1852,8 @@
         # Calculate time difference for each common init_time
         time_diffs = []
         for init_time in common_init_times:
-<<<<<<< HEAD
-            time1 = forecast_landfall.coords["valid_time"].sel(init_time=init_time)
-            time2 = target_landfall.coords["valid_time"].sel(init_time=init_time)
-=======
             time1 = forecast_landfall.sel(init_time=init_time).coords["valid_time"]
             time2 = target_landfall.sel(init_time=init_time).coords["valid_time"]
->>>>>>> 49f61f9f
 
             # Calculate time difference in hours
             time_diff = (time1 - time2) / np.timedelta64(1, "h")
