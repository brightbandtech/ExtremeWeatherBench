import logging
from abc import ABC, abstractmethod
<<<<<<< HEAD
from typing import Any, Optional, Type
=======
from typing import Any, Callable, Dict, List, Optional, Tuple
>>>>>>> 82daadc0

import numpy as np
import scores.categorical as cat  # type: ignore[import-untyped]
import xarray as xr
from scores.continuous import mae, mean_error, rmse  # type: ignore[import-untyped]

from extremeweatherbench import derived, utils
from extremeweatherbench.calc import calculate_haversine_distance

logger = logging.getLogger(__name__)
logger.setLevel(logging.INFO)


# Global cache for transformed contingency managers
_GLOBAL_CONTINGENCY_CACHE: Dict[
    Tuple[int, int, float, float, str], cat.BasicContingencyManager
] = {}


def get_cached_transformed_manager(
    forecast: xr.Dataset,
    target: xr.Dataset,
    forecast_threshold: float = 0.5,
    target_threshold: float = 0.5,
    preserve_dims: str = "lead_time",
) -> cat.BasicContingencyManager:
    """Get cached transformed contingency manager, creating if needed.

    This function provides a global cache that can be used by any metric
    with the same thresholds and data, regardless of how the metrics are created.
    """
    # Create cache key from data content hash and parameters
    try:
        forecast_hash = hash(forecast.to_array().values.tobytes())
        target_hash = hash(target.to_array().values.tobytes())
    except (TypeError, AttributeError):
        # Fallback to object id if hashing fails
        forecast_hash = id(forecast)
        target_hash = id(target)

    cache_key = (
        forecast_hash,
        target_hash,
        forecast_threshold,
        target_threshold,
        preserve_dims,
    )

    # Return cached result if available
    if cache_key in _GLOBAL_CONTINGENCY_CACHE:
        logger.info(f"Cache found for {cache_key}")
        return _GLOBAL_CONTINGENCY_CACHE[cache_key]

    # Apply thresholds to binarize the data
    binary_forecast = (forecast >= forecast_threshold).astype(float)
    binary_target = (target >= target_threshold).astype(float)

    # Create and transform contingency manager
    binary_contingency_manager = cat.BinaryContingencyManager(
        binary_forecast, binary_target
    )
    transformed = binary_contingency_manager.transform(preserve_dims=preserve_dims)

    # Cache the result
    _GLOBAL_CONTINGENCY_CACHE[cache_key] = transformed

    return transformed


def clear_contingency_cache():
    """Clear the global contingency manager cache."""
    global _GLOBAL_CONTINGENCY_CACHE
    _GLOBAL_CONTINGENCY_CACHE.clear()


def tp(transformed_manager: cat.BasicContingencyManager) -> xr.DataArray:
    """Extract true positive count from transformed contingency manager."""
    counts = transformed_manager.get_counts()
    return counts["tp_count"] / counts["total_count"]


def fp(transformed_manager: cat.BasicContingencyManager) -> xr.DataArray:
    """Extract false positive count from transformed contingency manager."""
    counts = transformed_manager.get_counts()
    return counts["fp_count"] / counts["total_count"]


def tn(transformed_manager: cat.BasicContingencyManager) -> xr.DataArray:
    """Extract true negative count from transformed contingency manager."""
    counts = transformed_manager.get_counts()
    return counts["tn_count"] / counts["total_count"]


def fn(transformed_manager: cat.BasicContingencyManager) -> xr.DataArray:
    """Extract false negative count from transformed contingency manager."""
    counts = transformed_manager.get_counts()
    return counts["fn_count"] / counts["total_count"]


def csi_function(transformed_manager: cat.BasicContingencyManager) -> xr.DataArray:
    """Extract CSI from transformed contingency manager."""
    return transformed_manager.critical_success_index()


def far_function(transformed_manager: cat.BasicContingencyManager) -> xr.DataArray:
    """Extract FAR from transformed contingency manager."""
    return transformed_manager.false_alarm_ratio()


def accuracy_function(transformed_manager: cat.BasicContingencyManager) -> xr.DataArray:
    """Extract accuracy from transformed contingency manager."""
    return transformed_manager.accuracy()


# Factory functions for commonly used metrics with thresholds
def CSI(forecast_threshold: float = 0.5, target_threshold: float = 0.5, **kwargs):
    """Create a CSI metric.
    Uses global caching for better performance."""

    class CachedCSI:
        def __init__(self):
            self.forecast_threshold = forecast_threshold
            self.target_threshold = target_threshold
            self.preserve_dims = kwargs.get("preserve_dims", "lead_time")

        @property
        def name(self) -> str:
            return f"CSI_fcst{self.forecast_threshold}_tgt{self.target_threshold}"

        @classmethod
        def _compute_metric(
            cls,
            forecast: xr.Dataset,
            target: xr.Dataset,
            **kwargs: Any,
        ) -> Any:
            forecast_threshold = kwargs.get("forecast_threshold", 0.5)
            target_threshold = kwargs.get("target_threshold", 0.5)
            preserve_dims = kwargs.get("preserve_dims", "lead_time")

            transformed = get_cached_transformed_manager(
                forecast=forecast,
                target=target,
                forecast_threshold=forecast_threshold,
                target_threshold=target_threshold,
                preserve_dims=preserve_dims,
            )
            return transformed.critical_success_index()

        def compute_metric(self, forecast: xr.Dataset, target: xr.Dataset, **kwargs):
            # Override preserve_dims from kwargs if provided
            preserve_dims = kwargs.get("preserve_dims", self.preserve_dims)
            kwargs_filtered = {k: v for k, v in kwargs.items() if k != "preserve_dims"}

            return self._compute_metric(
                forecast,
                target,
                forecast_threshold=self.forecast_threshold,
                target_threshold=self.target_threshold,
                preserve_dims=preserve_dims,
                **kwargs_filtered,
            )

    return CachedCSI()


def FAR(forecast_threshold: float = 0.5, target_threshold: float = 0.5, **kwargs):
    """Create a FAR metric.
    Uses global caching for better performance."""

    class CachedFAR:
        def __init__(self):
            self.forecast_threshold = forecast_threshold
            self.target_threshold = target_threshold
            self.preserve_dims = kwargs.get("preserve_dims", "lead_time")

        @property
        def name(self) -> str:
            return f"FAR_fcst{self.forecast_threshold}_tgt{self.target_threshold}"

        @classmethod
        def _compute_metric(
            cls,
            forecast: xr.Dataset,
            target: xr.Dataset,
            **kwargs: Any,
        ) -> Any:
            forecast_threshold = kwargs.get("forecast_threshold", 0.5)
            target_threshold = kwargs.get("target_threshold", 0.5)
            preserve_dims = kwargs.get("preserve_dims", "lead_time")

            transformed = get_cached_transformed_manager(
                forecast=forecast,
                target=target,
                forecast_threshold=forecast_threshold,
                target_threshold=target_threshold,
                preserve_dims=preserve_dims,
            )
            return transformed.false_alarm_ratio()

        def compute_metric(self, forecast: xr.Dataset, target: xr.Dataset, **kwargs):
            # Override preserve_dims from kwargs if provided
            preserve_dims = kwargs.get("preserve_dims", self.preserve_dims)
            kwargs_filtered = {k: v for k, v in kwargs.items() if k != "preserve_dims"}

            return self._compute_metric(
                forecast,
                target,
                forecast_threshold=self.forecast_threshold,
                target_threshold=self.target_threshold,
                preserve_dims=preserve_dims,
                **kwargs_filtered,
            )

    return CachedFAR()


# Factory functions for contingency table components
def TP(forecast_threshold: float = 0.5, target_threshold: float = 0.5, **kwargs):
    """Create a True Positive metric.
    Uses global caching for better performance."""

    class CachedTP:
        def __init__(self):
            self.forecast_threshold = forecast_threshold
            self.target_threshold = target_threshold
            self.preserve_dims = kwargs.get("preserve_dims", "lead_time")

        @property
        def name(self) -> str:
            return f"TP_fcst{self.forecast_threshold}_tgt{self.target_threshold}"

        @classmethod
        def _compute_metric(
            cls,
            forecast: xr.Dataset,
            target: xr.Dataset,
            **kwargs: Any,
        ) -> Any:
            forecast_threshold = kwargs.get("forecast_threshold", 0.5)
            target_threshold = kwargs.get("target_threshold", 0.5)
            preserve_dims = kwargs.get("preserve_dims", "lead_time")

            transformed = get_cached_transformed_manager(
                forecast=forecast,
                target=target,
                forecast_threshold=forecast_threshold,
                target_threshold=target_threshold,
                preserve_dims=preserve_dims,
            )
            counts = transformed.get_counts()
            return counts["tp_count"] / counts["total_count"]

        def compute_metric(self, forecast: xr.Dataset, target: xr.Dataset, **kwargs):
            # Override preserve_dims from kwargs if provided
            preserve_dims = kwargs.get("preserve_dims", self.preserve_dims)
            kwargs_filtered = {k: v for k, v in kwargs.items() if k != "preserve_dims"}

            return self._compute_metric(
                forecast,
                target,
                forecast_threshold=self.forecast_threshold,
                target_threshold=self.target_threshold,
                preserve_dims=preserve_dims,
                **kwargs_filtered,
            )

    return CachedTP()


def FP(forecast_threshold: float = 0.5, target_threshold: float = 0.5, **kwargs):
    """Create a False Positive metric.
    Uses global caching for better performance."""

    class CachedFP:
        def __init__(self):
            self.forecast_threshold = forecast_threshold
            self.target_threshold = target_threshold
            self.preserve_dims = kwargs.get("preserve_dims", "lead_time")

        @property
        def name(self) -> str:
            return f"FP_fcst{self.forecast_threshold}_tgt{self.target_threshold}"

        @classmethod
        def _compute_metric(
            cls,
            forecast: xr.Dataset,
            target: xr.Dataset,
            **kwargs: Any,
        ) -> Any:
            forecast_threshold = kwargs.get("forecast_threshold", 0.5)
            target_threshold = kwargs.get("target_threshold", 0.5)
            preserve_dims = kwargs.get("preserve_dims", "lead_time")

            transformed = get_cached_transformed_manager(
                forecast=forecast,
                target=target,
                forecast_threshold=forecast_threshold,
                target_threshold=target_threshold,
                preserve_dims=preserve_dims,
            )
            counts = transformed.get_counts()
            return counts["fp_count"] / counts["total_count"]

        def compute_metric(self, forecast: xr.Dataset, target: xr.Dataset, **kwargs):
            # Override preserve_dims from kwargs if provided
            preserve_dims = kwargs.get("preserve_dims", self.preserve_dims)
            kwargs_filtered = {k: v for k, v in kwargs.items() if k != "preserve_dims"}

            return self._compute_metric(
                forecast,
                target,
                forecast_threshold=self.forecast_threshold,
                target_threshold=self.target_threshold,
                preserve_dims=preserve_dims,
                **kwargs_filtered,
            )

    return CachedFP()


def TN(forecast_threshold: float = 0.5, target_threshold: float = 0.5, **kwargs):
    """Create a True Negative metric.
    Uses global caching for better performance."""

    class CachedTN:
        def __init__(self):
            self.forecast_threshold = forecast_threshold
            self.target_threshold = target_threshold
            self.preserve_dims = kwargs.get("preserve_dims", "lead_time")

        @property
        def name(self) -> str:
            return f"TN_fcst{self.forecast_threshold}_tgt{self.target_threshold}"

        @classmethod
        def _compute_metric(
            cls,
            forecast: xr.Dataset,
            target: xr.Dataset,
            **kwargs: Any,
        ) -> Any:
            forecast_threshold = kwargs.get("forecast_threshold", 0.5)
            target_threshold = kwargs.get("target_threshold", 0.5)
            preserve_dims = kwargs.get("preserve_dims", "lead_time")

            transformed = get_cached_transformed_manager(
                forecast=forecast,
                target=target,
                forecast_threshold=forecast_threshold,
                target_threshold=target_threshold,
                preserve_dims=preserve_dims,
            )
            counts = transformed.get_counts()
            return counts["tn_count"] / counts["total_count"]

        def compute_metric(self, forecast: xr.Dataset, target: xr.Dataset, **kwargs):
            # Override preserve_dims from kwargs if provided
            preserve_dims = kwargs.get("preserve_dims", self.preserve_dims)
            kwargs_filtered = {k: v for k, v in kwargs.items() if k != "preserve_dims"}

            return self._compute_metric(
                forecast,
                target,
                forecast_threshold=self.forecast_threshold,
                target_threshold=self.target_threshold,
                preserve_dims=preserve_dims,
                **kwargs_filtered,
            )

    return CachedTN()


def FN(forecast_threshold: float = 0.5, target_threshold: float = 0.5, **kwargs):
    """Create a False Negative metric.
    Uses global caching for better performance."""

    class CachedFN:
        def __init__(self):
            self.forecast_threshold = forecast_threshold
            self.target_threshold = target_threshold
            self.preserve_dims = kwargs.get("preserve_dims", "lead_time")

        @property
        def name(self) -> str:
            return f"FN_fcst{self.forecast_threshold}_tgt{self.target_threshold}"

        @classmethod
        def _compute_metric(
            cls,
            forecast: xr.Dataset,
            target: xr.Dataset,
            **kwargs: Any,
        ) -> Any:
            forecast_threshold = kwargs.get("forecast_threshold", 0.5)
            target_threshold = kwargs.get("target_threshold", 0.5)
            preserve_dims = kwargs.get("preserve_dims", "lead_time")

            transformed = get_cached_transformed_manager(
                forecast=forecast,
                target=target,
                forecast_threshold=forecast_threshold,
                target_threshold=target_threshold,
                preserve_dims=preserve_dims,
            )
            counts = transformed.get_counts()
            return counts["fn_count"] / counts["total_count"]

        def compute_metric(self, forecast: xr.Dataset, target: xr.Dataset, **kwargs):
            # Override preserve_dims from kwargs if provided
            preserve_dims = kwargs.get("preserve_dims", self.preserve_dims)
            kwargs_filtered = {k: v for k, v in kwargs.items() if k != "preserve_dims"}

            return self._compute_metric(
                forecast,
                target,
                forecast_threshold=self.forecast_threshold,
                target_threshold=self.target_threshold,
                preserve_dims=preserve_dims,
                **kwargs_filtered,
            )

    return CachedFN()


class CachedContingencyManager:
    """A container that caches the transformed contingency manager for reuse.

    This allows multiple metrics to share the same transformed contingency
    manager when they use identical thresholds, avoiding redundant computations.
    """

    def __init__(
        self,
        forecast_threshold: float = 0.5,
        target_threshold: float = 0.5,
        preserve_dims: str = "lead_time",
    ):
        self.forecast_threshold = forecast_threshold
        self.target_threshold = target_threshold
        self.preserve_dims = preserve_dims
        self._transformed_cache = None
        self._cache_key = None

    def get_transformed(
        self,
        forecast: xr.Dataset,
        target: xr.Dataset,
        preserve_dims: Optional[str] = None,
    ) -> cat.BasicContingencyManager:
        """Get the transformed contingency manager, using global cache."""
        preserve_dims = preserve_dims or self.preserve_dims

        # Use global cache function
        return get_cached_transformed_manager(
            forecast=forecast,
            target=target,
            forecast_threshold=self.forecast_threshold,
            target_threshold=self.target_threshold,
            preserve_dims=preserve_dims,
        )


def create_threshold_metrics(
    forecast_threshold: float = 0.5,
    target_threshold: float = 0.5,
    preserve_dims: str = "lead_time",
    functions: Optional[List[Callable]] = None,
    instances: Optional[List[Callable]] = None,
):
    """Create multiple metrics that share the same cached transformed manager.

    Args:
        forecast_threshold: Threshold for binarizing forecast data
        target_threshold: Threshold for binarizing target data
        preserve_dims: Dimensions to preserve during contingency table computation
        functions: List of functions to compute (e.g., [csi_function, far_function])
        instances: List of instance functions (e.g., [tp, fp, tn, fn])

    Returns:
        A list of metric objects that share the same cached transformation
    """
    if functions is None:
        functions = [csi_function, far_function, accuracy_function]
    if instances is None:
        instances = [tp, fp, tn, fn]

    # Create shared cache manager
    cache_manager = CachedContingencyManager(
        forecast_threshold=forecast_threshold,
        target_threshold=target_threshold,
        preserve_dims=preserve_dims,
    )

    metrics = []

    # Create function-based metrics
    for func in functions:
        metric = create_cached_function_metric(cache_manager, func)
        metrics.append(metric)

    # Create instance-based metrics
    for inst in instances:
        metric = create_cached_instance_metric(cache_manager, inst)
        metrics.append(metric)

    return metrics


def create_cached_function_metric(cache_manager: CachedContingencyManager, func):
    """Create a metric that uses a cached transformed manager."""

    class CachedFunctionMetric:
        def __init__(self):
            self.cache_manager = cache_manager
            self.func = func
            self._custom_name = (
                f"{func.__name__}_fcst{cache_manager.forecast_threshold}"
                f"_tgt{cache_manager.target_threshold}"
            )

        @property
        def name(self) -> str:
            return self._custom_name

        @classmethod
        def _compute_metric(
            cls,
            forecast: xr.Dataset,
            target: xr.Dataset,
            cache_manager: Optional[CachedContingencyManager] = None,
            func: Optional[Callable] = None,
            **kwargs: Any,
        ) -> Any:
            if cache_manager is None or func is None:
                raise ValueError("cache_manager and func must be provided")
            preserve_dims = kwargs.get("preserve_dims", cache_manager.preserve_dims)
            transformed = cache_manager.get_transformed(forecast, target, preserve_dims)
            return func(transformed)

        def compute_metric(self, forecast: xr.Dataset, target: xr.Dataset, **kwargs):
            return self._compute_metric(
                forecast,
                target,
                cache_manager=self.cache_manager,
                func=self.func,
                **kwargs,
            )

    return CachedFunctionMetric()


def create_cached_instance_metric(cache_manager: CachedContingencyManager, inst):
    """Create an instance metric that uses a cached transformed manager."""

    class CachedInstanceMetric:
        def __init__(self):
            self.cache_manager = cache_manager
            self.inst = inst
            self._custom_name = (
                f"{inst.__name__}_fcst{cache_manager.forecast_threshold}"
                f"_tgt{cache_manager.target_threshold}"
            )

        @property
        def name(self) -> str:
            return self._custom_name

        @classmethod
        def _compute_metric(
            cls,
            forecast: xr.Dataset,
            target: xr.Dataset,
            cache_manager: Optional[CachedContingencyManager] = None,
            inst: Optional[Callable] = None,
            **kwargs: Any,
        ) -> Any:
            if cache_manager is None or inst is None:
                raise ValueError("cache_manager and inst must be provided")
            preserve_dims = kwargs.get("preserve_dims", cache_manager.preserve_dims)
            transformed = cache_manager.get_transformed(forecast, target, preserve_dims)
            return inst(transformed)

        def compute_metric(self, forecast: xr.Dataset, target: xr.Dataset, **kwargs):
            return self._compute_metric(
                forecast,
                target,
                cache_manager=self.cache_manager,
                inst=self.inst,
                **kwargs,
            )

    return CachedInstanceMetric()


class BaseMetric(ABC):
    """A BaseMetric class is an abstract class that defines the foundational interface
    for all metrics.

    Metrics are general operations applied between a forecast and analysis xarray
    dataset. EWB metrics prioritize the use of any arbitrary sets of forecasts and
    analyses, so long as the spatiotemporal dimensions are the same.
    """

    # default to preserving lead_time in EWB metrics
    preserve_dims: str = "lead_time"
    variables: Optional[list[str | Type["derived.DerivedVariable"]]] = None

    def __init__(
        self,
        forecast_variable: Optional[str | Type["derived.DerivedVariable"]] = None,
        target_variable: Optional[str | Type["derived.DerivedVariable"]] = None,
    ):
        self.forecast_variable = forecast_variable
        self.target_variable = target_variable
        if self.forecast_variable and not self.target_variable:
            raise ValueError(
                "Target variable must be provided if forecast variable is provided"
            )
        if self.target_variable and not self.forecast_variable:
            raise ValueError(
                "Forecast variable must be provided if target variable is provided"
            )
        else:
            # catch if the user provides a DerivedVariable object instead of a string
            # or not using the .name attribute
            if not isinstance(self.forecast_variable, str):
                self.forecast_variable = self.forecast_variable.name
            if not isinstance(self.target_variable, str):
                self.target_variable = self.target_variable.name

    @property
    def name(self) -> str:
        return self.__class__.__name__

    @classmethod
    @abstractmethod
    def _compute_metric(
        cls,
        forecast: xr.Dataset,
        target: xr.Dataset,
        **kwargs: Any,
    ) -> Any:
        """Compute the metric.

        Args:
            forecast: The forecast dataset.
            target: The target dataset.
            kwargs: Additional keyword arguments to pass to the metric.
        """
        pass

    @classmethod
    def compute_metric(
        cls,
        forecast: xr.Dataset,
        target: xr.Dataset,
        **kwargs,
    ):
        return cls._compute_metric(
            forecast,
            target,
            **utils.filter_kwargs_for_callable(kwargs, cls._compute_metric),
        )


class AppliedMetric(ABC):
    """An applied metric is a derivative of a BaseMetric.

    It is a wrapper around one or more BaseMetrics that is intended for more
    complex rollups or aggregations. Typically, these metrics are used for one
    event type and are very specific. Temporal onset mean error, case duration
    mean error, and maximum temperature mean absolute error, are all examples
    of applied metrics.

    Attributes:
        base_metrics: A list of BaseMetrics to compute.
        compute_applied_metric: A required method to compute the metric.
    """

    @property
    def name(self) -> str:
        return self.__class__.__name__

    @property
    @abstractmethod
    def base_metric(self) -> type[BaseMetric]:
        pass

    def compute_metric(
        self,
        forecast: xr.DataArray,
        target: xr.DataArray,
        **kwargs: Any,
    ) -> Any:
        # TODO: build a spatial dim/time dim separator to allow for spatial and temporal
        # metrics to be computed separately

        # Filter kwargs for each method
        applied_metric_kwargs = utils.filter_kwargs_for_callable(
            kwargs, self._compute_applied_metric
        )
        base_metric_kwargs = utils.filter_kwargs_for_callable(
            kwargs, self.base_metric._compute_metric
        )

        # Compute the applied metric first
        applied_result = self._compute_applied_metric(
            forecast, target, **applied_metric_kwargs
        )

        # Then compute the base metric with the applied result
        return self.base_metric._compute_metric(**applied_result, **base_metric_kwargs)

    @abstractmethod
    def _compute_applied_metric(
        self,
        forecast: xr.DataArray,
        target: xr.DataArray,
        **kwargs: Any,
    ) -> Any:
        """Compute the applied metric.

        Args:
            forecast: The forecast dataset.
            target: The target dataset.
            kwargs: Additional keyword arguments to pass to the applied metric.
        """
        pass


class MAE(BaseMetric):
    @classmethod
    def _compute_metric(
        cls,
        forecast: xr.Dataset,
        target: xr.Dataset,
        **kwargs: Any,
    ) -> Any:
        preserve_dims = kwargs.get("preserve_dims", "lead_time")
        return mae(forecast, target, preserve_dims=preserve_dims)


class ME(BaseMetric):
    @classmethod
    def _compute_metric(
        cls,
        forecast: xr.Dataset,
        target: xr.Dataset,
        **kwargs: Any,
    ) -> Any:
        preserve_dims = kwargs.get("preserve_dims", "lead_time")
        return mean_error(forecast, target, preserve_dims=preserve_dims)


class RMSE(BaseMetric):
    @classmethod
    def _compute_metric(
        cls,
        forecast: xr.Dataset,
        target: xr.Dataset,
        **kwargs: Any,
    ) -> Any:
        preserve_dims = kwargs.get("preserve_dims", "lead_time")
        return rmse(forecast, target, preserve_dims=preserve_dims)


# TODO: base metric for identifying signal and complete implementation
class EarlySignal(BaseMetric):
    """Metric to identify the earliest signal detection in forecast data.

    This metric finds the first occurrence where a signal is detected based on
    threshold criteria and returns the corresponding init_time, lead_time, and
    valid_time information. The metric is designed to be flexible for different
    signal detection criteria that can be specified in applied metrics downstream.
    """

    @classmethod
    def _compute_metric(
        cls,
        forecast: xr.Dataset,
        target: xr.Dataset,
        threshold: float = None,
        variable: str = None,
        comparison: str = ">=",
        spatial_aggregation: str = "any",
        **kwargs: Any,
    ) -> xr.Dataset:
        """Compute early signal detection.

        Args:
            forecast: The forecast dataset with init_time, lead_time, valid_time
            target: The target dataset (used for reference/validation)
            threshold: Threshold value for signal detection
            variable: Variable name to analyze for signal detection
            comparison: Comparison operator (">=", "<=", ">", "<", "==", "!=")
            spatial_aggregation: How to aggregate spatially ("any", "all", "mean")
            **kwargs: Additional arguments

        Returns:
            Dataset containing earliest detection times with coordinates:
            - earliest_init_time: First init_time when signal was detected
            - earliest_lead_time: Corresponding lead_time
            - earliest_valid_time: Corresponding valid_time
            - detection_found: Boolean indicating if any detection occurred
        """
        if threshold is None or variable is None:
            # Return structure for when no detection criteria specified
            return xr.Dataset(
                {
                    "earliest_init_time": xr.DataArray(np.datetime64("NaT")),
                    "earliest_lead_time": xr.DataArray(np.timedelta64("NaT")),
                    "earliest_valid_time": xr.DataArray(np.datetime64("NaT")),
                    "detection_found": xr.DataArray(False),
                }
            )

        if variable not in forecast.data_vars:
            raise ValueError(f"Variable '{variable}' not found in forecast dataset")

        data = forecast[variable]

        # Apply threshold comparison
        comparison_ops = {
            ">=": lambda x, t: x >= t,
            "<=": lambda x, t: x <= t,
            ">": lambda x, t: x > t,
            "<": lambda x, t: x < t,
            "==": lambda x, t: x == t,
            "!=": lambda x, t: x != t,
        }

        if comparison not in comparison_ops:
            raise ValueError(f"Comparison '{comparison}' not supported")

        # Create detection mask
        detection_mask = comparison_ops[comparison](data, threshold)

        # Apply spatial aggregation
        spatial_dims = [
            dim
            for dim in detection_mask.dims
            if dim not in ["init_time", "lead_time", "valid_time"]
        ]

        if spatial_dims:
            if spatial_aggregation == "any":
                detection_mask = detection_mask.any(spatial_dims)
            elif spatial_aggregation == "all":
                detection_mask = detection_mask.all(spatial_dims)
            elif spatial_aggregation == "mean":
                detection_mask = detection_mask.mean(spatial_dims) > 0.5
            else:
                raise ValueError(
                    f"Spatial aggregation '{spatial_aggregation}' not supported"
                )

        # Find earliest detection for each init_time
        earliest_results = {}

        for init_t in forecast.init_time:
            init_mask = detection_mask.sel(init_time=init_t)

            # Find first occurrence along lead_time dimension
            if init_mask.any():
                # Get the first True index along lead_time
                first_detection_idx = init_mask.argmax("lead_time")
                earliest_lead = forecast.lead_time[first_detection_idx]
                earliest_valid = init_t.values + np.timedelta64(int(earliest_lead), "h")

                earliest_results[init_t.values] = {
                    "init_time": init_t.values,
                    "lead_time": earliest_lead.values,
                    "valid_time": earliest_valid,
                    "found": True,
                }
            else:
                earliest_results[init_t.values] = {
                    "init_time": init_t.values,
                    "lead_time": np.timedelta64("NaT"),
                    "valid_time": np.datetime64("NaT"),
                    "found": False,
                }

        # Convert to xarray Dataset
        init_times = list(earliest_results.keys())
        earliest_init_times = [r["init_time"] for r in earliest_results.values()]
        earliest_lead_times = [r["lead_time"] for r in earliest_results.values()]
        earliest_valid_times = [r["valid_time"] for r in earliest_results.values()]
        detection_found = [r["found"] for r in earliest_results.values()]

        result = xr.Dataset(
            {
                "earliest_init_time": xr.DataArray(
                    earliest_init_times,
                    coords={"init_time": init_times},
                    dims=["init_time"],
                ),
                "earliest_lead_time": xr.DataArray(
                    earliest_lead_times,
                    coords={"init_time": init_times},
                    dims=["init_time"],
                ),
                "earliest_valid_time": xr.DataArray(
                    earliest_valid_times,
                    coords={"init_time": init_times},
                    dims=["init_time"],
                ),
                "detection_found": xr.DataArray(
                    detection_found,
                    coords={"init_time": init_times},
                    dims=["init_time"],
                ),
            }
        )

        return result


class MaximumMAE(AppliedMetric):
    @property
    def base_metric(self) -> type[BaseMetric]:
        return MAE

    def _compute_applied_metric(
        self,
        forecast: xr.DataArray,
        target: xr.DataArray,
        tolerance_range: int = 24,
        **kwargs: Any,
    ) -> Any:
        forecast = forecast.compute()
        target_spatial_mean = target.compute().mean(["latitude", "longitude"])
        maximum_timestep = target_spatial_mean.idxmax("valid_time").values
        maximum_value = target_spatial_mean.sel(valid_time=maximum_timestep)
        forecast_spatial_mean = forecast.mean(["latitude", "longitude"])
        filtered_max_forecast = forecast_spatial_mean.where(
            (
                forecast_spatial_mean.valid_time
                >= maximum_timestep - np.timedelta64(tolerance_range // 2, "h")
            )
            & (
                forecast_spatial_mean.valid_time
                <= maximum_timestep + np.timedelta64(tolerance_range // 2, "h")
            ),
            drop=True,
        ).max("valid_time")
        return {
            "forecast": filtered_max_forecast,
            "target": maximum_value,
            "preserve_dims": self.base_metric().preserve_dims,
        }


class MinimumMAE(AppliedMetric):
    @property
    def base_metric(self) -> type[BaseMetric]:
        return MAE

    def _compute_applied_metric(
        self,
        forecast: xr.DataArray,
        target: xr.DataArray,
        tolerance_range: int = 24,
        **kwargs: Any,
    ) -> Any:
        forecast = forecast.compute()
        target_spatial_mean = target.compute().mean(["latitude", "longitude"])
        minimum_timestep = target_spatial_mean.idxmin("valid_time").values
        minimum_value = target_spatial_mean.sel(valid_time=minimum_timestep)
        forecast_spatial_mean = forecast.mean(["latitude", "longitude"])
        filtered_min_forecast = forecast_spatial_mean.where(
            (
                forecast_spatial_mean.valid_time
                >= minimum_timestep - np.timedelta64(tolerance_range // 2, "h")
            )
            & (
                forecast_spatial_mean.valid_time
                <= minimum_timestep + np.timedelta64(tolerance_range // 2, "h")
            ),
            drop=True,
        ).min("valid_time")
        return {
            "forecast": filtered_min_forecast,
            "target": minimum_value,
            "preserve_dims": self.base_metric.preserve_dims,
        }


class MaxMinMAE(AppliedMetric):
    @property
    def base_metric(self) -> type[BaseMetric]:
        return MAE

    def _compute_applied_metric(
        self,
        forecast: xr.DataArray,
        target: xr.DataArray,
        tolerance_range: int = 24,
        **kwargs: Any,
    ) -> Any:
        forecast = forecast.compute().mean(["latitude", "longitude"])
        target = target.compute().mean(["latitude", "longitude"])
        max_min_target_value = (
            target.groupby("valid_time.dayofyear")
            .map(
                utils.min_if_all_timesteps_present,
                # TODO: calculate num timesteps per day dynamically
                num_timesteps=utils.determine_timesteps_per_day_resolution(target),
            )
            .max()
        )
        max_min_target_datetime = target.where(
            target == max_min_target_value, drop=True
        ).valid_time.values
        max_min_target_value = target.sel(valid_time=max_min_target_datetime)
        subset_forecast = (
            forecast.where(
                (
                    forecast.valid_time
                    >= (
                        max_min_target_datetime
                        - np.timedelta64(tolerance_range // 2, "h")
                    )
                )
                & (
                    forecast.valid_time
                    <= (
                        max_min_target_datetime
                        + np.timedelta64(tolerance_range // 2, "h")
                    )
                ),
                drop=True,
            )
            .groupby("valid_time.dayofyear")
            .map(
                utils.min_if_all_timesteps_present_forecast,
                num_timesteps=utils.determine_timesteps_per_day_resolution(forecast),
            )
            .min("dayofyear")
        )

        return {
            "forecast": subset_forecast,
            "target": max_min_target_value,
            "preserve_dims": self.base_metric().preserve_dims,
        }


class OnsetME(AppliedMetric):
    @property
    def base_metric(self) -> type[BaseMetric]:
        return ME

    preserve_dims: str = "init_time"

    def onset(self, forecast: xr.DataArray) -> xr.DataArray:
        if (forecast.valid_time.max() - forecast.valid_time.min()).values.astype(
            "timedelta64[h]"
        ) >= 48:
            min_daily_vals = forecast.groupby("valid_time.dayofyear").map(
                utils.min_if_all_timesteps_present,
                num_timesteps=utils.determine_timesteps_per_day_resolution(forecast),
            )
            if len(min_daily_vals) >= 2:  # Check if we have at least 2 values
                for i in range(len(min_daily_vals) - 1):
                    # TODO: CHANGE LOGIC; define forecast heatwave onset
                    if min_daily_vals[i] >= 288.15 and min_daily_vals[i + 1] >= 288.15:
                        return xr.DataArray(
                            forecast.where(
                                forecast["valid_time"].dt.dayofyear
                                == min_daily_vals.dayofyear[i],
                                drop=True,
                            )
                            .valid_time[0]
                            .values
                        )
        return xr.DataArray(np.datetime64("NaT", "ns"))

    def _compute_applied_metric(
        self, forecast: xr.DataArray, target: xr.DataArray, **kwargs: Any
    ) -> Any:
        target_time = target.valid_time[0] + np.timedelta64(48, "h")
        forecast = (
            forecast.mean(["latitude", "longitude"])
            .groupby("init_time")
            .map(self.onset)
        )
        return {
            "forecast": forecast,
            "target": target_time,
            "preserve_dims": self.preserve_dims,
        }


class DurationME(AppliedMetric):
    @property
    def base_metric(self) -> type[BaseMetric]:
        return ME

    preserve_dims: str = "init_time"

    def duration(self, forecast: xr.DataArray) -> xr.DataArray:
        if (forecast.valid_time.max() - forecast.valid_time.min()).values.astype(
            "timedelta64[h]"
        ) >= 48:
            min_daily_vals = forecast.groupby("valid_time.dayofyear").map(
                utils.min_if_all_timesteps_present,
                # TODO: calculate num timesteps per day dynamically
                num_timesteps=4,
            )
            # need to determine logic for 2+ consecutive days to find the date
            # that the heatwave starts
            if len(min_daily_vals) >= 2:  # Check if we have at least 2 values
                for i in range(len(min_daily_vals) - 1):
                    if min_daily_vals[i] >= 288.15 and min_daily_vals[i + 1] >= 288.15:
                        consecutive_days = np.timedelta64(
                            2, "D"
                        )  # Start with 2 since we found first pair
                        for j in range(i + 2, len(min_daily_vals)):
                            if min_daily_vals[j] >= 288.15:
                                consecutive_days += np.timedelta64(1, "D")
                            else:
                                break
                        return xr.DataArray(consecutive_days.astype("timedelta64[ns]"))
        return xr.DataArray(np.timedelta64("NaT", "ns"))

    def _compute_applied_metric(
        self, forecast: xr.DataArray, target: xr.DataArray, **kwargs: Any
    ) -> Any:
        # Dummy implementation for duration mean error
        target_duration = target.valid_time[-1] - target.valid_time[0]
        forecast = (
            forecast.mean(["latitude", "longitude"])
            .groupby("init_time")
            .map(self.duration)
        )
        return {
            "forecast": forecast,
            "target": target_duration,
            "preserve_dims": self.preserve_dims,
        }


class LandfallDetection(AppliedMetric):
    preserve_dims: str = "init_time"

    @property
    def base_metric(self) -> type[BaseMetric]:
        return EarlySignal

    def _compute_applied_metric(
        self, forecast: xr.DataArray, target: xr.DataArray, **kwargs: Any
    ) -> Any:
        return {
            "forecast": forecast,
            "target": target,
            "preserve_dims": self.preserve_dims,
            "threshold": 1,
            "variable": "atmospheric_river_land_intersection",
            "comparison": "==",
            "spatial_aggregation": "any",
        }


class HaversineDistance(BaseMetric):
    """Metric to calculate the haversine distance between two points on the Earth's
    surface.

    Args:
        forecast: The forecast dataset.
        target: The target dataset.
    """

    @property
    def base_metric(self) -> type[BaseMetric]:
        return MAE

    def _compute_applied_metric(
        self, forecast: xr.DataArray, target: xr.DataArray, **kwargs: Any
    ) -> Any:
        return calculate_haversine_distance(forecast, target)


class SpatialDisplacement(AppliedMetric):
    def __init__(
        self,
        forecast_variable: Optional[str | Type["derived.DerivedVariable"]] = None,
        target_variable: Optional[str | Type["derived.DerivedVariable"]] = None,
        forecast_mask_variable: Optional[str | Type["derived.DerivedVariable"]] = None,
        target_mask_variable: Optional[str | Type["derived.DerivedVariable"]] = None,
    ):
        self.forecast_variable = forecast_variable
        self.target_variable = target_variable
        self.forecast_mask_variable = forecast_mask_variable
        self.target_mask_variable = target_mask_variable

    @property
    def base_metric(self) -> type[BaseMetric]:
        return HaversineDistance

    def _compute_applied_metric(
        self, forecast: xr.Dataset, target: xr.Dataset, **kwargs: Any
    ) -> Any:
        from scipy.ndimage import center_of_mass, label

        # Get the masked data for target and forecast
        target_masked = target[self.target_variable].where(
            target[self.target_mask_variable], 0
        )
        forecast_masked = forecast[self.forecast_variable].where(
            forecast[self.forecast_mask_variable], 0
        )

        # Initialize arrays to store results
        lead_times = forecast.lead_time.values
        valid_times = forecast.valid_time.values

        target_lat_com = np.full((len(valid_times),), np.nan)
        target_lon_com = np.full((len(valid_times),), np.nan)
        forecast_lat_com = np.full((len(lead_times), len(valid_times)), np.nan)
        forecast_lon_com = np.full((len(lead_times), len(valid_times)), np.nan)

        # Iterate over all lead_time and valid_time combinations
        for lt_idx, lead_time in enumerate(forecast.lead_time):
            for vt_idx, valid_time in enumerate(forecast.valid_time):
                # Extract 2D slice for this time combination
                target_slice = target_masked.sel(valid_time=valid_time)
                forecast_slice = forecast_masked.sel(
                    lead_time=lead_time, valid_time=valid_time
                )

                # Label connected components and find center of mass
                target_labels, _ = label(target_slice.values > 0)
                forecast_labels, _ = label(forecast_slice.values > 0)

                if target_labels.max() > 0:
                    target_com = center_of_mass(target_slice.values, target_labels, 1)
                    # Convert indices to actual coordinates
                    target_lat_com[vt_idx] = target_slice.latitude.values[
                        int(target_com[0])
                    ]
                    target_lon_com[vt_idx] = target_slice.longitude.values[
                        int(target_com[1])
                    ]

                if forecast_labels.max() > 0:
                    forecast_com = center_of_mass(
                        forecast_slice.values, forecast_labels, 1
                    )
                    # Convert indices to actual coordinates
                    forecast_lat_com[lt_idx, vt_idx] = forecast_slice.latitude.values[
                        int(forecast_com[0])
                    ]
                    forecast_lon_com[lt_idx, vt_idx] = forecast_slice.longitude.values[
                        int(forecast_com[1])
                    ]

        # Create properly structured datasets with lead_time and valid_time dimensions
        target_com = xr.Dataset(
            {
                "latitude": (["valid_time"], target_lat_com),
                "longitude": (["valid_time"], target_lon_com),
            },
            coords={"valid_time": valid_times},
        )

        forecast_com = xr.Dataset(
            {
                "latitude": (["lead_time", "valid_time"], forecast_lat_com),
                "longitude": (["lead_time", "valid_time"], forecast_lon_com),
            },
            coords={"lead_time": lead_times, "valid_time": valid_times},
        )
        return {
            "forecast": forecast_com,
            "target": target_com,
            "preserve_dims": self.preserve_dims,
        }


# TODO: complete landfall time mean error implementation
class LandfallTimeME(AppliedMetric):
    @property
    def base_metric(self) -> type[BaseMetric]:
        return ME

    def _compute_applied_metric(
        self, forecast: xr.DataArray, target: xr.DataArray, **kwargs: Any
    ) -> Any:
        # Dummy implementation for landfall time mean error
        raise NotImplementedError("LandfallTimeME is not implemented yet")


# TODO: complete landfall intensity mean absolute error implementation
class LandfallIntensityMAE(AppliedMetric):
    @property
    def base_metric(self) -> type[BaseMetric]:
        return MAE

    def _compute_applied_metric(
        self, forecast: xr.DataArray, target: xr.DataArray, **kwargs: Any
    ) -> Any:
        # Dummy implementation for landfall intensity mean absolute error
        raise NotImplementedError("LandfallIntensityMAE is not implemented yet")


<<<<<<< HEAD
# TODO: complete false alarm ratio implementation
class FAR(AppliedMetric):
    @property
    def base_metric(self) -> type[BaseMetric]:
        return BinaryContingencyTable
=======
# TODO: complete spatial displacement implementation
class SpatialDisplacement(AppliedMetric):
    @property
    def base_metric(self) -> type[BaseMetric]:
        return MAE
>>>>>>> 82daadc0

    def _compute_applied_metric(
        self, forecast: xr.DataArray, target: xr.DataArray, **kwargs: Any
    ) -> Any:
<<<<<<< HEAD
        # Dummy implementation for False Alarm Rate
        raise NotImplementedError("FAR is not implemented yet")


# TODO: complete CSI implementation
class CSI(AppliedMetric):
    @property
    def base_metric(self) -> type[BaseMetric]:
        return BinaryContingencyTable

    def _compute_applied_metric(
        self, forecast: xr.DataArray, target: xr.DataArray, **kwargs: Any
    ) -> Any:
        # Dummy implementation for Critical Success Index
        raise NotImplementedError("CSI is not implemented yet")
=======
        # Dummy implementation for spatial displacement
        raise NotImplementedError("SpatialDisplacement is not implemented yet")
>>>>>>> 82daadc0


# TODO: complete lead time detection implementation
class LeadTimeDetection(AppliedMetric):
    @property
    def base_metric(self) -> type[BaseMetric]:
        return MAE

    def _compute_applied_metric(
        self, forecast: xr.DataArray, target: xr.DataArray, **kwargs: Any
    ) -> Any:
        # Dummy implementation for lead time detection
        raise NotImplementedError("LeadTimeDetection is not implemented yet")<|MERGE_RESOLUTION|>--- conflicted
+++ resolved
@@ -1,10 +1,6 @@
 import logging
 from abc import ABC, abstractmethod
-<<<<<<< HEAD
-from typing import Any, Optional, Type
-=======
-from typing import Any, Callable, Dict, List, Optional, Tuple
->>>>>>> 82daadc0
+from typing import Any, Callable, Dict, List, Optional, Tuple, Type
 
 import numpy as np
 import scores.categorical as cat  # type: ignore[import-untyped]
@@ -1313,53 +1309,27 @@
         raise NotImplementedError("LandfallIntensityMAE is not implemented yet")
 
 
-<<<<<<< HEAD
-# TODO: complete false alarm ratio implementation
-class FAR(AppliedMetric):
-    @property
-    def base_metric(self) -> type[BaseMetric]:
-        return BinaryContingencyTable
-=======
 # TODO: complete spatial displacement implementation
 class SpatialDisplacement(AppliedMetric):
     @property
     def base_metric(self) -> type[BaseMetric]:
         return MAE
->>>>>>> 82daadc0
 
     def _compute_applied_metric(
         self, forecast: xr.DataArray, target: xr.DataArray, **kwargs: Any
     ) -> Any:
-<<<<<<< HEAD
-        # Dummy implementation for False Alarm Rate
-        raise NotImplementedError("FAR is not implemented yet")
-
-
-# TODO: complete CSI implementation
-class CSI(AppliedMetric):
+        # Dummy implementation for spatial displacement
+        raise NotImplementedError("SpatialDisplacement is not implemented yet")
+
+
+# TODO: complete lead time detection implementation
+class LeadTimeDetection(AppliedMetric):
     @property
     def base_metric(self) -> type[BaseMetric]:
-        return BinaryContingencyTable
+        return MAE
 
     def _compute_applied_metric(
         self, forecast: xr.DataArray, target: xr.DataArray, **kwargs: Any
     ) -> Any:
-        # Dummy implementation for Critical Success Index
-        raise NotImplementedError("CSI is not implemented yet")
-=======
-        # Dummy implementation for spatial displacement
-        raise NotImplementedError("SpatialDisplacement is not implemented yet")
->>>>>>> 82daadc0
-
-
-# TODO: complete lead time detection implementation
-class LeadTimeDetection(AppliedMetric):
-    @property
-    def base_metric(self) -> type[BaseMetric]:
-        return MAE
-
-    def _compute_applied_metric(
-        self, forecast: xr.DataArray, target: xr.DataArray, **kwargs: Any
-    ) -> Any:
         # Dummy implementation for lead time detection
         raise NotImplementedError("LeadTimeDetection is not implemented yet")