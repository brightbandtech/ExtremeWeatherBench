import logging
from abc import ABC, abstractmethod
from typing import Any, Dict, List, Optional, Type

import numpy as np
import scores.categorical as cat  # type: ignore[import-untyped]
import xarray as xr
from scores.continuous import mae, mean_error, rmse  # type: ignore[import-untyped]

from extremeweatherbench import derived, evaluate, utils
from extremeweatherbench.events.tropical_cyclone import (
    compute_landfall_metric,
)

logger = logging.getLogger(__name__)
logger.setLevel(logging.INFO)


# Global cache for transformed contingency managers
_GLOBAL_CONTINGENCY_CACHE = utils.ThreadSafeDict()  # type: ignore


def get_cached_transformed_manager(
    forecast: xr.Dataset,
    target: xr.Dataset,
    forecast_threshold: float = 0.5,
    target_threshold: float = 0.5,
    preserve_dims: str = "lead_time",
) -> cat.BasicContingencyManager:
    """Get cached transformed contingency manager, creating if needed.

    This function provides a global cache that can be used by any metric
    with the same thresholds and data, regardless of how the metrics are created.
    """
    # Create cache key from data content hash and parameters
    forecast_hash = hash(forecast.to_array().values.tobytes())
    target_hash = hash(target.to_array().values.tobytes())

    cache_key = (
        forecast_hash,
        target_hash,
        forecast_threshold,
        target_threshold,
        preserve_dims,
    )

    # Return cached result if available
    if cache_key in _GLOBAL_CONTINGENCY_CACHE:
        logger.info(f"Cache found for {cache_key}")
        return _GLOBAL_CONTINGENCY_CACHE[cache_key]

    # Apply thresholds to binarize the data
    binary_forecast = (forecast >= forecast_threshold).astype(float)
    binary_target = (target >= target_threshold).astype(float)

    # Create and transform contingency manager
    binary_contingency_manager = cat.BinaryContingencyManager(
        binary_forecast, binary_target
    )
    transformed = binary_contingency_manager.transform(preserve_dims=preserve_dims)

    # Cache the result
    _GLOBAL_CONTINGENCY_CACHE[cache_key] = transformed

    return transformed


def clear_contingency_cache():
    """Clear the global contingency manager cache."""
    global _GLOBAL_CONTINGENCY_CACHE
    _GLOBAL_CONTINGENCY_CACHE.clear()


class BaseMetric(ABC):
    """A BaseMetric class is an abstract class that defines the foundational interface
    for all metrics.

    Metrics are general operations applied between a forecast and analysis xarray
    dataset. EWB metrics prioritize the use of any arbitrary sets of forecasts and
    analyses, so long as the spatiotemporal dimensions are the same.
    """

    # default to preserving lead_time in EWB metrics
    name: str
    preserve_dims: str = "lead_time"

    def __init__(
        self,
        forecast_variable: Optional[str | Type["derived.DerivedVariable"]] = None,
        target_variable: Optional[str | Type["derived.DerivedVariable"]] = None,
    ):
        self.forecast_variable = forecast_variable
        self.target_variable = target_variable
        # Check if both variables are None - this is allowed
        if self.forecast_variable is None and self.target_variable is None:
            pass
        # If only one is None, raise an error
        elif self.forecast_variable is None or self.target_variable is None:
            raise ValueError(
                "Both forecast_variable and target_variable must be provided, "
                "or both must be None"
            )
        else:
            # catch if the user provides a DerivedVariable object/class instead of a
            # string or not using the .name attribute
            self.forecast_variable = evaluate.maybe_convert_variable_to_string(
                self.forecast_variable
            )
            self.target_variable = evaluate.maybe_convert_variable_to_string(
                self.target_variable
            )

    @classmethod
    @abstractmethod
    def _compute_metric(
        cls,
        forecast: xr.Dataset,
        target: xr.Dataset,
        **kwargs: Any,
    ) -> xr.DataArray:
        """Logic to compute, roll up, or otherwise transform the inputs for the base
        metric.

        Args:
            forecast: The forecast dataset.
            target: The target dataset.
            kwargs: Additional keyword arguments to pass to the base metric.
        """
        pass

    @classmethod
    def compute_metric(
        cls,
        forecast: xr.Dataset,
        target: xr.Dataset,
        **kwargs,
    ) -> xr.DataArray:
        """Compute the metric.

        Args:
            forecast: The forecast dataset.
            target: The target dataset.
            kwargs: Additional keyword arguments to pass to the metric.
        """
        return cls._compute_metric(
            forecast,
            target,
            **kwargs,
        )


class AppliedMetric(ABC):
    """An applied metric is a wrapper around a BaseMetric.

    An AppliedMetric is a wrapper around a BaseMetric that is intended for more complex
    rollups or aggregations. Typically, these metrics are used for one event
    type and are very specific.

    Temporal onset mean error, case duration mean error, and maximum temperature mean
    absolute error are all examples of applied metrics.

    Attributes:
        base_metric: The BaseMetric to wrap.
        _compute_applied_metric: An abstract method to compute the inputs to the base
        metric.
        compute_applied_metric: A method to compute the metric.
    """

    base_metric: type[BaseMetric]

    @classmethod
    @abstractmethod
    def _compute_applied_metric(
        cls,
        forecast: xr.DataArray,
        target: xr.DataArray,
        **kwargs: Any,
    ) -> dict[str, xr.DataArray]:
        """Logic to compute, roll up, or otherwise transform the inputs for the base
        metric.

        Args:
            forecast: The forecast dataset.
            target: The target dataset.
            kwargs: Additional keyword arguments to pass to the applied metric.
        """
        pass

    @classmethod
    def compute_metric(
        cls,
        forecast: xr.DataArray,
        target: xr.DataArray,
        **kwargs: Any,
    ) -> xr.DataArray:
        # first, compute the inputs to the base metric, a dictionary of forecast and
        # target
        applied_result = cls._compute_applied_metric(
            forecast,
            target,
            **utils.filter_kwargs_for_callable(kwargs, cls._compute_applied_metric),
        )
        # then, compute the base metric with the inputs
        return cls.base_metric.compute_metric(**applied_result)


class ThresholdMetric(BaseMetric):
    """Base class for threshold-based metrics.

    This class provides common functionality for metrics that require
    forecast and target thresholds for binarization.
    """

    def __init__(
        self,
        forecast_threshold: float = 0.5,
        target_threshold: float = 0.5,
        preserve_dims: str = "lead_time",
        **kwargs,
    ):
        super().__init__(**kwargs)
        self.forecast_threshold = forecast_threshold
        self.target_threshold = target_threshold
        self.preserve_dims = preserve_dims

    def __call__(self, forecast: xr.Dataset, target: xr.Dataset, **kwargs):
        """Make instances callable using their configured thresholds."""
        # Use instance attributes as defaults, but allow override from kwargs
        kwargs.setdefault("forecast_threshold", self.forecast_threshold)
        kwargs.setdefault("target_threshold", self.target_threshold)
        kwargs.setdefault("preserve_dims", self.preserve_dims)

        # Call the classmethod with the configured parameters
        return self.__class__.compute_metric(forecast, target, **kwargs)


class CSI(ThresholdMetric):
    """Critical Success Index metric."""

    name = "critical_success_index"

    @classmethod
    def _compute_metric(
        cls,
        forecast: xr.Dataset,
        target: xr.Dataset,
        **kwargs: Any,
    ) -> Any:
        forecast_threshold = kwargs.get("forecast_threshold", 0.5)
        target_threshold = kwargs.get("target_threshold", 0.5)
        preserve_dims = kwargs.get("preserve_dims", "lead_time")

        transformed = get_cached_transformed_manager(
            forecast=forecast,
            target=target,
            forecast_threshold=forecast_threshold,
            target_threshold=target_threshold,
            preserve_dims=preserve_dims,
        )
        return transformed.critical_success_index()


class FAR(ThresholdMetric):
    """False Alarm Ratio metric."""

    name = "false_alarm_ratio"

    @classmethod
    def _compute_metric(
        cls,
        forecast: xr.Dataset,
        target: xr.Dataset,
        **kwargs: Any,
    ) -> Any:
        forecast_threshold = kwargs.get("forecast_threshold", 0.5)
        target_threshold = kwargs.get("target_threshold", 0.5)
        preserve_dims = kwargs.get("preserve_dims", "lead_time")

        transformed = get_cached_transformed_manager(
            forecast=forecast,
            target=target,
            forecast_threshold=forecast_threshold,
            target_threshold=target_threshold,
            preserve_dims=preserve_dims,
        )
        return transformed.false_alarm_ratio()


class TP(ThresholdMetric):
    """True Positive metric."""

    name = "true_positive"

    @classmethod
    def _compute_metric(
        cls,
        forecast: xr.Dataset,
        target: xr.Dataset,
        **kwargs: Any,
    ) -> Any:
        forecast_threshold = kwargs.get("forecast_threshold", 0.5)
        target_threshold = kwargs.get("target_threshold", 0.5)
        preserve_dims = kwargs.get("preserve_dims", "lead_time")

        transformed = get_cached_transformed_manager(
            forecast=forecast,
            target=target,
            forecast_threshold=forecast_threshold,
            target_threshold=target_threshold,
            preserve_dims=preserve_dims,
        )
        counts = transformed.get_counts()
        return counts["tp_count"] / counts["total_count"]


class FP(ThresholdMetric):
    """False Positive metric."""

    name = "false_positive"

    @classmethod
    def _compute_metric(
        cls,
        forecast: xr.Dataset,
        target: xr.Dataset,
        **kwargs: Any,
    ) -> Any:
        forecast_threshold = kwargs.get("forecast_threshold", 0.5)
        target_threshold = kwargs.get("target_threshold", 0.5)
        preserve_dims = kwargs.get("preserve_dims", "lead_time")

        transformed = get_cached_transformed_manager(
            forecast=forecast,
            target=target,
            forecast_threshold=forecast_threshold,
            target_threshold=target_threshold,
            preserve_dims=preserve_dims,
        )
        counts = transformed.get_counts()
        return counts["fp_count"] / counts["total_count"]


class TN(ThresholdMetric):
    """True Negative metric."""

    name = "true_negative"

    @classmethod
    def _compute_metric(
        cls,
        forecast: xr.Dataset,
        target: xr.Dataset,
        **kwargs: Any,
    ) -> Any:
        forecast_threshold = kwargs.get("forecast_threshold", 0.5)
        target_threshold = kwargs.get("target_threshold", 0.5)
        preserve_dims = kwargs.get("preserve_dims", "lead_time")

        transformed = get_cached_transformed_manager(
            forecast=forecast,
            target=target,
            forecast_threshold=forecast_threshold,
            target_threshold=target_threshold,
            preserve_dims=preserve_dims,
        )
        counts = transformed.get_counts()
        return counts["tn_count"] / counts["total_count"]


class FN(ThresholdMetric):
    """False Negative metric."""

    name = "false_negative"

    @classmethod
    def _compute_metric(
        cls,
        forecast: xr.Dataset,
        target: xr.Dataset,
        **kwargs: Any,
    ) -> Any:
        forecast_threshold = kwargs.get("forecast_threshold", 0.5)
        target_threshold = kwargs.get("target_threshold", 0.5)
        preserve_dims = kwargs.get("preserve_dims", "lead_time")

        transformed = get_cached_transformed_manager(
            forecast=forecast,
            target=target,
            forecast_threshold=forecast_threshold,
            target_threshold=target_threshold,
            preserve_dims=preserve_dims,
        )
        counts = transformed.get_counts()
        return counts["fn_count"] / counts["total_count"]


class Accuracy(ThresholdMetric):
    """Accuracy metric."""

    name = "accuracy"

    @classmethod
    def _compute_metric(
        cls,
        forecast: xr.DataArray,
        target: xr.DataArray,
        **kwargs: Any,
    ) -> Any:
        forecast_threshold = kwargs.get("forecast_threshold", 0.5)
        target_threshold = kwargs.get("target_threshold", 0.5)
        preserve_dims = kwargs.get("preserve_dims", "lead_time")

        transformed = get_cached_transformed_manager(
            forecast=forecast,
            target=target,
            forecast_threshold=forecast_threshold,
            target_threshold=target_threshold,
            preserve_dims=preserve_dims,
        )
        return transformed.accuracy()


def create_threshold_metrics(
    forecast_threshold: float = 0.5,
    target_threshold: float = 0.5,
    preserve_dims: str = "lead_time",
    metrics: Optional[List[str]] = None,
):
    """Create multiple threshold-based metrics with the specified thresholds.

    Args:
        forecast_threshold: Threshold for binarizing forecast data
        target_threshold: Threshold for binarizing target data
        preserve_dims: Dimensions to preserve during contingency table computation
        metrics: List of metric names to create (e.g., ['CSI', 'FAR', 'TP'])

    Returns:
        A list of metric objects with the specified thresholds
    """
    if metrics is None:
        metrics = ["CSI", "FAR", "Accuracy", "TP", "FP", "TN", "FN"]

    # Mapping of metric names to their classes (all threshold-based metrics)
    metric_classes: Dict[str, Type[ThresholdMetric]] = {
        "CSI": CSI,
        "FAR": FAR,
        "Accuracy": Accuracy,
        "TP": TP,
        "FP": FP,
        "TN": TN,
        "FN": FN,
    }

    result_metrics = []

    # Create metrics by instantiating their classes
    for metric_name in metrics:
        if metric_name not in metric_classes:
            raise ValueError(f"Unknown metric: {metric_name}")

        metric_class = metric_classes[metric_name]
        metric = metric_class(
            forecast_threshold=forecast_threshold,
            target_threshold=target_threshold,
            preserve_dims=preserve_dims,
        )
        result_metrics.append(metric)

    return result_metrics


class MAE(BaseMetric):
    name = "mae"

    @classmethod
    def _compute_metric(
        cls,
        forecast: xr.Dataset,
        target: xr.Dataset,
        **kwargs: Any,
    ) -> Any:
        preserve_dims = kwargs.get("preserve_dims", "lead_time")
        return mae(forecast, target, preserve_dims=preserve_dims)


class ME(BaseMetric):
    name = "me"

    @classmethod
    def _compute_metric(
        cls,
        forecast: xr.Dataset,
        target: xr.Dataset,
        **kwargs: Any,
    ) -> Any:
        preserve_dims = kwargs.get("preserve_dims", "lead_time")
        return mean_error(forecast, target, preserve_dims=preserve_dims)


class RMSE(BaseMetric):
    name = "rmse"

    @classmethod
    def _compute_metric(
        cls,
        forecast: xr.Dataset,
        target: xr.Dataset,
        **kwargs: Any,
    ) -> Any:
        preserve_dims = kwargs.get("preserve_dims", "lead_time")
        return rmse(forecast, target, preserve_dims=preserve_dims)


<<<<<<< HEAD
=======
class EarlySignal(BaseMetric):
    """Metric to identify the earliest signal detection in forecast data.

    This metric finds the first occurrence where a signal is detected based on
    threshold criteria and returns the corresponding init_time, lead_time, and
    valid_time information. The metric is designed to be flexible for different
    signal detection criteria that can be specified in applied metrics downstream.
    """

    name = "early_signal"

    @classmethod
    def _compute_metric(
        cls,
        forecast: xr.Dataset,
        target: xr.Dataset,
        threshold: Optional[float] = None,
        variable: Optional[str] = None,
        comparison: str = ">=",
        spatial_aggregation: str = "any",
        **kwargs: Any,
    ) -> xr.Dataset:
        """Compute early signal detection.

        Args:
            forecast: The forecast dataset with init_time, lead_time, valid_time
            target: The target dataset (used for reference/validation)
            threshold: Threshold value for signal detection
            variable: Variable name to analyze for signal detection
            comparison: Comparison operator (">=", "<=", ">", "<", "==", "!=")
            spatial_aggregation: How to aggregate spatially ("any", "all", "mean")
            **kwargs: Additional arguments

        Returns:
            Dataset containing earliest detection times with coordinates:
            - earliest_init_time: First init_time when signal was detected
            - earliest_lead_time: Corresponding lead_time
            - earliest_valid_time: Corresponding valid_time
            - detection_found: Boolean indicating if any detection occurred
        """
        if threshold is None or variable is None:
            # Return structure for when no detection criteria specified
            return xr.Dataset(
                {
                    "earliest_init_time": xr.DataArray(np.datetime64("NaT")),
                    "earliest_lead_time": xr.DataArray(np.timedelta64("NaT")),
                    "earliest_valid_time": xr.DataArray(np.datetime64("NaT")),
                    "detection_found": xr.DataArray(False),
                }
            )

        if variable not in forecast.data_vars:
            raise ValueError(f"Variable '{variable}' not found in forecast dataset")

        data = forecast[variable]

        # Apply threshold comparison
        comparison_ops = {
            ">=": lambda x, t: x >= t,
            "<=": lambda x, t: x <= t,
            ">": lambda x, t: x > t,
            "<": lambda x, t: x < t,
            "==": lambda x, t: x == t,
            "!=": lambda x, t: x != t,
        }

        if comparison not in comparison_ops:
            raise ValueError(f"Comparison '{comparison}' not supported")

        # Create detection mask
        detection_mask = comparison_ops[comparison](data, threshold)

        # Apply spatial aggregation
        spatial_dims = [
            dim
            for dim in detection_mask.dims
            if dim not in ["init_time", "lead_time", "valid_time"]
        ]

        if spatial_dims:
            if spatial_aggregation == "any":
                detection_mask = detection_mask.any(spatial_dims)
            elif spatial_aggregation == "all":
                detection_mask = detection_mask.all(spatial_dims)
            elif spatial_aggregation == "mean":
                detection_mask = detection_mask.mean(spatial_dims) > 0.5
            else:
                raise ValueError(
                    f"Spatial aggregation '{spatial_aggregation}' not supported"
                )

        # Find earliest detection for each init_time
        earliest_results = {}

        for init_t in forecast.init_time:
            init_mask = detection_mask.sel(init_time=init_t)

            # Find first occurrence along lead_time dimension
            if init_mask.any():
                # Get the first True index along lead_time
                first_detection_idx = init_mask.argmax("lead_time")
                earliest_lead = forecast.lead_time[first_detection_idx]
                earliest_valid = init_t.values + np.timedelta64(int(earliest_lead), "h")

                earliest_results[init_t.values] = {
                    "init_time": init_t.values,
                    "lead_time": earliest_lead.values,
                    "valid_time": earliest_valid,
                    "found": True,
                }
            else:
                earliest_results[init_t.values] = {
                    "init_time": init_t.values,
                    "lead_time": np.timedelta64("NaT"),
                    "valid_time": np.datetime64("NaT"),
                    "found": False,
                }

        # Convert to xarray Dataset
        init_times = list(earliest_results.keys())
        earliest_init_times = [r["init_time"] for r in earliest_results.values()]
        earliest_lead_times = [r["lead_time"] for r in earliest_results.values()]
        earliest_valid_times = [r["valid_time"] for r in earliest_results.values()]
        detection_found = [r["found"] for r in earliest_results.values()]

        result = xr.Dataset(
            {
                "earliest_init_time": xr.DataArray(
                    earliest_init_times,
                    coords={"init_time": init_times},
                    dims=["init_time"],
                ),
                "earliest_lead_time": xr.DataArray(
                    earliest_lead_times,
                    coords={"init_time": init_times},
                    dims=["init_time"],
                ),
                "earliest_valid_time": xr.DataArray(
                    earliest_valid_times,
                    coords={"init_time": init_times},
                    dims=["init_time"],
                ),
                "detection_found": xr.DataArray(
                    detection_found,
                    coords={"init_time": init_times},
                    dims=["init_time"],
                ),
            }
        )

        return result


>>>>>>> 7ab14a1a
class MaximumMAE(AppliedMetric):
    base_metric = MAE

    name = "maximum_mae"

    @classmethod
    def _compute_applied_metric(
        cls,
        forecast: xr.DataArray,
        target: xr.DataArray,
        tolerance_range: int = 24,
        **kwargs,
    ) -> dict[str, xr.DataArray]:
        forecast = forecast.compute()
        target_spatial_mean = target.compute().mean(["latitude", "longitude"])
        maximum_timestep = target_spatial_mean.idxmax("valid_time")
        maximum_value = target_spatial_mean.sel(valid_time=maximum_timestep)

        # Handle the case where there are >1 resulting target values
        maximum_timestep = utils.maybe_get_closest_timestamp_to_center_of_valid_times(
            maximum_timestep, target.valid_time
        )
        forecast_spatial_mean = forecast.mean(["latitude", "longitude"])
        filtered_max_forecast = forecast_spatial_mean.where(
            (
                forecast_spatial_mean.valid_time
                >= maximum_timestep - np.timedelta64(tolerance_range // 2, "h")
            )
            & (
                forecast_spatial_mean.valid_time
                <= maximum_timestep + np.timedelta64(tolerance_range // 2, "h")
            ),
            drop=True,
        ).max("valid_time")
        return {
            "forecast": filtered_max_forecast,
            "target": maximum_value,
            "preserve_dims": cls.base_metric.preserve_dims,
        }


class MinimumMAE(AppliedMetric):
    base_metric = MAE

    name = "minimum_mae"

    @classmethod
    def _compute_applied_metric(
        cls,
        forecast: xr.DataArray,
        target: xr.DataArray,
        tolerance_range: int = 24,
        **kwargs: Any,
    ) -> Any:
        forecast = forecast.compute()
        target_spatial_mean = target.compute().mean(["latitude", "longitude"])
        minimum_timestep = target_spatial_mean.idxmin("valid_time")
        minimum_value = target_spatial_mean.sel(valid_time=minimum_timestep)
        forecast_spatial_mean = forecast.mean(["latitude", "longitude"])
        # Handle the case where there are >1 resulting target values
        minimum_timestep = utils.maybe_get_closest_timestamp_to_center_of_valid_times(
            minimum_timestep, target.valid_time
        )
        filtered_min_forecast = forecast_spatial_mean.where(
            (
                forecast_spatial_mean.valid_time
                >= minimum_timestep - np.timedelta64(tolerance_range // 2, "h")
            )
            & (
                forecast_spatial_mean.valid_time
                <= minimum_timestep + np.timedelta64(tolerance_range // 2, "h")
            ),
            drop=True,
        ).min("valid_time")
        return {
            "forecast": filtered_min_forecast,
            "target": minimum_value,
            "preserve_dims": cls.base_metric.preserve_dims,
        }


class MaxMinMAE(AppliedMetric):
    base_metric = MAE

    name = "max_min_mae"

    @classmethod
    def _compute_applied_metric(
        cls,
        forecast: xr.DataArray,
        target: xr.DataArray,
        tolerance_range: int = 24,
        **kwargs: Any,
    ) -> Any:
        forecast = forecast.mean(
            [
                dim
                for dim in forecast.dims
                if dim not in ["valid_time", "lead_time", "time"]
            ]
        )
        target = target.mean(
            [
                dim
                for dim in target.dims
                if dim not in ["valid_time", "lead_time", "time"]
            ]
        )
        time_resolution_hours = utils.determine_temporal_resolution(target)
        max_min_target_value = (
            target.groupby("valid_time.dayofyear")
            .map(
                utils.min_if_all_timesteps_present,
                time_resolution_hours=time_resolution_hours,
            )
            .max()
        )
        max_min_target_datetime = target.where(
            target == max_min_target_value, drop=True
        ).valid_time

        # Handle the case where there are >1 resulting target values
        max_min_target_datetime = (
            utils.maybe_get_closest_timestamp_to_center_of_valid_times(
                max_min_target_datetime, target.valid_time
            )
        )
        max_min_target_value = target.sel(valid_time=max_min_target_datetime)
        subset_forecast = (
            forecast.where(
                (
                    forecast.valid_time
                    >= (
                        max_min_target_datetime
                        - np.timedelta64(tolerance_range // 2, "h")
                    )
                )
                & (
                    forecast.valid_time
                    <= (
                        max_min_target_datetime
                        + np.timedelta64(tolerance_range // 2, "h")
                    )
                ),
                drop=True,
            )
            .groupby("valid_time.dayofyear")
            .map(
                utils.min_if_all_timesteps_present_forecast,
                time_resolution_hours=utils.determine_temporal_resolution(forecast),
            )
            .min("dayofyear")
        )

        return {
            "forecast": subset_forecast,
            "target": max_min_target_value,
            "preserve_dims": cls.base_metric().preserve_dims,
        }


class OnsetME(AppliedMetric):
    base_metric = ME
    preserve_dims: str = "init_time"
    name = "onset_me"

    @staticmethod
    def onset(forecast: xr.DataArray, **kwargs) -> xr.DataArray:
        if (forecast.valid_time.max() - forecast.valid_time.min()).values.astype(
            "timedelta64[h]"
        ) >= 48:
            # get the forecast resolution hours from the kwargs, otherwise default to 6
            num_timesteps = 24 // kwargs.get("forecast_resolution_hours", 6)
            if num_timesteps is None:
                return xr.DataArray(np.datetime64("NaT", "ns"))
            min_daily_vals = forecast.groupby("valid_time.dayofyear").map(
                utils.min_if_all_timesteps_present,
                time_resolution_hours=utils.determine_temporal_resolution(forecast),
            )
            if min_daily_vals.size >= 2:  # Check if we have at least 2 values
                for i in range(min_daily_vals.size - 1):
                    # TODO: CHANGE LOGIC; define forecast heatwave onset
                    if min_daily_vals[i] >= 288.15 and min_daily_vals[i + 1] >= 288.15:
                        return xr.DataArray(
                            forecast.where(
                                forecast["valid_time"].dt.dayofyear
                                == min_daily_vals.dayofyear[i],
                                drop=True,
                            )
                            .valid_time[0]
                            .values
                        )
        return xr.DataArray(np.datetime64("NaT", "ns"))

    @classmethod
    def _compute_applied_metric(
        cls, forecast: xr.DataArray, target: xr.DataArray, **kwargs: Any
    ) -> Any:
        target_time = target.valid_time[0] + np.timedelta64(48, "h")
        forecast = (
            forecast.mean(["latitude", "longitude"]).groupby("init_time").map(cls.onset)
        )
        return {
            "forecast": forecast,
            "target": target_time,
            "preserve_dims": cls.preserve_dims,
        }


class DurationME(AppliedMetric):
    base_metric = ME

    preserve_dims: str = "init_time"

    name = "duration_me"

    @staticmethod
    def duration(forecast: xr.DataArray, **kwargs) -> xr.DataArray:
        if (forecast.valid_time.max() - forecast.valid_time.min()).values.astype(
            "timedelta64[h]"
        ) >= 48:
            # get the forecast resolution hours from the kwargs, otherwise default to 6
            num_timesteps = 24 // kwargs.get("forecast_resolution_hours", 6)
            if num_timesteps is None:
                return xr.DataArray(np.datetime64("NaT", "ns"))
            min_daily_vals = forecast.groupby("valid_time.dayofyear").map(
                utils.min_if_all_timesteps_present,
                time_resolution_hours=utils.determine_temporal_resolution(forecast),
            )
            # need to determine logic for 2+ consecutive days to find the date
            # that the heatwave starts
            if min_daily_vals.size >= 2:  # Check if we have at least 2 values
                for i in range(min_daily_vals.size - 1):
                    if min_daily_vals[i] >= 288.15 and min_daily_vals[i + 1] >= 288.15:
                        consecutive_days = np.timedelta64(
                            2, "D"
                        )  # Start with 2 since we found first pair
                        for j in range(i + 2, min_daily_vals.size):
                            if min_daily_vals[j] >= 288.15:
                                consecutive_days += np.timedelta64(1, "D")
                            else:
                                break
                        return xr.DataArray(consecutive_days.astype("timedelta64[ns]"))
        return xr.DataArray(np.timedelta64("NaT", "ns"))

    @classmethod
    def _compute_applied_metric(
        cls, forecast: xr.DataArray, target: xr.DataArray, **kwargs: Any
    ) -> Any:
        # Dummy implementation for duration mean error
        target_duration = target.valid_time[-1] - target.valid_time[0]
        forecast = (
            forecast.mean(["latitude", "longitude"])
            .groupby("init_time")
            .map(
                cls.duration,
                forecast_resolution_hours=forecast.attrs["forecast_resolution_hours"],
            )
        )
        return {
            "forecast": forecast,
            "target": target_duration,
            "preserve_dims": cls.preserve_dims,
        }


class LandfallDisplacement(BaseMetric):
    """Landfall displacement metric with configurable landfall detection
    approaches.

    This metric computes the great circle distance between forecast and target
    landfall positions using different approaches:

    - 'first': Uses the first landfall point for each track
    - 'next': For each init_time, finds the next upcoming landfall in target data
    - 'all': Considers all landfalls, filtering by init_time and aggregating

    Parameters:
        approach (str): Landfall detection approach ('first', 'next', 'all')
        aggregation (str): How to aggregate multiple landfalls for 'all'
                          approach ('mean', 'median', 'min', 'max')
        exclude_post_landfall (bool): Whether to exclude init_times after all landfalls
    """

    preserve_dims: str = "init_time"

    def __init__(
        self, approach="first", aggregation="mean", exclude_post_landfall=False
    ):
        """Initialize the landfall displacement metric.

        Args:
            approach: Landfall detection approach ('first', 'next', 'all')
            aggregation: Aggregation method for multiple landfalls ('mean', 'median',
            'min', 'max')
            exclude_post_landfall: Whether to exclude init_times after all landfalls
        """
        super().__init__()
        self.approach = approach
        self.aggregation = aggregation
        self.exclude_post_landfall = exclude_post_landfall

        # Validate parameters
        valid_approaches = ["first", "next", "all"]
        if approach not in valid_approaches:
            raise ValueError(
                f"approach must be one of {valid_approaches}, got {approach}"
            )

        valid_aggregations = ["mean", "median", "min", "max"]
        if aggregation not in valid_aggregations:
            raise ValueError(
                f"aggregation must be one of {valid_aggregations}, got {aggregation}"
            )

        # Override compute_metric to inject instance configuration
        def _instance_compute_metric(forecast, target, **kwargs):
            kwargs.update(
                {
                    "approach": self.approach,
                    "aggregation": self.aggregation,
                }
            )
            return self.__class__._compute_metric(forecast, target, **kwargs)

        self.compute_metric = _instance_compute_metric

    @classmethod
    def _compute_metric(cls, forecast, target, **kwargs: Any) -> Any:
        """Compute the landfall displacement using the configured approach.

        Args:
            forecast: Forecast TC track dataset
            target: Target/analysis TC track dataset
            **kwargs: Additional arguments (including approach, aggregation)

        Returns:
            xarray.DataArray with landfall displacement distance in km
        """
        approach = kwargs.get("approach", "first")
        aggregation = kwargs.get("aggregation", "mean")

        return compute_landfall_metric(
            forecast,
            target,
            approach=approach,
            metric_type="displacement",
            aggregation=aggregation,
        )


class LandfallTimeME(BaseMetric):
    """Landfall timing metric with configurable landfall detection approaches.

    This metric computes the time difference between forecast and target landfall
    timing using different approaches:

    - 'first': Uses the first landfall point for each track
    - 'next': For each init_time, finds the next upcoming landfall in target data
    - 'all': Considers all landfalls, filtering by init_time and aggregating

    Parameters:
        approach (str): Landfall detection approach ('first', 'next', 'all')
        aggregation (str): How to aggregate multiple landfalls for 'all' approach
                          ('mean', 'median', 'min', 'max', 'abs_mean')
        units (str): Time units for the error ('hours', 'days')
    """

    preserve_dims: str = "init_time"

    def __init__(self, approach="first", aggregation="mean", units="hours"):
        """Initialize the landfall timing metric.

        Args:
            approach: Landfall detection approach ('first', 'next', 'all')
            aggregation: Aggregation method for multiple landfalls
            units: Time units for the error ('hours', 'days')
        """
        super().__init__()
        self.approach = approach
        self.aggregation = aggregation
        self.units = units

        # Validate parameters
        valid_approaches = ["first", "next", "all"]
        if approach not in valid_approaches:
            raise ValueError(
                f"approach must be one of {valid_approaches}, got {approach}"
            )

        valid_aggregations = ["mean", "median", "min", "max", "abs_mean"]
        if aggregation not in valid_aggregations:
            raise ValueError(
                f"aggregation must be one of {valid_aggregations}, got {aggregation}"
            )

        valid_units = ["hours", "days"]
        if units not in valid_units:
            raise ValueError(f"units must be one of {valid_units}, got {units}")

        # Override compute_metric to inject instance configuration
        def _instance_compute_metric(forecast, target, **kwargs):
            kwargs.update(
                {
                    "approach": self.approach,
                    "aggregation": self.aggregation,
                    "units": self.units,
                }
            )
            return self.__class__._compute_metric(forecast, target, **kwargs)

        self.compute_metric = _instance_compute_metric

    @classmethod
    def _compute_metric(cls, forecast, target, **kwargs: Any) -> Any:
        """Compute landfall timing error using the configured approach.

        Args:
            forecast: Forecast TC track dataset
            target: Target/analysis TC track dataset
            **kwargs: Additional arguments (including approach, aggregation, units)

        Returns:
            xarray.DataArray with landfall timing errors in specified units
        """
        approach = kwargs.get("approach", "first")
        aggregation = kwargs.get("aggregation", "mean")
        units = kwargs.get("units", "hours")

        return compute_landfall_metric(
            forecast,
            target,
            approach=approach,
            metric_type="timing",
            aggregation=aggregation,
            units=units,
        )


class LandfallIntensityMAE(BaseMetric):
    """Landfall intensity metric with configurable landfall detection approaches.

    This metric computes the mean absolute error between forecast and target intensity
    at landfall using different approaches:

    - 'first': Uses the first landfall point for each track
    - 'next': For each init_time, finds the next upcoming landfall in target data
    - 'all': Considers all landfalls, filtering by init_time and aggregating

    Parameters:
        approach (str): Landfall detection approach ('first', 'next', 'all')
        aggregation (str): How to aggregate multiple landfalls for 'all'
                          approach ('mean', 'median', 'min', 'max')
        intensity_var (str): Variable to use for intensity ('surface_wind_speed',
        'minimum_central_pressure')
    """

    preserve_dims: str = "init_time"

    def __init__(
        self, approach="first", aggregation="mean", intensity_var="surface_wind_speed"
    ):
        """Initialize the landfall intensity metric.

        Args:
            approach: Landfall detection approach ('first', 'next', 'all')
            aggregation: Aggregation method for multiple landfalls
            intensity_var: Variable to use for intensity
        """
        super().__init__()
        self.approach = approach
        self.aggregation = aggregation
        self.intensity_var = intensity_var

        # Validate parameters
        valid_approaches = ["first", "next", "all"]
        if approach not in valid_approaches:
            raise ValueError(
                f"approach must be one of {valid_approaches}, got {approach}"
            )

        valid_aggregations = ["mean", "median", "min", "max"]
        if aggregation not in valid_aggregations:
            raise ValueError(
                f"aggregation must be one of {valid_aggregations}, got {aggregation}"
            )

        # Override compute_metric to inject instance configuration
        def _instance_compute_metric(forecast, target, **kwargs):
            kwargs.update(
                {
                    "approach": self.approach,
                    "aggregation": self.aggregation,
                    "intensity_var": self.intensity_var,
                }
            )
            return self.__class__._compute_metric(forecast, target, **kwargs)

        self.compute_metric = _instance_compute_metric

    @classmethod
    def _compute_metric(cls, forecast, target, **kwargs: Any) -> Any:
        """
        Compute landfall intensity error using the configured approach.

        Args:
            forecast: Forecast TC track dataset
            target: Target/analysis TC track dataset
            **kwargs: Additional arguments (including approach, aggregation,
            intensity_var)

        Returns:
            xarray.DataArray with landfall intensity errors
        """
        approach = kwargs.get("approach", "first")
        aggregation = kwargs.get("aggregation", "mean")
        intensity_var = kwargs.get("intensity_var", "surface_wind_speed")

        return compute_landfall_metric(
            forecast,
            target,
            approach=approach,
            metric_type="intensity",
            aggregation=aggregation,
            intensity_var=intensity_var,
        )<|MERGE_RESOLUTION|>--- conflicted
+++ resolved
@@ -511,8 +511,6 @@
         return rmse(forecast, target, preserve_dims=preserve_dims)
 
 
-<<<<<<< HEAD
-=======
 class EarlySignal(BaseMetric):
     """Metric to identify the earliest signal detection in forecast data.
 
@@ -666,7 +664,6 @@
         return result
 
 
->>>>>>> 7ab14a1a
 class MaximumMAE(AppliedMetric):
     base_metric = MAE
 
