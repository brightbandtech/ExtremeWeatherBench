--- conflicted
+++ resolved
@@ -8,11 +8,7 @@
 from scipy import ndimage
 from scores import categorical, continuous  # type: ignore[import-untyped]
 
-<<<<<<< HEAD
-from extremeweatherbench import calc, derived, evaluate, utils
-=======
-from extremeweatherbench import derived, utils
->>>>>>> 9e40c7e0
+from extremeweatherbench import calc, derived, utils
 
 logger = logging.getLogger(__name__)
 
