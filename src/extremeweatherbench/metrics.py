--- conflicted
+++ resolved
@@ -567,16 +567,8 @@
             **kwargs: Additional arguments
 
         Returns:
-<<<<<<< HEAD
             Boolean DataArray with dims [init_time, lead_time] indicating
             whether criteria are met for each init_time and lead_time pair.
-=======
-            DataArray containing earliest detection times with coordinates:
-            - earliest_init_time: First init_time when signal was detected
-            - earliest_lead_time: Corresponding lead_time
-            - earliest_valid_time: Corresponding valid_time
-            - detection_found: Boolean indicating if any detection occurred
->>>>>>> 4dd3ee74
         """
         if self.threshold is None:
             # Return False for all when no detection criteria specified
