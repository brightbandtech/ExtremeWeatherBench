--- conflicted
+++ resolved
@@ -105,14 +105,14 @@
     any additional effort.
     """
 
-    def __new__(cls, name, bases, namespace):
-        cls = super().__new__(cls, name, bases, namespace)
+    def __new__(self, name, bases, namespace):
+        cls = super().__new__(self, name, bases, namespace)
         # NOTE: the `compute_metric()` method will be defined in the ABC `BaseMetric`,
         # and we never expect the user re-implement it. So it won't be in the namespace
         # of the concrete metric classes - it will only be in the namespace of the ABC
         # `BaseMetric`, and will be available as an attribute of the concrete metric
         # classes.
-        if "_compute_metric" in namespace and hasattr(cls, "compute_metric"):
+        if "_compute_metric" in namespace and hasattr(self, "compute_metric"):
             # Transfer the docstring from _compute_metric to compute_metric, if the
             # former exists.
             if cls._compute_metric.__doc__ is not None:
@@ -247,15 +247,9 @@
     name = "critical_success_index"
 
     def _compute_metric(
-<<<<<<< HEAD
-        cls,
-        forecast: xr.DataArray,
-        target: xr.DataArray,
-=======
-        self,
-        forecast: xr.Dataset,
-        target: xr.Dataset,
->>>>>>> 4995aa95
+        self,
+        forecast: xr.DataArray,
+        target: xr.DataArray,
         **kwargs: Any,
     ) -> Any:
         forecast_threshold = kwargs.get("forecast_threshold", 0.5)
@@ -278,15 +272,9 @@
     name = "false_alarm_ratio"
 
     def _compute_metric(
-<<<<<<< HEAD
-        cls,
-        forecast: xr.DataArray,
-        target: xr.DataArray,
-=======
-        self,
-        forecast: xr.Dataset,
-        target: xr.Dataset,
->>>>>>> 4995aa95
+        self,
+        forecast: xr.DataArray,
+        target: xr.DataArray,
         **kwargs: Any,
     ) -> Any:
         forecast_threshold = kwargs.get("forecast_threshold", 0.5)
@@ -309,15 +297,9 @@
     name = "true_positive"
 
     def _compute_metric(
-<<<<<<< HEAD
-        cls,
-        forecast: xr.DataArray,
-        target: xr.DataArray,
-=======
-        self,
-        forecast: xr.Dataset,
-        target: xr.Dataset,
->>>>>>> 4995aa95
+        self,
+        forecast: xr.DataArray,
+        target: xr.DataArray,
         **kwargs: Any,
     ) -> Any:
         forecast_threshold = kwargs.get("forecast_threshold", 0.5)
@@ -341,15 +323,9 @@
     name = "false_positive"
 
     def _compute_metric(
-<<<<<<< HEAD
-        cls,
-        forecast: xr.DataArray,
-        target: xr.DataArray,
-=======
-        self,
-        forecast: xr.Dataset,
-        target: xr.Dataset,
->>>>>>> 4995aa95
+        self,
+        forecast: xr.DataArray,
+        target: xr.DataArray,
         **kwargs: Any,
     ) -> Any:
         forecast_threshold = kwargs.get("forecast_threshold", 0.5)
@@ -373,15 +349,9 @@
     name = "true_negative"
 
     def _compute_metric(
-<<<<<<< HEAD
-        cls,
-        forecast: xr.DataArray,
-        target: xr.DataArray,
-=======
-        self,
-        forecast: xr.Dataset,
-        target: xr.Dataset,
->>>>>>> 4995aa95
+        self,
+        forecast: xr.DataArray,
+        target: xr.DataArray,
         **kwargs: Any,
     ) -> Any:
         forecast_threshold = kwargs.get("forecast_threshold", 0.5)
@@ -590,25 +560,14 @@
 
     def __init__(self, **kwargs: Any):
         super().__init__(**kwargs)
-        self.threshold = kwargs.get("threshold", None)
+        self.threshold = kwargs.get("threshold", 0.5)
         self.comparison = kwargs.get("comparison", ">=")
         self.spatial_aggregation = kwargs.get("spatial_aggregation", "any")
 
     def _compute_metric(
-<<<<<<< HEAD
-        cls,
-        forecast: xr.DataArray,
-        target: xr.DataArray,
-        threshold: Optional[float] = 0.5,
-=======
-        self,
-        forecast: xr.Dataset,
-        target: xr.Dataset,
-        threshold: Optional[float] = None,
-        variable: Optional[str] = None,
->>>>>>> 4995aa95
-        comparison: str = ">=",
-        spatial_aggregation: str = "any",
+        self,
+        forecast: xr.DataArray,
+        target: xr.DataArray,
         **kwargs: Any,
     ) -> xr.DataArray:
         """Compute early signal detection.
@@ -625,7 +584,7 @@
             Boolean DataArray with dims [init_time, lead_time] indicating
             whether criteria are met for each init_time and lead_time pair.
         """
-        if threshold is None:
+        if self.threshold is None:
             # Return False for all when no detection criteria specified
             dims = ["init_time", "lead_time"]
             coords = {
@@ -652,11 +611,11 @@
             "!=": lambda x, t: x != t,
         }
 
-        if comparison not in comparison_ops:
-            raise ValueError(f"Comparison '{comparison}' not supported")
+        if self.comparison not in comparison_ops:
+            raise ValueError(f"Comparison '{self.comparison}' not supported")
 
         # Create detection mask
-        detection_mask = comparison_ops[comparison](forecast, threshold)
+        detection_mask = comparison_ops[self.comparison](forecast, self.threshold)
 
         # Apply spatial aggregation
         spatial_dims = [
@@ -666,15 +625,15 @@
         ]
 
         if spatial_dims:
-            if spatial_aggregation == "any":
+            if self.spatial_aggregation == "any":
                 detection_mask = detection_mask.any(spatial_dims)
-            elif spatial_aggregation == "all":
+            elif self.spatial_aggregation == "all":
                 detection_mask = detection_mask.all(spatial_dims)
-            elif spatial_aggregation == "mean":
+            elif self.spatial_aggregation == "mean":
                 detection_mask = detection_mask.mean(spatial_dims) > 0.5
             else:
                 raise ValueError(
-                    f"Spatial aggregation '{spatial_aggregation}' not supported"
+                    f"Spatial aggregation '{self.spatial_aggregation}' not supported"
                 )
 
         detection_mask.name = "early_signal"
@@ -1106,24 +1065,6 @@
         raise NotImplementedError("LandfallIntensityMAE is not implemented yet")
 
 
-# TODO: complete spatial displacement implementation
-class SpatialDisplacement(BaseMetric):
-    """Spatial displacement error metric.
-
-    Note: Not yet implemented.
-    """
-
-    name = "SpatialDisplacement"
-
-    def _compute_metric(
-        self,
-        forecast: xr.DataArray,
-        target: xr.DataArray,
-        **kwargs: Any,
-    ) -> Any:
-        raise NotImplementedError("SpatialDisplacement is not implemented yet")
-
-
 # TODO: complete lead time detection implementation
 class LeadTimeDetection(BaseMetric):
     """Lead time detection metric.
@@ -1139,43 +1080,6 @@
         target: xr.DataArray,
         **kwargs: Any,
     ) -> Any:
-        raise NotImplementedError("LeadTimeDetection is not implemented yet")
-
-
-# TODO: complete regional hits and misses implementation
-class RegionalHitsMisses(BaseMetric):
-    """Regional hits and misses metric.
-
-    Note: Not yet implemented.
-    """
-
-    name = "RegionalHitsMisses"
-
-    def _compute_metric(
-        self,
-        forecast: xr.DataArray,
-        target: xr.DataArray,
-        **kwargs: Any,
-    ) -> Any:
-        raise NotImplementedError("RegionalHitsMisses is not implemented yet")
-
-
-# TODO: complete hits and misses implementation
-class HitsMisses(BaseMetric):
-    """Hits and misses metric.
-
-    Note: Not yet implemented.
-    """
-
-    name = "HitsMisses"
-
-    def _compute_metric(
-        self,
-        forecast: xr.DataArray,
-        target: xr.DataArray,
-        **kwargs: Any,
-    ) -> Any:
-<<<<<<< HEAD
         raise NotImplementedError("LeadTimeDetection is not implemented yet")
 
 
@@ -1197,7 +1101,7 @@
 
     @classmethod
     def _compute_metric(
-        cls, forecast: xr.DataArray, target: xr.DataArray, **kwargs: Any
+        self, forecast: xr.DataArray, target: xr.DataArray, **kwargs: Any
     ) -> Any:
         def center_of_mass_ufunc(data):
             """ufunc tooling to calculate the center of mass of a 2D array, returning
@@ -1281,12 +1185,9 @@
 
         # Reduce over non-preserved dimensions (valid_time) by taking mean
         time_dims_to_reduce = [
-            dim for dim in result.dims if dim not in cls.preserve_dims
+            dim for dim in result.dims if dim not in self.preserve_dims
         ]
         if time_dims_to_reduce:
             result = result.mean(dim=time_dims_to_reduce)
 
-        return result
-=======
-        raise NotImplementedError("HitsMisses is not implemented yet")
->>>>>>> 4995aa95
+        return result