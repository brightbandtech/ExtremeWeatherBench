import logging
from abc import ABC, abstractmethod
from typing import Any

import numpy as np
import scores.categorical as cat  # type: ignore[import-untyped]
import xarray as xr
from scores.continuous import mae, mean_error, rmse  # type: ignore[import-untyped]

<<<<<<< HEAD
from extremeweatherbench import calc, utils
=======
from extremeweatherbench import utils
from extremeweatherbench.events.tropical_cyclone import (
    compute_landfall_metric,
)
>>>>>>> d915a92f

logger = logging.getLogger(__name__)
logger.setLevel(logging.INFO)


class BaseMetric(ABC):
    """A BaseMetric class is an abstract class that defines the foundational interface
    for all metrics.

    Metrics are general operations applied between a forecast and analysis xarray
    dataset. EWB metrics prioritize the use of any arbitrary sets of forecasts and
    analyses, so long as the spatiotemporal dimensions are the same.
    """

    # default to preserving lead_time in EWB metrics
    preserve_dims: str = "init_time"

    @property
    def name(self) -> str:
        return self.__class__.__name__

    @classmethod
    @abstractmethod
    def _compute_metric(
        cls,
        forecast: xr.Dataset,
        target: xr.Dataset,
        **kwargs: Any,
    ) -> Any:
        """Compute the metric.

        Args:
            forecast: The forecast dataset.
            target: The target dataset.
            kwargs: Additional keyword arguments to pass to the metric.
        """
        pass

    @classmethod
    def compute_metric(
        cls,
        forecast: xr.Dataset,
        target: xr.Dataset,
        **kwargs,
    ):
        return cls._compute_metric(
            forecast,
            target,
            **utils.filter_kwargs_for_callable(kwargs, cls._compute_metric),
        )


class AppliedMetric(ABC):
    """An applied metric is a derivative of a BaseMetric.

    It is a wrapper around one or more BaseMetrics that is intended for more
    complex rollups or aggregations. Typically, these metrics are used for one
    event type and are very specific. Temporal onset mean error, case duration
    mean error, and maximum temperature mean absolute error, are all examples
    of applied metrics.

    Attributes:
        base_metrics: A list of BaseMetrics to compute.
        compute_applied_metric: A required method to compute the metric.
    """

    @property
    def name(self) -> str:
        return self.__class__.__name__

    @property
    @abstractmethod
    def base_metric(self) -> type[BaseMetric]:
        pass

    def compute_metric(
        self,
        forecast: xr.DataArray,
        target: xr.DataArray,
        **kwargs: Any,
    ) -> Any:
        # TODO: build a spatial dim/time dim separator to allow for spatial and temporal
        # metrics to be computed separately

        # Filter kwargs for each method
        applied_metric_kwargs = utils.filter_kwargs_for_callable(
            kwargs, self._compute_applied_metric
        )
        base_metric_kwargs = utils.filter_kwargs_for_callable(
            kwargs, self.base_metric._compute_metric
        )

        # Compute the applied metric first
        applied_result = self._compute_applied_metric(
            forecast, target, **applied_metric_kwargs
        )
        # Then compute the base metric with the applied result
        return self.base_metric._compute_metric(**applied_result, **base_metric_kwargs)

    @abstractmethod
    def _compute_applied_metric(
        self,
        forecast: xr.DataArray,
        target: xr.DataArray,
        **kwargs: Any,
    ) -> Any:
        """Compute the applied metric.

        Args:
            forecast: The forecast dataset.
            target: The target dataset.
            kwargs: Additional keyword arguments to pass to the applied metric.
        """
        pass


class BinaryContingencyTable(BaseMetric):
    @classmethod
    def _compute_metric(
        cls,
        forecast: xr.Dataset,
        target: xr.Dataset,
        **kwargs: Any,
    ) -> Any:
        preserve_dims = kwargs.get("preserve_dims", "lead_time")
        return cat.BinaryContingencyManager(
            forecast, target, preserve_dims=preserve_dims
        )


class MAE(BaseMetric):
    preserve_dims: str = "lead_time"

    @classmethod
    def _compute_metric(
        cls,
        forecast: xr.Dataset,
        target: xr.Dataset,
        **kwargs: Any,
    ) -> Any:
        preserve_dims = kwargs.get("preserve_dims", "lead_time")
        return mae(forecast, target, preserve_dims=preserve_dims)


class ME(BaseMetric):
    @classmethod
    def _compute_metric(
        cls,
        forecast: xr.Dataset,
        target: xr.Dataset,
        **kwargs: Any,
    ) -> Any:
        preserve_dims = kwargs.get("preserve_dims", "lead_time")
        return mean_error(forecast, target, preserve_dims=preserve_dims)


class RMSE(BaseMetric):
    @classmethod
    def _compute_metric(
        cls,
        forecast: xr.Dataset,
        target: xr.Dataset,
        **kwargs: Any,
    ) -> Any:
        preserve_dims = kwargs.get("preserve_dims", "lead_time")
        return rmse(forecast, target, preserve_dims=preserve_dims)


# TODO: base metric for identifying signal and complete implementation
class EarlySignal(BaseMetric):
    @classmethod
    def _compute_metric(
        cls, forecast: xr.Dataset, target: xr.Dataset, **kwargs: Any
    ) -> Any:
        # Dummy implementation for early signal
        raise NotImplementedError("EarlySignal is not implemented yet")


class MaximumMAE(AppliedMetric):
    @property
    def base_metric(self) -> type[BaseMetric]:
        return MAE

    def _compute_applied_metric(
        self,
        forecast: xr.DataArray,
        target: xr.DataArray,
        tolerance_range: int = 24,
        **kwargs: Any,
    ) -> Any:
        forecast = forecast.compute()
        target_spatial_mean = target.compute().mean(["latitude", "longitude"])
        maximum_timestep = target_spatial_mean.idxmax("valid_time").values
        maximum_value = target_spatial_mean.sel(valid_time=maximum_timestep)
        forecast_spatial_mean = forecast.mean(["latitude", "longitude"])
        filtered_max_forecast = forecast_spatial_mean.where(
            (
                forecast_spatial_mean.valid_time
                >= maximum_timestep - np.timedelta64(tolerance_range // 2, "h")
            )
            & (
                forecast_spatial_mean.valid_time
                <= maximum_timestep + np.timedelta64(tolerance_range // 2, "h")
            ),
            drop=True,
        ).max("valid_time")
        return {
            "forecast": filtered_max_forecast,
            "target": maximum_value,
            "preserve_dims": self.base_metric().preserve_dims,
        }


class MinimumMAE(AppliedMetric):
    @property
    def base_metric(self) -> type[BaseMetric]:
        return MAE

    def _compute_applied_metric(
        self,
        forecast: xr.DataArray,
        target: xr.DataArray,
        tolerance_range: int = 24,
        **kwargs: Any,
    ) -> Any:
        forecast = forecast.compute()
        target_spatial_mean = target.compute().mean(["latitude", "longitude"])
        minimum_timestep = target_spatial_mean.idxmin("valid_time").values
        minimum_value = target_spatial_mean.sel(valid_time=minimum_timestep)
        forecast_spatial_mean = forecast.mean(["latitude", "longitude"])
        filtered_min_forecast = forecast_spatial_mean.where(
            (
                forecast_spatial_mean.valid_time
                >= minimum_timestep - np.timedelta64(tolerance_range // 2, "h")
            )
            & (
                forecast_spatial_mean.valid_time
                <= minimum_timestep + np.timedelta64(tolerance_range // 2, "h")
            ),
            drop=True,
        ).min("valid_time")
        return {
            "forecast": filtered_min_forecast,
            "target": minimum_value,
            "preserve_dims": self.base_metric.preserve_dims,
        }


class MaxMinMAE(AppliedMetric):
    @property
    def base_metric(self) -> type[BaseMetric]:
        return MAE

    def _compute_applied_metric(
        self,
        forecast: xr.DataArray,
        target: xr.DataArray,
        tolerance_range: int = 24,
        **kwargs: Any,
    ) -> Any:
        forecast = forecast.compute().mean(["latitude", "longitude"])
        target = target.compute().mean(["latitude", "longitude"])
        max_min_target_value = (
            target.groupby("valid_time.dayofyear")
            .map(
                utils.min_if_all_timesteps_present,
                # TODO: calculate num timesteps per day dynamically
                num_timesteps=utils.determine_timesteps_per_day_resolution(target),
            )
            .max()
        )
        max_min_target_datetime = target.where(
            target == max_min_target_value, drop=True
        ).valid_time.values
        max_min_target_value = target.sel(valid_time=max_min_target_datetime)
        subset_forecast = (
            forecast.where(
                (
                    forecast.valid_time
                    >= (
                        max_min_target_datetime
                        - np.timedelta64(tolerance_range // 2, "h")
                    )
                )
                & (
                    forecast.valid_time
                    <= (
                        max_min_target_datetime
                        + np.timedelta64(tolerance_range // 2, "h")
                    )
                ),
                drop=True,
            )
            .groupby("valid_time.dayofyear")
            .map(
                utils.min_if_all_timesteps_present_forecast,
                num_timesteps=utils.determine_timesteps_per_day_resolution(forecast),
            )
            .min("dayofyear")
        )

        return {
            "forecast": subset_forecast,
            "target": max_min_target_value,
            "preserve_dims": self.base_metric().preserve_dims,
        }


class OnsetME(AppliedMetric):
    @property
    def base_metric(self) -> type[BaseMetric]:
        return ME

    preserve_dims: str = "init_time"

    def onset(self, forecast: xr.DataArray) -> xr.DataArray:
        if (forecast.valid_time.max() - forecast.valid_time.min()).values.astype(
            "timedelta64[h]"
        ) >= 48:
            min_daily_vals = forecast.groupby("valid_time.dayofyear").map(
                utils.min_if_all_timesteps_present,
                num_timesteps=utils.determine_timesteps_per_day_resolution(forecast),
            )
            if len(min_daily_vals) >= 2:  # Check if we have at least 2 values
                for i in range(len(min_daily_vals) - 1):
                    # TODO: CHANGE LOGIC; define forecast heatwave onset
                    if min_daily_vals[i] >= 288.15 and min_daily_vals[i + 1] >= 288.15:
                        return xr.DataArray(
                            forecast.where(
                                forecast["valid_time"].dt.dayofyear
                                == min_daily_vals.dayofyear[i],
                                drop=True,
                            )
                            .valid_time[0]
                            .values
                        )
        return xr.DataArray(np.datetime64("NaT", "ns"))

    def _compute_applied_metric(
        self, forecast: xr.DataArray, target: xr.DataArray, **kwargs: Any
    ) -> Any:
        target_time = target.valid_time[0] + np.timedelta64(48, "h")
        forecast = (
            forecast.mean(["latitude", "longitude"])
            .groupby("init_time")
            .map(self.onset)
        )
        return {
            "forecast": forecast,
            "target": target_time,
            "preserve_dims": self.preserve_dims,
        }


class DurationME(AppliedMetric):
    @property
    def base_metric(self) -> type[BaseMetric]:
        return ME

    preserve_dims: str = "init_time"

    def duration(self, forecast: xr.DataArray) -> xr.DataArray:
        if (forecast.valid_time.max() - forecast.valid_time.min()).values.astype(
            "timedelta64[h]"
        ) >= 48:
            min_daily_vals = forecast.groupby("valid_time.dayofyear").map(
                utils.min_if_all_timesteps_present,
                # TODO: calculate num timesteps per day dynamically
                num_timesteps=4,
            )
            # need to determine logic for 2+ consecutive days to find the date
            # that the heatwave starts
            if len(min_daily_vals) >= 2:  # Check if we have at least 2 values
                for i in range(len(min_daily_vals) - 1):
                    if min_daily_vals[i] >= 288.15 and min_daily_vals[i + 1] >= 288.15:
                        consecutive_days = np.timedelta64(
                            2, "D"
                        )  # Start with 2 since we found first pair
                        for j in range(i + 2, len(min_daily_vals)):
                            if min_daily_vals[j] >= 288.15:
                                consecutive_days += np.timedelta64(1, "D")
                            else:
                                break
                        return xr.DataArray(consecutive_days.astype("timedelta64[ns]"))
        return xr.DataArray(np.timedelta64("NaT", "ns"))

    def _compute_applied_metric(
        self, forecast: xr.DataArray, target: xr.DataArray, **kwargs: Any
    ) -> Any:
        # Dummy implementation for duration mean error
        target_duration = target.valid_time[-1] - target.valid_time[0]
        forecast = (
            forecast.mean(["latitude", "longitude"])
            .groupby("init_time")
            .map(self.duration)
        )
        return {
            "forecast": forecast,
            "target": target_duration,
            "preserve_dims": self.preserve_dims,
        }


class LandfallDisplacement(BaseMetric):
<<<<<<< HEAD
    """
    Computes the haversine distance between forecast and analysis landfall points.

    This metric finds the landfall points for both forecast and target tropical
    cyclone tracks and computes the spatial displacement in kilometers using
    the great circle distance formula.
    """

    preserve_dims: str = "init_time"

    @classmethod
    def _compute_metric(cls, forecast, target, **kwargs: Any) -> Any:
        """
        Compute landfall displacement between forecast and target TC tracks.

        Args:
            forecast: Forecast TC track dataset
            target: Target/analysis TC track dataset
            **kwargs: Additional arguments

        Returns:
            xarray.DataArray with landfall displacement distances in km
        """
        from extremeweatherbench.events.tropical_cyclone import find_landfall_xarray

        # Convert DataArrays to Datasets if needed
        if isinstance(forecast, xr.DataArray):
            forecast = forecast.to_dataset()
        if isinstance(target, xr.DataArray):
            target = target.to_dataset()

        # Find landfall points using pure xarray
        forecast_landfall = find_landfall_xarray(forecast)
        target_landfall = find_landfall_xarray(target)

        if forecast_landfall is None or target_landfall is None:
            # Handle case where no landfall is found
            # We need to determine what init_times exist in the original forecast data

            # Check if forecast has lead_time dimension (the original structure)
            if "lead_time" in forecast.dims:
                # Calculate init_times from lead_time and valid_time
                init_times_calc = forecast.valid_time - forecast.lead_time
                # Get unique init_times
                unique_init_times = np.unique(init_times_calc.values)

                # Create NaN result with init_time dimension
                nan_distances = xr.DataArray(
                    np.full(len(unique_init_times), np.nan),
                    dims=["init_time"],
                    coords={"init_time": unique_init_times},
                )

                return nan_distances
            else:
                # Scalar case - return NaN scalar
                return xr.DataArray(np.nan)

        # Check if we have init_time dimension in forecast
        if "init_time" in forecast_landfall.dims:
            # Vector case - compute distance for each init_time
            distances = []
            for i in range(len(forecast_landfall.init_time)):
                f_lat = forecast_landfall.latitude.isel(init_time=i).values
                f_lon = forecast_landfall.longitude.isel(init_time=i).values
                t_lat = target_landfall.latitude.values  # Target is scalar
                t_lon = target_landfall.longitude.values

                # Skip if any coordinates are NaN
                if (
                    np.isnan(f_lat)
                    or np.isnan(f_lon)
                    or np.isnan(t_lat)
                    or np.isnan(t_lon)
                ):
                    distances.append(np.nan)
                else:
                    dist = calc.calculate_haversine_distance(
                        [f_lat, f_lon], [t_lat, t_lon], units="km"
                    )
                    distances.append(dist)

            distance_result = xr.DataArray(
                distances,
                dims=["init_time"],
                coords={"init_time": forecast_landfall.init_time},
            )
        else:
            # Scalar case
            f_lat = forecast_landfall.latitude.values
            f_lon = forecast_landfall.longitude.values
            t_lat = target_landfall.latitude.values
            t_lon = target_landfall.longitude.values

            if np.isnan(f_lat) or np.isnan(f_lon) or np.isnan(t_lat) or np.isnan(t_lon):
                distance_km = np.nan
            else:
                distance_km = calc.calculate_haversine_distance(
                    [f_lat, f_lon], [t_lat, t_lon], units="km"
                )

            distance_result = xr.DataArray(distance_km)

        return distance_result
=======
    """Landfall displacement metric with configurable landfall detection
    approaches.

    This metric computes the great circle distance between forecast and target
    landfall positions using different approaches:
>>>>>>> d915a92f

    - 'first': Uses the first landfall point for each track
    - 'next': For each init_time, finds the next upcoming landfall in target data
    - 'all': Considers all landfalls, filtering by init_time and aggregating

<<<<<<< HEAD
class LandfallTimeME(AppliedMetric):
    """
    Computes the mean error in landfall timing between forecast and analysis tracks.

    This metric finds the landfall points for both forecast and target tropical
    cyclone tracks and computes the time difference in hours.
    """

    @property
    def base_metric(self) -> type[BaseMetric]:
        return ME

    def _compute_applied_metric(
        self, forecast: xr.DataArray, target: xr.DataArray, **kwargs: Any
    ) -> Any:
        """
        Extract landfall times from forecast and target TC tracks.

        Args:
            forecast: Forecast TC track dataset
            target: Target/analysis TC track dataset
            **kwargs: Additional arguments

        Returns:
            Dict containing forecast and target landfall times for ME calculation
        """
        import pandas as pd

        from extremeweatherbench.events.tropical_cyclone import (
            calculate_landfall_time_difference_hours_xarray,
            find_landfall_xarray,
        )

        # Find landfall points using pure xarray
        forecast_landfall = find_landfall_xarray(forecast)
        target_landfall = find_landfall_xarray(target)

        if forecast_landfall is None or target_landfall is None:
            # Return NaN if either track doesn't make landfall
            return {
                "forecast": xr.DataArray(pd.NaT),
                "target": xr.DataArray(pd.NaT),
                "preserve_dims": self.base_metric.preserve_dims,
            }

        # Calculate time difference directly
        time_diff_hours = calculate_landfall_time_difference_hours_xarray(
            forecast_landfall, target_landfall
        )

        result = {
            "forecast": time_diff_hours,
            "target": xr.zeros_like(time_diff_hours),  # Target as reference (0 error)
        }

        # Only specify preserve_dims if we have dimensions to preserve
        if hasattr(time_diff_hours, "dims") and time_diff_hours.dims:
            preserve_dims = [dim for dim in time_diff_hours.dims if dim == "init_time"]
            if preserve_dims:  # Only add if there are dims to preserve
                result["preserve_dims"] = preserve_dims

        return result
=======
    Parameters:
        approach (str): Landfall detection approach ('first', 'next', 'all')
        aggregation (str): How to aggregate multiple landfalls for 'all'
                          approach ('mean', 'median', 'min', 'max')
        exclude_post_landfall (bool): Whether to exclude init_times after all landfalls
    """

    preserve_dims: str = "init_time"
>>>>>>> d915a92f

    def __init__(
        self, approach="first", aggregation="mean", exclude_post_landfall=False
    ):
        """Initialize the landfall displacement metric.

<<<<<<< HEAD
class LandfallIntensityMAE(AppliedMetric):
    """
    Computes the mean absolute error in landfall intensity between forecast and
    analysis tracks.

    This metric finds the landfall points for both forecast and target tropical
    cyclone tracks and computes the intensity error using wind speed.
    """

    @property
    def base_metric(self) -> type[BaseMetric]:
        return MAE

    def _compute_applied_metric(
        self, forecast: xr.DataArray, target: xr.DataArray, **kwargs: Any
    ) -> Any:
        """
        Extract landfall intensities from forecast and target TC tracks.
=======
        Args:
            approach: Landfall detection approach ('first', 'next', 'all')
            aggregation: Aggregation method for multiple landfalls ('mean', 'median',
            'min', 'max')
            exclude_post_landfall: Whether to exclude init_times after all landfalls
        """
        super().__init__()
        self.approach = approach
        self.aggregation = aggregation
        self.exclude_post_landfall = exclude_post_landfall

        # Validate parameters
        valid_approaches = ["first", "next", "all"]
        if approach not in valid_approaches:
            raise ValueError(
                f"approach must be one of {valid_approaches}, got {approach}"
            )

        valid_aggregations = ["mean", "median", "min", "max"]
        if aggregation not in valid_aggregations:
            raise ValueError(
                f"aggregation must be one of {valid_aggregations}, got {aggregation}"
            )

        # Override compute_metric to inject instance configuration
        def _instance_compute_metric(forecast, target, **kwargs):
            kwargs.update(
                {
                    "approach": self.approach,
                    "aggregation": self.aggregation,
                }
            )
            return self.__class__._compute_metric(forecast, target, **kwargs)

        self.compute_metric = _instance_compute_metric

    @classmethod
    def _compute_metric(cls, forecast, target, **kwargs: Any) -> Any:
        """Compute the landfall displacement using the configured approach.

        Args:
            forecast: Forecast TC track dataset
            target: Target/analysis TC track dataset
            **kwargs: Additional arguments (including approach, aggregation)

        Returns:
            xarray.DataArray with landfall displacement distance in km
        """
        approach = kwargs.get("approach", "first")
        aggregation = kwargs.get("aggregation", "mean")

        return compute_landfall_metric(
            forecast,
            target,
            approach=approach,
            metric_type="displacement",
            aggregation=aggregation,
        )


class LandfallTimeME(BaseMetric):
    """Landfall timing metric with configurable landfall detection approaches.

    This metric computes the time difference between forecast and target landfall
    timing using different approaches:

    - 'first': Uses the first landfall point for each track
    - 'next': For each init_time, finds the next upcoming landfall in target data
    - 'all': Considers all landfalls, filtering by init_time and aggregating

    Parameters:
        approach (str): Landfall detection approach ('first', 'next', 'all')
        aggregation (str): How to aggregate multiple landfalls for 'all' approach
                          ('mean', 'median', 'min', 'max', 'abs_mean')
        units (str): Time units for the error ('hours', 'days')
    """

    preserve_dims: str = "init_time"

    def __init__(self, approach="first", aggregation="mean", units="hours"):
        """Initialize the landfall timing metric.

        Args:
            approach: Landfall detection approach ('first', 'next', 'all')
            aggregation: Aggregation method for multiple landfalls
            units: Time units for the error ('hours', 'days')
        """
        super().__init__()
        self.approach = approach
        self.aggregation = aggregation
        self.units = units

        # Validate parameters
        valid_approaches = ["first", "next", "all"]
        if approach not in valid_approaches:
            raise ValueError(
                f"approach must be one of {valid_approaches}, got {approach}"
            )

        valid_aggregations = ["mean", "median", "min", "max", "abs_mean"]
        if aggregation not in valid_aggregations:
            raise ValueError(
                f"aggregation must be one of {valid_aggregations}, got {aggregation}"
            )

        valid_units = ["hours", "days"]
        if units not in valid_units:
            raise ValueError(f"units must be one of {valid_units}, got {units}")

        # Override compute_metric to inject instance configuration
        def _instance_compute_metric(forecast, target, **kwargs):
            kwargs.update(
                {
                    "approach": self.approach,
                    "aggregation": self.aggregation,
                    "units": self.units,
                }
            )
            return self.__class__._compute_metric(forecast, target, **kwargs)

        self.compute_metric = _instance_compute_metric

    @classmethod
    def _compute_metric(cls, forecast, target, **kwargs: Any) -> Any:
        """Compute landfall timing error using the configured approach.
>>>>>>> d915a92f

        Args:
            forecast: Forecast TC track dataset
            target: Target/analysis TC track dataset
<<<<<<< HEAD
            **kwargs: Additional arguments

        Returns:
            Dict containing forecast and target landfall intensities for MAE calculation
        """
        from extremeweatherbench.events.tropical_cyclone import find_landfall_xarray

        # Find landfall points using pure xarray
        forecast_landfall = find_landfall_xarray(forecast)
        target_landfall = find_landfall_xarray(target)

        if forecast_landfall is None or target_landfall is None:
            # Return NaN if either track doesn't make landfall
            return {
                "forecast": xr.DataArray(np.nan),
                "target": xr.DataArray(np.nan),
                "preserve_dims": self.base_metric.preserve_dims,
            }

        # Extract wind speeds at landfall
        forecast_intensity = forecast_landfall.surface_wind_speed
        target_intensity = target_landfall.surface_wind_speed

        result = {
            "forecast": forecast_intensity,
            "target": target_intensity,
        }

        # Only specify preserve_dims if we have dimensions to preserve
        if hasattr(forecast_intensity, "dims") and forecast_intensity.dims:
            preserve_dims = [
                dim for dim in forecast_intensity.dims if dim == "init_time"
            ]
            if preserve_dims:  # Only add if there are dims to preserve
                result["preserve_dims"] = preserve_dims

        return result
=======
            **kwargs: Additional arguments (including approach, aggregation, units)

        Returns:
            xarray.DataArray with landfall timing errors in specified units
        """
        approach = kwargs.get("approach", "first")
        aggregation = kwargs.get("aggregation", "mean")
        units = kwargs.get("units", "hours")

        return compute_landfall_metric(
            forecast,
            target,
            approach=approach,
            metric_type="timing",
            aggregation=aggregation,
            units=units,
        )


# LandfallTimeMEMulti is now integrated into LandfallTimeME with approach='all'


class LandfallIntensityMAE(BaseMetric):
    """Landfall intensity metric with configurable landfall detection approaches.

    This metric computes the mean absolute error between forecast and target intensity
    at landfall using different approaches:

    - 'first': Uses the first landfall point for each track
    - 'next': For each init_time, finds the next upcoming landfall in target data
    - 'all': Considers all landfalls, filtering by init_time and aggregating

    Parameters:
        approach (str): Landfall detection approach ('first', 'next', 'all')
        aggregation (str): How to aggregate multiple landfalls for 'all'
                          approach ('mean', 'median', 'min', 'max')
        intensity_var (str): Variable to use for intensity ('surface_wind_speed',
        'minimum_central_pressure')
    """

    preserve_dims: str = "init_time"

    def __init__(
        self, approach="first", aggregation="mean", intensity_var="surface_wind_speed"
    ):
        """Initialize the landfall intensity metric.

        Args:
            approach: Landfall detection approach ('first', 'next', 'all')
            aggregation: Aggregation method for multiple landfalls
            intensity_var: Variable to use for intensity
        """
        super().__init__()
        self.approach = approach
        self.aggregation = aggregation
        self.intensity_var = intensity_var

        # Validate parameters
        valid_approaches = ["first", "next", "all"]
        if approach not in valid_approaches:
            raise ValueError(
                f"approach must be one of {valid_approaches}, got {approach}"
            )

        valid_aggregations = ["mean", "median", "min", "max"]
        if aggregation not in valid_aggregations:
            raise ValueError(
                f"aggregation must be one of {valid_aggregations}, got {aggregation}"
            )

        # Override compute_metric to inject instance configuration
        def _instance_compute_metric(forecast, target, **kwargs):
            kwargs.update(
                {
                    "approach": self.approach,
                    "aggregation": self.aggregation,
                    "intensity_var": self.intensity_var,
                }
            )
            return self.__class__._compute_metric(forecast, target, **kwargs)

        self.compute_metric = _instance_compute_metric

    @classmethod
    def _compute_metric(cls, forecast, target, **kwargs: Any) -> Any:
        """
        Compute landfall intensity error using the configured approach.

        Args:
            forecast: Forecast TC track dataset
            target: Target/analysis TC track dataset
            **kwargs: Additional arguments (including approach, aggregation,
            intensity_var)

        Returns:
            xarray.DataArray with landfall intensity errors
        """
        approach = kwargs.get("approach", "first")
        aggregation = kwargs.get("aggregation", "mean")
        intensity_var = kwargs.get("intensity_var", "surface_wind_speed")

        return compute_landfall_metric(
            forecast,
            target,
            approach=approach,
            metric_type="intensity",
            aggregation=aggregation,
            intensity_var=intensity_var,
        )


# LandfallIntensityMAEMulti is now integrated into LandfallIntensityMAE with approach=
# 'all'
>>>>>>> d915a92f


# TODO: complete spatial displacement implementation
class SpatialDisplacement(AppliedMetric):
    @property
    def base_metric(self) -> type[BaseMetric]:
        return MAE

    def _compute_applied_metric(
        self, forecast: xr.DataArray, target: xr.DataArray, **kwargs: Any
    ) -> Any:
        # Dummy implementation for spatial displacement
        raise NotImplementedError("SpatialDisplacement is not implemented yet")


# TODO: complete false alarm ratio implementation
class FAR(AppliedMetric):
    @property
    def base_metric(self) -> type[BaseMetric]:
        return BinaryContingencyTable

    def _compute_applied_metric(
        self, forecast: xr.DataArray, target: xr.DataArray, **kwargs: Any
    ) -> Any:
        # Dummy implementation for False Alarm Rate
        raise NotImplementedError("FAR is not implemented yet")


# TODO: complete CSI implementation
class CSI(AppliedMetric):
    @property
    def base_metric(self) -> type[BaseMetric]:
        return BinaryContingencyTable

    def _compute_applied_metric(
        self, forecast: xr.DataArray, target: xr.DataArray, **kwargs: Any
    ) -> Any:
        # Dummy implementation for Critical Success Index
        raise NotImplementedError("CSI is not implemented yet")


# TODO: complete lead time detection implementation
class LeadTimeDetection(AppliedMetric):
    @property
    def base_metric(self) -> type[BaseMetric]:
        return MAE

    def _compute_applied_metric(
        self, forecast: xr.DataArray, target: xr.DataArray, **kwargs: Any
    ) -> Any:
        # Dummy implementation for lead time detection
        raise NotImplementedError("LeadTimeDetection is not implemented yet")


# TODO: complete regional hits and misses implementation
class RegionalHitsMisses(AppliedMetric):
    @property
    def base_metric(self) -> type[BaseMetric]:
        return BinaryContingencyTable

    def _compute_applied_metric(
        self, forecast: xr.DataArray, target: xr.DataArray, **kwargs: Any
    ) -> Any:
        # Dummy implementation for regional hits and misses
        raise NotImplementedError("RegionalHitsMisses is not implemented yet")


# TODO: complete hits and misses implementation
class HitsMisses(AppliedMetric):
    @property
    def base_metric(self) -> type[BaseMetric]:
        return BinaryContingencyTable

    def _compute_applied_metric(
        self, forecast: xr.DataArray, target: xr.DataArray, **kwargs: Any
    ) -> Any:
        # Dummy implementation for hits and misses
        raise NotImplementedError("HitsMisses is not implemented yet")<|MERGE_RESOLUTION|>--- conflicted
+++ resolved
@@ -7,14 +7,10 @@
 import xarray as xr
 from scores.continuous import mae, mean_error, rmse  # type: ignore[import-untyped]
 
-<<<<<<< HEAD
-from extremeweatherbench import calc, utils
-=======
 from extremeweatherbench import utils
 from extremeweatherbench.events.tropical_cyclone import (
     compute_landfall_metric,
 )
->>>>>>> d915a92f
 
 logger = logging.getLogger(__name__)
 logger.setLevel(logging.INFO)
@@ -419,187 +415,16 @@
 
 
 class LandfallDisplacement(BaseMetric):
-<<<<<<< HEAD
-    """
-    Computes the haversine distance between forecast and analysis landfall points.
-
-    This metric finds the landfall points for both forecast and target tropical
-    cyclone tracks and computes the spatial displacement in kilometers using
-    the great circle distance formula.
-    """
-
-    preserve_dims: str = "init_time"
-
-    @classmethod
-    def _compute_metric(cls, forecast, target, **kwargs: Any) -> Any:
-        """
-        Compute landfall displacement between forecast and target TC tracks.
-
-        Args:
-            forecast: Forecast TC track dataset
-            target: Target/analysis TC track dataset
-            **kwargs: Additional arguments
-
-        Returns:
-            xarray.DataArray with landfall displacement distances in km
-        """
-        from extremeweatherbench.events.tropical_cyclone import find_landfall_xarray
-
-        # Convert DataArrays to Datasets if needed
-        if isinstance(forecast, xr.DataArray):
-            forecast = forecast.to_dataset()
-        if isinstance(target, xr.DataArray):
-            target = target.to_dataset()
-
-        # Find landfall points using pure xarray
-        forecast_landfall = find_landfall_xarray(forecast)
-        target_landfall = find_landfall_xarray(target)
-
-        if forecast_landfall is None or target_landfall is None:
-            # Handle case where no landfall is found
-            # We need to determine what init_times exist in the original forecast data
-
-            # Check if forecast has lead_time dimension (the original structure)
-            if "lead_time" in forecast.dims:
-                # Calculate init_times from lead_time and valid_time
-                init_times_calc = forecast.valid_time - forecast.lead_time
-                # Get unique init_times
-                unique_init_times = np.unique(init_times_calc.values)
-
-                # Create NaN result with init_time dimension
-                nan_distances = xr.DataArray(
-                    np.full(len(unique_init_times), np.nan),
-                    dims=["init_time"],
-                    coords={"init_time": unique_init_times},
-                )
-
-                return nan_distances
-            else:
-                # Scalar case - return NaN scalar
-                return xr.DataArray(np.nan)
-
-        # Check if we have init_time dimension in forecast
-        if "init_time" in forecast_landfall.dims:
-            # Vector case - compute distance for each init_time
-            distances = []
-            for i in range(len(forecast_landfall.init_time)):
-                f_lat = forecast_landfall.latitude.isel(init_time=i).values
-                f_lon = forecast_landfall.longitude.isel(init_time=i).values
-                t_lat = target_landfall.latitude.values  # Target is scalar
-                t_lon = target_landfall.longitude.values
-
-                # Skip if any coordinates are NaN
-                if (
-                    np.isnan(f_lat)
-                    or np.isnan(f_lon)
-                    or np.isnan(t_lat)
-                    or np.isnan(t_lon)
-                ):
-                    distances.append(np.nan)
-                else:
-                    dist = calc.calculate_haversine_distance(
-                        [f_lat, f_lon], [t_lat, t_lon], units="km"
-                    )
-                    distances.append(dist)
-
-            distance_result = xr.DataArray(
-                distances,
-                dims=["init_time"],
-                coords={"init_time": forecast_landfall.init_time},
-            )
-        else:
-            # Scalar case
-            f_lat = forecast_landfall.latitude.values
-            f_lon = forecast_landfall.longitude.values
-            t_lat = target_landfall.latitude.values
-            t_lon = target_landfall.longitude.values
-
-            if np.isnan(f_lat) or np.isnan(f_lon) or np.isnan(t_lat) or np.isnan(t_lon):
-                distance_km = np.nan
-            else:
-                distance_km = calc.calculate_haversine_distance(
-                    [f_lat, f_lon], [t_lat, t_lon], units="km"
-                )
-
-            distance_result = xr.DataArray(distance_km)
-
-        return distance_result
-=======
     """Landfall displacement metric with configurable landfall detection
     approaches.
 
     This metric computes the great circle distance between forecast and target
     landfall positions using different approaches:
->>>>>>> d915a92f
 
     - 'first': Uses the first landfall point for each track
     - 'next': For each init_time, finds the next upcoming landfall in target data
     - 'all': Considers all landfalls, filtering by init_time and aggregating
 
-<<<<<<< HEAD
-class LandfallTimeME(AppliedMetric):
-    """
-    Computes the mean error in landfall timing between forecast and analysis tracks.
-
-    This metric finds the landfall points for both forecast and target tropical
-    cyclone tracks and computes the time difference in hours.
-    """
-
-    @property
-    def base_metric(self) -> type[BaseMetric]:
-        return ME
-
-    def _compute_applied_metric(
-        self, forecast: xr.DataArray, target: xr.DataArray, **kwargs: Any
-    ) -> Any:
-        """
-        Extract landfall times from forecast and target TC tracks.
-
-        Args:
-            forecast: Forecast TC track dataset
-            target: Target/analysis TC track dataset
-            **kwargs: Additional arguments
-
-        Returns:
-            Dict containing forecast and target landfall times for ME calculation
-        """
-        import pandas as pd
-
-        from extremeweatherbench.events.tropical_cyclone import (
-            calculate_landfall_time_difference_hours_xarray,
-            find_landfall_xarray,
-        )
-
-        # Find landfall points using pure xarray
-        forecast_landfall = find_landfall_xarray(forecast)
-        target_landfall = find_landfall_xarray(target)
-
-        if forecast_landfall is None or target_landfall is None:
-            # Return NaN if either track doesn't make landfall
-            return {
-                "forecast": xr.DataArray(pd.NaT),
-                "target": xr.DataArray(pd.NaT),
-                "preserve_dims": self.base_metric.preserve_dims,
-            }
-
-        # Calculate time difference directly
-        time_diff_hours = calculate_landfall_time_difference_hours_xarray(
-            forecast_landfall, target_landfall
-        )
-
-        result = {
-            "forecast": time_diff_hours,
-            "target": xr.zeros_like(time_diff_hours),  # Target as reference (0 error)
-        }
-
-        # Only specify preserve_dims if we have dimensions to preserve
-        if hasattr(time_diff_hours, "dims") and time_diff_hours.dims:
-            preserve_dims = [dim for dim in time_diff_hours.dims if dim == "init_time"]
-            if preserve_dims:  # Only add if there are dims to preserve
-                result["preserve_dims"] = preserve_dims
-
-        return result
-=======
     Parameters:
         approach (str): Landfall detection approach ('first', 'next', 'all')
         aggregation (str): How to aggregate multiple landfalls for 'all'
@@ -608,33 +433,12 @@
     """
 
     preserve_dims: str = "init_time"
->>>>>>> d915a92f
 
     def __init__(
         self, approach="first", aggregation="mean", exclude_post_landfall=False
     ):
         """Initialize the landfall displacement metric.
 
-<<<<<<< HEAD
-class LandfallIntensityMAE(AppliedMetric):
-    """
-    Computes the mean absolute error in landfall intensity between forecast and
-    analysis tracks.
-
-    This metric finds the landfall points for both forecast and target tropical
-    cyclone tracks and computes the intensity error using wind speed.
-    """
-
-    @property
-    def base_metric(self) -> type[BaseMetric]:
-        return MAE
-
-    def _compute_applied_metric(
-        self, forecast: xr.DataArray, target: xr.DataArray, **kwargs: Any
-    ) -> Any:
-        """
-        Extract landfall intensities from forecast and target TC tracks.
-=======
         Args:
             approach: Landfall detection approach ('first', 'next', 'all')
             aggregation: Aggregation method for multiple landfalls ('mean', 'median',
@@ -760,50 +564,10 @@
     @classmethod
     def _compute_metric(cls, forecast, target, **kwargs: Any) -> Any:
         """Compute landfall timing error using the configured approach.
->>>>>>> d915a92f
 
         Args:
             forecast: Forecast TC track dataset
             target: Target/analysis TC track dataset
-<<<<<<< HEAD
-            **kwargs: Additional arguments
-
-        Returns:
-            Dict containing forecast and target landfall intensities for MAE calculation
-        """
-        from extremeweatherbench.events.tropical_cyclone import find_landfall_xarray
-
-        # Find landfall points using pure xarray
-        forecast_landfall = find_landfall_xarray(forecast)
-        target_landfall = find_landfall_xarray(target)
-
-        if forecast_landfall is None or target_landfall is None:
-            # Return NaN if either track doesn't make landfall
-            return {
-                "forecast": xr.DataArray(np.nan),
-                "target": xr.DataArray(np.nan),
-                "preserve_dims": self.base_metric.preserve_dims,
-            }
-
-        # Extract wind speeds at landfall
-        forecast_intensity = forecast_landfall.surface_wind_speed
-        target_intensity = target_landfall.surface_wind_speed
-
-        result = {
-            "forecast": forecast_intensity,
-            "target": target_intensity,
-        }
-
-        # Only specify preserve_dims if we have dimensions to preserve
-        if hasattr(forecast_intensity, "dims") and forecast_intensity.dims:
-            preserve_dims = [
-                dim for dim in forecast_intensity.dims if dim == "init_time"
-            ]
-            if preserve_dims:  # Only add if there are dims to preserve
-                result["preserve_dims"] = preserve_dims
-
-        return result
-=======
             **kwargs: Additional arguments (including approach, aggregation, units)
 
         Returns:
@@ -917,7 +681,6 @@
 
 # LandfallIntensityMAEMulti is now integrated into LandfallIntensityMAE with approach=
 # 'all'
->>>>>>> d915a92f
 
 
 # TODO: complete spatial displacement implementation
