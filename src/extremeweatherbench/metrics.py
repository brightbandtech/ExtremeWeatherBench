import logging
from abc import ABC, abstractmethod
from typing import Any, Dict, List, Optional, Type

import numpy as np
import scores.categorical as cat  # type: ignore[import-untyped]
import xarray as xr
from scores.continuous import mae, mean_error, rmse  # type: ignore[import-untyped]

from extremeweatherbench import derived, evaluate, utils

logger = logging.getLogger(__name__)


# Global cache for transformed contingency managers
_GLOBAL_CONTINGENCY_CACHE = utils.ThreadSafeDict()  # type: ignore


def get_cached_transformed_manager(
    forecast: xr.Dataset,
    target: xr.Dataset,
    forecast_threshold: float = 0.5,
    target_threshold: float = 0.5,
    preserve_dims: str = "lead_time",
) -> cat.BasicContingencyManager:
    """Get cached transformed contingency manager, creating if needed.

    This function provides a global cache that can be used by any metric
    with the same thresholds and data, regardless of how the metrics are created.
    """
    # Create cache key from data content hash and parameters
    forecast_hash = hash(forecast.to_array().values.tobytes())
    target_hash = hash(target.to_array().values.tobytes())

    cache_key = (
        forecast_hash,
        target_hash,
        forecast_threshold,
        target_threshold,
        preserve_dims,
    )

    # Return cached result if available
    if cache_key in _GLOBAL_CONTINGENCY_CACHE:
        logger.info(f"Cache found for {cache_key}")
        return _GLOBAL_CONTINGENCY_CACHE[cache_key]

    # Apply thresholds to binarize the data
    binary_forecast = (forecast >= forecast_threshold).astype(float)
    binary_target = (target >= target_threshold).astype(float)

    # Create and transform contingency manager
    binary_contingency_manager = cat.BinaryContingencyManager(
        binary_forecast, binary_target
    )
    transformed = binary_contingency_manager.transform(preserve_dims=preserve_dims)

    # Cache the result
    _GLOBAL_CONTINGENCY_CACHE[cache_key] = transformed

    return transformed


def clear_contingency_cache():
    """Clear the global contingency manager cache."""
    global _GLOBAL_CONTINGENCY_CACHE
    _GLOBAL_CONTINGENCY_CACHE.clear()


class BaseMetric(ABC):
    """A BaseMetric class is an abstract class that defines the foundational interface
    for all metrics.

    Metrics are general operations applied between a forecast and analysis xarray
    dataset. EWB metrics prioritize the use of any arbitrary sets of forecasts and
    analyses, so long as the spatiotemporal dimensions are the same.
    """

    # default to preserving lead_time in EWB metrics
    name: str
    preserve_dims: str = "lead_time"

    def __init__(
        self,
        forecast_variable: Optional[str | Type["derived.DerivedVariable"]] = None,
        target_variable: Optional[str | Type["derived.DerivedVariable"]] = None,
    ):
        self.forecast_variable = forecast_variable
        self.target_variable = target_variable
        # Check if both variables are None - this is allowed
        if self.forecast_variable is None and self.target_variable is None:
            pass
        # If only one is None, raise an error
        elif self.forecast_variable is None or self.target_variable is None:
            raise ValueError(
                "Both forecast_variable and target_variable must be provided, "
                "or both must be None"
            )
        else:
            # catch if the user provides a DerivedVariable object/class instead of a
            # string or not using the .name attribute
            self.forecast_variable = evaluate.maybe_convert_variable_to_string(
                self.forecast_variable
            )
            self.target_variable = evaluate.maybe_convert_variable_to_string(
                self.target_variable
            )

    @classmethod
    @abstractmethod
    def _compute_metric(
        cls,
        forecast: xr.Dataset,
        target: xr.Dataset,
        **kwargs: Any,
    ) -> xr.DataArray:
        """Logic to compute, roll up, or otherwise transform the inputs for the base
        metric.

        Args:
            forecast: The forecast dataset.
            target: The target dataset.
            kwargs: Additional keyword arguments to pass to the base metric.
        """
        pass

    @classmethod
    def compute_metric(
        cls,
        forecast: xr.Dataset,
        target: xr.Dataset,
        **kwargs,
    ) -> xr.DataArray:
        """Compute the metric.

        Args:
            forecast: The forecast dataset.
            target: The target dataset.
            kwargs: Additional keyword arguments to pass to the metric.
        """
        return cls._compute_metric(
            forecast,
            target,
            **kwargs,
        )


class AppliedMetric(ABC):
    """An applied metric is a wrapper around a BaseMetric.

    An AppliedMetric is a wrapper around a BaseMetric that is intended for more complex
    rollups or aggregations. Typically, these metrics are used for one event
    type and are very specific.

    Temporal onset mean error, case duration mean error, and maximum temperature mean
    absolute error are all examples of applied metrics.

    Attributes:
        base_metric: The BaseMetric to wrap.
        _compute_applied_metric: An abstract method to compute the inputs to the base
        metric.
        compute_applied_metric: A method to compute the metric.
    """

    base_metric: type[BaseMetric]

    @classmethod
    @abstractmethod
    def _compute_applied_metric(
        cls,
        forecast: xr.DataArray,
        target: xr.DataArray,
        **kwargs: Any,
    ) -> dict[str, xr.DataArray]:
        """Logic to compute, roll up, or otherwise transform the inputs for the base
        metric.

        Args:
            forecast: The forecast dataset.
            target: The target dataset.
            kwargs: Additional keyword arguments to pass to the applied metric.
        """
        pass

    @classmethod
    def compute_metric(
        cls,
        forecast: xr.DataArray,
        target: xr.DataArray,
        **kwargs: Any,
    ) -> xr.DataArray:
        # first, compute the inputs to the base metric, a dictionary of forecast and
        # target
        applied_result = cls._compute_applied_metric(
            forecast,
            target,
            **utils.filter_kwargs_for_callable(kwargs, cls._compute_applied_metric),
        )
        # then, compute the base metric with the inputs
        return cls.base_metric.compute_metric(**applied_result)


class ThresholdMetric(BaseMetric):
    """Base class for threshold-based metrics.

    This class provides common functionality for metrics that require
    forecast and target thresholds for binarization.
    """

    def __init__(
        self,
        forecast_threshold: float = 0.5,
        target_threshold: float = 0.5,
        preserve_dims: str = "lead_time",
        **kwargs,
    ):
        super().__init__(**kwargs)
        self.forecast_threshold = forecast_threshold
        self.target_threshold = target_threshold
        self.preserve_dims = preserve_dims

    def __call__(self, forecast: xr.Dataset, target: xr.Dataset, **kwargs):
        """Make instances callable using their configured thresholds."""
        # Use instance attributes as defaults, but allow override from kwargs
        kwargs.setdefault("forecast_threshold", self.forecast_threshold)
        kwargs.setdefault("target_threshold", self.target_threshold)
        kwargs.setdefault("preserve_dims", self.preserve_dims)

        # Call the classmethod with the configured parameters
        return self.__class__.compute_metric(forecast, target, **kwargs)


class CSI(ThresholdMetric):
    """Critical Success Index metric."""

    name = "critical_success_index"

    @classmethod
    def _compute_metric(
        cls,
        forecast: xr.Dataset,
        target: xr.Dataset,
        **kwargs: Any,
    ) -> Any:
        forecast_threshold = kwargs.get("forecast_threshold", 0.5)
        target_threshold = kwargs.get("target_threshold", 0.5)
        preserve_dims = kwargs.get("preserve_dims", "lead_time")

        transformed = get_cached_transformed_manager(
            forecast=forecast,
            target=target,
            forecast_threshold=forecast_threshold,
            target_threshold=target_threshold,
            preserve_dims=preserve_dims,
        )
        return transformed.critical_success_index()


class FAR(ThresholdMetric):
    """False Alarm Ratio metric."""

    name = "false_alarm_ratio"

    @classmethod
    def _compute_metric(
        cls,
        forecast: xr.Dataset,
        target: xr.Dataset,
        **kwargs: Any,
    ) -> Any:
        forecast_threshold = kwargs.get("forecast_threshold", 0.5)
        target_threshold = kwargs.get("target_threshold", 0.5)
        preserve_dims = kwargs.get("preserve_dims", "lead_time")

        transformed = get_cached_transformed_manager(
            forecast=forecast,
            target=target,
            forecast_threshold=forecast_threshold,
            target_threshold=target_threshold,
            preserve_dims=preserve_dims,
        )
        return transformed.false_alarm_ratio()


class TP(ThresholdMetric):
    """True Positive metric."""

    name = "true_positive"

    @classmethod
    def _compute_metric(
        cls,
        forecast: xr.Dataset,
        target: xr.Dataset,
        **kwargs: Any,
    ) -> Any:
        forecast_threshold = kwargs.get("forecast_threshold", 0.5)
        target_threshold = kwargs.get("target_threshold", 0.5)
        preserve_dims = kwargs.get("preserve_dims", "lead_time")

        transformed = get_cached_transformed_manager(
            forecast=forecast,
            target=target,
            forecast_threshold=forecast_threshold,
            target_threshold=target_threshold,
            preserve_dims=preserve_dims,
        )
        counts = transformed.get_counts()
        return counts["tp_count"] / counts["total_count"]


class FP(ThresholdMetric):
    """False Positive metric."""

    name = "false_positive"

    @classmethod
    def _compute_metric(
        cls,
        forecast: xr.Dataset,
        target: xr.Dataset,
        **kwargs: Any,
    ) -> Any:
        forecast_threshold = kwargs.get("forecast_threshold", 0.5)
        target_threshold = kwargs.get("target_threshold", 0.5)
        preserve_dims = kwargs.get("preserve_dims", "lead_time")

        transformed = get_cached_transformed_manager(
            forecast=forecast,
            target=target,
            forecast_threshold=forecast_threshold,
            target_threshold=target_threshold,
            preserve_dims=preserve_dims,
        )
        counts = transformed.get_counts()
        return counts["fp_count"] / counts["total_count"]


class TN(ThresholdMetric):
    """True Negative metric."""

    name = "true_negative"

    @classmethod
    def _compute_metric(
        cls,
        forecast: xr.Dataset,
        target: xr.Dataset,
        **kwargs: Any,
    ) -> Any:
        forecast_threshold = kwargs.get("forecast_threshold", 0.5)
        target_threshold = kwargs.get("target_threshold", 0.5)
        preserve_dims = kwargs.get("preserve_dims", "lead_time")

        transformed = get_cached_transformed_manager(
            forecast=forecast,
            target=target,
            forecast_threshold=forecast_threshold,
            target_threshold=target_threshold,
            preserve_dims=preserve_dims,
        )
        counts = transformed.get_counts()
        return counts["tn_count"] / counts["total_count"]


class FN(ThresholdMetric):
    """False Negative metric."""

    name = "false_negative"

    @classmethod
    def _compute_metric(
        cls,
        forecast: xr.Dataset,
        target: xr.Dataset,
        **kwargs: Any,
    ) -> Any:
        forecast_threshold = kwargs.get("forecast_threshold", 0.5)
        target_threshold = kwargs.get("target_threshold", 0.5)
        preserve_dims = kwargs.get("preserve_dims", "lead_time")

        transformed = get_cached_transformed_manager(
            forecast=forecast,
            target=target,
            forecast_threshold=forecast_threshold,
            target_threshold=target_threshold,
            preserve_dims=preserve_dims,
        )
        counts = transformed.get_counts()
        return counts["fn_count"] / counts["total_count"]


class Accuracy(ThresholdMetric):
    """Accuracy metric."""

    name = "accuracy"

    @classmethod
    def _compute_metric(
        cls,
        forecast: xr.DataArray,
        target: xr.DataArray,
        **kwargs: Any,
    ) -> Any:
        forecast_threshold = kwargs.get("forecast_threshold", 0.5)
        target_threshold = kwargs.get("target_threshold", 0.5)
        preserve_dims = kwargs.get("preserve_dims", "lead_time")

        transformed = get_cached_transformed_manager(
            forecast=forecast,
            target=target,
            forecast_threshold=forecast_threshold,
            target_threshold=target_threshold,
            preserve_dims=preserve_dims,
        )
        return transformed.accuracy()


def create_threshold_metrics(
    forecast_threshold: float = 0.5,
    target_threshold: float = 0.5,
    preserve_dims: str = "lead_time",
    metrics: Optional[List[str]] = None,
):
    """Create multiple threshold-based metrics with the specified thresholds.

    Args:
        forecast_threshold: Threshold for binarizing forecast data
        target_threshold: Threshold for binarizing target data
        preserve_dims: Dimensions to preserve during contingency table computation
        metrics: List of metric names to create (e.g., ['CSI', 'FAR', 'TP'])

    Returns:
        A list of metric objects with the specified thresholds
    """
    if metrics is None:
        metrics = ["CSI", "FAR", "Accuracy", "TP", "FP", "TN", "FN"]

    # Mapping of metric names to their classes (all threshold-based metrics)
    metric_classes: Dict[str, Type[ThresholdMetric]] = {
        "CSI": CSI,
        "FAR": FAR,
        "Accuracy": Accuracy,
        "TP": TP,
        "FP": FP,
        "TN": TN,
        "FN": FN,
    }

    result_metrics = []

    # Create metrics by instantiating their classes
    for metric_name in metrics:
        if metric_name not in metric_classes:
            raise ValueError(f"Unknown metric: {metric_name}")

        metric_class = metric_classes[metric_name]
        metric = metric_class(
            forecast_threshold=forecast_threshold,
            target_threshold=target_threshold,
            preserve_dims=preserve_dims,
        )
        result_metrics.append(metric)

    return result_metrics


class MAE(BaseMetric):
    name = "mae"

    @classmethod
    def _compute_metric(
        cls,
        forecast: xr.Dataset,
        target: xr.Dataset,
        **kwargs: Any,
    ) -> Any:
        preserve_dims = kwargs.get("preserve_dims", "lead_time")
        return mae(forecast, target, preserve_dims=preserve_dims)


class ME(BaseMetric):
    name = "me"

    @classmethod
    def _compute_metric(
        cls,
        forecast: xr.Dataset,
        target: xr.Dataset,
        **kwargs: Any,
    ) -> Any:
        preserve_dims = kwargs.get("preserve_dims", "lead_time")
        return mean_error(forecast, target, preserve_dims=preserve_dims)


class RMSE(BaseMetric):
    name = "rmse"

    @classmethod
    def _compute_metric(
        cls,
        forecast: xr.Dataset,
        target: xr.Dataset,
        **kwargs: Any,
    ) -> Any:
        preserve_dims = kwargs.get("preserve_dims", "lead_time")
        return rmse(forecast, target, preserve_dims=preserve_dims)


class EarlySignal(BaseMetric):
    """Metric to identify the earliest signal detection in forecast data.

    This metric finds the first occurrence where a signal is detected based on
    threshold criteria and returns the corresponding init_time, lead_time, and
    valid_time information. The metric is designed to be flexible for different
    signal detection criteria that can be specified in applied metrics downstream.
    """

    name = "early_signal"

    @classmethod
    def _compute_metric(
        cls,
        forecast: xr.Dataset,
        target: xr.Dataset,
        threshold: Optional[float] = None,
        variable: Optional[str] = None,
        comparison: str = ">=",
        spatial_aggregation: str = "any",
        **kwargs: Any,
    ) -> xr.Dataset:
        """Compute early signal detection.

        Args:
            forecast: The forecast dataset with init_time, lead_time, valid_time
            target: The target dataset (used for reference/validation)
            threshold: Threshold value for signal detection
            variable: Variable name to analyze for signal detection
            comparison: Comparison operator (">=", "<=", ">", "<", "==", "!=")
            spatial_aggregation: How to aggregate spatially ("any", "all", "mean")
            **kwargs: Additional arguments

        Returns:
            Dataset containing earliest detection times with coordinates:
            - earliest_init_time: First init_time when signal was detected
            - earliest_lead_time: Corresponding lead_time
            - earliest_valid_time: Corresponding valid_time
            - detection_found: Boolean indicating if any detection occurred
        """
        if threshold is None or variable is None:
            # Return structure for when no detection criteria specified
            return xr.Dataset(
                {
                    "earliest_init_time": xr.DataArray(np.datetime64("NaT")),
                    "earliest_lead_time": xr.DataArray(np.timedelta64("NaT")),
                    "earliest_valid_time": xr.DataArray(np.datetime64("NaT")),
                    "detection_found": xr.DataArray(False),
                }
            )

        if variable not in forecast.data_vars:
            raise ValueError(f"Variable '{variable}' not found in forecast dataset")

        data = forecast[variable]

        # Apply threshold comparison
        comparison_ops = {
            ">=": lambda x, t: x >= t,
            "<=": lambda x, t: x <= t,
            ">": lambda x, t: x > t,
            "<": lambda x, t: x < t,
            "==": lambda x, t: x == t,
            "!=": lambda x, t: x != t,
        }

        if comparison not in comparison_ops:
            raise ValueError(f"Comparison '{comparison}' not supported")

        # Create detection mask
        detection_mask = comparison_ops[comparison](data, threshold)

        # Apply spatial aggregation
        spatial_dims = [
            dim
            for dim in detection_mask.dims
            if dim not in ["init_time", "lead_time", "valid_time"]
        ]

        if spatial_dims:
            if spatial_aggregation == "any":
                detection_mask = detection_mask.any(spatial_dims)
            elif spatial_aggregation == "all":
                detection_mask = detection_mask.all(spatial_dims)
            elif spatial_aggregation == "mean":
                detection_mask = detection_mask.mean(spatial_dims) > 0.5
            else:
                raise ValueError(
                    f"Spatial aggregation '{spatial_aggregation}' not supported"
                )

        # Find earliest detection for each init_time
        earliest_results = {}

        for init_t in forecast.init_time:
            init_mask = detection_mask.sel(init_time=init_t)

            # Find first occurrence along lead_time dimension
            if init_mask.any():
                # Get the first True index along lead_time
                first_detection_idx = init_mask.argmax("lead_time")
                earliest_lead = forecast.lead_time[first_detection_idx]
                earliest_valid = init_t.values + np.timedelta64(int(earliest_lead), "h")

                earliest_results[init_t.values] = {
                    "init_time": init_t.values,
                    "lead_time": earliest_lead.values,
                    "valid_time": earliest_valid,
                    "found": True,
                }
            else:
                earliest_results[init_t.values] = {
                    "init_time": init_t.values,
                    "lead_time": np.timedelta64("NaT"),
                    "valid_time": np.datetime64("NaT"),
                    "found": False,
                }

        # Convert to xarray Dataset
        init_times = list(earliest_results.keys())
        earliest_init_times = [r["init_time"] for r in earliest_results.values()]
        earliest_lead_times = [r["lead_time"] for r in earliest_results.values()]
        earliest_valid_times = [r["valid_time"] for r in earliest_results.values()]
        detection_found = [r["found"] for r in earliest_results.values()]

        result = xr.Dataset(
            {
                "earliest_init_time": xr.DataArray(
                    earliest_init_times,
                    coords={"init_time": init_times},
                    dims=["init_time"],
                ),
                "earliest_lead_time": xr.DataArray(
                    earliest_lead_times,
                    coords={"init_time": init_times},
                    dims=["init_time"],
                ),
                "earliest_valid_time": xr.DataArray(
                    earliest_valid_times,
                    coords={"init_time": init_times},
                    dims=["init_time"],
                ),
                "detection_found": xr.DataArray(
                    detection_found,
                    coords={"init_time": init_times},
                    dims=["init_time"],
                ),
            }
        )

        return result


class MaximumMAE(AppliedMetric):
    base_metric = MAE

    name = "maximum_mae"

    @classmethod
    def _compute_applied_metric(
        cls,
        forecast: xr.DataArray,
        target: xr.DataArray,
        tolerance_range: int = 24,
        **kwargs,
    ) -> dict[str, xr.DataArray]:
        forecast = forecast.compute()
        target_spatial_mean = target.compute().mean(["latitude", "longitude"])
        maximum_timestep = target_spatial_mean.idxmax("valid_time")
        maximum_value = target_spatial_mean.sel(valid_time=maximum_timestep)

        # Handle the case where there are >1 resulting target values
        maximum_timestep = utils.maybe_get_closest_timestamp_to_center_of_valid_times(
            maximum_timestep, target.valid_time
        )
        forecast_spatial_mean = forecast.mean(["latitude", "longitude"])
        filtered_max_forecast = forecast_spatial_mean.where(
            (
                forecast_spatial_mean.valid_time
                >= maximum_timestep - np.timedelta64(tolerance_range // 2, "h")
            )
            & (
                forecast_spatial_mean.valid_time
                <= maximum_timestep + np.timedelta64(tolerance_range // 2, "h")
            ),
            drop=True,
        ).max("valid_time")
        return {
            "forecast": filtered_max_forecast,
            "target": maximum_value,
            "preserve_dims": cls.base_metric.preserve_dims,
        }


class MinimumMAE(AppliedMetric):
    base_metric = MAE

    name = "minimum_mae"

    @classmethod
    def _compute_applied_metric(
        cls,
        forecast: xr.DataArray,
        target: xr.DataArray,
        tolerance_range: int = 24,
        **kwargs: Any,
    ) -> Any:
        forecast = forecast.compute()
        target_spatial_mean = target.compute().mean(["latitude", "longitude"])
        minimum_timestep = target_spatial_mean.idxmin("valid_time")
        minimum_value = target_spatial_mean.sel(valid_time=minimum_timestep)
        forecast_spatial_mean = forecast.mean(["latitude", "longitude"])
        # Handle the case where there are >1 resulting target values
        minimum_timestep = utils.maybe_get_closest_timestamp_to_center_of_valid_times(
            minimum_timestep, target.valid_time
        )
        filtered_min_forecast = forecast_spatial_mean.where(
            (
                forecast_spatial_mean.valid_time
                >= minimum_timestep - np.timedelta64(tolerance_range // 2, "h")
            )
            & (
                forecast_spatial_mean.valid_time
                <= minimum_timestep + np.timedelta64(tolerance_range // 2, "h")
            ),
            drop=True,
        ).min("valid_time")
        return {
            "forecast": filtered_min_forecast,
            "target": minimum_value,
            "preserve_dims": cls.base_metric.preserve_dims,
        }


class MaxMinMAE(AppliedMetric):
    base_metric = MAE

    name = "max_min_mae"

    @classmethod
    def _compute_applied_metric(
        cls,
        forecast: xr.DataArray,
        target: xr.DataArray,
        tolerance_range: int = 24,
        **kwargs: Any,
    ) -> Any:
        forecast = forecast.mean(
            [
                dim
                for dim in forecast.dims
                if dim not in ["valid_time", "lead_time", "time"]
            ]
        )
        target = target.mean(
            [
                dim
                for dim in target.dims
                if dim not in ["valid_time", "lead_time", "time"]
            ]
        )
        time_resolution_hours = utils.determine_temporal_resolution(target)
        max_min_target_value = (
            target.groupby("valid_time.dayofyear")
            .map(
                utils.min_if_all_timesteps_present,
                time_resolution_hours=time_resolution_hours,
            )
            .max()
        )
        max_min_target_datetime = target.where(
            target == max_min_target_value, drop=True
        ).valid_time

        # Handle the case where there are >1 resulting target values
        max_min_target_datetime = (
            utils.maybe_get_closest_timestamp_to_center_of_valid_times(
                max_min_target_datetime, target.valid_time
            )
        )
        max_min_target_value = target.sel(valid_time=max_min_target_datetime)
        subset_forecast = (
            forecast.where(
                (
                    forecast.valid_time
                    >= (
                        max_min_target_datetime
                        - np.timedelta64(tolerance_range // 2, "h")
                    )
                )
                & (
                    forecast.valid_time
                    <= (
                        max_min_target_datetime
                        + np.timedelta64(tolerance_range // 2, "h")
                    )
                ),
                drop=True,
            )
            .groupby("valid_time.dayofyear")
            .map(
                utils.min_if_all_timesteps_present_forecast,
                time_resolution_hours=utils.determine_temporal_resolution(forecast),
            )
            .min("dayofyear")
        )

        return {
            "forecast": subset_forecast,
            "target": max_min_target_value,
            "preserve_dims": cls.base_metric.preserve_dims,
        }


class OnsetME(AppliedMetric):
    base_metric = ME
    preserve_dims: str = "init_time"
    name = "onset_me"

    @staticmethod
    def onset(forecast: xr.DataArray, **kwargs) -> xr.DataArray:
        if (forecast.valid_time.max() - forecast.valid_time.min()).values.astype(
            "timedelta64[h]"
        ) >= 48:
            # get the forecast resolution hours from the kwargs, otherwise default to 6
            num_timesteps = 24 // kwargs.get("forecast_resolution_hours", 6)
            if num_timesteps is None:
                return xr.DataArray(np.datetime64("NaT", "ns"))
            min_daily_vals = forecast.groupby("valid_time.dayofyear").map(
                utils.min_if_all_timesteps_present,
                time_resolution_hours=utils.determine_temporal_resolution(forecast),
            )
            if min_daily_vals.size >= 2:  # Check if we have at least 2 values
                for i in range(min_daily_vals.size - 1):
                    # TODO: CHANGE LOGIC; define forecast heatwave onset
                    if min_daily_vals[i] >= 288.15 and min_daily_vals[i + 1] >= 288.15:
                        return xr.DataArray(
                            forecast.where(
                                forecast["valid_time"].dt.dayofyear
                                == min_daily_vals.dayofyear[i],
                                drop=True,
                            )
                            .valid_time[0]
                            .values
                        )
        return xr.DataArray(np.datetime64("NaT", "ns"))

    @classmethod
    def _compute_applied_metric(
        cls, forecast: xr.DataArray, target: xr.DataArray, **kwargs: Any
    ) -> Any:
        target_time = target.valid_time[0] + np.timedelta64(48, "h")
        forecast = (
            forecast.mean(["latitude", "longitude"]).groupby("init_time").map(cls.onset)
        )
        return {
            "forecast": forecast,
            "target": target_time,
            "preserve_dims": cls.preserve_dims,
        }


class DurationME(AppliedMetric):
    base_metric = ME

    preserve_dims: str = "init_time"

    name = "duration_me"

    @staticmethod
    def duration(forecast: xr.DataArray, **kwargs) -> xr.DataArray:
        if (forecast.valid_time.max() - forecast.valid_time.min()).values.astype(
            "timedelta64[h]"
        ) >= 48:
            # get the forecast resolution hours from the kwargs, otherwise default to 6
            num_timesteps = 24 // kwargs.get("forecast_resolution_hours", 6)
            if num_timesteps is None:
                return xr.DataArray(np.datetime64("NaT", "ns"))
            min_daily_vals = forecast.groupby("valid_time.dayofyear").map(
                utils.min_if_all_timesteps_present,
                time_resolution_hours=utils.determine_temporal_resolution(forecast),
            )
            # need to determine logic for 2+ consecutive days to find the date
            # that the heatwave starts
            if min_daily_vals.size >= 2:  # Check if we have at least 2 values
                for i in range(min_daily_vals.size - 1):
                    if min_daily_vals[i] >= 288.15 and min_daily_vals[i + 1] >= 288.15:
                        consecutive_days = np.timedelta64(
                            2, "D"
                        )  # Start with 2 since we found first pair
                        for j in range(i + 2, min_daily_vals.size):
                            if min_daily_vals[j] >= 288.15:
                                consecutive_days += np.timedelta64(1, "D")
                            else:
                                break
                        return xr.DataArray(consecutive_days.astype("timedelta64[ns]"))
        return xr.DataArray(np.timedelta64("NaT", "ns"))

    @classmethod
    def _compute_applied_metric(
        cls, forecast: xr.DataArray, target: xr.DataArray, **kwargs: Any
    ) -> Any:
        # Dummy implementation for duration mean error
        target_duration = target.valid_time[-1] - target.valid_time[0]
        forecast = (
            forecast.mean(["latitude", "longitude"])
            .groupby("init_time")
            .map(
                cls.duration,
                forecast_resolution_hours=forecast.attrs["forecast_resolution_hours"],
            )
        )
        return {
            "forecast": forecast,
            "target": target_duration,
            "preserve_dims": cls.preserve_dims,
<<<<<<< HEAD
        }
=======
        }


# TODO: complete lead time detection implementation
class LeadTimeDetection(AppliedMetric):
    base_metric = MAE
    name = "lead_time_detection"
    preserve_dims: str = "init_time"

    @classmethod
    def _compute_applied_metric(
        cls, forecast: xr.DataArray, target: xr.DataArray, **kwargs: Any
    ) -> Any:
        raise NotImplementedError("LeadTimeDetection is not implemented yet")
>>>>>>> 1442cdc5
<|MERGE_RESOLUTION|>--- conflicted
+++ resolved
@@ -923,9 +923,6 @@
             "forecast": forecast,
             "target": target_duration,
             "preserve_dims": cls.preserve_dims,
-<<<<<<< HEAD
-        }
-=======
         }
 
 
@@ -939,5 +936,4 @@
     def _compute_applied_metric(
         cls, forecast: xr.DataArray, target: xr.DataArray, **kwargs: Any
     ) -> Any:
-        raise NotImplementedError("LeadTimeDetection is not implemented yet")
->>>>>>> 1442cdc5
+        raise NotImplementedError("LeadTimeDetection is not implemented yet")