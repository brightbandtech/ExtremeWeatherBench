import abc
import logging
from typing import Any, Callable, Literal, Optional, Type

import numpy as np
import scores
import sparse
import xarray as xr

from extremeweatherbench import calc, derived, utils

logger = logging.getLogger(__name__)


# Global cache for transformed contingency managers
_GLOBAL_CONTINGENCY_CACHE = utils.ThreadSafeDict()  # type: ignore


def get_cached_transformed_manager(
    forecast: xr.Dataset,
    target: xr.Dataset,
    forecast_threshold: float = 0.5,
    target_threshold: float = 0.5,
    preserve_dims: str = "lead_time",
) -> scores.categorical.BasicContingencyManager:
    """Get cached transformed contingency manager, creating if needed.

    This function provides a global cache that can be used by any metric
    with the same thresholds and data, regardless of how the metrics are created.
    """
    # Create cache key from data content hash and parameters
    forecast_hash = hash(forecast.to_array().values.tobytes())
    target_hash = hash(target.to_array().values.tobytes())

    cache_key = (
        forecast_hash,
        target_hash,
        forecast_threshold,
        target_threshold,
        preserve_dims,
    )

    # Return cached result if available
    if cache_key in _GLOBAL_CONTINGENCY_CACHE:
        logger.info(f"Cache found for {cache_key}")
        return _GLOBAL_CONTINGENCY_CACHE[cache_key]

    # Apply thresholds to binarize the data
    binary_forecast = (forecast >= forecast_threshold).astype(float)
    binary_target = (target >= target_threshold).astype(float)

    # Create and transform contingency manager
    binary_contingency_manager = scores.categorical.BinaryContingencyManager(
        binary_forecast, binary_target
    )
    transformed = binary_contingency_manager.transform(preserve_dims=preserve_dims)

    # Cache the result
    _GLOBAL_CONTINGENCY_CACHE[cache_key] = transformed

    return transformed


def _reduce_duck_array(
    da: xr.DataArray, func: Callable, reduce_dims: list[str]
) -> xr.DataArray:
    """Reduce the duck array of the data.

    Some data will return as a sparse array, which can also be reduced but
    requires some additional logic.

    Args:
        da: The xarray dataarray to reduce.
        func: The function to reduce the data.
        reduce_dims: The dimensions to reduce.

    Returns:
        The reduced xarray dataarray.
    """
    if isinstance(da.data, sparse.COO):
        da = utils.stack_sparse_data_from_dims(da, reduce_dims)
        # Apply the reduce function to the data
        return da.reduce(func, dim="stacked")
    else:
        # Handles np.ndarray, dask.array, and other duck arrays
        return da.reduce(func, dim=reduce_dims)


def clear_contingency_cache():
    """Clear the global contingency manager cache."""
    global _GLOBAL_CONTINGENCY_CACHE
    _GLOBAL_CONTINGENCY_CACHE.clear()


class ComputeDocstringMetaclass(abc.ABCMeta):
    """A metaclass that maps the docstring from self._compute_metric() to
    self.compute_metric().

    The `BaseMetric` abstract base class requires users to override a function called
    `_compute_metric()`, while providing a standardized public interface to this method
    called `compute_metric()`. This metaclass automatically maps the docstring from
    `_compute_metric()` to `compute_metric()` so that the documentation a user provides
    for their implementation will automatically appear with the public interface without
    any additional effort.
    """

    def __new__(cls, name, bases, namespace):
        cls = super().__new__(cls, name, bases, namespace)
        # NOTE: the `compute_metric()` method will be defined in the ABC `BaseMetric`,
        # and we never expect the user re-implement it. So it won't be in the namespace
        # of the concrete metric classes - it will only be in the namespace of the ABC
        # `BaseMetric`, and will be available as an attribute of the concrete metric
        # classes.
        if "_compute_metric" in namespace and hasattr(cls, "compute_metric"):
            # Transfer the docstring from _compute_metric to compute_metric, if the
            # former exists.
            if cls._compute_metric.__doc__ is not None:
                # Create a new method for _this_ class, so we can avoid overwriting what
                # we set for the parent.
                _original_compute_metric = cls.compute_metric

                def _compute_metric_with_docstring(self, *args, **kwargs):
                    return _original_compute_metric(self, *args, **kwargs)

                _compute_metric_with_docstring.__doc__ = cls._compute_metric.__doc__
                cls.compute_metric = _compute_metric_with_docstring

        return cls


class BaseMetric(abc.ABC, metaclass=ComputeDocstringMetaclass):
    """A BaseMetric class is an abstract class that defines the foundational interface
    for all metrics.

    Metrics are general operations applied between a forecast and analysis xarray
    dataset. EWB metrics prioritize the use of any arbitrary sets of forecasts and
    analyses, so long as the spatiotemporal dimensions are the same.
    """

    # default to preserving lead_time in EWB metrics
    name: str
    preserve_dims: str = "lead_time"

    def __init__(
        self,
        forecast_variable: Optional[str | derived.DerivedVariable] = None,
        target_variable: Optional[str | derived.DerivedVariable] = None,
    ):
        self.forecast_variable = forecast_variable
        self.target_variable = target_variable
        # Check if both variables are None - this is allowed
        if self.forecast_variable is None and self.target_variable is None:
            pass
        # If only one is None, raise an error
        elif self.forecast_variable is None or self.target_variable is None:
            raise ValueError(
                "Both forecast_variable and target_variable must be provided, "
                "or both must be None"
            )
        else:
            # Convert DerivedVariable object/class to string using .name
            self.forecast_variable = derived._maybe_convert_variable_to_string(
                self.forecast_variable
            )
            self.target_variable = derived._maybe_convert_variable_to_string(
                self.target_variable
            )

    @abc.abstractmethod
    def _compute_metric(
        self,
        forecast: xr.DataArray,
        target: xr.DataArray,
        **kwargs: Any,
    ) -> xr.DataArray:
        """Logic to compute, roll up, or otherwise transform the inputs for the base
        metric.

        All implementations must accept **kwargs to handle extra
        parameters gracefully, even if they don't use them.

        Args:
            forecast: The forecast DataArray.
            target: The target DataArray.
            **kwargs: Additional parameters. Common ones include preserve_dims
                (dimension(s) to preserve, defaults to "lead_time").

        Returns:
            The computed metric result.
        """
        pass

    def compute_metric(
        self,
        forecast: xr.DataArray,
        target: xr.DataArray,
        **kwargs: Any,
    ) -> Any:
        """Public interface to compute the metric.

        Args:
            forecast: The forecast DataArray.
            target: The target DataArray.
            **kwargs: Additional keyword arguments to pass to the
                metric implementation.

        Returns:
            The computed metric result.
        """
        return self._compute_metric(forecast, target, **kwargs)


class ThresholdMetric(BaseMetric):
    """Base class for threshold-based metrics.

    This class provides common functionality for metrics that require
    forecast and target thresholds for binarization.
    """

    def __init__(
        self,
        forecast_threshold: float = 0.5,
        target_threshold: float = 0.5,
        preserve_dims: str = "lead_time",
        **kwargs,
    ):
        super().__init__(**kwargs)
        self.forecast_threshold = forecast_threshold
        self.target_threshold = target_threshold
        self.preserve_dims = preserve_dims

    def __call__(self, forecast: xr.Dataset, target: xr.Dataset, **kwargs):
        """Make instances callable using their configured thresholds."""
        # Use instance attributes as defaults, but allow override from kwargs
        kwargs.setdefault("forecast_threshold", self.forecast_threshold)
        kwargs.setdefault("target_threshold", self.target_threshold)
        kwargs.setdefault("preserve_dims", self.preserve_dims)

        # Call the classmethod with the configured parameters
        return self.__class__.compute_metric(forecast, target, **kwargs)


class CSI(ThresholdMetric):
    """Critical Success Index metric."""

    name = "critical_success_index"

    def _compute_metric(
        self,
        forecast: xr.Dataset,
        target: xr.Dataset,
        **kwargs: Any,
    ) -> Any:
        forecast_threshold = kwargs.get("forecast_threshold", 0.5)
        target_threshold = kwargs.get("target_threshold", 0.5)
        preserve_dims = kwargs.get("preserve_dims", "lead_time")

        transformed = get_cached_transformed_manager(
            forecast=forecast,
            target=target,
            forecast_threshold=forecast_threshold,
            target_threshold=target_threshold,
            preserve_dims=preserve_dims,
        )
        return transformed.critical_success_index()


class FAR(ThresholdMetric):
    """False Alarm Ratio metric."""

    name = "false_alarm_ratio"

    def _compute_metric(
        self,
        forecast: xr.Dataset,
        target: xr.Dataset,
        **kwargs: Any,
    ) -> Any:
        forecast_threshold = kwargs.get("forecast_threshold", 0.5)
        target_threshold = kwargs.get("target_threshold", 0.5)
        preserve_dims = kwargs.get("preserve_dims", "lead_time")

        transformed = get_cached_transformed_manager(
            forecast=forecast,
            target=target,
            forecast_threshold=forecast_threshold,
            target_threshold=target_threshold,
            preserve_dims=preserve_dims,
        )
        return transformed.false_alarm_ratio()


class TP(ThresholdMetric):
    """True Positive metric."""

    name = "true_positive"

    def _compute_metric(
        self,
        forecast: xr.Dataset,
        target: xr.Dataset,
        **kwargs: Any,
    ) -> Any:
        forecast_threshold = kwargs.get("forecast_threshold", 0.5)
        target_threshold = kwargs.get("target_threshold", 0.5)
        preserve_dims = kwargs.get("preserve_dims", "lead_time")

        transformed = get_cached_transformed_manager(
            forecast=forecast,
            target=target,
            forecast_threshold=forecast_threshold,
            target_threshold=target_threshold,
            preserve_dims=preserve_dims,
        )
        counts = transformed.get_counts()
        return counts["tp_count"] / counts["total_count"]


class FP(ThresholdMetric):
    """False Positive metric."""

    name = "false_positive"

    def _compute_metric(
        self,
        forecast: xr.Dataset,
        target: xr.Dataset,
        **kwargs: Any,
    ) -> Any:
        forecast_threshold = kwargs.get("forecast_threshold", 0.5)
        target_threshold = kwargs.get("target_threshold", 0.5)
        preserve_dims = kwargs.get("preserve_dims", "lead_time")

        transformed = get_cached_transformed_manager(
            forecast=forecast,
            target=target,
            forecast_threshold=forecast_threshold,
            target_threshold=target_threshold,
            preserve_dims=preserve_dims,
        )
        counts = transformed.get_counts()
        return counts["fp_count"] / counts["total_count"]


class TN(ThresholdMetric):
    """True Negative metric."""

    name = "true_negative"

    def _compute_metric(
        self,
        forecast: xr.Dataset,
        target: xr.Dataset,
        **kwargs: Any,
    ) -> Any:
        forecast_threshold = kwargs.get("forecast_threshold", 0.5)
        target_threshold = kwargs.get("target_threshold", 0.5)
        preserve_dims = kwargs.get("preserve_dims", "lead_time")

        transformed = get_cached_transformed_manager(
            forecast=forecast,
            target=target,
            forecast_threshold=forecast_threshold,
            target_threshold=target_threshold,
            preserve_dims=preserve_dims,
        )
        counts = transformed.get_counts()
        return counts["tn_count"] / counts["total_count"]


class FN(ThresholdMetric):
    """False Negative metric."""

    name = "false_negative"

    def _compute_metric(
        self,
        forecast: xr.DataArray,
        target: xr.DataArray,
        **kwargs: Any,
    ) -> Any:
        forecast_threshold = kwargs.get("forecast_threshold", 0.5)
        target_threshold = kwargs.get("target_threshold", 0.5)
        preserve_dims = kwargs.get("preserve_dims", "lead_time")

        transformed = get_cached_transformed_manager(
            forecast=forecast,
            target=target,
            forecast_threshold=forecast_threshold,
            target_threshold=target_threshold,
            preserve_dims=preserve_dims,
        )
        counts = transformed.get_counts()
        return counts["fn_count"] / counts["total_count"]


class Accuracy(ThresholdMetric):
    """Accuracy metric."""

    name = "accuracy"

    def _compute_metric(
        self,
        forecast: xr.DataArray,
        target: xr.DataArray,
        **kwargs: Any,
    ) -> Any:
        forecast_threshold = kwargs.get("forecast_threshold", 0.5)
        target_threshold = kwargs.get("target_threshold", 0.5)
        preserve_dims = kwargs.get("preserve_dims", "lead_time")

        transformed = get_cached_transformed_manager(
            forecast=forecast,
            target=target,
            forecast_threshold=forecast_threshold,
            target_threshold=target_threshold,
            preserve_dims=preserve_dims,
        )
        return transformed.accuracy()


def create_threshold_metrics(
    forecast_threshold: float = 0.5,
    target_threshold: float = 0.5,
    preserve_dims: str = "lead_time",
    metrics: Optional[list[str]] = None,
):
    """Create multiple threshold-based metrics with the specified thresholds.

    Args:
        forecast_threshold: Threshold for binarizing forecast data
        target_threshold: Threshold for binarizing target data
        preserve_dims: Dimensions to preserve during contingency table computation
        metrics: List of metric names to create (e.g., ['CSI', 'FAR', 'TP'])

    Returns:
        A list of metric objects with the specified thresholds
    """
    if metrics is None:
        metrics = ["CSI", "FAR", "Accuracy", "TP", "FP", "TN", "FN"]

    # Mapping of metric names to their classes (all threshold-based metrics)
    metric_classes: dict[str, Type[ThresholdMetric]] = {
        "CSI": CSI,
        "FAR": FAR,
        "Accuracy": Accuracy,
        "TP": TP,
        "FP": FP,
        "TN": TN,
        "FN": FN,
    }

    result_metrics = []

    # Create metrics by instantiating their classes
    for metric_name in metrics:
        if metric_name not in metric_classes:
            raise ValueError(f"Unknown metric: {metric_name}")

        metric_class = metric_classes[metric_name]
        metric = metric_class(
            forecast_threshold=forecast_threshold,
            target_threshold=target_threshold,
            preserve_dims=preserve_dims,
        )
        result_metrics.append(metric)

    return result_metrics


class MAE(BaseMetric):
    name = "mae"

    def _compute_metric(
        self,
        forecast: xr.DataArray,
        target: xr.DataArray,
        **kwargs: Any,
    ) -> Any:
        """Compute the Mean Absolute Error.

        Args:
            forecast: The forecast DataArray.
            target: The target DataArray.
            **kwargs: Additional keyword arguments. Supported kwargs:
                preserve_dims (str): Dimension(s) to preserve. Defaults to "lead_time".

        Returns:
            The computed Mean Absolute Error result.
        """
        preserve_dims = kwargs.get("preserve_dims", "lead_time")
        return scores.continuous.mae(forecast, target, preserve_dims=preserve_dims)


class ME(BaseMetric):
    """Mean Error (bias) metric."""

    name = "me"

    def _compute_metric(
        self,
        forecast: xr.DataArray,
        target: xr.DataArray,
        **kwargs: Any,
    ) -> Any:
        """Compute the Mean Error.

        Args:
            forecast: The forecast DataArray.
            target: The target DataArray.
            **kwargs: Additional keyword arguments. Supported kwargs:
                preserve_dims (str): Dimension(s) to preserve. Defaults to "lead_time".

        Returns:
            The computed Mean Error result.
        """
        preserve_dims = kwargs.get("preserve_dims", "lead_time")
        return scores.continuous.mean_error(
            forecast, target, preserve_dims=preserve_dims
        )


class RMSE(BaseMetric):
    """Root Mean Square Error metric."""

    name = "rmse"

    def _compute_metric(
        self,
        forecast: xr.DataArray,
        target: xr.DataArray,
        **kwargs: Any,
    ) -> Any:
        """Compute the Root Mean Square Error.

        Args:
            forecast: The forecast DataArray.
            target: The target DataArray.
            **kwargs: Additional keyword arguments. Supported kwargs:
                preserve_dims (str): Dimension(s) to preserve. Defaults to "lead_time".

        Returns:
            The computed Root Mean Square Error result.
        """
        preserve_dims = kwargs.get("preserve_dims", "lead_time")
        return scores.continuous.rmse(forecast, target, preserve_dims=preserve_dims)


class EarlySignal(BaseMetric):
    """Metric to identify the earliest signal detection in forecast data.

    This metric finds the first occurrence where a signal is detected based on
    threshold criteria and returns the corresponding init_time, lead_time, and
    valid_time information. The metric is designed to be flexible for different
    signal detection criteria that can be specified in applied metrics downstream.
    """

    name = "early_signal"

    def _compute_metric(
        self,
        forecast: xr.Dataset,
        target: xr.Dataset,
        threshold: Optional[float] = None,
        variable: Optional[str] = None,
        comparison: str = ">=",
        spatial_aggregation: str = "any",
        **kwargs: Any,
    ) -> xr.Dataset:
        """Compute early signal detection.

        Args:
            forecast: The forecast dataset with init_time, lead_time, valid_time
            target: The target dataset (used for reference/validation)
            threshold: Threshold value for signal detection
            variable: Variable name to analyze for signal detection
            comparison: Comparison operator (">=", "<=", ">", "<", "==", "!=")
            spatial_aggregation: How to aggregate spatially ("any", "all", "mean")
            **kwargs: Additional arguments

        Returns:
            Dataset containing earliest detection times with coordinates:
            - earliest_init_time: First init_time when signal was detected
            - earliest_lead_time: Corresponding lead_time
            - earliest_valid_time: Corresponding valid_time
            - detection_found: Boolean indicating if any detection occurred
        """
        if threshold is None or variable is None:
            # Return structure for when no detection criteria specified
            return xr.Dataset(
                {
                    "earliest_init_time": xr.DataArray(np.datetime64("NaT")),
                    "earliest_lead_time": xr.DataArray(np.timedelta64("NaT")),
                    "earliest_valid_time": xr.DataArray(np.datetime64("NaT")),
                    "detection_found": xr.DataArray(False),
                }
            )

        if variable not in forecast.data_vars:
            raise ValueError(f"Variable '{variable}' not found in forecast dataset")

        data = forecast[variable]

        # Apply threshold comparison
        comparison_ops = {
            ">=": lambda x, t: x >= t,
            "<=": lambda x, t: x <= t,
            ">": lambda x, t: x > t,
            "<": lambda x, t: x < t,
            "==": lambda x, t: x == t,
            "!=": lambda x, t: x != t,
        }

        if comparison not in comparison_ops:
            raise ValueError(f"Comparison '{comparison}' not supported")

        # Create detection mask
        detection_mask = comparison_ops[comparison](data, threshold)

        # Apply spatial aggregation
        spatial_dims = [
            dim
            for dim in detection_mask.dims
            if dim not in ["init_time", "lead_time", "valid_time"]
        ]

        if spatial_dims:
            if spatial_aggregation == "any":
                detection_mask = detection_mask.any(spatial_dims)
            elif spatial_aggregation == "all":
                detection_mask = detection_mask.all(spatial_dims)
            elif spatial_aggregation == "mean":
                detection_mask = detection_mask.mean(spatial_dims) > 0.5
            else:
                raise ValueError(
                    f"Spatial aggregation '{spatial_aggregation}' not supported"
                )

        # Find earliest detection for each init_time
        earliest_results = {}

        for init_t in forecast.init_time:
            init_mask = detection_mask.sel(init_time=init_t)

            # Find first occurrence along lead_time dimension
            if init_mask.any():
                # Get the first True index along lead_time
                first_detection_idx = init_mask.argmax("lead_time")
                earliest_lead = forecast.lead_time[first_detection_idx]
                earliest_valid = init_t.values + np.timedelta64(int(earliest_lead), "h")

                earliest_results[init_t.values] = {
                    "init_time": init_t.values,
                    "lead_time": earliest_lead.values,
                    "valid_time": earliest_valid,
                    "found": True,
                }
            else:
                earliest_results[init_t.values] = {
                    "init_time": init_t.values,
                    "lead_time": np.timedelta64("NaT"),
                    "valid_time": np.datetime64("NaT"),
                    "found": False,
                }

        # Convert to xarray Dataset
        init_times = list(earliest_results.keys())
        earliest_init_times = [r["init_time"] for r in earliest_results.values()]
        earliest_lead_times = [r["lead_time"] for r in earliest_results.values()]
        earliest_valid_times = [r["valid_time"] for r in earliest_results.values()]
        detection_found = [r["found"] for r in earliest_results.values()]

        result = xr.Dataset(
            {
                "earliest_init_time": xr.DataArray(
                    earliest_init_times,
                    coords={"init_time": init_times},
                    dims=["init_time"],
                ),
                "earliest_lead_time": xr.DataArray(
                    earliest_lead_times,
                    coords={"init_time": init_times},
                    dims=["init_time"],
                ),
                "earliest_valid_time": xr.DataArray(
                    earliest_valid_times,
                    coords={"init_time": init_times},
                    dims=["init_time"],
                ),
                "detection_found": xr.DataArray(
                    detection_found,
                    coords={"init_time": init_times},
                    dims=["init_time"],
                ),
            }
        )

        return result


class MaximumMAE(MAE):
    name = "MaximumMAE"

    def _compute_metric(
        self,
        forecast: xr.DataArray,
        target: xr.DataArray,
        **kwargs,
    ) -> dict[str, xr.DataArray]:
        """Compute MaximumMAE.

        Args:
            forecast: The forecast DataArray.
            target: The target DataArray.
            **kwargs: Additional keyword arguments. Supported kwargs:
                preserve_dims (str): Dimension(s) to preserve. Defaults to "lead_time".
                tolerance_range (int): Time window (hours) around target's maximum value
                to search for forecast maximum. Defaults to 24 hours.

        Returns:
            MAE of the maximum values.
        """
        preserve_dims = kwargs.get("preserve_dims", "lead_time")
        tolerance_range = kwargs.get("tolerance_range", 24)
        target_spatial_mean = _reduce_duck_array(
            target, func=np.nanmean, reduce_dims=["latitude", "longitude"]
        )
        maximum_timestep = target_spatial_mean.idxmax("valid_time")
        maximum_value = target_spatial_mean.sel(valid_time=maximum_timestep)

        # Handle the case where there are >1 resulting target values
        maximum_timestep = utils.maybe_get_closest_timestamp_to_center_of_valid_times(
            maximum_timestep, target.valid_time
        )
        forecast_spatial_mean = _reduce_duck_array(
            forecast, func=np.nanmean, reduce_dims=["latitude", "longitude"]
        )
        filtered_max_forecast = forecast_spatial_mean.where(
            (
                forecast_spatial_mean.valid_time
                >= maximum_timestep.data - np.timedelta64(tolerance_range // 2, "h")
            )
            & (
                forecast_spatial_mean.valid_time
                <= maximum_timestep.data + np.timedelta64(tolerance_range // 2, "h")
            ),
            drop=True,
        ).max("valid_time")
        return super()._compute_metric(
            forecast=filtered_max_forecast,
            target=maximum_value,
            preserve_dims=preserve_dims,
        )


class MinimumMAE(MAE):
    """MAE of the minimum value in a tolerance window.

    Computes the MAE between the forecast and target minimum
    values, where the forecast is filtered to a time window
    around the target's minimum.
    """

    name = "MinimumMAE"

    def _compute_metric(
        self,
        forecast: xr.DataArray,
        target: xr.DataArray,
        **kwargs: Any,
    ) -> Any:
        """Compute MinimumMAE.

        Args:
            forecast: The forecast DataArray.
            target: The target DataArray.
            **kwargs: Additional keyword arguments. Supported kwargs:
                preserve_dims (str): Dimension(s) to preserve. Defaults to "lead_time".
                tolerance_range (int): Time window (hours) around target's minimum
                value to search for forecast minimum. Defaults to 24 hours.

        Returns:
            MAE of the minimum values.
        """
        preserve_dims = kwargs.get("preserve_dims", "lead_time")
        tolerance_range = kwargs.get("tolerance_range", 24)
        target_spatial_mean = _reduce_duck_array(
            target, func=np.nanmean, reduce_dims=["latitude", "longitude"]
        )
        minimum_timestep = target_spatial_mean.idxmin("valid_time")
        minimum_value = target_spatial_mean.sel(valid_time=minimum_timestep)
        forecast_spatial_mean = _reduce_duck_array(
            forecast, func=np.nanmean, reduce_dims=["latitude", "longitude"]
        )
        # Handle the case where there are >1 resulting target values
        minimum_timestep = utils.maybe_get_closest_timestamp_to_center_of_valid_times(
            minimum_timestep, target.valid_time
        )
        filtered_min_forecast = forecast_spatial_mean.where(
            (
                forecast_spatial_mean.valid_time
                >= minimum_timestep.data - np.timedelta64(tolerance_range // 2, "h")
            )
            & (
                forecast_spatial_mean.valid_time
                <= minimum_timestep.data + np.timedelta64(tolerance_range // 2, "h")
            ),
            drop=True,
        ).min("valid_time")
        return super()._compute_metric(
            forecast=filtered_min_forecast,
            target=minimum_value,
            preserve_dims=preserve_dims,
        )


class MaxMinMAE(MAE):
    """MAE of the maximum of daily minimum values.

    Computes the MAE between the warmest nighttime (daily minimum)
    temperature in the target and forecast, commonly used for
    heatwave evaluation.
    """

    name = "MaxMinMAE"

    def _compute_metric(
        self,
        forecast: xr.DataArray,
        target: xr.DataArray,
        **kwargs: Any,
    ) -> Any:
        """Compute MaxMinMAE.

        Args:
            forecast: The forecast DataArray.
            target: The target DataArray.
            **kwargs: Additional keyword arguments. Supported kwargs:
                preserve_dims (str): Dimension(s) to preserve. Defaults to "lead_time".
                tolerance_range (int): Time window (hours) around target's max-min
                value to search for forecast max-min. Defaults to 24 hours.

        Returns:
            MAE of the maximum daily minimum values.
        """
        reduce_dims = [
            dim
            for dim in forecast.dims
            if dim not in ["valid_time", "lead_time", "time"]
        ]
        forecast = _reduce_duck_array(
            forecast, func=np.nanmean, reduce_dims=reduce_dims
        )
        target = _reduce_duck_array(target, func=np.nanmean, reduce_dims=reduce_dims)

        preserve_dims = kwargs.get("preserve_dims", "lead_time")
        tolerance_range = kwargs.get("tolerance_range", 24)
        time_resolution_hours = utils.determine_temporal_resolution(target)
        max_min_target_value = (
            target.groupby("valid_time.dayofyear")
            .map(
                utils.min_if_all_timesteps_present,
                time_resolution_hours=time_resolution_hours,
            )
            .max()
        )
        max_min_target_datetime = target.where(
            target == max_min_target_value, drop=True
        ).valid_time

        # Handle the case where there are >1 resulting target values
        max_min_target_datetime = (
            utils.maybe_get_closest_timestamp_to_center_of_valid_times(
                max_min_target_datetime, target.valid_time
            )
        )
        subset_forecast = (
            forecast.where(
                (
                    forecast.valid_time
                    >= (
                        max_min_target_datetime.data
                        - np.timedelta64(tolerance_range // 2, "h")
                    )
                )
                & (
                    forecast.valid_time
                    <= (
                        max_min_target_datetime.data
                        + np.timedelta64(tolerance_range // 2, "h")
                    )
                ),
                drop=True,
            )
            .groupby("valid_time.dayofyear")
            .map(
                utils.min_if_all_timesteps_present_forecast,
                time_resolution_hours=utils.determine_temporal_resolution(forecast),
            )
            .min("dayofyear")
        )

        return super()._compute_metric(
            forecast=subset_forecast,
            target=max_min_target_value,
            preserve_dims=preserve_dims,
        )


class OnsetME(ME):
    """Mean error of heatwave onset time.

    Computes the mean error between forecast and observed timing
    of event onset (currently configured for heatwaves).
    """

    name = "OnsetME"

    def onset(self, forecast: xr.DataArray, **kwargs: Any) -> xr.DataArray:
        """Identify onset time from forecast data.

        Args:
            forecast: The forecast DataArray.

        Returns:
            DataArray containing the onset datetime, or NaT if
            onset criteria not met.
        """
        if (forecast.valid_time.max() - forecast.valid_time.min()).values.astype(
            "timedelta64[h]"
        ) >= 48:
            # get the forecast resolution hours from the kwargs, otherwise default to 6
            num_timesteps = 24 // kwargs.get("forecast_resolution_hours", 6)
            if num_timesteps is None:
                return xr.DataArray(np.datetime64("NaT", "ns"))
            min_daily_vals = forecast.groupby("valid_time.dayofyear").map(
                utils.min_if_all_timesteps_present,
                time_resolution_hours=utils.determine_temporal_resolution(forecast),
            )
            if min_daily_vals.size >= 2:  # Check if we have at least 2 values
                for i in range(min_daily_vals.size - 1):
                    # TODO: CHANGE LOGIC; define forecast heatwave onset
                    if min_daily_vals[i] >= 288.15 and min_daily_vals[i + 1] >= 288.15:
                        return xr.DataArray(
                            forecast.where(
                                forecast["valid_time"].dt.dayofyear
                                == min_daily_vals.dayofyear[i],
                                drop=True,
                            )
                            .valid_time[0]
                            .values
                        )
        return xr.DataArray(np.datetime64("NaT", "ns"))

    def _compute_metric(
        self,
        forecast: xr.DataArray,
        target: xr.DataArray,
        **kwargs: Any,
    ) -> Any:
        """Compute OnsetME.

        Args:
            forecast: The forecast DataArray.
            target: The target DataArray.
            **kwargs: Additional keyword arguments. Supported kwargs:
                preserve_dims (str): Dimension(s) to preserve. Defaults to "init_time".

        Returns:
            Mean error of onset timing.
        """
        preserve_dims = kwargs.get("preserve_dims", "init_time")

        target_time = target.valid_time[0] + np.timedelta64(48, "h")
        forecast = (
            _reduce_duck_array(
                forecast, func=np.nanmean, reduce_dims=["latitude", "longitude"]
            )
            .groupby("init_time")
            .map(self.onset)
        )
        return super()._compute_metric(
            forecast=forecast,
            target=target_time,
            preserve_dims=preserve_dims,
        )


class DurationME(ME):
    """Mean error of event duration.

    Computes the mean error between forecast and observed duration
    of an event (currently configured for heatwaves).
    """

    name = "DurationME"

    def duration(self, forecast: xr.DataArray, **kwargs: Any) -> xr.DataArray:
        """Calculate event duration from forecast data.

        Args:
            forecast: The forecast DataArray.

        Returns:
            DataArray containing the duration as timedelta, or
            NaT if duration criteria not met.
        """
        if (forecast.valid_time.max() - forecast.valid_time.min()).values.astype(
            "timedelta64[h]"
        ) >= 48:
            # get the forecast resolution hours from the kwargs, otherwise default to 6
            num_timesteps = 24 // kwargs.get("forecast_resolution_hours", 6)
            if num_timesteps is None:
                return xr.DataArray(np.datetime64("NaT", "ns"))
            min_daily_vals = forecast.groupby("valid_time.dayofyear").map(
                utils.min_if_all_timesteps_present,
                time_resolution_hours=utils.determine_temporal_resolution(forecast),
            )
            # need to determine logic for 2+ consecutive days to find the date
            # that the heatwave starts
            if min_daily_vals.size >= 2:  # Check if we have at least 2 values
                for i in range(min_daily_vals.size - 1):
                    if min_daily_vals[i] >= 288.15 and min_daily_vals[i + 1] >= 288.15:
                        consecutive_days = np.timedelta64(
                            2, "D"
                        )  # Start with 2 since we found first pair
                        for j in range(i + 2, min_daily_vals.size):
                            if min_daily_vals[j] >= 288.15:
                                consecutive_days += np.timedelta64(1, "D")
                            else:
                                break
                        return xr.DataArray(consecutive_days.astype("timedelta64[ns]"))
        return xr.DataArray(np.timedelta64("NaT", "ns"))

    def _compute_metric(
        self,
        forecast: xr.DataArray,
        target: xr.DataArray,
        **kwargs: Any,
    ) -> Any:
        """Compute DurationME.

        Args:
            forecast: The forecast DataArray.
            target: The target DataArray.
            **kwargs: Additional keyword arguments. Supported kwargs:
                preserve_dims (str): Dimension(s) to preserve. Defaults to "init_time".

        Returns:
            Mean error of event duration.
        """
        preserve_dims = kwargs.get("preserve_dims", "init_time")

        # Dummy implementation for duration mean error
        target_duration = target.valid_time[-1] - target.valid_time[0]
        forecast = (
            _reduce_duck_array(
                forecast, func=np.nanmean, reduce_dims=["latitude", "longitude"]
            )
            .groupby("init_time")
            .map(
                self.duration,
            )
        )
        return super()._compute_metric(
            forecast=forecast,
            target=target_duration,
            preserve_dims=preserve_dims,
        )


# TODO: fill landfall displacement out
class LandfallDisplacement(BaseMetric):
    """Spatial displacement error of landfall location.

    Note: Not yet implemented.
    """

    name = "LandfallDisplacement"

    def _compute_metric(
        self,
        forecast: xr.DataArray,
        target: xr.DataArray,
        **kwargs: Any,
    ) -> Any:
        raise NotImplementedError("LandfallDisplacement is not implemented yet")


# TODO: complete landfall time mean error implementation
class LandfallTimeME(BaseMetric):
    """Mean error of landfall time.

    Note: Not yet implemented.
    """

    name = "LandfallTimeME"

    def _compute_metric(
        self,
        forecast: xr.DataArray,
        target: xr.DataArray,
        **kwargs: Any,
    ) -> Any:
        raise NotImplementedError("LandfallTimeME is not implemented yet")


# TODO: complete landfall intensity mean absolute error implementation
class LandfallIntensityMAE(BaseMetric):
    """MAE of landfall intensity.

    Note: Not yet implemented.
    """

    name = "LandfallIntensityMAE"

    def _compute_metric(
        self,
        forecast: xr.DataArray,
        target: xr.DataArray,
        **kwargs: Any,
    ) -> Any:
        raise NotImplementedError("LandfallIntensityMAE is not implemented yet")


# TODO: complete spatial displacement implementation
class SpatialDisplacement(BaseMetric):
    """Spatial displacement error metric.

    Note: Not yet implemented.
    """

    name = "SpatialDisplacement"

    def _compute_metric(
        self,
        forecast: xr.DataArray,
        target: xr.DataArray,
        **kwargs: Any,
    ) -> Any:
        raise NotImplementedError("SpatialDisplacement is not implemented yet")


<<<<<<< HEAD
# Landfall metrics (uses calc.find_landfalls for detection)


def calculate_landfall_distance_km(
    landfall1: xr.DataArray, landfall2: xr.DataArray
) -> xr.DataArray:
    """Calculate the distance between two landfall points in km.
    Handles both scalar and multi-dimensional (with init_time) DataArrays.

    Args:
        landfall1: First landfall xarray DataArray
        landfall2: Second landfall xarray DataArray

    Returns:
        Distance in kilometers as xarray DataArray
    """
    if landfall1 is None or landfall2 is None:
        return xr.DataArray(np.nan)

    # Use xarray operations to handle multi-dimensional case
    distance_degrees = calc.calculate_haversine_distance(
        [landfall1.coords["latitude"], landfall1.coords["longitude"]],
        [landfall2.coords["latitude"], landfall2.coords["longitude"]],
        units="degrees",
    )

    # Convert from degrees to kilometers (using Earth's radius)
    distance_km = np.radians(distance_degrees) * 6371

    return distance_km


def calculate_landfall_time_difference_hours(
    landfall1: xr.DataArray, landfall2: xr.DataArray
) -> xr.DataArray:
    """Calculate the time difference between two landfall points in hours.

    Args:
        landfall1: First landfall xarray DataArray
        landfall2: Second landfall xarray DataArray

    Returns:
        Time difference in hours (landfall1 - landfall2) as xarray DataArray
        with init_time as the sole dimension
    """
    if landfall1 is None or landfall2 is None:
        return xr.DataArray(np.nan)

    # Get time values from landfall DataArrays (as coordinates)
    time1 = landfall1.coords["valid_time"]
    time2 = landfall2.coords["valid_time"]

    # Calculate time difference in hours
    time_diff = time1 - time2
    time_diff_hours = time_diff / np.timedelta64(1, "h")

    # Return with init_time as the only dimension
    if "init_time" in landfall1.dims:
        # Ensure the values are properly shaped for init_time dimension
        if time_diff_hours.dims == ():
            # Scalar case - broadcast to all init_times
            values = np.full(len(landfall1.init_time), float(time_diff_hours.values))
        else:
            # Already has the right dimensions
            values = time_diff_hours.values

        return xr.DataArray(
            values,
            dims=["init_time"],
            coords={"init_time": landfall1.coords["init_time"]},
        )
    else:
        # Scalar case - no init_time dimension
        return time_diff_hours


def _get_nan_result_for_forecast(forecast: xr.Dataset) -> xr.DataArray:
    """Create NaN result with appropriate dimensions based on forecast."""
    if "lead_time" in forecast.dims:
        # Calculate init_times from lead_time and valid_time
        init_times_calc = forecast.valid_time - forecast.lead_time
        unique_init_times = np.unique(init_times_calc.values)

        return xr.DataArray(
            np.full(len(unique_init_times), np.nan),
            dims=["init_time"],
            coords={"init_time": unique_init_times},
        )
    elif "init_time" in forecast.coords:
        return xr.DataArray(
            np.full(len(forecast.init_time), np.nan),
            dims=["init_time"],
            coords={"init_time": forecast.init_time},
        )
    else:
        return xr.DataArray(np.nan)


def _get_landfall_data(
    forecast: xr.Dataset,
    target: xr.Dataset,
    approach: Literal["first", "next"],
) -> tuple[Optional[xr.DataArray], Optional[xr.DataArray]]:
    """Get forecast and target landfall DataArrays based on approach.

    Uses calc.find_landfalls() for landfall detection. Extracts
    appropriate variable from datasets for tracking.

    Args:
        forecast: Forecast track dataset
        target: Target track dataset
        approach: Landfall detection approach ('first' or 'next')

    Returns:
        Tuple of (forecast_landfall, target_landfall) DataArrays
        with latitude, longitude, valid_time as coordinates
    """

    def create_track_dataarray(ds):
        """Create track DataArray from dataset for landfall detection."""
        # Use surface_wind_speed as primary tracked variable if available
        if "surface_wind_speed" in ds:
            return ds["surface_wind_speed"]
        # Otherwise use latitude as a dummy (coordinates are what matter)
        return ds["latitude"]

    if approach == "first":
        # First landfall approach - simple
        forecast_landfall = calc.find_landfalls(
            create_track_dataarray(forecast), return_all=False
        )
        target_landfall = calc.find_landfalls(
            create_track_dataarray(target), return_all=False
        )
        return forecast_landfall, target_landfall

    elif approach == "next":
        # Next landfall approach - more complex
        target_landfalls = calc.find_landfalls(
            create_track_dataarray(target), return_all=True
        )
        if target_landfalls is None:
            return None, None

        next_target_landfalls = calc.find_next_landfall_for_init_time(
            forecast, target_landfalls
        )
        if next_target_landfalls is None:
            return None, None

        forecast_landfalls = calc.find_landfalls(
            create_track_dataarray(forecast), return_all=True
        )
        if forecast_landfalls is None:
            return None, next_target_landfalls

        # Match forecast landfalls to target for each init_time
        return forecast_landfalls, next_target_landfalls

    else:
        raise ValueError(f"Unknown approach: {approach}")


def _compute_landfall_metric_value(
    forecast_landfall: xr.DataArray,
    target_landfall: xr.DataArray,
    metric_type: Literal["displacement", "timing", "intensity"],
    intensity_var: str = "surface_wind_speed",
    approach: Literal["first", "next"] = "first",
) -> xr.DataArray:
    """Compute landfall metric value (displacement, timing, or intensity).

    Args:
        forecast_landfall: Forecast landfall DataArray
        target_landfall: Target landfall DataArray
        metric_type: Type of metric ('displacement', 'timing', 'intensity')
        intensity_var: Variable to use for intensity metrics
        approach: Landfall approach (affects handling for 'next' approach)

    Returns:
        Computed metric as xarray DataArray
    """
    if metric_type == "displacement":
        if approach == "next" and "init_time" in target_landfall.dims:
            # Handle next approach with per-init_time matching
            return _compute_next_displacement(forecast_landfall, target_landfall)
        else:
            return _compute_displacement(forecast_landfall, target_landfall)

    elif metric_type == "timing":
        if approach == "next" and "init_time" in target_landfall.dims:
            return _compute_next_timing(forecast_landfall, target_landfall)
        else:
            return calculate_landfall_time_difference_hours(
                forecast_landfall, target_landfall
            )

    elif metric_type == "intensity":
        if approach == "next" and "init_time" in target_landfall.dims:
            return _compute_next_intensity(
                forecast_landfall, target_landfall, intensity_var
            )
        else:
            return _compute_intensity(forecast_landfall, target_landfall, intensity_var)

    else:
        raise ValueError(f"Unknown metric_type: {metric_type}")


def _compute_displacement(
    forecast_landfall: xr.DataArray, target_landfall: xr.DataArray
) -> xr.DataArray:
    """Compute displacement for first landfall approach."""
    if "init_time" in forecast_landfall.dims:
        # Vector case - compute distance for each init_time
        distances = []
        for i in range(len(forecast_landfall.coords["init_time"])):
            f_lat = forecast_landfall.coords["latitude"].isel(init_time=i).values
            f_lon = forecast_landfall.coords["longitude"].isel(init_time=i).values
            t_lat = target_landfall.coords["latitude"].values
            t_lon = target_landfall.coords["longitude"].values

            # Skip if any coordinates are NaN
            if np.isnan(f_lat) or np.isnan(f_lon) or np.isnan(t_lat) or np.isnan(t_lon):
                distances.append(np.nan)
            else:
                dist = calc.calculate_haversine_distance(
                    [f_lat, f_lon], [t_lat, t_lon], units="km"
                )
                # Ensure we append a scalar value
                distances.append(
                    float(dist.item()) if hasattr(dist, "item") else float(dist)
                )

        return xr.DataArray(
            distances,
            dims=["init_time"],
            coords={"init_time": forecast_landfall.coords["init_time"]},
        )
    else:
        # Scalar case
        return calculate_landfall_distance_km(forecast_landfall, target_landfall)


def _compute_intensity(
    forecast_landfall: xr.DataArray,
    target_landfall: xr.DataArray,
    intensity_var: str,
) -> xr.DataArray:
    """Compute intensity error for first landfall approach.

    Args:
        forecast_landfall: Forecast landfall DataArray
        target_landfall: Target landfall DataArray
        intensity_var: Expected variable name (for validation)

    Returns:
        Absolute error between forecast and target intensity
    """
    # The DataArray values are the intensity values
    # Verify the DataArray name matches the expected intensity variable
    if forecast_landfall.name != intensity_var:
        raise ValueError(
            f"Forecast landfall variable '{forecast_landfall.name}' "
            f"does not match expected '{intensity_var}'"
        )
    if target_landfall.name != intensity_var:
        raise ValueError(
            f"Target landfall variable '{target_landfall.name}' "
            f"does not match expected '{intensity_var}'"
        )

    # Calculate absolute error using DataArray values directly
    return np.abs(forecast_landfall - target_landfall)


def _compute_next_displacement(
    forecast_landfalls: xr.DataArray, target_landfalls: xr.DataArray
) -> xr.DataArray:
    """Compute displacement for next landfall approach.

    Matches each target landfall to the closest forecast landfall
    in time for the same init_time.

    Args:
        forecast_landfalls: Forecast landfall DataArray with landfall dim
        target_landfalls: Target landfall DataArray with init_time dim

    Returns:
        DataArray of distances in km for each init_time
    """
    results = []
    init_times_out = []

    for i, init_time in enumerate(target_landfalls.coords["init_time"]):
        target_landfall = target_landfalls.isel(init_time=i)
        target_time = target_landfall.coords["valid_time"].values

        # Find matching forecast landfall for this init_time
        if "init_time" in forecast_landfalls.dims:
            init_time_match = forecast_landfalls.coords["init_time"] == init_time
            if not init_time_match.any():
                results.append(np.nan)
                init_times_out.append(init_time.values)
                continue

            forecast_for_init = forecast_landfalls.where(init_time_match, drop=True)

            if len(forecast_for_init.coords["init_time"]) == 0:
                results.append(np.nan)
                init_times_out.append(init_time.values)
                continue

            # Find forecast landfall closest to target time
            time_diffs = np.abs(forecast_for_init.coords["valid_time"] - target_time)
            closest_idx = time_diffs.argmin()
            closest_forecast = forecast_for_init.isel(landfall=closest_idx)
        else:
            closest_forecast = forecast_landfalls

        # Calculate distance
        try:
            result = calculate_landfall_distance_km(closest_forecast, target_landfall)
            results.append(float(result.values))
        except Exception:
            results.append(np.nan)

        init_times_out.append(init_time.values)

    return xr.DataArray(
        results, dims=["init_time"], coords={"init_time": init_times_out}
    )


def _compute_next_timing(
    forecast_landfalls: xr.DataArray, target_landfalls: xr.DataArray
) -> xr.DataArray:
    """Compute timing error for next landfall approach.

    Matches each target landfall to the closest forecast landfall
    in time for the same init_time.

    Args:
        forecast_landfalls: Forecast landfall DataArray with landfall dim
        target_landfalls: Target landfall DataArray with init_time dim

    Returns:
        DataArray of time differences in hours for each init_time
    """
    results = []
    init_times_out = []

    for i, init_time in enumerate(target_landfalls.coords["init_time"]):
        target_landfall = target_landfalls.isel(init_time=i)
        target_time = target_landfall.coords["valid_time"].values

        # Find matching forecast landfall
        if "init_time" in forecast_landfalls.dims:
            init_time_match = forecast_landfalls.coords["init_time"] == init_time
            if not init_time_match.any():
                results.append(np.nan)
                init_times_out.append(init_time.values)
                continue

            forecast_for_init = forecast_landfalls.where(init_time_match, drop=True)

            if len(forecast_for_init.coords["init_time"]) == 0:
                results.append(np.nan)
                init_times_out.append(init_time.values)
                continue

            # Find forecast landfall closest to target time
            time_diffs = np.abs(forecast_for_init.coords["valid_time"] - target_time)
            closest_idx = time_diffs.argmin()
            closest_forecast = forecast_for_init.isel(landfall=closest_idx)
        else:
            closest_forecast = forecast_landfalls

        # Calculate time difference
        try:
            result = calculate_landfall_time_difference_hours(
                closest_forecast, target_landfall
            )
            results.append(float(result.values))
        except Exception:
            results.append(np.nan)

        init_times_out.append(init_time.values)

    return xr.DataArray(
        results, dims=["init_time"], coords={"init_time": init_times_out}
    )


def _compute_next_intensity(
    forecast_landfalls: xr.DataArray,
    target_landfalls: xr.DataArray,
    intensity_var: str,
) -> xr.DataArray:
    """Compute intensity error for next landfall approach.

    Matches each target landfall to the closest forecast landfall
    in time for the same init_time.

    Args:
        forecast_landfalls: Forecast landfall DataArray with landfall dim
        target_landfalls: Target landfall DataArray with init_time dim
        intensity_var: Expected variable name (for validation)

    Returns:
        DataArray of absolute intensity errors for each init_time
    """
    results = []
    init_times_out = []

    for i, init_time in enumerate(target_landfalls.coords["init_time"]):
        target_landfall = target_landfalls.isel(init_time=i)
        target_time = target_landfall.coords["valid_time"].values

        # Find matching forecast landfall
        if "init_time" in forecast_landfalls.dims:
            init_time_match = forecast_landfalls.coords["init_time"] == init_time
            if not init_time_match.any():
                results.append(np.nan)
                init_times_out.append(init_time.values)
                continue

            forecast_for_init = forecast_landfalls.where(init_time_match, drop=True)

            if len(forecast_for_init.coords["init_time"]) == 0:
                results.append(np.nan)
                init_times_out.append(init_time.values)
                continue

            # Find forecast landfall closest to target time
            time_diffs = np.abs(forecast_for_init.coords["valid_time"] - target_time)
            closest_idx = time_diffs.argmin()
            closest_forecast = forecast_for_init.isel(landfall=closest_idx)
        else:
            closest_forecast = forecast_landfalls

        # Calculate intensity error
        try:
            result = _compute_intensity(
                closest_forecast, target_landfall, intensity_var
            )
            results.append(float(result.values))
        except Exception:
            results.append(np.nan)

        init_times_out.append(init_time.values)

    return xr.DataArray(
        results, dims=["init_time"], coords={"init_time": init_times_out}
    )


def compute_landfall_metric(
    forecast: xr.Dataset,
    target: xr.Dataset,
    metric_type: Literal["displacement", "timing", "intensity"],
    approach: Literal["first", "next"] = "first",
    intensity_var: str = "surface_wind_speed",
) -> xr.DataArray:
    """Unified function to compute landfall metrics.

    Args:
        forecast: Forecast TC track dataset
        target: Target TC track dataset
        metric_type: Type of metric to compute
        approach: Landfall detection approach
        intensity_var: Variable to use for intensity metrics

    Returns:
        Computed metric as xarray DataArray
    """
    # Get landfall data based on approach
    forecast_landfall, target_landfall = _get_landfall_data(forecast, target, approach)

    # Handle case where no landfall is found
    if forecast_landfall is None or target_landfall is None:
        return _get_nan_result_for_forecast(forecast)

    # Compute the metric
    return _compute_landfall_metric_value(
        forecast_landfall,
        target_landfall,
        metric_type,
        intensity_var,
        approach,
    )


# Legacy functions - kept for backwards compatibility


def compute_first_landfall_metric(
    forecast: xr.Dataset,
    target: xr.Dataset,
    metric_type: Literal["displacement", "timing", "intensity"],
    intensity_var: str = "surface_wind_speed",
):
    """Compute metric using first landfall approach (classic).

    Legacy wrapper - use compute_landfall_metric() instead.
    """
    return compute_landfall_metric(
        forecast, target, metric_type, approach="first", intensity_var=intensity_var
    )


def compute_next_landfall_metric(
    forecast: xr.Dataset,
    target: xr.Dataset,
    metric_type: Literal["displacement", "timing", "intensity"],
    intensity_var: str = "surface_wind_speed",
):
    """Compute metric using next upcoming landfall approach.

    Legacy wrapper - use compute_landfall_metric() instead.
    """
    return compute_landfall_metric(
        forecast, target, metric_type, approach="next", intensity_var=intensity_var
    )


def compute_landfall_selector(
    approach: Literal["first", "next"],
    forecast: xr.Dataset,
    target: xr.Dataset,
    metric_type: Literal["displacement", "timing", "intensity"],
    intensity_var: str = "surface_wind_speed",
):
    """Select the appropriate landfall metric based on the approach.

    Legacy wrapper - use compute_landfall_metric() instead.
    """
    return compute_landfall_metric(
        forecast, target, metric_type, approach=approach, intensity_var=intensity_var
    )


def compute_displacement_metric(
    forecast_landfall: xr.Dataset, target_landfall: xr.Dataset
):
    """Compute displacement between forecast and target landfall.

    Legacy wrapper - use _compute_displacement() directly.
    """
    return _compute_displacement(forecast_landfall, target_landfall)


def compute_timing_metric(
    forecast_landfall: xr.Dataset,
    target_landfall: xr.Dataset,
):
    """Compute timing difference between forecast and target landfall.

    Legacy wrapper - use calculate_landfall_time_difference_hours() directly.
    """
    return calculate_landfall_time_difference_hours(forecast_landfall, target_landfall)


def compute_intensity_metric(
    forecast_landfall: xr.Dataset,
    target_landfall: xr.Dataset,
    intensity_var: str,
):
    """Compute intensity difference between forecast and target landfall.

    Legacy wrapper - use _compute_intensity() directly.
    """
    return _compute_intensity(forecast_landfall, target_landfall, intensity_var)


class LandfallDisplacement(BaseMetric):
    """Landfall displacement metric with configurable landfall detection
    approaches.

    This metric computes the great circle distance between forecast and target
    landfall positions using different approaches:

    - 'first': Uses the first landfall point for each track
    - 'next': For each init_time, finds the next upcoming landfall in target data

    Parameters:
        approach (str): Landfall detection approach ('first', 'next')
        exclude_post_landfall (bool): Whether to exclude init_times after all landfalls
    """

    approach: Literal["first", "next"] = "first"
    preserve_dims: str = "init_time"

    def __init__(
        self,
        approach: Literal["first", "next"] = "first",
        exclude_post_landfall: bool = False,
    ):
        """Initialize the landfall displacement metric.

        Args:
            approach: Landfall detection approach ('first', 'next', 'all')
            exclude_post_landfall: Whether to exclude init_times after all landfalls
        """
        super().__init__()
        self.approach = approach
        self.exclude_post_landfall = exclude_post_landfall

    @classmethod
    def _compute_metric(cls, forecast, target, **kwargs: Any) -> Any:
        """Compute the landfall displacement using the configured approach.

        Args:
            forecast: Forecast TC track dataset
            target: Target/analysis TC track dataset
            **kwargs: Additional arguments (including approach)

        Returns:
            xarray.DataArray with landfall displacement distance in km
        """
        approach = kwargs.get("approach", cls.approach)
        return compute_landfall_metric(
            forecast, target, metric_type="displacement", approach=approach
        )


class LandfallTimeME(BaseMetric):
    """Landfall timing metric with configurable landfall detection approaches.

    This metric computes the time difference between forecast and target landfall
    timing using different approaches:

    - 'first': Uses the first landfall point for each track
    - 'next': For each init_time, finds the next upcoming landfall in target data

    Parameters:
        approach: Landfall detection approach ('first', 'next')
    """

    approach: Literal["first", "next"] = "first"
    preserve_dims: str = "init_time"

    def __init__(self, approach: Literal["first", "next"] = "first"):
        """Initialize the landfall timing metric.

        Args:
            approach: Landfall detection approach ('first', 'next')
        """
        super().__init__()
        self.approach = approach

    @classmethod
    def _compute_metric(cls, forecast, target, **kwargs: Any) -> Any:
        """Compute landfall timing error using the configured approach.

        Args:
            forecast: Forecast TC track dataset
            target: Target/analysis TC track dataset
            **kwargs: Additional arguments (including approach, aggregation)

        Returns:
            xarray.DataArray with landfall timing errors in hours
        """
        approach = kwargs.get("approach", cls.approach)
        return compute_landfall_metric(
            forecast, target, metric_type="timing", approach=approach
        )


class LandfallIntensityMAE(BaseMetric):
    """Landfall intensity metric with configurable landfall detection approaches.

    This metric computes the mean absolute error between forecast and target intensity
    at landfall using different approaches:

    - 'first': Uses the first landfall point for each track
    - 'next': For each init_time, finds the next upcoming landfall in target data

    Parameters:
        approach (str): Landfall detection approach ('first', 'next')
        intensity_var (str): Variable to use for intensity ('surface_wind_speed',
        'air_pressure_at_mean_sea_level')
    """

    name = "landfall_intensity_mae"
    approach: Literal["first", "next"] = "first"
    preserve_dims: str = "init_time"

    def __init__(
        self,
        approach: Literal["first", "next"] = "first",
        intensity_var: str = "surface_wind_speed",
    ):
        """Initialize the landfall intensity metric.

        Args:
            approach: Landfall detection approach ('first', 'next')
            intensity_var: Variable to use for intensity
        """
        super().__init__()
        self.approach = approach
        self.intensity_var = intensity_var

    @classmethod
    def _compute_metric(cls, forecast, target, **kwargs: Any) -> Any:
        """Compute landfall intensity error using the configured approach.

        Args:
            forecast: Forecast TC track dataset
            target: Target/analysis TC track dataset
            **kwargs: Additional arguments (including approach, aggregation,
            intensity_var)

        Returns:
            xarray.DataArray with landfall intensity errors
        """
        approach = kwargs.get("approach", cls.approach)
        intensity_var = kwargs.get("intensity_var", "surface_wind_speed")

        return compute_landfall_metric(
            forecast,
            target,
            metric_type="intensity",
            approach=approach,
            intensity_var=intensity_var,
        )
=======
# TODO: complete lead time detection implementation
class LeadTimeDetection(BaseMetric):
    """Lead time detection metric.

    Note: Not yet implemented.
    """

    name = "LeadTimeDetection"

    def _compute_metric(
        self,
        forecast: xr.DataArray,
        target: xr.DataArray,
        **kwargs: Any,
    ) -> Any:
        raise NotImplementedError("LeadTimeDetection is not implemented yet")


# TODO: complete regional hits and misses implementation
class RegionalHitsMisses(BaseMetric):
    """Regional hits and misses metric.

    Note: Not yet implemented.
    """

    name = "RegionalHitsMisses"

    def _compute_metric(
        self,
        forecast: xr.DataArray,
        target: xr.DataArray,
        **kwargs: Any,
    ) -> Any:
        raise NotImplementedError("RegionalHitsMisses is not implemented yet")


# TODO: complete hits and misses implementation
class HitsMisses(BaseMetric):
    """Hits and misses metric.

    Note: Not yet implemented.
    """

    name = "HitsMisses"

    def _compute_metric(
        self,
        forecast: xr.DataArray,
        target: xr.DataArray,
        **kwargs: Any,
    ) -> Any:
        raise NotImplementedError("HitsMisses is not implemented yet")
>>>>>>> 5b8387b4
<|MERGE_RESOLUTION|>--- conflicted
+++ resolved
@@ -1069,60 +1069,6 @@
         )
 
 
-# TODO: fill landfall displacement out
-class LandfallDisplacement(BaseMetric):
-    """Spatial displacement error of landfall location.
-
-    Note: Not yet implemented.
-    """
-
-    name = "LandfallDisplacement"
-
-    def _compute_metric(
-        self,
-        forecast: xr.DataArray,
-        target: xr.DataArray,
-        **kwargs: Any,
-    ) -> Any:
-        raise NotImplementedError("LandfallDisplacement is not implemented yet")
-
-
-# TODO: complete landfall time mean error implementation
-class LandfallTimeME(BaseMetric):
-    """Mean error of landfall time.
-
-    Note: Not yet implemented.
-    """
-
-    name = "LandfallTimeME"
-
-    def _compute_metric(
-        self,
-        forecast: xr.DataArray,
-        target: xr.DataArray,
-        **kwargs: Any,
-    ) -> Any:
-        raise NotImplementedError("LandfallTimeME is not implemented yet")
-
-
-# TODO: complete landfall intensity mean absolute error implementation
-class LandfallIntensityMAE(BaseMetric):
-    """MAE of landfall intensity.
-
-    Note: Not yet implemented.
-    """
-
-    name = "LandfallIntensityMAE"
-
-    def _compute_metric(
-        self,
-        forecast: xr.DataArray,
-        target: xr.DataArray,
-        **kwargs: Any,
-    ) -> Any:
-        raise NotImplementedError("LandfallIntensityMAE is not implemented yet")
-
-
 # TODO: complete spatial displacement implementation
 class SpatialDisplacement(BaseMetric):
     """Spatial displacement error metric.
@@ -1139,10 +1085,6 @@
         **kwargs: Any,
     ) -> Any:
         raise NotImplementedError("SpatialDisplacement is not implemented yet")
-
-
-<<<<<<< HEAD
-# Landfall metrics (uses calc.find_landfalls for detection)
 
 
 def calculate_landfall_distance_km(
@@ -1867,58 +1809,4 @@
             metric_type="intensity",
             approach=approach,
             intensity_var=intensity_var,
-        )
-=======
-# TODO: complete lead time detection implementation
-class LeadTimeDetection(BaseMetric):
-    """Lead time detection metric.
-
-    Note: Not yet implemented.
-    """
-
-    name = "LeadTimeDetection"
-
-    def _compute_metric(
-        self,
-        forecast: xr.DataArray,
-        target: xr.DataArray,
-        **kwargs: Any,
-    ) -> Any:
-        raise NotImplementedError("LeadTimeDetection is not implemented yet")
-
-
-# TODO: complete regional hits and misses implementation
-class RegionalHitsMisses(BaseMetric):
-    """Regional hits and misses metric.
-
-    Note: Not yet implemented.
-    """
-
-    name = "RegionalHitsMisses"
-
-    def _compute_metric(
-        self,
-        forecast: xr.DataArray,
-        target: xr.DataArray,
-        **kwargs: Any,
-    ) -> Any:
-        raise NotImplementedError("RegionalHitsMisses is not implemented yet")
-
-
-# TODO: complete hits and misses implementation
-class HitsMisses(BaseMetric):
-    """Hits and misses metric.
-
-    Note: Not yet implemented.
-    """
-
-    name = "HitsMisses"
-
-    def _compute_metric(
-        self,
-        forecast: xr.DataArray,
-        target: xr.DataArray,
-        **kwargs: Any,
-    ) -> Any:
-        raise NotImplementedError("HitsMisses is not implemented yet")
->>>>>>> 5b8387b4
+        )