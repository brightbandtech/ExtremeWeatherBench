import abc
import logging
<<<<<<< HEAD
from typing import Any, Callable, Optional, Type
=======
from typing import Any, Optional, Type
>>>>>>> 631a8bf8

import numpy as np
import scores
import sparse
import xarray as xr

from extremeweatherbench import derived, utils

logger = logging.getLogger(__name__)


# Global cache for transformed contingency managers
_GLOBAL_CONTINGENCY_CACHE = utils.ThreadSafeDict()  # type: ignore


def get_cached_transformed_manager(
<<<<<<< HEAD
    forecast: xr.Dataset,
    target: xr.Dataset,
=======
    forecast: xr.DataArray,
    target: xr.DataArray,
>>>>>>> 631a8bf8
    forecast_threshold: float = 0.5,
    target_threshold: float = 0.5,
    preserve_dims: str = "lead_time",
) -> scores.categorical.BasicContingencyManager:
    """Get cached transformed contingency manager, creating if needed.

    This function provides a global cache that can be used by any metric
    with the same thresholds and data, regardless of how the metrics are created.
    """
    # Create cache key from data content hash and parameters
<<<<<<< HEAD
    forecast_hash = hash(forecast.to_array().values.tobytes())
    target_hash = hash(target.to_array().values.tobytes())
=======
    forecast_hash = hash(forecast.data.tobytes())
    target_hash = hash(target.data.tobytes())
>>>>>>> 631a8bf8

    cache_key = (
        forecast_hash,
        target_hash,
        forecast_threshold,
        target_threshold,
        preserve_dims,
    )

    # Return cached result if available
    if cache_key in _GLOBAL_CONTINGENCY_CACHE:
        logger.info(f"Cache found for {cache_key}")
        return _GLOBAL_CONTINGENCY_CACHE[cache_key]

    # Apply thresholds to binarize the data
    binary_forecast = (forecast >= forecast_threshold).astype(float)
    binary_target = (target >= target_threshold).astype(float)

    # Create and transform contingency manager
    binary_contingency_manager = scores.categorical.BinaryContingencyManager(
        binary_forecast, binary_target
    )
    transformed = binary_contingency_manager.transform(preserve_dims=preserve_dims)

    # Cache the result
    _GLOBAL_CONTINGENCY_CACHE[cache_key] = transformed

    return transformed


<<<<<<< HEAD
def _reduce_duck_array(
    da: xr.DataArray, func: Callable, reduce_dims: list[str]
) -> xr.DataArray:
    """Reduce the duck array of the data.

    Some data will return as a sparse array, which can also be reduced but
    requires some additional logic.

    Args:
        da: The xarray dataarray to reduce.
        func: The function to reduce the data.
        reduce_dims: The dimensions to reduce.

    Returns:
        The reduced xarray dataarray.
    """
    if isinstance(da.data, sparse.COO):
        da = utils.stack_sparse_data_from_dims(da, reduce_dims)
        # Apply the reduce function to the data
        return da.reduce(func, dim="stacked")
    else:
        # Handles np.ndarray, dask.array, and other duck arrays
        return da.reduce(func, dim=reduce_dims)


=======
>>>>>>> 631a8bf8
def clear_contingency_cache():
    """Clear the global contingency manager cache."""
    global _GLOBAL_CONTINGENCY_CACHE
    _GLOBAL_CONTINGENCY_CACHE.clear()


class ComputeDocstringMetaclass(abc.ABCMeta):
    """A metaclass that maps the docstring from self._compute_metric() to
    self.compute_metric().

    The `BaseMetric` abstract base class requires users to override a function called
    `_compute_metric()`, while providing a standardized public interface to this method
    called `compute_metric()`. This metaclass automatically maps the docstring from
    `_compute_metric()` to `compute_metric()` so that the documentation a user provides
    for their implementation will automatically appear with the public interface without
    any additional effort.
    """

    def __new__(cls, name, bases, namespace):
        cls = super().__new__(cls, name, bases, namespace)
        # NOTE: the `compute_metric()` method will be defined in the ABC `BaseMetric`,
        # and we never expect the user re-implement it. So it won't be in the namespace
        # of the concrete metric classes - it will only be in the namespace of the ABC
        # `BaseMetric`, and will be available as an attribute of the concrete metric
        # classes.
        if "_compute_metric" in namespace and hasattr(cls, "compute_metric"):
            # Transfer the docstring from _compute_metric to compute_metric, if the
            # former exists.
            if cls._compute_metric.__doc__ is not None:
                # Create a new method for _this_ class, so we can avoid overwriting what
                # we set for the parent.
                _original_compute_metric = cls.compute_metric

                def _compute_metric_with_docstring(self, *args, **kwargs):
                    return _original_compute_metric(self, *args, **kwargs)

                _compute_metric_with_docstring.__doc__ = cls._compute_metric.__doc__
                cls.compute_metric = _compute_metric_with_docstring

        return cls


class BaseMetric(abc.ABC, metaclass=ComputeDocstringMetaclass):
    """A BaseMetric class is an abstract class that defines the foundational interface
    for all metrics.

    Metrics are general operations applied between a forecast and analysis xarray
    DataArray. EWB metrics prioritize the use of any arbitrary sets of forecasts and
    analyses, so long as the spatiotemporal dimensions are the same.
    """

<<<<<<< HEAD
    # default to preserving lead_time in EWB metrics
    name: str
    preserve_dims: str = "lead_time"

    def __init__(
        self,
        forecast_variable: Optional[str | derived.DerivedVariable] = None,
        target_variable: Optional[str | derived.DerivedVariable] = None,
    ):
=======
    def __init__(
        self,
        name: str,
        preserve_dims: str = "lead_time",
        forecast_variable: Optional[str | derived.DerivedVariable] = None,
        target_variable: Optional[str | derived.DerivedVariable] = None,
    ):
        self.name = name
        self.preserve_dims = preserve_dims
>>>>>>> 631a8bf8
        self.forecast_variable = forecast_variable
        self.target_variable = target_variable
        # Check if both variables are None - this is allowed
        if self.forecast_variable is None and self.target_variable is None:
            pass
        # If only one is None, raise an error
        elif self.forecast_variable is None or self.target_variable is None:
            raise ValueError(
                "Both forecast_variable and target_variable must be provided, "
                "or both must be None"
            )
        else:
            # Convert DerivedVariable object/class to string using .name
            self.forecast_variable = derived._maybe_convert_variable_to_string(
                self.forecast_variable
            )
            self.target_variable = derived._maybe_convert_variable_to_string(
                self.target_variable
            )

    @abc.abstractmethod
    def _compute_metric(
        self,
        forecast: xr.DataArray,
        target: xr.DataArray,
        **kwargs: Any,
    ) -> xr.DataArray:
        """Logic to compute, roll up, or otherwise transform the inputs for the base
        metric.

        All implementations must accept **kwargs to handle extra
        parameters gracefully, even if they don't use them.

        Args:
            forecast: The forecast DataArray.
            target: The target DataArray.
            **kwargs: Additional parameters. Common ones include preserve_dims
                (dimension(s) to preserve, defaults to "lead_time").

        Returns:
            The computed metric result.
        """
        pass

    def compute_metric(
        self,
        forecast: xr.DataArray,
        target: xr.DataArray,
        **kwargs: Any,
    ) -> Any:
        """Public interface to compute the metric.

        Args:
            forecast: The forecast DataArray.
            target: The target DataArray.
            **kwargs: Additional keyword arguments to pass to the
                metric implementation.

        Returns:
            The computed metric result.
        """
        return self._compute_metric(forecast, target, **kwargs)


class ThresholdMetric(BaseMetric):
    """Base class for threshold-based metrics.

    This class provides common functionality for metrics that require
    forecast and target thresholds for binarization.
    """

    def __init__(
        self,
<<<<<<< HEAD
        forecast_threshold: float = 0.5,
        target_threshold: float = 0.5,
        preserve_dims: str = "lead_time",
        **kwargs,
    ):
        super().__init__(**kwargs)
=======
        name: str,
        preserve_dims: str = "lead_time",
        forecast_threshold: float = 0.5,
        target_threshold: float = 0.5,
        **kwargs,
    ):
        super().__init__(name, **kwargs)
>>>>>>> 631a8bf8
        self.forecast_threshold = forecast_threshold
        self.target_threshold = target_threshold
        self.preserve_dims = preserve_dims

<<<<<<< HEAD
    def __call__(self, forecast: xr.Dataset, target: xr.Dataset, **kwargs):
=======
    def __call__(self, forecast: xr.DataArray, target: xr.DataArray, **kwargs) -> Any:
>>>>>>> 631a8bf8
        """Make instances callable using their configured thresholds."""
        # Use instance attributes as defaults, but allow override from kwargs
        kwargs.setdefault("forecast_threshold", self.forecast_threshold)
        kwargs.setdefault("target_threshold", self.target_threshold)
        kwargs.setdefault("preserve_dims", self.preserve_dims)

<<<<<<< HEAD
        # Call the classmethod with the configured parameters
        return self.__class__.compute_metric(forecast, target, **kwargs)


class CSI(ThresholdMetric):
    """Critical Success Index metric."""

    name = "critical_success_index"

    def _compute_metric(
        self,
        forecast: xr.Dataset,
        target: xr.Dataset,
        **kwargs: Any,
    ) -> Any:
        forecast_threshold = kwargs.get("forecast_threshold", 0.5)
        target_threshold = kwargs.get("target_threshold", 0.5)
        preserve_dims = kwargs.get("preserve_dims", "lead_time")

        transformed = get_cached_transformed_manager(
            forecast=forecast,
            target=target,
            forecast_threshold=forecast_threshold,
            target_threshold=target_threshold,
            preserve_dims=preserve_dims,
        )
        return transformed.critical_success_index()


class FAR(ThresholdMetric):
    """False Alarm Ratio metric."""

    name = "false_alarm_ratio"

    def _compute_metric(
        self,
        forecast: xr.Dataset,
        target: xr.Dataset,
        **kwargs: Any,
    ) -> Any:
        forecast_threshold = kwargs.get("forecast_threshold", 0.5)
        target_threshold = kwargs.get("target_threshold", 0.5)
        preserve_dims = kwargs.get("preserve_dims", "lead_time")

        transformed = get_cached_transformed_manager(
            forecast=forecast,
            target=target,
            forecast_threshold=forecast_threshold,
            target_threshold=target_threshold,
            preserve_dims=preserve_dims,
        )
        return transformed.false_alarm_ratio()


class TP(ThresholdMetric):
    """True Positive metric."""

    name = "true_positive"

    def _compute_metric(
        self,
        forecast: xr.Dataset,
        target: xr.Dataset,
        **kwargs: Any,
    ) -> Any:
        forecast_threshold = kwargs.get("forecast_threshold", 0.5)
        target_threshold = kwargs.get("target_threshold", 0.5)
        preserve_dims = kwargs.get("preserve_dims", "lead_time")

        transformed = get_cached_transformed_manager(
            forecast=forecast,
            target=target,
            forecast_threshold=forecast_threshold,
            target_threshold=target_threshold,
            preserve_dims=preserve_dims,
        )
        counts = transformed.get_counts()
        return counts["tp_count"] / counts["total_count"]


class FP(ThresholdMetric):
    """False Positive metric."""

    name = "false_positive"

    def _compute_metric(
        self,
        forecast: xr.Dataset,
        target: xr.Dataset,
        **kwargs: Any,
    ) -> Any:
        forecast_threshold = kwargs.get("forecast_threshold", 0.5)
        target_threshold = kwargs.get("target_threshold", 0.5)
        preserve_dims = kwargs.get("preserve_dims", "lead_time")

        transformed = get_cached_transformed_manager(
            forecast=forecast,
            target=target,
            forecast_threshold=forecast_threshold,
            target_threshold=target_threshold,
            preserve_dims=preserve_dims,
        )
        counts = transformed.get_counts()
        return counts["fp_count"] / counts["total_count"]


class TN(ThresholdMetric):
    """True Negative metric."""

    name = "true_negative"

    def _compute_metric(
        self,
        forecast: xr.Dataset,
        target: xr.Dataset,
=======
        # Call the instance method with the configured parameters
        return self.compute_metric(forecast, target, **kwargs)


class CSI(ThresholdMetric):
    """Critical Success Index metric."""

    def __init__(self, *args, **kwargs):
        super().__init__("critical_success_index", *args, **kwargs)

    def _compute_metric(
        self,
        forecast: xr.DataArray,
        target: xr.DataArray,
        **kwargs: Any,
    ) -> Any:
        forecast_threshold = kwargs.get("forecast_threshold", 0.5)
        target_threshold = kwargs.get("target_threshold", 0.5)
        preserve_dims = kwargs.get("preserve_dims", "lead_time")

        transformed = get_cached_transformed_manager(
            forecast=forecast,
            target=target,
            forecast_threshold=forecast_threshold,
            target_threshold=target_threshold,
            preserve_dims=preserve_dims,
        )
        return transformed.critical_success_index()


class FAR(ThresholdMetric):
    """False Alarm Ratio metric."""

    def __init__(self, *args, **kwargs):
        super().__init__("false_alarm_ratio", *args, **kwargs)

    def _compute_metric(
        self,
        forecast: xr.DataArray,
        target: xr.DataArray,
        **kwargs: Any,
    ) -> Any:
        forecast_threshold = kwargs.get("forecast_threshold", 0.5)
        target_threshold = kwargs.get("target_threshold", 0.5)
        preserve_dims = kwargs.get("preserve_dims", "lead_time")

        transformed = get_cached_transformed_manager(
            forecast=forecast,
            target=target,
            forecast_threshold=forecast_threshold,
            target_threshold=target_threshold,
            preserve_dims=preserve_dims,
        )
        return transformed.false_alarm_ratio()


class TP(ThresholdMetric):
    """True Positive metric."""

    def __init__(self, *args, **kwargs):
        super().__init__("true_positive", *args, **kwargs)

    def _compute_metric(
        self,
        forecast: xr.DataArray,
        target: xr.DataArray,
        **kwargs: Any,
    ) -> Any:
        forecast_threshold = kwargs.get("forecast_threshold", 0.5)
        target_threshold = kwargs.get("target_threshold", 0.5)
        preserve_dims = kwargs.get("preserve_dims", "lead_time")

        transformed = get_cached_transformed_manager(
            forecast=forecast,
            target=target,
            forecast_threshold=forecast_threshold,
            target_threshold=target_threshold,
            preserve_dims=preserve_dims,
        )
        counts = transformed.get_counts()
        return counts["tp_count"] / counts["total_count"]


class FP(ThresholdMetric):
    """False Positive metric."""

    def __init__(self, *args, **kwargs):
        super().__init__("false_positive", *args, **kwargs)

    def _compute_metric(
        self,
        forecast: xr.DataArray,
        target: xr.DataArray,
        **kwargs: Any,
    ) -> Any:
        forecast_threshold = kwargs.get("forecast_threshold", 0.5)
        target_threshold = kwargs.get("target_threshold", 0.5)
        preserve_dims = kwargs.get("preserve_dims", "lead_time")

        transformed = get_cached_transformed_manager(
            forecast=forecast,
            target=target,
            forecast_threshold=forecast_threshold,
            target_threshold=target_threshold,
            preserve_dims=preserve_dims,
        )
        counts = transformed.get_counts()
        return counts["fp_count"] / counts["total_count"]


class TN(ThresholdMetric):
    """True Negative metric."""

    def __init__(self, *args, **kwargs):
        super().__init__("true_negative", *args, **kwargs)

    def _compute_metric(
        self,
        forecast: xr.DataArray,
        target: xr.DataArray,
>>>>>>> 631a8bf8
        **kwargs: Any,
    ) -> Any:
        forecast_threshold = kwargs.get("forecast_threshold", 0.5)
        target_threshold = kwargs.get("target_threshold", 0.5)
        preserve_dims = kwargs.get("preserve_dims", "lead_time")

        transformed = get_cached_transformed_manager(
            forecast=forecast,
            target=target,
            forecast_threshold=forecast_threshold,
            target_threshold=target_threshold,
            preserve_dims=preserve_dims,
        )
        counts = transformed.get_counts()
        return counts["tn_count"] / counts["total_count"]


class FN(ThresholdMetric):
    """False Negative metric."""

<<<<<<< HEAD
    name = "false_negative"
=======
    def __init__(self, *args, **kwargs):
        super().__init__("false_negative", *args, **kwargs)
>>>>>>> 631a8bf8

    def _compute_metric(
        self,
        forecast: xr.DataArray,
        target: xr.DataArray,
        **kwargs: Any,
    ) -> Any:
        forecast_threshold = kwargs.get("forecast_threshold", 0.5)
        target_threshold = kwargs.get("target_threshold", 0.5)
        preserve_dims = kwargs.get("preserve_dims", "lead_time")

        transformed = get_cached_transformed_manager(
            forecast=forecast,
            target=target,
            forecast_threshold=forecast_threshold,
            target_threshold=target_threshold,
            preserve_dims=preserve_dims,
        )
        counts = transformed.get_counts()
        return counts["fn_count"] / counts["total_count"]


class Accuracy(ThresholdMetric):
    """Accuracy metric."""

<<<<<<< HEAD
    name = "accuracy"
=======
    def __init__(self, *args, **kwargs):
        super().__init__("accuracy", *args, **kwargs)
>>>>>>> 631a8bf8

    def _compute_metric(
        self,
        forecast: xr.DataArray,
        target: xr.DataArray,
        **kwargs: Any,
    ) -> Any:
        forecast_threshold = kwargs.get("forecast_threshold", 0.5)
        target_threshold = kwargs.get("target_threshold", 0.5)
        preserve_dims = kwargs.get("preserve_dims", "lead_time")

        transformed = get_cached_transformed_manager(
            forecast=forecast,
            target=target,
            forecast_threshold=forecast_threshold,
            target_threshold=target_threshold,
            preserve_dims=preserve_dims,
        )
        return transformed.accuracy()


def create_threshold_metrics(
    forecast_threshold: float = 0.5,
    target_threshold: float = 0.5,
    preserve_dims: str = "lead_time",
    metrics: Optional[list[str]] = None,
):
    """Create multiple threshold-based metrics with the specified thresholds.

    Args:
        forecast_threshold: Threshold for binarizing forecast data
        target_threshold: Threshold for binarizing target data
        preserve_dims: Dimensions to preserve during contingency table computation
        metrics: List of metric names to create (e.g., ['CSI', 'FAR', 'TP'])

    Returns:
        A list of metric objects with the specified thresholds
    """
    if metrics is None:
        metrics = ["CSI", "FAR", "Accuracy", "TP", "FP", "TN", "FN"]

    # Mapping of metric names to their classes (all threshold-based metrics)
    metric_classes: dict[str, Type[ThresholdMetric]] = {
        "CSI": CSI,
        "FAR": FAR,
        "Accuracy": Accuracy,
        "TP": TP,
        "FP": FP,
        "TN": TN,
        "FN": FN,
    }

    result_metrics = []

    # Create metrics by instantiating their classes
    for metric_name in metrics:
        if metric_name not in metric_classes:
            raise ValueError(f"Unknown metric: {metric_name}")

        metric_class = metric_classes[metric_name]
        metric = metric_class(
<<<<<<< HEAD
=======
            name=metric_name,
>>>>>>> 631a8bf8
            forecast_threshold=forecast_threshold,
            target_threshold=target_threshold,
            preserve_dims=preserve_dims,
        )
        result_metrics.append(metric)

    return result_metrics


class MAE(BaseMetric):
<<<<<<< HEAD
    name = "mae"
=======
    def __init__(self, name: str = "MAE", *args, **kwargs):
        super().__init__(name, *args, **kwargs)
>>>>>>> 631a8bf8

    def _compute_metric(
        self,
        forecast: xr.DataArray,
        target: xr.DataArray,
        **kwargs: Any,
    ) -> Any:
        """Compute the Mean Absolute Error.

        Args:
            forecast: The forecast DataArray.
            target: The target DataArray.
            **kwargs: Additional keyword arguments. Supported kwargs:
                preserve_dims (str): Dimension(s) to preserve. Defaults to "lead_time".

        Returns:
            The computed Mean Absolute Error result.
        """
        preserve_dims = kwargs.get("preserve_dims", "lead_time")
        return scores.continuous.mae(forecast, target, preserve_dims=preserve_dims)


class ME(BaseMetric):
    """Mean Error (bias) metric."""

<<<<<<< HEAD
    name = "me"
=======
    def __init__(self, name: str = "ME", *args, **kwargs):
        super().__init__(name, *args, **kwargs)
>>>>>>> 631a8bf8

    def _compute_metric(
        self,
        forecast: xr.DataArray,
        target: xr.DataArray,
        **kwargs: Any,
    ) -> Any:
        """Compute the Mean Error.

        Args:
            forecast: The forecast DataArray.
            target: The target DataArray.
            **kwargs: Additional keyword arguments. Supported kwargs:
                preserve_dims (str): Dimension(s) to preserve. Defaults to "lead_time".

        Returns:
            The computed Mean Error result.
        """
        preserve_dims = kwargs.get("preserve_dims", "lead_time")
        return scores.continuous.mean_error(
            forecast, target, preserve_dims=preserve_dims
        )


class RMSE(BaseMetric):
    """Root Mean Square Error metric."""

<<<<<<< HEAD
    name = "rmse"
=======
    def __init__(self, *args, **kwargs):
        super().__init__("rmse", *args, **kwargs)
>>>>>>> 631a8bf8

    def _compute_metric(
        self,
        forecast: xr.DataArray,
        target: xr.DataArray,
        **kwargs: Any,
    ) -> Any:
        """Compute the Root Mean Square Error.

        Args:
            forecast: The forecast DataArray.
            target: The target DataArray.
            **kwargs: Additional keyword arguments. Supported kwargs:
                preserve_dims (str): Dimension(s) to preserve. Defaults to "lead_time".

        Returns:
            The computed Root Mean Square Error result.
        """
        preserve_dims = kwargs.get("preserve_dims", "lead_time")
        return scores.continuous.rmse(forecast, target, preserve_dims=preserve_dims)


class EarlySignal(BaseMetric):
    """Metric to identify the earliest signal detection in forecast data.

    This metric finds the first occurrence where a signal is detected based on
    threshold criteria and returns the corresponding init_time, lead_time, and
    valid_time information. The metric is designed to be flexible for different
    signal detection criteria that can be specified in applied metrics downstream.
    """

<<<<<<< HEAD
    name = "early_signal"

    def _compute_metric(
        self,
        forecast: xr.Dataset,
        target: xr.Dataset,
=======
    def __init__(self, *args, **kwargs):
        super().__init__("early_signal", *args, **kwargs)

    def _compute_metric(
        self,
        forecast: xr.DataArray,
        target: xr.DataArray,
>>>>>>> 631a8bf8
        threshold: Optional[float] = None,
        variable: Optional[str] = None,
        comparison: str = ">=",
        spatial_aggregation: str = "any",
        **kwargs: Any,
<<<<<<< HEAD
    ) -> xr.Dataset:
        """Compute early signal detection.

        Args:
            forecast: The forecast dataset with init_time, lead_time, valid_time
            target: The target dataset (used for reference/validation)
=======
    ) -> xr.DataArray:
        """Compute early signal detection.

        Args:
            forecast: The forecast dataarray with init_time, lead_time, valid_time
            target: The target dataarray (used for reference/validation)
>>>>>>> 631a8bf8
            threshold: Threshold value for signal detection
            variable: Variable name to analyze for signal detection
            comparison: Comparison operator (">=", "<=", ">", "<", "==", "!=")
            spatial_aggregation: How to aggregate spatially ("any", "all", "mean")
            **kwargs: Additional arguments

        Returns:
<<<<<<< HEAD
            Dataset containing earliest detection times with coordinates:
=======
            DataArray containing earliest detection times with coordinates:
>>>>>>> 631a8bf8
            - earliest_init_time: First init_time when signal was detected
            - earliest_lead_time: Corresponding lead_time
            - earliest_valid_time: Corresponding valid_time
            - detection_found: Boolean indicating if any detection occurred
        """
        if threshold is None or variable is None:
            # Return structure for when no detection criteria specified
            return xr.Dataset(
                {
                    "earliest_init_time": xr.DataArray(np.datetime64("NaT")),
                    "earliest_lead_time": xr.DataArray(np.timedelta64("NaT")),
                    "earliest_valid_time": xr.DataArray(np.datetime64("NaT")),
                    "detection_found": xr.DataArray(False),
                }
            )

        if variable not in forecast.data_vars:
            raise ValueError(f"Variable '{variable}' not found in forecast dataset")

        data = forecast[variable]

        # Apply threshold comparison
        comparison_ops = {
            ">=": lambda x, t: x >= t,
            "<=": lambda x, t: x <= t,
            ">": lambda x, t: x > t,
            "<": lambda x, t: x < t,
            "==": lambda x, t: x == t,
            "!=": lambda x, t: x != t,
        }

        if comparison not in comparison_ops:
            raise ValueError(f"Comparison '{comparison}' not supported")

        # Create detection mask
        detection_mask = comparison_ops[comparison](data, threshold)

        # Apply spatial aggregation
        spatial_dims = [
            dim
            for dim in detection_mask.dims
            if dim not in ["init_time", "lead_time", "valid_time"]
        ]

        if spatial_dims:
            if spatial_aggregation == "any":
                detection_mask = detection_mask.any(spatial_dims)
            elif spatial_aggregation == "all":
                detection_mask = detection_mask.all(spatial_dims)
            elif spatial_aggregation == "mean":
                detection_mask = detection_mask.mean(spatial_dims) > 0.5
            else:
                raise ValueError(
                    f"Spatial aggregation '{spatial_aggregation}' not supported"
                )

        # Find earliest detection for each init_time
        earliest_results = {}

        for init_t in forecast.init_time:
            init_mask = detection_mask.sel(init_time=init_t)

            # Find first occurrence along lead_time dimension
            if init_mask.any():
                # Get the first True index along lead_time
                first_detection_idx = init_mask.argmax("lead_time")
                earliest_lead = forecast.lead_time[first_detection_idx]
                earliest_valid = init_t.values + np.timedelta64(int(earliest_lead), "h")

                earliest_results[init_t.values] = {
                    "init_time": init_t.values,
                    "lead_time": earliest_lead.values,
                    "valid_time": earliest_valid,
                    "found": True,
                }
            else:
                earliest_results[init_t.values] = {
                    "init_time": init_t.values,
                    "lead_time": np.timedelta64("NaT"),
                    "valid_time": np.datetime64("NaT"),
                    "found": False,
                }

        # Convert to xarray Dataset
        init_times = list(earliest_results.keys())
        earliest_init_times = [r["init_time"] for r in earliest_results.values()]
        earliest_lead_times = [r["lead_time"] for r in earliest_results.values()]
        earliest_valid_times = [r["valid_time"] for r in earliest_results.values()]
        detection_found = [r["found"] for r in earliest_results.values()]

        result = xr.Dataset(
            {
                "earliest_init_time": xr.DataArray(
                    earliest_init_times,
                    coords={"init_time": init_times},
                    dims=["init_time"],
                ),
                "earliest_lead_time": xr.DataArray(
                    earliest_lead_times,
                    coords={"init_time": init_times},
                    dims=["init_time"],
                ),
                "earliest_valid_time": xr.DataArray(
                    earliest_valid_times,
                    coords={"init_time": init_times},
                    dims=["init_time"],
                ),
                "detection_found": xr.DataArray(
                    detection_found,
                    coords={"init_time": init_times},
                    dims=["init_time"],
                ),
            }
        )
<<<<<<< HEAD

        return result


class MaximumMAE(MAE):
    name = "MaximumMAE"
=======

        return result


class MaximumMAE(MAE):
    def __init__(self, *args, **kwargs):
        super().__init__("MaximumMAE", *args, **kwargs)
>>>>>>> 631a8bf8

    def _compute_metric(
        self,
        forecast: xr.DataArray,
        target: xr.DataArray,
        **kwargs,
    ) -> dict[str, xr.DataArray]:
        """Compute MaximumMAE.

        Args:
            forecast: The forecast DataArray.
            target: The target DataArray.
            **kwargs: Additional keyword arguments. Supported kwargs:
                preserve_dims (str): Dimension(s) to preserve. Defaults to "lead_time".
                tolerance_range (int): Time window (hours) around target's maximum value
                to search for forecast maximum. Defaults to 24 hours.

        Returns:
            MAE of the maximum values.
        """
        preserve_dims = kwargs.get("preserve_dims", "lead_time")
        tolerance_range = kwargs.get("tolerance_range", 24)
<<<<<<< HEAD
        target_spatial_mean = _reduce_duck_array(
            target, func=np.nanmean, reduce_dims=["latitude", "longitude"]
=======
        target_spatial_mean = utils.reduce_dataarray(
            target, method="mean", reduce_dims=["latitude", "longitude"], skipna=True
>>>>>>> 631a8bf8
        )
        maximum_timestep = target_spatial_mean.idxmax("valid_time")
        maximum_value = target_spatial_mean.sel(valid_time=maximum_timestep)

        # Handle the case where there are >1 resulting target values
        maximum_timestep = utils.maybe_get_closest_timestamp_to_center_of_valid_times(
            maximum_timestep, target.valid_time
        ).compute()
<<<<<<< HEAD
        forecast_spatial_mean = _reduce_duck_array(
            forecast, func=np.nanmean, reduce_dims=["latitude", "longitude"]
=======
        forecast_spatial_mean = utils.reduce_dataarray(
            forecast, method="mean", reduce_dims=["latitude", "longitude"], skipna=True
>>>>>>> 631a8bf8
        )
        filtered_max_forecast = forecast_spatial_mean.where(
            (
                forecast_spatial_mean.valid_time
                >= maximum_timestep.data - np.timedelta64(tolerance_range // 2, "h")
            )
            & (
                forecast_spatial_mean.valid_time
                <= maximum_timestep.data + np.timedelta64(tolerance_range // 2, "h")
            ),
            drop=True,
        ).max("valid_time")
        return super()._compute_metric(
            forecast=filtered_max_forecast,
            target=maximum_value,
            preserve_dims=preserve_dims,
        )


class MinimumMAE(MAE):
    """MAE of the minimum value in a tolerance window.

    Computes the MAE between the forecast and target minimum
    values, where the forecast is filtered to a time window
    around the target's minimum.
    """

    def __init__(self, *args, **kwargs):
        super().__init__("MinimumMAE", *args, **kwargs)

    def _compute_metric(
        self,
        forecast: xr.DataArray,
        target: xr.DataArray,
        **kwargs: Any,
    ) -> Any:
        """Compute MinimumMAE.

        Args:
            forecast: The forecast DataArray.
            target: The target DataArray.
            **kwargs: Additional keyword arguments. Supported kwargs:
                preserve_dims (str): Dimension(s) to preserve. Defaults to "lead_time".
                tolerance_range (int): Time window (hours) around target's minimum
                value to search for forecast minimum. Defaults to 24 hours.

        Returns:
            MAE of the minimum values.
        """
        preserve_dims = kwargs.get("preserve_dims", "lead_time")
        tolerance_range = kwargs.get("tolerance_range", 24)
<<<<<<< HEAD
        target_spatial_mean = _reduce_duck_array(
            target, func=np.nanmean, reduce_dims=["latitude", "longitude"]
        )
        minimum_timestep = target_spatial_mean.idxmin("valid_time")
        minimum_value = target_spatial_mean.sel(valid_time=minimum_timestep)
        forecast_spatial_mean = _reduce_duck_array(
            forecast, func=np.nanmean, reduce_dims=["latitude", "longitude"]
=======
        target_spatial_mean = utils.reduce_dataarray(
            target, method="mean", reduce_dims=["latitude", "longitude"], skipna=True
        )
        minimum_timestep = target_spatial_mean.idxmin("valid_time")
        minimum_value = target_spatial_mean.sel(valid_time=minimum_timestep)
        forecast_spatial_mean = utils.reduce_dataarray(
            forecast, method="mean", reduce_dims=["latitude", "longitude"], skipna=True
>>>>>>> 631a8bf8
        )
        # Handle the case where there are >1 resulting target values
        minimum_timestep = utils.maybe_get_closest_timestamp_to_center_of_valid_times(
            minimum_timestep, target.valid_time
        )
        filtered_min_forecast = forecast_spatial_mean.where(
            (
                forecast_spatial_mean.valid_time
                >= minimum_timestep.data - np.timedelta64(tolerance_range // 2, "h")
            )
            & (
                forecast_spatial_mean.valid_time
                <= minimum_timestep.data + np.timedelta64(tolerance_range // 2, "h")
            ),
            drop=True,
        ).min("valid_time")
        return super()._compute_metric(
            forecast=filtered_min_forecast,
            target=minimum_value,
            preserve_dims=preserve_dims,
        )


class MaxMinMAE(MAE):
    """MAE of the maximum of daily minimum values.

    Computes the MAE between the warmest nighttime (daily minimum)
    temperature in the target and forecast, commonly used for
    heatwave evaluation.
    """

    def __init__(self, *args, **kwargs):
        super().__init__(name="MaxMinMAE", *args, **kwargs)

    def _compute_metric(
        self,
        forecast: xr.DataArray,
        target: xr.DataArray,
        **kwargs: Any,
    ) -> Any:
        """Compute MaxMinMAE.

        Args:
            forecast: The forecast DataArray.
            target: The target DataArray.
            **kwargs: Additional keyword arguments. Supported kwargs:
                preserve_dims (str): Dimension(s) to preserve. Defaults to "lead_time".
                tolerance_range (int): Time window (hours) around target's max-min
                value to search for forecast max-min. Defaults to 24 hours.

        Returns:
            MAE of the maximum daily minimum values.
        """
        reduce_dims = [
            dim
            for dim in forecast.dims
            if dim not in ["valid_time", "lead_time", "time"]
        ]
<<<<<<< HEAD
        forecast = _reduce_duck_array(
            forecast, func=np.nanmean, reduce_dims=reduce_dims
        )
        target = _reduce_duck_array(target, func=np.nanmean, reduce_dims=reduce_dims)
=======
        forecast = utils.reduce_dataarray(
            forecast, method="mean", reduce_dims=reduce_dims, skipna=True
        )
        target = utils.reduce_dataarray(
            target, method="mean", reduce_dims=reduce_dims, skipna=True
        )
>>>>>>> 631a8bf8

        preserve_dims = kwargs.get("preserve_dims", "lead_time")
        tolerance_range = kwargs.get("tolerance_range", 24)
        time_resolution_hours = utils.determine_temporal_resolution(target)
        max_min_target_value = (
            target.groupby("valid_time.dayofyear")
            .map(
                utils.min_if_all_timesteps_present,
                time_resolution_hours=time_resolution_hours,
            )
            .max()
        )
        max_min_target_datetime = target.where(
            target == max_min_target_value, drop=True
        ).valid_time

        # Handle the case where there are >1 resulting target values
        max_min_target_datetime = (
            utils.maybe_get_closest_timestamp_to_center_of_valid_times(
                max_min_target_datetime, target.valid_time
            )
        )
        subset_forecast = (
            forecast.where(
                (
                    forecast.valid_time
                    >= (
                        max_min_target_datetime.data
                        - np.timedelta64(tolerance_range // 2, "h")
                    )
                )
                & (
                    forecast.valid_time
                    <= (
                        max_min_target_datetime.data
                        + np.timedelta64(tolerance_range // 2, "h")
                    )
                ),
                drop=True,
            )
            .groupby("valid_time.dayofyear")
            .map(
                utils.min_if_all_timesteps_present_forecast,
                time_resolution_hours=utils.determine_temporal_resolution(forecast),
            )
            .min("dayofyear")
        )

        return super()._compute_metric(
            forecast=subset_forecast,
            target=max_min_target_value,
            preserve_dims=preserve_dims,
        )


class OnsetME(ME):
    """Mean error of heatwave onset time.

    Computes the mean error between forecast and observed timing
    of event onset (currently configured for heatwaves).
    """

    def __init__(self, *args, **kwargs):
        super().__init__("OnsetME", *args, **kwargs)

    def onset(self, forecast: xr.DataArray, **kwargs: Any) -> xr.DataArray:
        """Identify onset time from forecast data.

        Args:
            forecast: The forecast DataArray.

        Returns:
            DataArray containing the onset datetime, or NaT if
            onset criteria not met.
        """
        if (forecast.valid_time.max() - forecast.valid_time.min()).values.astype(
            "timedelta64[h]"
        ) >= 48:
            # get the forecast resolution hours from the kwargs, otherwise default to 6
            num_timesteps = 24 // kwargs.get("forecast_resolution_hours", 6)
            if num_timesteps is None:
                return xr.DataArray(np.datetime64("NaT", "ns"))
            min_daily_vals = forecast.groupby("valid_time.dayofyear").map(
                utils.min_if_all_timesteps_present,
                time_resolution_hours=utils.determine_temporal_resolution(forecast),
            )
            if min_daily_vals.size >= 2:  # Check if we have at least 2 values
                for i in range(min_daily_vals.size - 1):
                    # TODO: CHANGE LOGIC; define forecast heatwave onset
                    if min_daily_vals[i] >= 288.15 and min_daily_vals[i + 1] >= 288.15:
                        return xr.DataArray(
                            forecast.where(
                                forecast["valid_time"].dt.dayofyear
                                == min_daily_vals.dayofyear[i],
                                drop=True,
                            )
                            .valid_time[0]
                            .values
                        )
        return xr.DataArray(np.datetime64("NaT", "ns"))

    def _compute_metric(
        self,
        forecast: xr.DataArray,
        target: xr.DataArray,
        **kwargs: Any,
    ) -> Any:
        """Compute OnsetME.

        Args:
            forecast: The forecast DataArray.
            target: The target DataArray.
            **kwargs: Additional keyword arguments. Supported kwargs:
                preserve_dims (str): Dimension(s) to preserve. Defaults to "init_time".

        Returns:
            Mean error of onset timing.
        """
        preserve_dims = kwargs.get("preserve_dims", "init_time")

        target_time = target.valid_time[0] + np.timedelta64(48, "h")
        forecast = (
<<<<<<< HEAD
            _reduce_duck_array(
                forecast, func=np.nanmean, reduce_dims=["latitude", "longitude"]
=======
            utils.reduce_dataarray(
                forecast,
                method="mean",
                reduce_dims=["latitude", "longitude"],
                skipna=True,
>>>>>>> 631a8bf8
            )
            .groupby("init_time")
            .map(self.onset)
        )
        return super()._compute_metric(
            forecast=forecast,
            target=target_time,
            preserve_dims=preserve_dims,
        )


class DurationME(ME):
    """Mean error of event duration.

    Computes the mean error between forecast and observed duration
    of an event (currently configured for heatwaves).
    """

    def __init__(self, *args, **kwargs):
        super().__init__("DurationME", *args, **kwargs)

    def duration(self, forecast: xr.DataArray, **kwargs: Any) -> xr.DataArray:
        """Calculate event duration from forecast data.

        Args:
            forecast: The forecast DataArray.

        Returns:
            DataArray containing the duration as timedelta, or
            NaT if duration criteria not met.
        """
        if (forecast.valid_time.max() - forecast.valid_time.min()).values.astype(
            "timedelta64[h]"
        ) >= 48:
            # get the forecast resolution hours from the kwargs, otherwise default to 6
            num_timesteps = 24 // kwargs.get("forecast_resolution_hours", 6)
            if num_timesteps is None:
                return xr.DataArray(np.datetime64("NaT", "ns"))
            min_daily_vals = forecast.groupby("valid_time.dayofyear").map(
                utils.min_if_all_timesteps_present,
                time_resolution_hours=utils.determine_temporal_resolution(forecast),
            )
            # need to determine logic for 2+ consecutive days to find the date
            # that the heatwave starts
            if min_daily_vals.size >= 2:  # Check if we have at least 2 values
                for i in range(min_daily_vals.size - 1):
                    if min_daily_vals[i] >= 288.15 and min_daily_vals[i + 1] >= 288.15:
                        consecutive_days = np.timedelta64(
                            2, "D"
                        )  # Start with 2 since we found first pair
                        for j in range(i + 2, min_daily_vals.size):
                            if min_daily_vals[j] >= 288.15:
                                consecutive_days += np.timedelta64(1, "D")
                            else:
                                break
                        return xr.DataArray(consecutive_days.astype("timedelta64[ns]"))
        return xr.DataArray(np.timedelta64("NaT", "ns"))

    def _compute_metric(
        self,
        forecast: xr.DataArray,
        target: xr.DataArray,
        **kwargs: Any,
    ) -> Any:
        """Compute DurationME.

        Args:
            forecast: The forecast DataArray.
            target: The target DataArray.
            **kwargs: Additional keyword arguments. Supported kwargs:
                preserve_dims (str): Dimension(s) to preserve. Defaults to "init_time".

        Returns:
            Mean error of event duration.
        """
        preserve_dims = kwargs.get("preserve_dims", "init_time")

        # Dummy implementation for duration mean error
        target_duration = target.valid_time[-1] - target.valid_time[0]
        forecast = (
<<<<<<< HEAD
            _reduce_duck_array(
                forecast, func=np.nanmean, reduce_dims=["latitude", "longitude"]
=======
            utils.reduce_dataarray(
                forecast,
                method="mean",
                reduce_dims=["latitude", "longitude"],
                skipna=True,
>>>>>>> 631a8bf8
            )
            .groupby("init_time")
            .map(
                self.duration,
            )
        )
        return super()._compute_metric(
            forecast=forecast,
            target=target_duration,
            preserve_dims=preserve_dims,
        )


# TODO: fill landfall displacement out
class LandfallDisplacement(BaseMetric):
    """Spatial displacement error of landfall location.

    Note: Not yet implemented.
    """

    def __init__(self, *args, **kwargs):
        super().__init__("LandfallDisplacement", *args, **kwargs)

    def _compute_metric(
        self,
        forecast: xr.DataArray,
        target: xr.DataArray,
        **kwargs: Any,
    ) -> Any:
        raise NotImplementedError("LandfallDisplacement is not implemented yet")


# TODO: complete landfall time mean error implementation
class LandfallTimeME(BaseMetric):
    """Mean error of landfall time.

    Note: Not yet implemented.
    """

    def __init__(self, *args, **kwargs):
        super().__init__("LandfallTimeME", *args, **kwargs)

    def _compute_metric(
        self,
        forecast: xr.DataArray,
        target: xr.DataArray,
        **kwargs: Any,
    ) -> Any:
        raise NotImplementedError("LandfallTimeME is not implemented yet")


# TODO: complete landfall intensity mean absolute error implementation
class LandfallIntensityMAE(BaseMetric):
    """MAE of landfall intensity.

    Note: Not yet implemented.
    """

    def __init__(self, *args, **kwargs):
        super().__init__("LandfallIntensityMAE", *args, **kwargs)

    def _compute_metric(
        self,
        forecast: xr.DataArray,
        target: xr.DataArray,
        **kwargs: Any,
    ) -> Any:
        raise NotImplementedError("LandfallIntensityMAE is not implemented yet")


# TODO: complete spatial displacement implementation
class SpatialDisplacement(BaseMetric):
    """Spatial displacement error metric.

    Note: Not yet implemented.
    """

    def __init__(self, *args, **kwargs):
        super().__init__("SpatialDisplacement", *args, **kwargs)

    def _compute_metric(
        self,
        forecast: xr.DataArray,
        target: xr.DataArray,
        **kwargs: Any,
    ) -> Any:
        raise NotImplementedError("SpatialDisplacement is not implemented yet")


# TODO: complete lead time detection implementation
class LeadTimeDetection(BaseMetric):
    """Lead time detection metric.

    Note: Not yet implemented.
    """

    def __init__(self, *args, **kwargs):
        super().__init__("LeadTimeDetection", *args, **kwargs)

    def _compute_metric(
        self,
        forecast: xr.DataArray,
        target: xr.DataArray,
        **kwargs: Any,
    ) -> Any:
        raise NotImplementedError("LeadTimeDetection is not implemented yet")


# TODO: complete regional hits and misses implementation
class RegionalHitsMisses(BaseMetric):
    """Regional hits and misses metric.

    Note: Not yet implemented.
    """

    def __init__(self, *args, **kwargs):
        super().__init__("RegionalHitsMisses", *args, **kwargs)

    def _compute_metric(
        self,
        forecast: xr.DataArray,
        target: xr.DataArray,
        **kwargs: Any,
    ) -> Any:
        raise NotImplementedError("RegionalHitsMisses is not implemented yet")


# TODO: complete hits and misses implementation
class HitsMisses(BaseMetric):
    """Hits and misses metric.

    Note: Not yet implemented.
    """

    def __init__(self, *args, **kwargs):
        super().__init__("HitsMisses", *args, **kwargs)

    def _compute_metric(
        self,
        forecast: xr.DataArray,
        target: xr.DataArray,
        **kwargs: Any,
    ) -> Any:
        raise NotImplementedError("HitsMisses is not implemented yet")<|MERGE_RESOLUTION|>--- conflicted
+++ resolved
@@ -1,14 +1,9 @@
 import abc
 import logging
-<<<<<<< HEAD
-from typing import Any, Callable, Optional, Type
-=======
 from typing import Any, Optional, Type
->>>>>>> 631a8bf8
 
 import numpy as np
 import scores
-import sparse
 import xarray as xr
 
 from extremeweatherbench import derived, utils
@@ -21,13 +16,8 @@
 
 
 def get_cached_transformed_manager(
-<<<<<<< HEAD
-    forecast: xr.Dataset,
-    target: xr.Dataset,
-=======
     forecast: xr.DataArray,
     target: xr.DataArray,
->>>>>>> 631a8bf8
     forecast_threshold: float = 0.5,
     target_threshold: float = 0.5,
     preserve_dims: str = "lead_time",
@@ -38,13 +28,8 @@
     with the same thresholds and data, regardless of how the metrics are created.
     """
     # Create cache key from data content hash and parameters
-<<<<<<< HEAD
-    forecast_hash = hash(forecast.to_array().values.tobytes())
-    target_hash = hash(target.to_array().values.tobytes())
-=======
     forecast_hash = hash(forecast.data.tobytes())
     target_hash = hash(target.data.tobytes())
->>>>>>> 631a8bf8
 
     cache_key = (
         forecast_hash,
@@ -75,34 +60,6 @@
     return transformed
 
 
-<<<<<<< HEAD
-def _reduce_duck_array(
-    da: xr.DataArray, func: Callable, reduce_dims: list[str]
-) -> xr.DataArray:
-    """Reduce the duck array of the data.
-
-    Some data will return as a sparse array, which can also be reduced but
-    requires some additional logic.
-
-    Args:
-        da: The xarray dataarray to reduce.
-        func: The function to reduce the data.
-        reduce_dims: The dimensions to reduce.
-
-    Returns:
-        The reduced xarray dataarray.
-    """
-    if isinstance(da.data, sparse.COO):
-        da = utils.stack_sparse_data_from_dims(da, reduce_dims)
-        # Apply the reduce function to the data
-        return da.reduce(func, dim="stacked")
-    else:
-        # Handles np.ndarray, dask.array, and other duck arrays
-        return da.reduce(func, dim=reduce_dims)
-
-
-=======
->>>>>>> 631a8bf8
 def clear_contingency_cache():
     """Clear the global contingency manager cache."""
     global _GLOBAL_CONTINGENCY_CACHE
@@ -154,17 +111,6 @@
     analyses, so long as the spatiotemporal dimensions are the same.
     """
 
-<<<<<<< HEAD
-    # default to preserving lead_time in EWB metrics
-    name: str
-    preserve_dims: str = "lead_time"
-
-    def __init__(
-        self,
-        forecast_variable: Optional[str | derived.DerivedVariable] = None,
-        target_variable: Optional[str | derived.DerivedVariable] = None,
-    ):
-=======
     def __init__(
         self,
         name: str,
@@ -174,7 +120,6 @@
     ):
         self.name = name
         self.preserve_dims = preserve_dims
->>>>>>> 631a8bf8
         self.forecast_variable = forecast_variable
         self.target_variable = target_variable
         # Check if both variables are None - this is allowed
@@ -248,14 +193,6 @@
 
     def __init__(
         self,
-<<<<<<< HEAD
-        forecast_threshold: float = 0.5,
-        target_threshold: float = 0.5,
-        preserve_dims: str = "lead_time",
-        **kwargs,
-    ):
-        super().__init__(**kwargs)
-=======
         name: str,
         preserve_dims: str = "lead_time",
         forecast_threshold: float = 0.5,
@@ -263,36 +200,31 @@
         **kwargs,
     ):
         super().__init__(name, **kwargs)
->>>>>>> 631a8bf8
         self.forecast_threshold = forecast_threshold
         self.target_threshold = target_threshold
         self.preserve_dims = preserve_dims
 
-<<<<<<< HEAD
-    def __call__(self, forecast: xr.Dataset, target: xr.Dataset, **kwargs):
-=======
     def __call__(self, forecast: xr.DataArray, target: xr.DataArray, **kwargs) -> Any:
->>>>>>> 631a8bf8
         """Make instances callable using their configured thresholds."""
         # Use instance attributes as defaults, but allow override from kwargs
         kwargs.setdefault("forecast_threshold", self.forecast_threshold)
         kwargs.setdefault("target_threshold", self.target_threshold)
         kwargs.setdefault("preserve_dims", self.preserve_dims)
 
-<<<<<<< HEAD
-        # Call the classmethod with the configured parameters
-        return self.__class__.compute_metric(forecast, target, **kwargs)
+        # Call the instance method with the configured parameters
+        return self.compute_metric(forecast, target, **kwargs)
 
 
 class CSI(ThresholdMetric):
     """Critical Success Index metric."""
 
-    name = "critical_success_index"
-
-    def _compute_metric(
-        self,
-        forecast: xr.Dataset,
-        target: xr.Dataset,
+    def __init__(self, *args, **kwargs):
+        super().__init__("critical_success_index", *args, **kwargs)
+
+    def _compute_metric(
+        self,
+        forecast: xr.DataArray,
+        target: xr.DataArray,
         **kwargs: Any,
     ) -> Any:
         forecast_threshold = kwargs.get("forecast_threshold", 0.5)
@@ -312,12 +244,13 @@
 class FAR(ThresholdMetric):
     """False Alarm Ratio metric."""
 
-    name = "false_alarm_ratio"
-
-    def _compute_metric(
-        self,
-        forecast: xr.Dataset,
-        target: xr.Dataset,
+    def __init__(self, *args, **kwargs):
+        super().__init__("false_alarm_ratio", *args, **kwargs)
+
+    def _compute_metric(
+        self,
+        forecast: xr.DataArray,
+        target: xr.DataArray,
         **kwargs: Any,
     ) -> Any:
         forecast_threshold = kwargs.get("forecast_threshold", 0.5)
@@ -337,12 +270,13 @@
 class TP(ThresholdMetric):
     """True Positive metric."""
 
-    name = "true_positive"
-
-    def _compute_metric(
-        self,
-        forecast: xr.Dataset,
-        target: xr.Dataset,
+    def __init__(self, *args, **kwargs):
+        super().__init__("true_positive", *args, **kwargs)
+
+    def _compute_metric(
+        self,
+        forecast: xr.DataArray,
+        target: xr.DataArray,
         **kwargs: Any,
     ) -> Any:
         forecast_threshold = kwargs.get("forecast_threshold", 0.5)
@@ -363,12 +297,13 @@
 class FP(ThresholdMetric):
     """False Positive metric."""
 
-    name = "false_positive"
-
-    def _compute_metric(
-        self,
-        forecast: xr.Dataset,
-        target: xr.Dataset,
+    def __init__(self, *args, **kwargs):
+        super().__init__("false_positive", *args, **kwargs)
+
+    def _compute_metric(
+        self,
+        forecast: xr.DataArray,
+        target: xr.DataArray,
         **kwargs: Any,
     ) -> Any:
         forecast_threshold = kwargs.get("forecast_threshold", 0.5)
@@ -389,22 +324,8 @@
 class TN(ThresholdMetric):
     """True Negative metric."""
 
-    name = "true_negative"
-
-    def _compute_metric(
-        self,
-        forecast: xr.Dataset,
-        target: xr.Dataset,
-=======
-        # Call the instance method with the configured parameters
-        return self.compute_metric(forecast, target, **kwargs)
-
-
-class CSI(ThresholdMetric):
-    """Critical Success Index metric."""
-
-    def __init__(self, *args, **kwargs):
-        super().__init__("critical_success_index", *args, **kwargs)
+    def __init__(self, *args, **kwargs):
+        super().__init__("true_negative", *args, **kwargs)
 
     def _compute_metric(
         self,
@@ -423,14 +344,15 @@
             target_threshold=target_threshold,
             preserve_dims=preserve_dims,
         )
-        return transformed.critical_success_index()
-
-
-class FAR(ThresholdMetric):
-    """False Alarm Ratio metric."""
-
-    def __init__(self, *args, **kwargs):
-        super().__init__("false_alarm_ratio", *args, **kwargs)
+        counts = transformed.get_counts()
+        return counts["tn_count"] / counts["total_count"]
+
+
+class FN(ThresholdMetric):
+    """False Negative metric."""
+
+    def __init__(self, *args, **kwargs):
+        super().__init__("false_negative", *args, **kwargs)
 
     def _compute_metric(
         self,
@@ -449,118 +371,6 @@
             target_threshold=target_threshold,
             preserve_dims=preserve_dims,
         )
-        return transformed.false_alarm_ratio()
-
-
-class TP(ThresholdMetric):
-    """True Positive metric."""
-
-    def __init__(self, *args, **kwargs):
-        super().__init__("true_positive", *args, **kwargs)
-
-    def _compute_metric(
-        self,
-        forecast: xr.DataArray,
-        target: xr.DataArray,
-        **kwargs: Any,
-    ) -> Any:
-        forecast_threshold = kwargs.get("forecast_threshold", 0.5)
-        target_threshold = kwargs.get("target_threshold", 0.5)
-        preserve_dims = kwargs.get("preserve_dims", "lead_time")
-
-        transformed = get_cached_transformed_manager(
-            forecast=forecast,
-            target=target,
-            forecast_threshold=forecast_threshold,
-            target_threshold=target_threshold,
-            preserve_dims=preserve_dims,
-        )
-        counts = transformed.get_counts()
-        return counts["tp_count"] / counts["total_count"]
-
-
-class FP(ThresholdMetric):
-    """False Positive metric."""
-
-    def __init__(self, *args, **kwargs):
-        super().__init__("false_positive", *args, **kwargs)
-
-    def _compute_metric(
-        self,
-        forecast: xr.DataArray,
-        target: xr.DataArray,
-        **kwargs: Any,
-    ) -> Any:
-        forecast_threshold = kwargs.get("forecast_threshold", 0.5)
-        target_threshold = kwargs.get("target_threshold", 0.5)
-        preserve_dims = kwargs.get("preserve_dims", "lead_time")
-
-        transformed = get_cached_transformed_manager(
-            forecast=forecast,
-            target=target,
-            forecast_threshold=forecast_threshold,
-            target_threshold=target_threshold,
-            preserve_dims=preserve_dims,
-        )
-        counts = transformed.get_counts()
-        return counts["fp_count"] / counts["total_count"]
-
-
-class TN(ThresholdMetric):
-    """True Negative metric."""
-
-    def __init__(self, *args, **kwargs):
-        super().__init__("true_negative", *args, **kwargs)
-
-    def _compute_metric(
-        self,
-        forecast: xr.DataArray,
-        target: xr.DataArray,
->>>>>>> 631a8bf8
-        **kwargs: Any,
-    ) -> Any:
-        forecast_threshold = kwargs.get("forecast_threshold", 0.5)
-        target_threshold = kwargs.get("target_threshold", 0.5)
-        preserve_dims = kwargs.get("preserve_dims", "lead_time")
-
-        transformed = get_cached_transformed_manager(
-            forecast=forecast,
-            target=target,
-            forecast_threshold=forecast_threshold,
-            target_threshold=target_threshold,
-            preserve_dims=preserve_dims,
-        )
-        counts = transformed.get_counts()
-        return counts["tn_count"] / counts["total_count"]
-
-
-class FN(ThresholdMetric):
-    """False Negative metric."""
-
-<<<<<<< HEAD
-    name = "false_negative"
-=======
-    def __init__(self, *args, **kwargs):
-        super().__init__("false_negative", *args, **kwargs)
->>>>>>> 631a8bf8
-
-    def _compute_metric(
-        self,
-        forecast: xr.DataArray,
-        target: xr.DataArray,
-        **kwargs: Any,
-    ) -> Any:
-        forecast_threshold = kwargs.get("forecast_threshold", 0.5)
-        target_threshold = kwargs.get("target_threshold", 0.5)
-        preserve_dims = kwargs.get("preserve_dims", "lead_time")
-
-        transformed = get_cached_transformed_manager(
-            forecast=forecast,
-            target=target,
-            forecast_threshold=forecast_threshold,
-            target_threshold=target_threshold,
-            preserve_dims=preserve_dims,
-        )
         counts = transformed.get_counts()
         return counts["fn_count"] / counts["total_count"]
 
@@ -568,12 +378,8 @@
 class Accuracy(ThresholdMetric):
     """Accuracy metric."""
 
-<<<<<<< HEAD
-    name = "accuracy"
-=======
     def __init__(self, *args, **kwargs):
         super().__init__("accuracy", *args, **kwargs)
->>>>>>> 631a8bf8
 
     def _compute_metric(
         self,
@@ -635,10 +441,7 @@
 
         metric_class = metric_classes[metric_name]
         metric = metric_class(
-<<<<<<< HEAD
-=======
             name=metric_name,
->>>>>>> 631a8bf8
             forecast_threshold=forecast_threshold,
             target_threshold=target_threshold,
             preserve_dims=preserve_dims,
@@ -649,12 +452,8 @@
 
 
 class MAE(BaseMetric):
-<<<<<<< HEAD
-    name = "mae"
-=======
     def __init__(self, name: str = "MAE", *args, **kwargs):
         super().__init__(name, *args, **kwargs)
->>>>>>> 631a8bf8
 
     def _compute_metric(
         self,
@@ -680,12 +479,8 @@
 class ME(BaseMetric):
     """Mean Error (bias) metric."""
 
-<<<<<<< HEAD
-    name = "me"
-=======
     def __init__(self, name: str = "ME", *args, **kwargs):
         super().__init__(name, *args, **kwargs)
->>>>>>> 631a8bf8
 
     def _compute_metric(
         self,
@@ -713,12 +508,8 @@
 class RMSE(BaseMetric):
     """Root Mean Square Error metric."""
 
-<<<<<<< HEAD
-    name = "rmse"
-=======
     def __init__(self, *args, **kwargs):
         super().__init__("rmse", *args, **kwargs)
->>>>>>> 631a8bf8
 
     def _compute_metric(
         self,
@@ -750,14 +541,6 @@
     signal detection criteria that can be specified in applied metrics downstream.
     """
 
-<<<<<<< HEAD
-    name = "early_signal"
-
-    def _compute_metric(
-        self,
-        forecast: xr.Dataset,
-        target: xr.Dataset,
-=======
     def __init__(self, *args, **kwargs):
         super().__init__("early_signal", *args, **kwargs)
 
@@ -765,27 +548,17 @@
         self,
         forecast: xr.DataArray,
         target: xr.DataArray,
->>>>>>> 631a8bf8
         threshold: Optional[float] = None,
         variable: Optional[str] = None,
         comparison: str = ">=",
         spatial_aggregation: str = "any",
         **kwargs: Any,
-<<<<<<< HEAD
-    ) -> xr.Dataset:
-        """Compute early signal detection.
-
-        Args:
-            forecast: The forecast dataset with init_time, lead_time, valid_time
-            target: The target dataset (used for reference/validation)
-=======
     ) -> xr.DataArray:
         """Compute early signal detection.
 
         Args:
             forecast: The forecast dataarray with init_time, lead_time, valid_time
             target: The target dataarray (used for reference/validation)
->>>>>>> 631a8bf8
             threshold: Threshold value for signal detection
             variable: Variable name to analyze for signal detection
             comparison: Comparison operator (">=", "<=", ">", "<", "==", "!=")
@@ -793,11 +566,7 @@
             **kwargs: Additional arguments
 
         Returns:
-<<<<<<< HEAD
-            Dataset containing earliest detection times with coordinates:
-=======
             DataArray containing earliest detection times with coordinates:
->>>>>>> 631a8bf8
             - earliest_init_time: First init_time when signal was detected
             - earliest_lead_time: Corresponding lead_time
             - earliest_valid_time: Corresponding valid_time
@@ -912,22 +681,13 @@
                 ),
             }
         )
-<<<<<<< HEAD
 
         return result
 
 
 class MaximumMAE(MAE):
-    name = "MaximumMAE"
-=======
-
-        return result
-
-
-class MaximumMAE(MAE):
     def __init__(self, *args, **kwargs):
         super().__init__("MaximumMAE", *args, **kwargs)
->>>>>>> 631a8bf8
 
     def _compute_metric(
         self,
@@ -950,13 +710,8 @@
         """
         preserve_dims = kwargs.get("preserve_dims", "lead_time")
         tolerance_range = kwargs.get("tolerance_range", 24)
-<<<<<<< HEAD
-        target_spatial_mean = _reduce_duck_array(
-            target, func=np.nanmean, reduce_dims=["latitude", "longitude"]
-=======
         target_spatial_mean = utils.reduce_dataarray(
             target, method="mean", reduce_dims=["latitude", "longitude"], skipna=True
->>>>>>> 631a8bf8
         )
         maximum_timestep = target_spatial_mean.idxmax("valid_time")
         maximum_value = target_spatial_mean.sel(valid_time=maximum_timestep)
@@ -965,13 +720,8 @@
         maximum_timestep = utils.maybe_get_closest_timestamp_to_center_of_valid_times(
             maximum_timestep, target.valid_time
         ).compute()
-<<<<<<< HEAD
-        forecast_spatial_mean = _reduce_duck_array(
-            forecast, func=np.nanmean, reduce_dims=["latitude", "longitude"]
-=======
         forecast_spatial_mean = utils.reduce_dataarray(
             forecast, method="mean", reduce_dims=["latitude", "longitude"], skipna=True
->>>>>>> 631a8bf8
         )
         filtered_max_forecast = forecast_spatial_mean.where(
             (
@@ -1023,15 +773,6 @@
         """
         preserve_dims = kwargs.get("preserve_dims", "lead_time")
         tolerance_range = kwargs.get("tolerance_range", 24)
-<<<<<<< HEAD
-        target_spatial_mean = _reduce_duck_array(
-            target, func=np.nanmean, reduce_dims=["latitude", "longitude"]
-        )
-        minimum_timestep = target_spatial_mean.idxmin("valid_time")
-        minimum_value = target_spatial_mean.sel(valid_time=minimum_timestep)
-        forecast_spatial_mean = _reduce_duck_array(
-            forecast, func=np.nanmean, reduce_dims=["latitude", "longitude"]
-=======
         target_spatial_mean = utils.reduce_dataarray(
             target, method="mean", reduce_dims=["latitude", "longitude"], skipna=True
         )
@@ -1039,7 +780,6 @@
         minimum_value = target_spatial_mean.sel(valid_time=minimum_timestep)
         forecast_spatial_mean = utils.reduce_dataarray(
             forecast, method="mean", reduce_dims=["latitude", "longitude"], skipna=True
->>>>>>> 631a8bf8
         )
         # Handle the case where there are >1 resulting target values
         minimum_timestep = utils.maybe_get_closest_timestamp_to_center_of_valid_times(
@@ -1098,19 +838,12 @@
             for dim in forecast.dims
             if dim not in ["valid_time", "lead_time", "time"]
         ]
-<<<<<<< HEAD
-        forecast = _reduce_duck_array(
-            forecast, func=np.nanmean, reduce_dims=reduce_dims
-        )
-        target = _reduce_duck_array(target, func=np.nanmean, reduce_dims=reduce_dims)
-=======
         forecast = utils.reduce_dataarray(
             forecast, method="mean", reduce_dims=reduce_dims, skipna=True
         )
         target = utils.reduce_dataarray(
             target, method="mean", reduce_dims=reduce_dims, skipna=True
         )
->>>>>>> 631a8bf8
 
         preserve_dims = kwargs.get("preserve_dims", "lead_time")
         tolerance_range = kwargs.get("tolerance_range", 24)
@@ -1233,16 +966,11 @@
 
         target_time = target.valid_time[0] + np.timedelta64(48, "h")
         forecast = (
-<<<<<<< HEAD
-            _reduce_duck_array(
-                forecast, func=np.nanmean, reduce_dims=["latitude", "longitude"]
-=======
             utils.reduce_dataarray(
                 forecast,
                 method="mean",
                 reduce_dims=["latitude", "longitude"],
                 skipna=True,
->>>>>>> 631a8bf8
             )
             .groupby("init_time")
             .map(self.onset)
@@ -1323,16 +1051,11 @@
         # Dummy implementation for duration mean error
         target_duration = target.valid_time[-1] - target.valid_time[0]
         forecast = (
-<<<<<<< HEAD
-            _reduce_duck_array(
-                forecast, func=np.nanmean, reduce_dims=["latitude", "longitude"]
-=======
             utils.reduce_dataarray(
                 forecast,
                 method="mean",
                 reduce_dims=["latitude", "longitude"],
                 skipna=True,
->>>>>>> 631a8bf8
             )
             .groupby("init_time")
             .map(
