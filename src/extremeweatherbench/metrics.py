import logging
from abc import ABC, abstractmethod
from typing import Any, Dict, List, Optional, Type

import numpy as np
import scores.categorical as cat  # type: ignore[import-untyped]
import xarray as xr
from scores.continuous import mae, mean_error, rmse  # type: ignore[import-untyped]

from extremeweatherbench import derived, evaluate, utils

logger = logging.getLogger(__name__)
logger.setLevel(logging.INFO)


# Global cache for transformed contingency managers
_GLOBAL_CONTINGENCY_CACHE = utils.ThreadSafeDict()  # type: ignore


def get_cached_transformed_manager(
    forecast: xr.Dataset,
    target: xr.Dataset,
    forecast_threshold: float = 0.5,
    target_threshold: float = 0.5,
    preserve_dims: str = "lead_time",
) -> cat.BasicContingencyManager:
    """Get cached transformed contingency manager, creating if needed.

    This function provides a global cache that can be used by any metric
    with the same thresholds and data, regardless of how the metrics are created.
    """
    # Create cache key from data content hash and parameters
    forecast_hash = hash(forecast.to_array().values.tobytes())
    target_hash = hash(target.to_array().values.tobytes())

    cache_key = (
        forecast_hash,
        target_hash,
        forecast_threshold,
        target_threshold,
        preserve_dims,
    )

    # Return cached result if available
    if cache_key in _GLOBAL_CONTINGENCY_CACHE:
        logger.info(f"Cache found for {cache_key}")
        return _GLOBAL_CONTINGENCY_CACHE[cache_key]

    # Apply thresholds to binarize the data
    binary_forecast = (forecast >= forecast_threshold).astype(float)
    binary_target = (target >= target_threshold).astype(float)

    # Create and transform contingency manager
    binary_contingency_manager = cat.BinaryContingencyManager(
        binary_forecast, binary_target
    )
    transformed = binary_contingency_manager.transform(preserve_dims=preserve_dims)

    # Cache the result
    _GLOBAL_CONTINGENCY_CACHE[cache_key] = transformed

    return transformed


def clear_contingency_cache():
    """Clear the global contingency manager cache."""
    global _GLOBAL_CONTINGENCY_CACHE
    _GLOBAL_CONTINGENCY_CACHE.clear()


class BaseMetric(ABC):
    """A BaseMetric class is an abstract class that defines the foundational interface
    for all metrics.

    Metrics are general operations applied between a forecast and analysis xarray
    dataset. EWB metrics prioritize the use of any arbitrary sets of forecasts and
    analyses, so long as the spatiotemporal dimensions are the same.
    """

    # default to preserving lead_time in EWB metrics
    name: str
    preserve_dims: str = "lead_time"

    def __init__(
        self,
        forecast_variable: Optional[str | Type["derived.DerivedVariable"]] = None,
        target_variable: Optional[str | Type["derived.DerivedVariable"]] = None,
    ):
        self.forecast_variable = forecast_variable
        self.target_variable = target_variable
        # Check if both variables are None - this is allowed
        if self.forecast_variable is None and self.target_variable is None:
            pass
        # If only one is None, raise an error
        elif self.forecast_variable is None or self.target_variable is None:
            raise ValueError(
                "Both forecast_variable and target_variable must be provided, "
                "or both must be None"
            )
        else:
            # catch if the user provides a DerivedVariable object/class instead of a
            # string or not using the .name attribute
            self.forecast_variable = evaluate.maybe_convert_variable_to_string(
                self.forecast_variable
            )
            self.target_variable = evaluate.maybe_convert_variable_to_string(
                self.target_variable
            )

    @classmethod
    @abstractmethod
    def _compute_metric(
        cls,
        forecast: xr.Dataset,
        target: xr.Dataset,
        **kwargs: Any,
    ) -> xr.DataArray:
        """Logic to compute, roll up, or otherwise transform the inputs for the base
        metric.

        Args:
            forecast: The forecast dataset.
            target: The target dataset.
            kwargs: Additional keyword arguments to pass to the base metric.
        """
        pass

    @classmethod
    def compute_metric(
        cls,
        forecast: xr.Dataset,
        target: xr.Dataset,
        **kwargs,
    ) -> xr.DataArray:
        """Compute the metric.

        Args:
            forecast: The forecast dataset.
            target: The target dataset.
            kwargs: Additional keyword arguments to pass to the metric.
        """
        return cls._compute_metric(
            forecast,
            target,
            **kwargs,
        )


class AppliedMetric(ABC):
    """An applied metric is a wrapper around a BaseMetric.

    An AppliedMetric is a wrapper around a BaseMetric that is intended for more complex
    rollups or aggregations. Typically, these metrics are used for one event
    type and are very specific.

    Temporal onset mean error, case duration mean error, and maximum temperature mean
    absolute error are all examples of applied metrics.

    Attributes:
        base_metric: The BaseMetric to wrap.
        _compute_applied_metric: An abstract method to compute the inputs to the base
        metric.
        compute_applied_metric: A method to compute the metric.
    """

    base_metric: type[BaseMetric]

    @classmethod
    @abstractmethod
    def _compute_applied_metric(
        cls,
        forecast: xr.DataArray,
        target: xr.DataArray,
        **kwargs: Any,
    ) -> dict[str, xr.DataArray]:
        """Logic to compute, roll up, or otherwise transform the inputs for the base
        metric.

        Args:
            forecast: The forecast dataset.
            target: The target dataset.
            kwargs: Additional keyword arguments to pass to the applied metric.
        """
        pass

    @classmethod
    def compute_metric(
        cls,
        forecast: xr.DataArray,
        target: xr.DataArray,
        **kwargs: Any,
    ) -> xr.DataArray:
        # first, compute the inputs to the base metric, a dictionary of forecast and
        # target
        applied_result = cls._compute_applied_metric(
            forecast,
            target,
            **utils.filter_kwargs_for_callable(kwargs, cls._compute_applied_metric),
        )
        # then, compute the base metric with the inputs
        return cls.base_metric.compute_metric(**applied_result)


class ThresholdMetric(BaseMetric):
    """Base class for threshold-based metrics.

    This class provides common functionality for metrics that require
    forecast and target thresholds for binarization.
    """

    def __init__(
        self,
        forecast_threshold: float = 0.5,
        target_threshold: float = 0.5,
        preserve_dims: str = "lead_time",
        **kwargs,
    ):
        super().__init__(**kwargs)
        self.forecast_threshold = forecast_threshold
        self.target_threshold = target_threshold
        self.preserve_dims = preserve_dims

    def __call__(self, forecast: xr.Dataset, target: xr.Dataset, **kwargs):
        """Make instances callable using their configured thresholds."""
        # Use instance attributes as defaults, but allow override from kwargs
        kwargs.setdefault("forecast_threshold", self.forecast_threshold)
        kwargs.setdefault("target_threshold", self.target_threshold)
        kwargs.setdefault("preserve_dims", self.preserve_dims)

        # Call the classmethod with the configured parameters
        return self.__class__.compute_metric(forecast, target, **kwargs)


class CSI(ThresholdMetric):
    """Critical Success Index metric."""

    name = "critical_success_index"

    @classmethod
    def _compute_metric(
        cls,
        forecast: xr.Dataset,
        target: xr.Dataset,
        **kwargs: Any,
    ) -> Any:
        forecast_threshold = kwargs.get("forecast_threshold", 0.5)
        target_threshold = kwargs.get("target_threshold", 0.5)
        preserve_dims = kwargs.get("preserve_dims", "lead_time")

        transformed = get_cached_transformed_manager(
            forecast=forecast,
            target=target,
            forecast_threshold=forecast_threshold,
            target_threshold=target_threshold,
            preserve_dims=preserve_dims,
        )
        return transformed.critical_success_index()


class FAR(ThresholdMetric):
    """False Alarm Ratio metric."""

    name = "false_alarm_ratio"

    @classmethod
    def _compute_metric(
        cls,
        forecast: xr.Dataset,
        target: xr.Dataset,
        **kwargs: Any,
    ) -> Any:
        forecast_threshold = kwargs.get("forecast_threshold", 0.5)
        target_threshold = kwargs.get("target_threshold", 0.5)
        preserve_dims = kwargs.get("preserve_dims", "lead_time")

        transformed = get_cached_transformed_manager(
            forecast=forecast,
            target=target,
            forecast_threshold=forecast_threshold,
            target_threshold=target_threshold,
            preserve_dims=preserve_dims,
        )
        return transformed.false_alarm_ratio()


class TP(ThresholdMetric):
    """True Positive metric."""

    name = "true_positive"

    @classmethod
    def _compute_metric(
        cls,
        forecast: xr.Dataset,
        target: xr.Dataset,
        **kwargs: Any,
    ) -> Any:
        forecast_threshold = kwargs.get("forecast_threshold", 0.5)
        target_threshold = kwargs.get("target_threshold", 0.5)
        preserve_dims = kwargs.get("preserve_dims", "lead_time")

        transformed = get_cached_transformed_manager(
            forecast=forecast,
            target=target,
            forecast_threshold=forecast_threshold,
            target_threshold=target_threshold,
            preserve_dims=preserve_dims,
        )
        counts = transformed.get_counts()
        return counts["tp_count"] / counts["total_count"]


class FP(ThresholdMetric):
    """False Positive metric."""

    name = "false_positive"

    @classmethod
    def _compute_metric(
        cls,
        forecast: xr.Dataset,
        target: xr.Dataset,
        **kwargs: Any,
    ) -> Any:
        forecast_threshold = kwargs.get("forecast_threshold", 0.5)
        target_threshold = kwargs.get("target_threshold", 0.5)
        preserve_dims = kwargs.get("preserve_dims", "lead_time")

        transformed = get_cached_transformed_manager(
            forecast=forecast,
            target=target,
            forecast_threshold=forecast_threshold,
            target_threshold=target_threshold,
            preserve_dims=preserve_dims,
        )
        counts = transformed.get_counts()
        return counts["fp_count"] / counts["total_count"]


class TN(ThresholdMetric):
    """True Negative metric."""

    name = "true_negative"

    @classmethod
    def _compute_metric(
        cls,
        forecast: xr.Dataset,
        target: xr.Dataset,
        **kwargs: Any,
    ) -> Any:
        forecast_threshold = kwargs.get("forecast_threshold", 0.5)
        target_threshold = kwargs.get("target_threshold", 0.5)
        preserve_dims = kwargs.get("preserve_dims", "lead_time")

        transformed = get_cached_transformed_manager(
            forecast=forecast,
            target=target,
            forecast_threshold=forecast_threshold,
            target_threshold=target_threshold,
            preserve_dims=preserve_dims,
        )
        counts = transformed.get_counts()
        return counts["tn_count"] / counts["total_count"]


class FN(ThresholdMetric):
    """False Negative metric."""

    name = "false_negative"

    @classmethod
    def _compute_metric(
        cls,
        forecast: xr.Dataset,
        target: xr.Dataset,
        **kwargs: Any,
    ) -> Any:
        forecast_threshold = kwargs.get("forecast_threshold", 0.5)
        target_threshold = kwargs.get("target_threshold", 0.5)
        preserve_dims = kwargs.get("preserve_dims", "lead_time")

        transformed = get_cached_transformed_manager(
            forecast=forecast,
            target=target,
            forecast_threshold=forecast_threshold,
            target_threshold=target_threshold,
            preserve_dims=preserve_dims,
        )
        counts = transformed.get_counts()
        return counts["fn_count"] / counts["total_count"]


class Accuracy(ThresholdMetric):
    """Accuracy metric."""

    name = "accuracy"

    @classmethod
    def _compute_metric(
        cls,
        forecast: xr.DataArray,
        target: xr.DataArray,
        **kwargs: Any,
    ) -> Any:
        forecast_threshold = kwargs.get("forecast_threshold", 0.5)
        target_threshold = kwargs.get("target_threshold", 0.5)
        preserve_dims = kwargs.get("preserve_dims", "lead_time")

        transformed = get_cached_transformed_manager(
            forecast=forecast,
            target=target,
            forecast_threshold=forecast_threshold,
            target_threshold=target_threshold,
            preserve_dims=preserve_dims,
        )
        return transformed.accuracy()


def create_threshold_metrics(
    forecast_threshold: float = 0.5,
    target_threshold: float = 0.5,
    preserve_dims: str = "lead_time",
    metrics: Optional[List[str]] = None,
):
    """Create multiple threshold-based metrics with the specified thresholds.

    Args:
        forecast_threshold: Threshold for binarizing forecast data
        target_threshold: Threshold for binarizing target data
        preserve_dims: Dimensions to preserve during contingency table computation
        metrics: List of metric names to create (e.g., ['CSI', 'FAR', 'TP'])

    Returns:
        A list of metric objects with the specified thresholds
    """
    if metrics is None:
        metrics = ["CSI", "FAR", "Accuracy", "TP", "FP", "TN", "FN"]

    # Mapping of metric names to their classes (all threshold-based metrics)
    metric_classes: Dict[str, Type[ThresholdMetric]] = {
        "CSI": CSI,
        "FAR": FAR,
        "Accuracy": Accuracy,
        "TP": TP,
        "FP": FP,
        "TN": TN,
        "FN": FN,
    }

    result_metrics = []

    # Create metrics by instantiating their classes
    for metric_name in metrics:
        if metric_name not in metric_classes:
            raise ValueError(f"Unknown metric: {metric_name}")

        metric_class = metric_classes[metric_name]
        metric = metric_class(
            forecast_threshold=forecast_threshold,
            target_threshold=target_threshold,
            preserve_dims=preserve_dims,
        )
        result_metrics.append(metric)

    return result_metrics


class MAE(BaseMetric):
    name = "mae"

    @classmethod
    def _compute_metric(
        cls,
        forecast: xr.Dataset,
        target: xr.Dataset,
        **kwargs: Any,
    ) -> Any:
        preserve_dims = kwargs.get("preserve_dims", "lead_time")
        return mae(forecast, target, preserve_dims=preserve_dims)


class ME(BaseMetric):
    name = "me"

    @classmethod
    def _compute_metric(
        cls,
        forecast: xr.Dataset,
        target: xr.Dataset,
        **kwargs: Any,
    ) -> Any:
        preserve_dims = kwargs.get("preserve_dims", "lead_time")
        return mean_error(forecast, target, preserve_dims=preserve_dims)


class RMSE(BaseMetric):
    name = "rmse"

    @classmethod
    def _compute_metric(
        cls,
        forecast: xr.Dataset,
        target: xr.Dataset,
        **kwargs: Any,
    ) -> Any:
        preserve_dims = kwargs.get("preserve_dims", "lead_time")
        return rmse(forecast, target, preserve_dims=preserve_dims)


<<<<<<< HEAD
class SpatialDisplacement(BaseMetric):
    name = "spatial_displacement"

    def __init__(
        self,
        forecast_variable: Optional[str | Type["derived.DerivedVariable"]] = None,
        target_variable: Optional[str | Type["derived.DerivedVariable"]] = None,
        forecast_mask_variable: Optional[str | Type["derived.DerivedVariable"]] = None,
        target_mask_variable: Optional[str | Type["derived.DerivedVariable"]] = None,
    ):
        self.forecast_variable = forecast_variable
        self.target_variable = target_variable
        self.forecast_mask_variable = forecast_mask_variable
        self.target_mask_variable = target_mask_variable

    @classmethod
    def _compute_applied_metric(
        cls, forecast: xr.Dataset, target: xr.Dataset, **kwargs: Any
    ) -> Any:
        from scipy.ndimage import center_of_mass, label

        # Get the masked data for target and forecast
        target_masked = target[cls.target_variable].where(
            target[cls.target_mask_variable], 0
        )
        forecast_masked = forecast[cls.forecast_variable].where(
            forecast[cls.forecast_mask_variable], 0
        )

        # Initialize arrays to store results
        lead_times = forecast.lead_time.values
        valid_times = forecast.valid_time.values

        target_lat_com = np.full((len(valid_times),), np.nan)
        target_lon_com = np.full((len(valid_times),), np.nan)
        forecast_lat_com = np.full((len(lead_times), len(valid_times)), np.nan)
        forecast_lon_com = np.full((len(lead_times), len(valid_times)), np.nan)

        # Iterate over all lead_time and valid_time combinations
        for lt_idx, lead_time in enumerate(forecast.lead_time):
            for vt_idx, valid_time in enumerate(forecast.valid_time):
                # Extract 2D slice for this time combination
                target_slice = target_masked.sel(valid_time=valid_time)
                forecast_slice = forecast_masked.sel(
                    lead_time=lead_time, valid_time=valid_time
                )

                # Label connected components and find center of mass
                target_labels, _ = label(target_slice.values > 0)
                forecast_labels, _ = label(forecast_slice.values > 0)

                if target_labels.max() > 0:
                    target_com = center_of_mass(target_slice.values, target_labels, 1)
                    # Convert indices to actual coordinates
                    target_lat_com[vt_idx] = target_slice.latitude.values[
                        int(target_com[0])
                    ]
                    target_lon_com[vt_idx] = target_slice.longitude.values[
                        int(target_com[1])
                    ]

                if forecast_labels.max() > 0:
                    forecast_com = center_of_mass(
                        forecast_slice.values, forecast_labels, 1
                    )
                    # Convert indices to actual coordinates
                    forecast_lat_com[lt_idx, vt_idx] = forecast_slice.latitude.values[
                        int(forecast_com[0])
                    ]
                    forecast_lon_com[lt_idx, vt_idx] = forecast_slice.longitude.values[
                        int(forecast_com[1])
                    ]

        # Create properly structured datasets with lead_time and valid_time dimensions
        target_com = xr.Dataset(
            {
                "latitude": (["valid_time"], target_lat_com),
                "longitude": (["valid_time"], target_lon_com),
            },
            coords={"valid_time": valid_times},
        )

        forecast_com = xr.Dataset(
            {
                "latitude": (["lead_time", "valid_time"], forecast_lat_com),
                "longitude": (["lead_time", "valid_time"], forecast_lon_com),
            },
            coords={"lead_time": lead_times, "valid_time": valid_times},
        )
        return utils.calculate_haversine_distance(forecast_com, target_com)
=======
class EarlySignal(BaseMetric):
    """Metric to identify the earliest signal detection in forecast data.

    This metric finds the first occurrence where a signal is detected based on
    threshold criteria and returns the corresponding init_time, lead_time, and
    valid_time information. The metric is designed to be flexible for different
    signal detection criteria that can be specified in applied metrics downstream.
    """

    name = "early_signal"

    @classmethod
    def _compute_metric(
        cls,
        forecast: xr.Dataset,
        target: xr.Dataset,
        threshold: Optional[float] = None,
        variable: Optional[str] = None,
        comparison: str = ">=",
        spatial_aggregation: str = "any",
        **kwargs: Any,
    ) -> xr.Dataset:
        """Compute early signal detection.

        Args:
            forecast: The forecast dataset with init_time, lead_time, valid_time
            target: The target dataset (used for reference/validation)
            threshold: Threshold value for signal detection
            variable: Variable name to analyze for signal detection
            comparison: Comparison operator (">=", "<=", ">", "<", "==", "!=")
            spatial_aggregation: How to aggregate spatially ("any", "all", "mean")
            **kwargs: Additional arguments

        Returns:
            Dataset containing earliest detection times with coordinates:
            - earliest_init_time: First init_time when signal was detected
            - earliest_lead_time: Corresponding lead_time
            - earliest_valid_time: Corresponding valid_time
            - detection_found: Boolean indicating if any detection occurred
        """
        if threshold is None or variable is None:
            # Return structure for when no detection criteria specified
            return xr.Dataset(
                {
                    "earliest_init_time": xr.DataArray(np.datetime64("NaT")),
                    "earliest_lead_time": xr.DataArray(np.timedelta64("NaT")),
                    "earliest_valid_time": xr.DataArray(np.datetime64("NaT")),
                    "detection_found": xr.DataArray(False),
                }
            )

        if variable not in forecast.data_vars:
            raise ValueError(f"Variable '{variable}' not found in forecast dataset")

        data = forecast[variable]

        # Apply threshold comparison
        comparison_ops = {
            ">=": lambda x, t: x >= t,
            "<=": lambda x, t: x <= t,
            ">": lambda x, t: x > t,
            "<": lambda x, t: x < t,
            "==": lambda x, t: x == t,
            "!=": lambda x, t: x != t,
        }

        if comparison not in comparison_ops:
            raise ValueError(f"Comparison '{comparison}' not supported")

        # Create detection mask
        detection_mask = comparison_ops[comparison](data, threshold)

        # Apply spatial aggregation
        spatial_dims = [
            dim
            for dim in detection_mask.dims
            if dim not in ["init_time", "lead_time", "valid_time"]
        ]

        if spatial_dims:
            if spatial_aggregation == "any":
                detection_mask = detection_mask.any(spatial_dims)
            elif spatial_aggregation == "all":
                detection_mask = detection_mask.all(spatial_dims)
            elif spatial_aggregation == "mean":
                detection_mask = detection_mask.mean(spatial_dims) > 0.5
            else:
                raise ValueError(
                    f"Spatial aggregation '{spatial_aggregation}' not supported"
                )

        # Find earliest detection for each init_time
        earliest_results = {}

        for init_t in forecast.init_time:
            init_mask = detection_mask.sel(init_time=init_t)

            # Find first occurrence along lead_time dimension
            if init_mask.any():
                # Get the first True index along lead_time
                first_detection_idx = init_mask.argmax("lead_time")
                earliest_lead = forecast.lead_time[first_detection_idx]
                earliest_valid = init_t.values + np.timedelta64(int(earliest_lead), "h")

                earliest_results[init_t.values] = {
                    "init_time": init_t.values,
                    "lead_time": earliest_lead.values,
                    "valid_time": earliest_valid,
                    "found": True,
                }
            else:
                earliest_results[init_t.values] = {
                    "init_time": init_t.values,
                    "lead_time": np.timedelta64("NaT"),
                    "valid_time": np.datetime64("NaT"),
                    "found": False,
                }

        # Convert to xarray Dataset
        init_times = list(earliest_results.keys())
        earliest_init_times = [r["init_time"] for r in earliest_results.values()]
        earliest_lead_times = [r["lead_time"] for r in earliest_results.values()]
        earliest_valid_times = [r["valid_time"] for r in earliest_results.values()]
        detection_found = [r["found"] for r in earliest_results.values()]

        result = xr.Dataset(
            {
                "earliest_init_time": xr.DataArray(
                    earliest_init_times,
                    coords={"init_time": init_times},
                    dims=["init_time"],
                ),
                "earliest_lead_time": xr.DataArray(
                    earliest_lead_times,
                    coords={"init_time": init_times},
                    dims=["init_time"],
                ),
                "earliest_valid_time": xr.DataArray(
                    earliest_valid_times,
                    coords={"init_time": init_times},
                    dims=["init_time"],
                ),
                "detection_found": xr.DataArray(
                    detection_found,
                    coords={"init_time": init_times},
                    dims=["init_time"],
                ),
            }
        )

        return result
>>>>>>> 7ab14a1a


class MaximumMAE(AppliedMetric):
    base_metric = MAE

    name = "maximum_mae"

    @classmethod
    def _compute_applied_metric(
        cls,
        forecast: xr.DataArray,
        target: xr.DataArray,
        tolerance_range: int = 24,
        **kwargs,
    ) -> dict[str, xr.DataArray]:
        forecast = forecast.compute()
        target_spatial_mean = target.compute().mean(["latitude", "longitude"])
        maximum_timestep = target_spatial_mean.idxmax("valid_time")
        maximum_value = target_spatial_mean.sel(valid_time=maximum_timestep)

        # Handle the case where there are >1 resulting target values
        maximum_timestep = utils.maybe_get_closest_timestamp_to_center_of_valid_times(
            maximum_timestep, target.valid_time
        )
        forecast_spatial_mean = forecast.mean(["latitude", "longitude"])
        filtered_max_forecast = forecast_spatial_mean.where(
            (
                forecast_spatial_mean.valid_time
                >= maximum_timestep - np.timedelta64(tolerance_range // 2, "h")
            )
            & (
                forecast_spatial_mean.valid_time
                <= maximum_timestep + np.timedelta64(tolerance_range // 2, "h")
            ),
            drop=True,
        ).max("valid_time")
        return {
            "forecast": filtered_max_forecast,
            "target": maximum_value,
            "preserve_dims": cls.base_metric.preserve_dims,
        }


class MinimumMAE(AppliedMetric):
    base_metric = MAE

    name = "minimum_mae"

    @classmethod
    def _compute_applied_metric(
        cls,
        forecast: xr.DataArray,
        target: xr.DataArray,
        tolerance_range: int = 24,
        **kwargs: Any,
    ) -> Any:
        forecast = forecast.compute()
        target_spatial_mean = target.compute().mean(["latitude", "longitude"])
        minimum_timestep = target_spatial_mean.idxmin("valid_time")
        minimum_value = target_spatial_mean.sel(valid_time=minimum_timestep)
        forecast_spatial_mean = forecast.mean(["latitude", "longitude"])
        # Handle the case where there are >1 resulting target values
        minimum_timestep = utils.maybe_get_closest_timestamp_to_center_of_valid_times(
            minimum_timestep, target.valid_time
        )
        filtered_min_forecast = forecast_spatial_mean.where(
            (
                forecast_spatial_mean.valid_time
                >= minimum_timestep - np.timedelta64(tolerance_range // 2, "h")
            )
            & (
                forecast_spatial_mean.valid_time
                <= minimum_timestep + np.timedelta64(tolerance_range // 2, "h")
            ),
            drop=True,
        ).min("valid_time")
        return {
            "forecast": filtered_min_forecast,
            "target": minimum_value,
            "preserve_dims": cls.base_metric.preserve_dims,
        }


class MaxMinMAE(AppliedMetric):
    base_metric = MAE

    name = "max_min_mae"

    @classmethod
    def _compute_applied_metric(
        cls,
        forecast: xr.DataArray,
        target: xr.DataArray,
        tolerance_range: int = 24,
        **kwargs: Any,
    ) -> Any:
        forecast = forecast.mean(
            [
                dim
                for dim in forecast.dims
                if dim not in ["valid_time", "lead_time", "time"]
            ]
        )
        target = target.mean(
            [
                dim
                for dim in target.dims
                if dim not in ["valid_time", "lead_time", "time"]
            ]
        )
        time_resolution_hours = utils.determine_temporal_resolution(target)
        max_min_target_value = (
            target.groupby("valid_time.dayofyear")
            .map(
                utils.min_if_all_timesteps_present,
                time_resolution_hours=time_resolution_hours,
            )
            .max()
        )
        max_min_target_datetime = target.where(
            target == max_min_target_value, drop=True
        ).valid_time

        # Handle the case where there are >1 resulting target values
        max_min_target_datetime = (
            utils.maybe_get_closest_timestamp_to_center_of_valid_times(
                max_min_target_datetime, target.valid_time
            )
        )
        max_min_target_value = target.sel(valid_time=max_min_target_datetime)
        subset_forecast = (
            forecast.where(
                (
                    forecast.valid_time
                    >= (
                        max_min_target_datetime
                        - np.timedelta64(tolerance_range // 2, "h")
                    )
                )
                & (
                    forecast.valid_time
                    <= (
                        max_min_target_datetime
                        + np.timedelta64(tolerance_range // 2, "h")
                    )
                ),
                drop=True,
            )
            .groupby("valid_time.dayofyear")
            .map(
                utils.min_if_all_timesteps_present_forecast,
                time_resolution_hours=utils.determine_temporal_resolution(forecast),
            )
            .min("dayofyear")
        )

        return {
            "forecast": subset_forecast,
            "target": max_min_target_value,
            "preserve_dims": cls.base_metric.preserve_dims,
        }


class OnsetME(AppliedMetric):
    base_metric = ME
    preserve_dims: str = "init_time"
    name = "onset_me"

    @staticmethod
    def onset(forecast: xr.DataArray, **kwargs) -> xr.DataArray:
        if (forecast.valid_time.max() - forecast.valid_time.min()).values.astype(
            "timedelta64[h]"
        ) >= 48:
            # get the forecast resolution hours from the kwargs, otherwise default to 6
            num_timesteps = 24 // kwargs.get("forecast_resolution_hours", 6)
            if num_timesteps is None:
                return xr.DataArray(np.datetime64("NaT", "ns"))
            min_daily_vals = forecast.groupby("valid_time.dayofyear").map(
                utils.min_if_all_timesteps_present,
                time_resolution_hours=utils.determine_temporal_resolution(forecast),
            )
            if min_daily_vals.size >= 2:  # Check if we have at least 2 values
                for i in range(min_daily_vals.size - 1):
                    # TODO: CHANGE LOGIC; define forecast heatwave onset
                    if min_daily_vals[i] >= 288.15 and min_daily_vals[i + 1] >= 288.15:
                        return xr.DataArray(
                            forecast.where(
                                forecast["valid_time"].dt.dayofyear
                                == min_daily_vals.dayofyear[i],
                                drop=True,
                            )
                            .valid_time[0]
                            .values
                        )
        return xr.DataArray(np.datetime64("NaT", "ns"))

    @classmethod
    def _compute_applied_metric(
        cls, forecast: xr.DataArray, target: xr.DataArray, **kwargs: Any
    ) -> Any:
        target_time = target.valid_time[0] + np.timedelta64(48, "h")
        forecast = (
            forecast.mean(["latitude", "longitude"]).groupby("init_time").map(cls.onset)
        )
        return {
            "forecast": forecast,
            "target": target_time,
            "preserve_dims": cls.preserve_dims,
        }


class DurationME(AppliedMetric):
    base_metric = ME

    preserve_dims: str = "init_time"

    name = "duration_me"

    @staticmethod
    def duration(forecast: xr.DataArray, **kwargs) -> xr.DataArray:
        if (forecast.valid_time.max() - forecast.valid_time.min()).values.astype(
            "timedelta64[h]"
        ) >= 48:
            # get the forecast resolution hours from the kwargs, otherwise default to 6
            num_timesteps = 24 // kwargs.get("forecast_resolution_hours", 6)
            if num_timesteps is None:
                return xr.DataArray(np.datetime64("NaT", "ns"))
            min_daily_vals = forecast.groupby("valid_time.dayofyear").map(
                utils.min_if_all_timesteps_present,
                time_resolution_hours=utils.determine_temporal_resolution(forecast),
            )
            # need to determine logic for 2+ consecutive days to find the date
            # that the heatwave starts
            if min_daily_vals.size >= 2:  # Check if we have at least 2 values
                for i in range(min_daily_vals.size - 1):
                    if min_daily_vals[i] >= 288.15 and min_daily_vals[i + 1] >= 288.15:
                        consecutive_days = np.timedelta64(
                            2, "D"
                        )  # Start with 2 since we found first pair
                        for j in range(i + 2, min_daily_vals.size):
                            if min_daily_vals[j] >= 288.15:
                                consecutive_days += np.timedelta64(1, "D")
                            else:
                                break
                        return xr.DataArray(consecutive_days.astype("timedelta64[ns]"))
        return xr.DataArray(np.timedelta64("NaT", "ns"))

    @classmethod
    def _compute_applied_metric(
        cls, forecast: xr.DataArray, target: xr.DataArray, **kwargs: Any
    ) -> Any:
        # Dummy implementation for duration mean error
        target_duration = target.valid_time[-1] - target.valid_time[0]
        forecast = (
            forecast.mean(["latitude", "longitude"])
            .groupby("init_time")
            .map(
                cls.duration,
                forecast_resolution_hours=forecast.attrs["forecast_resolution_hours"],
            )
        )
        return {
            "forecast": forecast,
            "target": target_duration,
            "preserve_dims": cls.preserve_dims,
        }


# TODO: complete lead time detection implementation
class LeadTimeDetection(AppliedMetric):
    base_metric = MAE
    name = "lead_time_detection"
    preserve_dims: str = "init_time"

    @classmethod
    def _compute_applied_metric(
        cls, forecast: xr.DataArray, target: xr.DataArray, **kwargs: Any
    ) -> Any:
        return {
            "forecast": forecast,
            "target": target,
            "preserve_dims": cls.preserve_dims,
            "threshold": 1,
            "variable": "atmospheric_river_land_intersection",
            "comparison": "==",
            "spatial_aggregation": "any",
        }<|MERGE_RESOLUTION|>--- conflicted
+++ resolved
@@ -508,7 +508,6 @@
         return rmse(forecast, target, preserve_dims=preserve_dims)
 
 
-<<<<<<< HEAD
 class SpatialDisplacement(BaseMetric):
     name = "spatial_displacement"
 
@@ -599,7 +598,8 @@
             coords={"lead_time": lead_times, "valid_time": valid_times},
         )
         return utils.calculate_haversine_distance(forecast_com, target_com)
-=======
+
+
 class EarlySignal(BaseMetric):
     """Metric to identify the earliest signal detection in forecast data.
 
@@ -751,7 +751,6 @@
         )
 
         return result
->>>>>>> 7ab14a1a
 
 
 class MaximumMAE(AppliedMetric):
