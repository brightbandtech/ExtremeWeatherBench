--- conflicted
+++ resolved
@@ -6,11 +6,7 @@
 import scores
 import sparse
 import xarray as xr
-<<<<<<< HEAD
 from scipy import ndimage
-from scores import categorical, continuous  # type: ignore[import-untyped]
-=======
->>>>>>> 39879cb6
 
 from extremeweatherbench import calc, derived, utils
 
