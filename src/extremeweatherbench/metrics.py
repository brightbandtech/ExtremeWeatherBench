import abc
import logging
from typing import Any, Callable, Optional, Type

import numpy as np
<<<<<<< HEAD
import sparse
import xarray as xr
from scores import categorical, continuous  # type: ignore[import-untyped]
=======
import scores
import scores.categorical as cat  # type: ignore[import-untyped]
import xarray as xr
>>>>>>> c6d47252

from extremeweatherbench import derived, utils

logger = logging.getLogger(__name__)


# Global cache for transformed contingency managers
_GLOBAL_CONTINGENCY_CACHE = utils.ThreadSafeDict()  # type: ignore


def get_cached_transformed_manager(
    forecast: xr.Dataset,
    target: xr.Dataset,
    forecast_threshold: float = 0.5,
    target_threshold: float = 0.5,
    preserve_dims: str = "lead_time",
) -> categorical.BasicContingencyManager:
    """Get cached transformed contingency manager, creating if needed.

    This function provides a global cache that can be used by any metric
    with the same thresholds and data, regardless of how the metrics are created.
    """
    # Create cache key from data content hash and parameters
    forecast_hash = hash(forecast.to_array().values.tobytes())
    target_hash = hash(target.to_array().values.tobytes())

    cache_key = (
        forecast_hash,
        target_hash,
        forecast_threshold,
        target_threshold,
        preserve_dims,
    )

    # Return cached result if available
    if cache_key in _GLOBAL_CONTINGENCY_CACHE:
        logger.info(f"Cache found for {cache_key}")
        return _GLOBAL_CONTINGENCY_CACHE[cache_key]

    # Apply thresholds to binarize the data
    binary_forecast = (forecast >= forecast_threshold).astype(float)
    binary_target = (target >= target_threshold).astype(float)

    # Create and transform contingency manager
    binary_contingency_manager = categorical.BinaryContingencyManager(
        binary_forecast, binary_target
    )
    transformed = binary_contingency_manager.transform(preserve_dims=preserve_dims)

    # Cache the result
    _GLOBAL_CONTINGENCY_CACHE[cache_key] = transformed

    return transformed


def _reduce_duck_array(
    da: xr.DataArray, func: Callable, reduce_dims: list[str]
) -> xr.DataArray:
    """Reduce the duck array of the data.

    Some data will return as a sparse array, which can also be reduced but requires
    some additional logic.

    Args:
        da: The xarray dataarray to reduce.
        func: The function to reduce the data.
        reduce_dims: The dimensions to reduce.

    Returns:
        The reduced xarray dataarray.
    """
    if isinstance(da.data, np.ndarray):
        # Reduce the data by applying func to the dims in reduce_dims
        return da.reduce(func, dim=reduce_dims)
    elif isinstance(da.data, sparse.COO):
        da = utils.stack_sparse_data_from_dims(da, reduce_dims)
        # Apply the reduce function to the data
        return da.reduce(func, dim="stacked")


def clear_contingency_cache():
    """Clear the global contingency manager cache."""
    global _GLOBAL_CONTINGENCY_CACHE
    _GLOBAL_CONTINGENCY_CACHE.clear()


class BaseMetric(abc.ABC):
    """A BaseMetric class is an abstract class that defines the foundational interface
    for all metrics.

    Metrics are general operations applied between a forecast and analysis xarray
    dataset. EWB metrics prioritize the use of any arbitrary sets of forecasts and
    analyses, so long as the spatiotemporal dimensions are the same.
    """

    # default to preserving lead_time in EWB metrics
    name: str
    preserve_dims: str = "lead_time"

    def __init__(
        self,
        forecast_variable: Optional[str | Type["derived.DerivedVariable"]] = None,
        target_variable: Optional[str | Type["derived.DerivedVariable"]] = None,
    ):
        self.forecast_variable = forecast_variable
        self.target_variable = target_variable
        # Check if both variables are None - this is allowed
        if self.forecast_variable is None and self.target_variable is None:
            pass
        # If only one is None, raise an error
        elif self.forecast_variable is None or self.target_variable is None:
            raise ValueError(
                "Both forecast_variable and target_variable must be provided, "
                "or both must be None"
            )
        else:
            # Convert DerivedVariable object/class to string using .name
            self.forecast_variable = derived._maybe_convert_variable_to_string(
                self.forecast_variable
            )
            self.target_variable = derived._maybe_convert_variable_to_string(
                self.target_variable
            )

    @classmethod
    @abc.abstractmethod
    def _compute_metric(
        cls,
        forecast: xr.DataArray,
        target: xr.DataArray,
        **kwargs: Any,
    ) -> xr.DataArray:
        """Logic to compute, roll up, or otherwise transform the inputs for the base
        metric.

        Args:
            forecast: The forecast dataset.
            target: The target dataset.
            kwargs: Additional keyword arguments to pass to the base metric.
        """
        pass

    @classmethod
    def compute_metric(
        cls,
        forecast: xr.DataArray,
        target: xr.DataArray,
        **kwargs,
    ) -> xr.DataArray:
        """Compute the metric.

        Args:
            forecast: The forecast dataset.
            target: The target dataset.
            kwargs: Additional keyword arguments to pass to the metric.
        """
        return cls._compute_metric(
            forecast,
            target,
            **kwargs,
        )


class AppliedMetric(abc.ABC):
    """An applied metric is a wrapper around a BaseMetric.

    An AppliedMetric is a wrapper around a BaseMetric that is intended for more complex
    rollups or aggregations. Typically, these metrics are used for one event
    type and are very specific.

    Temporal onset mean error, case duration mean error, and maximum temperature mean
    absolute error are all examples of applied metrics.

    Attributes:
        base_metric: The BaseMetric to wrap.
        _compute_applied_metric: An abstract method to compute the inputs to the base
        metric.
        compute_applied_metric: A method to compute the metric.
    """

    name: str
    base_metric: type[BaseMetric]

    @classmethod
    @abc.abstractmethod
    def _compute_applied_metric(
        cls,
        forecast: xr.DataArray,
        target: xr.DataArray,
        **kwargs: Any,
    ) -> dict[str, xr.DataArray]:
        """Logic to compute, roll up, or otherwise transform the inputs for the base
        metric.

        Args:
            forecast: The forecast dataset.
            target: The target dataset.
            kwargs: Additional keyword arguments to pass to the applied metric.
        """
        pass

    @classmethod
    def compute_metric(
        cls,
        forecast: xr.DataArray,
        target: xr.DataArray,
        **kwargs: Any,
    ) -> xr.DataArray:
        # Compute inputs to the base metric (forecast and target dict)
        applied_result = cls._compute_applied_metric(
            forecast,
            target,
            **utils.filter_kwargs_for_callable(kwargs, cls._compute_applied_metric),
        )
        # Compute the base metric with the inputs
        return cls.base_metric.compute_metric(**applied_result)


class ThresholdMetric(BaseMetric):
    """Base class for threshold-based metrics.

    This class provides common functionality for metrics that require
    forecast and target thresholds for binarization.
    """

    def __init__(
        self,
        forecast_threshold: float = 0.5,
        target_threshold: float = 0.5,
        preserve_dims: str = "lead_time",
        **kwargs,
    ):
        super().__init__(**kwargs)
        self.forecast_threshold = forecast_threshold
        self.target_threshold = target_threshold
        self.preserve_dims = preserve_dims

    def __call__(self, forecast: xr.Dataset, target: xr.Dataset, **kwargs):
        """Make instances callable using their configured thresholds."""
        # Use instance attributes as defaults, but allow override from kwargs
        kwargs.setdefault("forecast_threshold", self.forecast_threshold)
        kwargs.setdefault("target_threshold", self.target_threshold)
        kwargs.setdefault("preserve_dims", self.preserve_dims)

        # Call the classmethod with the configured parameters
        return self.__class__.compute_metric(forecast, target, **kwargs)


class CSI(ThresholdMetric):
    """Critical Success Index metric."""

    name = "critical_success_index"

    @classmethod
    def _compute_metric(
        cls,
        forecast: xr.Dataset,
        target: xr.Dataset,
        **kwargs: Any,
    ) -> Any:
        forecast_threshold = kwargs.get("forecast_threshold", 0.5)
        target_threshold = kwargs.get("target_threshold", 0.5)
        preserve_dims = kwargs.get("preserve_dims", "lead_time")

        transformed = get_cached_transformed_manager(
            forecast=forecast,
            target=target,
            forecast_threshold=forecast_threshold,
            target_threshold=target_threshold,
            preserve_dims=preserve_dims,
        )
        return transformed.critical_success_index()


class FAR(ThresholdMetric):
    """False Alarm Ratio metric."""

    name = "false_alarm_ratio"

    @classmethod
    def _compute_metric(
        cls,
        forecast: xr.Dataset,
        target: xr.Dataset,
        **kwargs: Any,
    ) -> Any:
        forecast_threshold = kwargs.get("forecast_threshold", 0.5)
        target_threshold = kwargs.get("target_threshold", 0.5)
        preserve_dims = kwargs.get("preserve_dims", "lead_time")

        transformed = get_cached_transformed_manager(
            forecast=forecast,
            target=target,
            forecast_threshold=forecast_threshold,
            target_threshold=target_threshold,
            preserve_dims=preserve_dims,
        )
        return transformed.false_alarm_ratio()


class TP(ThresholdMetric):
    """True Positive metric."""

    name = "true_positive"

    @classmethod
    def _compute_metric(
        cls,
        forecast: xr.Dataset,
        target: xr.Dataset,
        **kwargs: Any,
    ) -> Any:
        forecast_threshold = kwargs.get("forecast_threshold", 0.5)
        target_threshold = kwargs.get("target_threshold", 0.5)
        preserve_dims = kwargs.get("preserve_dims", "lead_time")

        transformed = get_cached_transformed_manager(
            forecast=forecast,
            target=target,
            forecast_threshold=forecast_threshold,
            target_threshold=target_threshold,
            preserve_dims=preserve_dims,
        )
        counts = transformed.get_counts()
        return counts["tp_count"] / counts["total_count"]


class FP(ThresholdMetric):
    """False Positive metric."""

    name = "false_positive"

    @classmethod
    def _compute_metric(
        cls,
        forecast: xr.Dataset,
        target: xr.Dataset,
        **kwargs: Any,
    ) -> Any:
        forecast_threshold = kwargs.get("forecast_threshold", 0.5)
        target_threshold = kwargs.get("target_threshold", 0.5)
        preserve_dims = kwargs.get("preserve_dims", "lead_time")

        transformed = get_cached_transformed_manager(
            forecast=forecast,
            target=target,
            forecast_threshold=forecast_threshold,
            target_threshold=target_threshold,
            preserve_dims=preserve_dims,
        )
        counts = transformed.get_counts()
        return counts["fp_count"] / counts["total_count"]


class TN(ThresholdMetric):
    """True Negative metric."""

    name = "true_negative"

    @classmethod
    def _compute_metric(
        cls,
        forecast: xr.Dataset,
        target: xr.Dataset,
        **kwargs: Any,
    ) -> Any:
        forecast_threshold = kwargs.get("forecast_threshold", 0.5)
        target_threshold = kwargs.get("target_threshold", 0.5)
        preserve_dims = kwargs.get("preserve_dims", "lead_time")

        transformed = get_cached_transformed_manager(
            forecast=forecast,
            target=target,
            forecast_threshold=forecast_threshold,
            target_threshold=target_threshold,
            preserve_dims=preserve_dims,
        )
        counts = transformed.get_counts()
        return counts["tn_count"] / counts["total_count"]


class FN(ThresholdMetric):
    """False Negative metric."""

    name = "false_negative"

    @classmethod
    def _compute_metric(
        cls,
        forecast: xr.DataArray,
        target: xr.DataArray,
        **kwargs: Any,
    ) -> Any:
        forecast_threshold = kwargs.get("forecast_threshold", 0.5)
        target_threshold = kwargs.get("target_threshold", 0.5)
        preserve_dims = kwargs.get("preserve_dims", "lead_time")

        transformed = get_cached_transformed_manager(
            forecast=forecast,
            target=target,
            forecast_threshold=forecast_threshold,
            target_threshold=target_threshold,
            preserve_dims=preserve_dims,
        )
        counts = transformed.get_counts()
        return counts["fn_count"] / counts["total_count"]


class Accuracy(ThresholdMetric):
    """Accuracy metric."""

    name = "accuracy"

    @classmethod
    def _compute_metric(
        cls,
        forecast: xr.DataArray,
        target: xr.DataArray,
        **kwargs: Any,
    ) -> Any:
        forecast_threshold = kwargs.get("forecast_threshold", 0.5)
        target_threshold = kwargs.get("target_threshold", 0.5)
        preserve_dims = kwargs.get("preserve_dims", "lead_time")

        transformed = get_cached_transformed_manager(
            forecast=forecast,
            target=target,
            forecast_threshold=forecast_threshold,
            target_threshold=target_threshold,
            preserve_dims=preserve_dims,
        )
        return transformed.accuracy()


def create_threshold_metrics(
    forecast_threshold: float = 0.5,
    target_threshold: float = 0.5,
    preserve_dims: str = "lead_time",
    metrics: Optional[list[str]] = None,
):
    """Create multiple threshold-based metrics with the specified thresholds.

    Args:
        forecast_threshold: Threshold for binarizing forecast data
        target_threshold: Threshold for binarizing target data
        preserve_dims: Dimensions to preserve during contingency table computation
        metrics: List of metric names to create (e.g., ['CSI', 'FAR', 'TP'])

    Returns:
        A list of metric objects with the specified thresholds
    """
    if metrics is None:
        metrics = ["CSI", "FAR", "Accuracy", "TP", "FP", "TN", "FN"]

    # Mapping of metric names to their classes (all threshold-based metrics)
    metric_classes: dict[str, Type[ThresholdMetric]] = {
        "CSI": CSI,
        "FAR": FAR,
        "Accuracy": Accuracy,
        "TP": TP,
        "FP": FP,
        "TN": TN,
        "FN": FN,
    }

    result_metrics = []

    # Create metrics by instantiating their classes
    for metric_name in metrics:
        if metric_name not in metric_classes:
            raise ValueError(f"Unknown metric: {metric_name}")

        metric_class = metric_classes[metric_name]
        metric = metric_class(
            forecast_threshold=forecast_threshold,
            target_threshold=target_threshold,
            preserve_dims=preserve_dims,
        )
        result_metrics.append(metric)

    return result_metrics


class MAE(BaseMetric):
    name = "mae"

    @classmethod
    def _compute_metric(
        cls,
        forecast: xr.DataArray,
        target: xr.DataArray,
        **kwargs: Any,
    ) -> Any:
        preserve_dims = kwargs.get("preserve_dims", "lead_time")
<<<<<<< HEAD
        return continuous.mae(forecast, target, preserve_dims=preserve_dims)
=======
        return scores.continuous.mae(forecast, target, preserve_dims=preserve_dims)
>>>>>>> c6d47252


class ME(BaseMetric):
    name = "me"

    @classmethod
    def _compute_metric(
        cls,
        forecast: xr.DataArray,
        target: xr.DataArray,
        **kwargs: Any,
    ) -> Any:
        preserve_dims = kwargs.get("preserve_dims", "lead_time")
<<<<<<< HEAD
        return continuous.mean_error(forecast, target, preserve_dims=preserve_dims)
=======
        return scores.continuous.mean_error(
            forecast, target, preserve_dims=preserve_dims
        )
>>>>>>> c6d47252


class RMSE(BaseMetric):
    name = "rmse"

    @classmethod
    def _compute_metric(
        cls,
        forecast: xr.DataArray,
        target: xr.DataArray,
        **kwargs: Any,
    ) -> Any:
        preserve_dims = kwargs.get("preserve_dims", "lead_time")
<<<<<<< HEAD
        return continuous.rmse(forecast, target, preserve_dims=preserve_dims)
=======
        return scores.continuous.rmse(forecast, target, preserve_dims=preserve_dims)
>>>>>>> c6d47252


class EarlySignal(BaseMetric):
    """Metric to identify the earliest signal detection in forecast data.

    This metric finds the first occurrence where a signal is detected based on
    threshold criteria and returns the corresponding init_time, lead_time, and
    valid_time information. The metric is designed to be flexible for different
    signal detection criteria that can be specified in applied metrics downstream.
    """

    name = "early_signal"

    @classmethod
    def _compute_metric(
        cls,
        forecast: xr.Dataset,
        target: xr.Dataset,
        threshold: Optional[float] = None,
        variable: Optional[str] = None,
        comparison: str = ">=",
        spatial_aggregation: str = "any",
        **kwargs: Any,
    ) -> xr.Dataset:
        """Compute early signal detection.

        Args:
            forecast: The forecast dataset with init_time, lead_time, valid_time
            target: The target dataset (used for reference/validation)
            threshold: Threshold value for signal detection
            variable: Variable name to analyze for signal detection
            comparison: Comparison operator (">=", "<=", ">", "<", "==", "!=")
            spatial_aggregation: How to aggregate spatially ("any", "all", "mean")
            **kwargs: Additional arguments

        Returns:
            Dataset containing earliest detection times with coordinates:
            - earliest_init_time: First init_time when signal was detected
            - earliest_lead_time: Corresponding lead_time
            - earliest_valid_time: Corresponding valid_time
            - detection_found: Boolean indicating if any detection occurred
        """
        if threshold is None or variable is None:
            # Return structure for when no detection criteria specified
            return xr.Dataset(
                {
                    "earliest_init_time": xr.DataArray(np.datetime64("NaT")),
                    "earliest_lead_time": xr.DataArray(np.timedelta64("NaT")),
                    "earliest_valid_time": xr.DataArray(np.datetime64("NaT")),
                    "detection_found": xr.DataArray(False),
                }
            )

        if variable not in forecast.data_vars:
            raise ValueError(f"Variable '{variable}' not found in forecast dataset")

        data = forecast[variable]

        # Apply threshold comparison
        comparison_ops = {
            ">=": lambda x, t: x >= t,
            "<=": lambda x, t: x <= t,
            ">": lambda x, t: x > t,
            "<": lambda x, t: x < t,
            "==": lambda x, t: x == t,
            "!=": lambda x, t: x != t,
        }

        if comparison not in comparison_ops:
            raise ValueError(f"Comparison '{comparison}' not supported")

        # Create detection mask
        detection_mask = comparison_ops[comparison](data, threshold)

        # Apply spatial aggregation
        spatial_dims = [
            dim
            for dim in detection_mask.dims
            if dim not in ["init_time", "lead_time", "valid_time"]
        ]

        if spatial_dims:
            if spatial_aggregation == "any":
                detection_mask = detection_mask.any(spatial_dims)
            elif spatial_aggregation == "all":
                detection_mask = detection_mask.all(spatial_dims)
            elif spatial_aggregation == "mean":
                detection_mask = detection_mask.mean(spatial_dims) > 0.5
            else:
                raise ValueError(
                    f"Spatial aggregation '{spatial_aggregation}' not supported"
                )

        # Find earliest detection for each init_time
        earliest_results = {}

        for init_t in forecast.init_time:
            init_mask = detection_mask.sel(init_time=init_t)

            # Find first occurrence along lead_time dimension
            if init_mask.any():
                # Get the first True index along lead_time
                first_detection_idx = init_mask.argmax("lead_time")
                earliest_lead = forecast.lead_time[first_detection_idx]
                earliest_valid = init_t.values + np.timedelta64(int(earliest_lead), "h")

                earliest_results[init_t.values] = {
                    "init_time": init_t.values,
                    "lead_time": earliest_lead.values,
                    "valid_time": earliest_valid,
                    "found": True,
                }
            else:
                earliest_results[init_t.values] = {
                    "init_time": init_t.values,
                    "lead_time": np.timedelta64("NaT"),
                    "valid_time": np.datetime64("NaT"),
                    "found": False,
                }

        # Convert to xarray Dataset
        init_times = list(earliest_results.keys())
        earliest_init_times = [r["init_time"] for r in earliest_results.values()]
        earliest_lead_times = [r["lead_time"] for r in earliest_results.values()]
        earliest_valid_times = [r["valid_time"] for r in earliest_results.values()]
        detection_found = [r["found"] for r in earliest_results.values()]

        result = xr.Dataset(
            {
                "earliest_init_time": xr.DataArray(
                    earliest_init_times,
                    coords={"init_time": init_times},
                    dims=["init_time"],
                ),
                "earliest_lead_time": xr.DataArray(
                    earliest_lead_times,
                    coords={"init_time": init_times},
                    dims=["init_time"],
                ),
                "earliest_valid_time": xr.DataArray(
                    earliest_valid_times,
                    coords={"init_time": init_times},
                    dims=["init_time"],
                ),
                "detection_found": xr.DataArray(
                    detection_found,
                    coords={"init_time": init_times},
                    dims=["init_time"],
                ),
            }
        )

        return result


class MaximumMAE(AppliedMetric):
    base_metric = MAE

    name = "maximum_mae"

    @classmethod
    def _compute_applied_metric(
        cls,
        forecast: xr.DataArray,
        target: xr.DataArray,
        tolerance_range: int = 24,
        **kwargs,
    ) -> dict[str, xr.DataArray]:
        forecast = forecast
        target_spatial_mean = _reduce_duck_array(
            target, func=np.nanmean, reduce_dims=["latitude", "longitude"]
        )
        maximum_timestep = target_spatial_mean.idxmax("valid_time")
        maximum_value = target_spatial_mean.sel(valid_time=maximum_timestep)

        # Handle the case where there are >1 resulting target values
        maximum_timestep = utils.maybe_get_closest_timestamp_to_center_of_valid_times(
            maximum_timestep, target.valid_time
        )
        forecast_spatial_mean = _reduce_duck_array(
            forecast, func=np.nanmean, reduce_dims=["latitude", "longitude"]
        )
        filtered_max_forecast = forecast_spatial_mean.where(
            (
                forecast_spatial_mean.valid_time
                >= maximum_timestep.data - np.timedelta64(tolerance_range // 2, "h")
            )
            & (
                forecast_spatial_mean.valid_time
                <= maximum_timestep.data + np.timedelta64(tolerance_range // 2, "h")
            ),
            drop=True,
        ).max("valid_time")
        return {
            "forecast": filtered_max_forecast,
            "target": maximum_value,
            "preserve_dims": cls.base_metric.preserve_dims,
        }


class MinimumMAE(AppliedMetric):
    base_metric = MAE

    name = "minimum_mae"

    @classmethod
    def _compute_applied_metric(
        cls,
        forecast: xr.DataArray,
        target: xr.DataArray,
        tolerance_range: int = 24,
        **kwargs: Any,
    ) -> Any:
        forecast = forecast.compute()
        target_spatial_mean = _reduce_duck_array(
            target, func=np.nanmean, reduce_dims=["latitude", "longitude"]
        )
        minimum_timestep = target_spatial_mean.idxmin("valid_time")
        minimum_value = target_spatial_mean.sel(valid_time=minimum_timestep)
        forecast_spatial_mean = _reduce_duck_array(
            forecast, func=np.nanmean, reduce_dims=["latitude", "longitude"]
        )
        # Handle the case where there are >1 resulting target values
        minimum_timestep = utils.maybe_get_closest_timestamp_to_center_of_valid_times(
            minimum_timestep, target.valid_time
        )
        filtered_min_forecast = forecast_spatial_mean.where(
            (
                forecast_spatial_mean.valid_time
                >= minimum_timestep.data - np.timedelta64(tolerance_range // 2, "h")
            )
            & (
                forecast_spatial_mean.valid_time
                <= minimum_timestep.data + np.timedelta64(tolerance_range // 2, "h")
            ),
            drop=True,
        ).min("valid_time")
        return {
            "forecast": filtered_min_forecast,
            "target": minimum_value,
            "preserve_dims": cls.base_metric.preserve_dims,
        }


class MaxMinMAE(AppliedMetric):
    base_metric = MAE

    name = "max_min_mae"

    @classmethod
    def _compute_applied_metric(
        cls,
        forecast: xr.DataArray,
        target: xr.DataArray,
        tolerance_range: int = 24,
        **kwargs: Any,
    ) -> Any:
        reduce_dims = [
            dim
            for dim in forecast.dims
            if dim not in ["valid_time", "lead_time", "time"]
        ]
        forecast = _reduce_duck_array(
            forecast, func=np.nanmean, reduce_dims=reduce_dims
        )
        target = _reduce_duck_array(target, func=np.nanmean, reduce_dims=reduce_dims)

        time_resolution_hours = utils.determine_temporal_resolution(target)
        max_min_target_value = (
            target.groupby("valid_time.dayofyear")
            .map(
                utils.min_if_all_timesteps_present,
                time_resolution_hours=time_resolution_hours,
            )
            .max()
        )
        max_min_target_datetime = target.where(
            target == max_min_target_value, drop=True
        ).valid_time

        # Handle the case where there are >1 resulting target values
        max_min_target_datetime = (
            utils.maybe_get_closest_timestamp_to_center_of_valid_times(
                max_min_target_datetime, target.valid_time
            )
        )
        subset_forecast = (
            forecast.where(
                (
                    forecast.valid_time
                    >= (
                        max_min_target_datetime.data
                        - np.timedelta64(tolerance_range // 2, "h")
                    )
                )
                & (
                    forecast.valid_time
                    <= (
                        max_min_target_datetime.data
                        + np.timedelta64(tolerance_range // 2, "h")
                    )
                ),
                drop=True,
            )
            .groupby("valid_time.dayofyear")
            .map(
                utils.min_if_all_timesteps_present_forecast,
                time_resolution_hours=utils.determine_temporal_resolution(forecast),
            )
            .min("dayofyear")
        )

        return {
            "forecast": subset_forecast,
            "target": max_min_target_value,
            "preserve_dims": cls.base_metric.preserve_dims,
        }


class OnsetME(AppliedMetric):
    base_metric = ME
    preserve_dims: str = "init_time"
    name = "onset_me"

    @staticmethod
    def onset(forecast: xr.DataArray, **kwargs) -> xr.DataArray:
        if (forecast.valid_time.max() - forecast.valid_time.min()).values.astype(
            "timedelta64[h]"
        ) >= 48:
            # get the forecast resolution hours from the kwargs, otherwise default to 6
            num_timesteps = 24 // kwargs.get("forecast_resolution_hours", 6)
            if num_timesteps is None:
                return xr.DataArray(np.datetime64("NaT", "ns"))
            min_daily_vals = forecast.groupby("valid_time.dayofyear").map(
                utils.min_if_all_timesteps_present,
                time_resolution_hours=utils.determine_temporal_resolution(forecast),
            )
            if min_daily_vals.size >= 2:  # Check if we have at least 2 values
                for i in range(min_daily_vals.size - 1):
                    # TODO: CHANGE LOGIC; define forecast heatwave onset
                    if min_daily_vals[i] >= 288.15 and min_daily_vals[i + 1] >= 288.15:
                        return xr.DataArray(
                            forecast.where(
                                forecast["valid_time"].dt.dayofyear
                                == min_daily_vals.dayofyear[i],
                                drop=True,
                            )
                            .valid_time[0]
                            .values
                        )
        return xr.DataArray(np.datetime64("NaT", "ns"))

    @classmethod
    def _compute_applied_metric(
        cls, forecast: xr.DataArray, target: xr.DataArray, **kwargs: Any
    ) -> Any:
        target_time = target.valid_time[0] + np.timedelta64(48, "h")
        forecast = (
            _reduce_duck_array(
                forecast, func=np.nanmean, reduce_dims=["latitude", "longitude"]
            )
            .groupby("init_time")
            .map(cls.onset)
        )
        return {
            "forecast": forecast,
            "target": target_time,
            "preserve_dims": cls.preserve_dims,
        }


class DurationME(AppliedMetric):
    base_metric = ME

    preserve_dims: str = "init_time"

    name = "duration_me"

    @staticmethod
    def duration(forecast: xr.DataArray, **kwargs) -> xr.DataArray:
        if (forecast.valid_time.max() - forecast.valid_time.min()).values.astype(
            "timedelta64[h]"
        ) >= 48:
            # get the forecast resolution hours from the kwargs, otherwise default to 6
            num_timesteps = 24 // kwargs.get("forecast_resolution_hours", 6)
            if num_timesteps is None:
                return xr.DataArray(np.datetime64("NaT", "ns"))
            min_daily_vals = forecast.groupby("valid_time.dayofyear").map(
                utils.min_if_all_timesteps_present,
                time_resolution_hours=utils.determine_temporal_resolution(forecast),
            )
            # need to determine logic for 2+ consecutive days to find the date
            # that the heatwave starts
            if min_daily_vals.size >= 2:  # Check if we have at least 2 values
                for i in range(min_daily_vals.size - 1):
                    if min_daily_vals[i] >= 288.15 and min_daily_vals[i + 1] >= 288.15:
                        consecutive_days = np.timedelta64(
                            2, "D"
                        )  # Start with 2 since we found first pair
                        for j in range(i + 2, min_daily_vals.size):
                            if min_daily_vals[j] >= 288.15:
                                consecutive_days += np.timedelta64(1, "D")
                            else:
                                break
                        return xr.DataArray(consecutive_days.astype("timedelta64[ns]"))
        return xr.DataArray(np.timedelta64("NaT", "ns"))

    @classmethod
    def _compute_applied_metric(
        cls, forecast: xr.DataArray, target: xr.DataArray, **kwargs: Any
    ) -> Any:
        # Dummy implementation for duration mean error
        target_duration = target.valid_time[-1] - target.valid_time[0]
        forecast = (
            _reduce_duck_array(
                forecast, func=np.nanmean, reduce_dims=["latitude", "longitude"]
            )
            .groupby("init_time")
            .map(
                cls.duration,
            )
        )
        return {
            "forecast": forecast,
            "target": target_duration,
            "preserve_dims": cls.preserve_dims,
        }


# TODO: complete lead time detection implementation
class LeadTimeDetection(AppliedMetric):
    base_metric = MAE
    name = "lead_time_detection"
    preserve_dims: str = "init_time"

    @classmethod
    def _compute_applied_metric(
        cls, forecast: xr.DataArray, target: xr.DataArray, **kwargs: Any
    ) -> Any:
        raise NotImplementedError("LeadTimeDetection is not implemented yet")<|MERGE_RESOLUTION|>--- conflicted
+++ resolved
@@ -3,15 +3,9 @@
 from typing import Any, Callable, Optional, Type
 
 import numpy as np
-<<<<<<< HEAD
+import scores
 import sparse
 import xarray as xr
-from scores import categorical, continuous  # type: ignore[import-untyped]
-=======
-import scores
-import scores.categorical as cat  # type: ignore[import-untyped]
-import xarray as xr
->>>>>>> c6d47252
 
 from extremeweatherbench import derived, utils
 
@@ -28,7 +22,7 @@
     forecast_threshold: float = 0.5,
     target_threshold: float = 0.5,
     preserve_dims: str = "lead_time",
-) -> categorical.BasicContingencyManager:
+) -> scores.categorical.BasicContingencyManager:
     """Get cached transformed contingency manager, creating if needed.
 
     This function provides a global cache that can be used by any metric
@@ -56,7 +50,7 @@
     binary_target = (target >= target_threshold).astype(float)
 
     # Create and transform contingency manager
-    binary_contingency_manager = categorical.BinaryContingencyManager(
+    binary_contingency_manager = scores.categorical.BinaryContingencyManager(
         binary_forecast, binary_target
     )
     transformed = binary_contingency_manager.transform(preserve_dims=preserve_dims)
@@ -506,11 +500,7 @@
         **kwargs: Any,
     ) -> Any:
         preserve_dims = kwargs.get("preserve_dims", "lead_time")
-<<<<<<< HEAD
-        return continuous.mae(forecast, target, preserve_dims=preserve_dims)
-=======
         return scores.continuous.mae(forecast, target, preserve_dims=preserve_dims)
->>>>>>> c6d47252
 
 
 class ME(BaseMetric):
@@ -524,13 +514,9 @@
         **kwargs: Any,
     ) -> Any:
         preserve_dims = kwargs.get("preserve_dims", "lead_time")
-<<<<<<< HEAD
-        return continuous.mean_error(forecast, target, preserve_dims=preserve_dims)
-=======
         return scores.continuous.mean_error(
             forecast, target, preserve_dims=preserve_dims
         )
->>>>>>> c6d47252
 
 
 class RMSE(BaseMetric):
@@ -544,11 +530,7 @@
         **kwargs: Any,
     ) -> Any:
         preserve_dims = kwargs.get("preserve_dims", "lead_time")
-<<<<<<< HEAD
-        return continuous.rmse(forecast, target, preserve_dims=preserve_dims)
-=======
         return scores.continuous.rmse(forecast, target, preserve_dims=preserve_dims)
->>>>>>> c6d47252
 
 
 class EarlySignal(BaseMetric):
