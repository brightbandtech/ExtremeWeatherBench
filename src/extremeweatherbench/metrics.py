import abc
import logging
from typing import Any, Callable, Literal, Optional, Type

import numpy as np
<<<<<<< HEAD
import pandas as pd
=======
import scores
>>>>>>> 3a62d1d0
import sparse
import xarray as xr

from extremeweatherbench import derived, utils

logger = logging.getLogger(__name__)


# Global cache for transformed contingency managers
_GLOBAL_CONTINGENCY_CACHE = utils.ThreadSafeDict()  # type: ignore


def get_cached_transformed_manager(
    forecast: xr.Dataset,
    target: xr.Dataset,
    forecast_threshold: float = 0.5,
    target_threshold: float = 0.5,
    preserve_dims: str = "lead_time",
) -> scores.categorical.BasicContingencyManager:
    """Get cached transformed contingency manager, creating if needed.

    This function provides a global cache that can be used by any metric
    with the same thresholds and data, regardless of how the metrics are created.
    """
    # Create cache key from data content hash and parameters
    forecast_hash = hash(forecast.to_array().values.tobytes())
    target_hash = hash(target.to_array().values.tobytes())

    cache_key = (
        forecast_hash,
        target_hash,
        forecast_threshold,
        target_threshold,
        preserve_dims,
    )

    # Return cached result if available
    if cache_key in _GLOBAL_CONTINGENCY_CACHE:
        logger.info(f"Cache found for {cache_key}")
        return _GLOBAL_CONTINGENCY_CACHE[cache_key]

    # Apply thresholds to binarize the data
    binary_forecast = (forecast >= forecast_threshold).astype(float)
    binary_target = (target >= target_threshold).astype(float)

    # Create and transform contingency manager
    binary_contingency_manager = scores.categorical.BinaryContingencyManager(
        binary_forecast, binary_target
    )
    transformed = binary_contingency_manager.transform(preserve_dims=preserve_dims)

    # Cache the result
    _GLOBAL_CONTINGENCY_CACHE[cache_key] = transformed

    return transformed


def _reduce_duck_array(
    da: xr.DataArray, func: Callable, reduce_dims: list[str]
) -> xr.DataArray:
    """Reduce the duck array of the data.

    Some data will return as a sparse array, which can also be reduced but
    requires some additional logic.

    Args:
        da: The xarray dataarray to reduce.
        func: The function to reduce the data.
        reduce_dims: The dimensions to reduce.

    Returns:
        The reduced xarray dataarray.
    """
    if isinstance(da.data, sparse.COO):
        da = utils.stack_sparse_data_from_dims(da, reduce_dims)
        # Apply the reduce function to the data
        return da.reduce(func, dim="stacked")
    else:
        # Handles np.ndarray, dask.array, and other duck arrays
        return da.reduce(func, dim=reduce_dims)


def clear_contingency_cache():
    """Clear the global contingency manager cache."""
    global _GLOBAL_CONTINGENCY_CACHE
    _GLOBAL_CONTINGENCY_CACHE.clear()


class ComputeDocstringMetaclass(abc.ABCMeta):
    """A metaclass that maps the docstring from self._compute_metric() to
    self.compute_metric().

    The `BaseMetric` abstract base class requires users to override a function called
    `_compute_metric()`, while providing a standardized public interface to this method
    called `compute_metric()`. This metaclass automatically maps the docstring from
    `_compute_metric()` to `compute_metric()` so that the documentation a user provides
    for their implementation will automatically appear with the public interface without
    any additional effort.
    """

    def __new__(cls, name, bases, namespace):
        cls = super().__new__(cls, name, bases, namespace)
        # NOTE: the `compute_metric()` method will be defined in the ABC `BaseMetric`,
        # and we never expect the user re-implement it. So it won't be in the namespace
        # of the concrete metric classes - it will only be in the namespace of the ABC
        # `BaseMetric`, and will be available as an attribute of the concrete metric
        # classes.
        if "_compute_metric" in namespace and hasattr(cls, "compute_metric"):
            # Transfer the docstring from _compute_metric to compute_metric, if the
            # former exists.
            if cls._compute_metric.__doc__ is not None:
                # Create a new method for _this_ class, so we can avoid overwriting what
                # we set for the parent.
                _original_compute_metric = cls.compute_metric

                def _compute_metric_with_docstring(self, *args, **kwargs):
                    return _original_compute_metric(self, *args, **kwargs)

                _compute_metric_with_docstring.__doc__ = cls._compute_metric.__doc__
                cls.compute_metric = _compute_metric_with_docstring

        return cls


class BaseMetric(abc.ABC, metaclass=ComputeDocstringMetaclass):
    """A BaseMetric class is an abstract class that defines the foundational interface
    for all metrics.

    Metrics are general operations applied between a forecast and analysis xarray
    dataset. EWB metrics prioritize the use of any arbitrary sets of forecasts and
    analyses, so long as the spatiotemporal dimensions are the same.
    """

    # default to preserving lead_time in EWB metrics
    name: str
    preserve_dims: str = "lead_time"

    def __init__(
        self,
        forecast_variable: Optional[str | derived.DerivedVariable] = None,
        target_variable: Optional[str | derived.DerivedVariable] = None,
    ):
        self.forecast_variable = forecast_variable
        self.target_variable = target_variable
        # Check if both variables are None - this is allowed
        if self.forecast_variable is None and self.target_variable is None:
            pass
        # If only one is None, raise an error
        elif self.forecast_variable is None or self.target_variable is None:
            raise ValueError(
                "Both forecast_variable and target_variable must be provided, "
                "or both must be None"
            )
        else:
            # Convert DerivedVariable object/class to string using .name
            self.forecast_variable = derived._maybe_convert_variable_to_string(
                self.forecast_variable
            )
            self.target_variable = derived._maybe_convert_variable_to_string(
                self.target_variable
            )

    @abc.abstractmethod
    def _compute_metric(
        self,
        forecast: xr.DataArray,
        target: xr.DataArray,
        **kwargs: Any,
    ) -> xr.DataArray:
        """Logic to compute, roll up, or otherwise transform the inputs for the base
        metric.

        All implementations must accept **kwargs to handle extra
        parameters gracefully, even if they don't use them.

        Args:
            forecast: The forecast DataArray.
            target: The target DataArray.
            **kwargs: Additional parameters. Common ones include preserve_dims
                (dimension(s) to preserve, defaults to "lead_time").

        Returns:
            The computed metric result.
        """
        pass

    def compute_metric(
        self,
<<<<<<< HEAD
        forecast: xr.DataArray,
        target: xr.DataArray,
        **kwargs,
    ) -> xr.DataArray:
        """Compute the metric.

        Args:
            forecast: The forecast dataset.
            target: The target dataset.
            kwargs: Additional keyword arguments to pass to the metric.
        """
        return self._compute_metric(
            forecast=forecast,
            target=target,
            **kwargs,
        )


class AppliedMetric(abc.ABC):
    """An applied metric is a wrapper around a BaseMetric.

    An AppliedMetric is a wrapper around a BaseMetric that is intended for more complex
    rollups or aggregations. Typically, these metrics are used for one event
    type and are very specific.

    Temporal onset mean error, case duration mean error, and maximum temperature mean
    absolute error are all examples of applied metrics.

    Attributes:
        base_metric: The BaseMetric to wrap.
        _compute_applied_metric: An abstract method to compute the inputs to the base
        metric.
        compute_applied_metric: A method to compute the metric.
    """

    name: str
    base_metric: type[BaseMetric]

    @abc.abstractmethod
    def _compute_applied_metric(
        self,
=======
>>>>>>> 3a62d1d0
        forecast: xr.DataArray,
        target: xr.DataArray,
        **kwargs: Any,
    ) -> Any:
        """Public interface to compute the metric.

        Args:
            forecast: The forecast DataArray.
            target: The target DataArray.
            **kwargs: Additional keyword arguments to pass to the
                metric implementation.

<<<<<<< HEAD
    def compute_metric(
        self,
        forecast: xr.DataArray,
        target: xr.DataArray,
        **kwargs: Any,
    ) -> xr.DataArray:
        # Compute inputs to the base metric (forecast and target dict)
        applied_result = self._compute_applied_metric(
            forecast=forecast,
            target=target,
            **utils.filter_kwargs_for_callable(kwargs, self._compute_applied_metric),
        )
        # Compute the base metric with the inputs
        return self.base_metric.compute_metric(**applied_result)
=======
        Returns:
            The computed metric result.
        """
        return self._compute_metric(forecast, target, **kwargs)
>>>>>>> 3a62d1d0


class ThresholdMetric(BaseMetric):
    """Base class for threshold-based metrics.

    This class provides common functionality for metrics that require
    forecast and target thresholds for binarization.
    """

    def __init__(
        self,
        forecast_threshold: float = 0.5,
        target_threshold: float = 0.5,
        preserve_dims: str = "lead_time",
        **kwargs,
    ):
        super().__init__(**kwargs)
        self.forecast_threshold = forecast_threshold
        self.target_threshold = target_threshold
        self.preserve_dims = preserve_dims

    def __call__(self, forecast: xr.Dataset, target: xr.Dataset, **kwargs):
        """Make instances callable using their configured thresholds."""
        # Use instance attributes as defaults, but allow override from kwargs
        kwargs.setdefault("forecast_threshold", self.forecast_threshold)
        kwargs.setdefault("target_threshold", self.target_threshold)
        kwargs.setdefault("preserve_dims", self.preserve_dims)

        # Call the classmethod with the configured parameters
        return self.__class__.compute_metric(forecast, target, **kwargs)


class CSI(ThresholdMetric):
    """Critical Success Index metric."""

    name = "critical_success_index"

    def _compute_metric(
        self,
        forecast: xr.Dataset,
        target: xr.Dataset,
        **kwargs: Any,
    ) -> Any:
        forecast_threshold = kwargs.get("forecast_threshold", 0.5)
        target_threshold = kwargs.get("target_threshold", 0.5)
        preserve_dims = kwargs.get("preserve_dims", "lead_time")

        transformed = get_cached_transformed_manager(
            forecast=forecast,
            target=target,
            forecast_threshold=forecast_threshold,
            target_threshold=target_threshold,
            preserve_dims=preserve_dims,
        )
        return transformed.critical_success_index()


class FAR(ThresholdMetric):
    """False Alarm Ratio metric."""

    name = "false_alarm_ratio"

    def _compute_metric(
        self,
        forecast: xr.Dataset,
        target: xr.Dataset,
        **kwargs: Any,
    ) -> Any:
        forecast_threshold = kwargs.get("forecast_threshold", 0.5)
        target_threshold = kwargs.get("target_threshold", 0.5)
        preserve_dims = kwargs.get("preserve_dims", "lead_time")

        transformed = get_cached_transformed_manager(
            forecast=forecast,
            target=target,
            forecast_threshold=forecast_threshold,
            target_threshold=target_threshold,
            preserve_dims=preserve_dims,
        )
        return transformed.false_alarm_ratio()


class TP(ThresholdMetric):
    """True Positive metric."""

    name = "true_positive"

    def _compute_metric(
        self,
        forecast: xr.Dataset,
        target: xr.Dataset,
        **kwargs: Any,
    ) -> Any:
        forecast_threshold = kwargs.get("forecast_threshold", 0.5)
        target_threshold = kwargs.get("target_threshold", 0.5)
        preserve_dims = kwargs.get("preserve_dims", "lead_time")

        transformed = get_cached_transformed_manager(
            forecast=forecast,
            target=target,
            forecast_threshold=forecast_threshold,
            target_threshold=target_threshold,
            preserve_dims=preserve_dims,
        )
        counts = transformed.get_counts()
        return counts["tp_count"] / counts["total_count"]


class FP(ThresholdMetric):
    """False Positive metric."""

    name = "false_positive"

    def _compute_metric(
        self,
        forecast: xr.Dataset,
        target: xr.Dataset,
        **kwargs: Any,
    ) -> Any:
        forecast_threshold = kwargs.get("forecast_threshold", 0.5)
        target_threshold = kwargs.get("target_threshold", 0.5)
        preserve_dims = kwargs.get("preserve_dims", "lead_time")

        transformed = get_cached_transformed_manager(
            forecast=forecast,
            target=target,
            forecast_threshold=forecast_threshold,
            target_threshold=target_threshold,
            preserve_dims=preserve_dims,
        )
        counts = transformed.get_counts()
        return counts["fp_count"] / counts["total_count"]


class TN(ThresholdMetric):
    """True Negative metric."""

    name = "true_negative"

    def _compute_metric(
        self,
        forecast: xr.Dataset,
        target: xr.Dataset,
        **kwargs: Any,
    ) -> Any:
        forecast_threshold = kwargs.get("forecast_threshold", 0.5)
        target_threshold = kwargs.get("target_threshold", 0.5)
        preserve_dims = kwargs.get("preserve_dims", "lead_time")

        transformed = get_cached_transformed_manager(
            forecast=forecast,
            target=target,
            forecast_threshold=forecast_threshold,
            target_threshold=target_threshold,
            preserve_dims=preserve_dims,
        )
        counts = transformed.get_counts()
        return counts["tn_count"] / counts["total_count"]


class FN(ThresholdMetric):
    """False Negative metric."""

    name = "false_negative"

    def _compute_metric(
        self,
        forecast: xr.DataArray,
        target: xr.DataArray,
        **kwargs: Any,
    ) -> Any:
        forecast_threshold = kwargs.get("forecast_threshold", 0.5)
        target_threshold = kwargs.get("target_threshold", 0.5)
        preserve_dims = kwargs.get("preserve_dims", "lead_time")

        transformed = get_cached_transformed_manager(
            forecast=forecast,
            target=target,
            forecast_threshold=forecast_threshold,
            target_threshold=target_threshold,
            preserve_dims=preserve_dims,
        )
        counts = transformed.get_counts()
        return counts["fn_count"] / counts["total_count"]


class Accuracy(ThresholdMetric):
    """Accuracy metric."""

    name = "accuracy"

    def _compute_metric(
        self,
        forecast: xr.DataArray,
        target: xr.DataArray,
        **kwargs: Any,
    ) -> Any:
        forecast_threshold = kwargs.get("forecast_threshold", 0.5)
        target_threshold = kwargs.get("target_threshold", 0.5)
        preserve_dims = kwargs.get("preserve_dims", "lead_time")

        transformed = get_cached_transformed_manager(
            forecast=forecast,
            target=target,
            forecast_threshold=forecast_threshold,
            target_threshold=target_threshold,
            preserve_dims=preserve_dims,
        )
        return transformed.accuracy()


def create_threshold_metrics(
    forecast_threshold: float = 0.5,
    target_threshold: float = 0.5,
    preserve_dims: str = "lead_time",
    metrics: Optional[list[str]] = None,
):
    """Create multiple threshold-based metrics with the specified thresholds.

    Args:
        forecast_threshold: Threshold for binarizing forecast data
        target_threshold: Threshold for binarizing target data
        preserve_dims: Dimensions to preserve during contingency table computation
        metrics: List of metric names to create (e.g., ['CSI', 'FAR', 'TP'])

    Returns:
        A list of metric objects with the specified thresholds
    """
    if metrics is None:
        metrics = ["CSI", "FAR", "Accuracy", "TP", "FP", "TN", "FN"]

    # Mapping of metric names to their classes (all threshold-based metrics)
    metric_classes: dict[str, Type[ThresholdMetric]] = {
        "CSI": CSI,
        "FAR": FAR,
        "Accuracy": Accuracy,
        "TP": TP,
        "FP": FP,
        "TN": TN,
        "FN": FN,
    }

    result_metrics = []

    # Create metrics by instantiating their classes
    for metric_name in metrics:
        if metric_name not in metric_classes:
            raise ValueError(f"Unknown metric: {metric_name}")

        metric_class = metric_classes[metric_name]
        metric = metric_class(
            forecast_threshold=forecast_threshold,
            target_threshold=target_threshold,
            preserve_dims=preserve_dims,
        )
        result_metrics.append(metric)

    return result_metrics


class MAE(BaseMetric):
    name = "mae"

    def _compute_metric(
        self,
        forecast: xr.DataArray,
        target: xr.DataArray,
        **kwargs: Any,
    ) -> Any:
        """Compute the Mean Absolute Error.

        Args:
            forecast: The forecast DataArray.
            target: The target DataArray.
            **kwargs: Additional keyword arguments. Supported kwargs:
                preserve_dims (str): Dimension(s) to preserve. Defaults to "lead_time".

        Returns:
            The computed Mean Absolute Error result.
        """
        preserve_dims = kwargs.get("preserve_dims", "lead_time")
        return scores.continuous.mae(forecast, target, preserve_dims=preserve_dims)


class ME(BaseMetric):
    """Mean Error (bias) metric."""

    name = "me"

    def _compute_metric(
        self,
        forecast: xr.DataArray,
        target: xr.DataArray,
        **kwargs: Any,
    ) -> Any:
        """Compute the Mean Error.

        Args:
            forecast: The forecast DataArray.
            target: The target DataArray.
            **kwargs: Additional keyword arguments. Supported kwargs:
                preserve_dims (str): Dimension(s) to preserve. Defaults to "lead_time".

        Returns:
            The computed Mean Error result.
        """
        preserve_dims = kwargs.get("preserve_dims", "lead_time")
        return scores.continuous.mean_error(
            forecast, target, preserve_dims=preserve_dims
        )


class RMSE(BaseMetric):
    """Root Mean Square Error metric."""

    name = "rmse"

    def _compute_metric(
        self,
        forecast: xr.DataArray,
        target: xr.DataArray,
        **kwargs: Any,
    ) -> Any:
        """Compute the Root Mean Square Error.

        Args:
            forecast: The forecast DataArray.
            target: The target DataArray.
            **kwargs: Additional keyword arguments. Supported kwargs:
                preserve_dims (str): Dimension(s) to preserve. Defaults to "lead_time".

        Returns:
            The computed Root Mean Square Error result.
        """
        preserve_dims = kwargs.get("preserve_dims", "lead_time")
        return scores.continuous.rmse(forecast, target, preserve_dims=preserve_dims)


class EarlySignal(BaseMetric):
    """Metric to identify the earliest signal detection in forecast data.

    This metric finds the first occurrence where a signal is detected based on
    threshold criteria and returns the corresponding init_time, lead_time, and
    valid_time information. The metric is designed to be flexible for different
    signal detection criteria that can be specified in applied metrics downstream.
    """

    name = "early_signal"

    def _compute_metric(
        self,
        forecast: xr.Dataset,
        target: xr.Dataset,
        threshold: Optional[float] = None,
        variable: Optional[str] = None,
        comparison: str = ">=",
        spatial_aggregation: str = "any",
        **kwargs: Any,
    ) -> xr.Dataset:
        """Compute early signal detection.

        Args:
            forecast: The forecast dataset with init_time, lead_time, valid_time
            target: The target dataset (used for reference/validation)
            threshold: Threshold value for signal detection
            variable: Variable name to analyze for signal detection
            comparison: Comparison operator (">=", "<=", ">", "<", "==", "!=")
            spatial_aggregation: How to aggregate spatially ("any", "all", "mean")
            **kwargs: Additional arguments

        Returns:
            Dataset containing earliest detection times with coordinates:
            - earliest_init_time: First init_time when signal was detected
            - earliest_lead_time: Corresponding lead_time
            - earliest_valid_time: Corresponding valid_time
            - detection_found: Boolean indicating if any detection occurred
        """
        if threshold is None or variable is None:
            # Return structure for when no detection criteria specified
            return xr.Dataset(
                {
                    "earliest_init_time": xr.DataArray(np.datetime64("NaT")),
                    "earliest_lead_time": xr.DataArray(np.timedelta64("NaT")),
                    "earliest_valid_time": xr.DataArray(np.datetime64("NaT")),
                    "detection_found": xr.DataArray(False),
                }
            )

        if variable not in forecast.data_vars:
            raise ValueError(f"Variable '{variable}' not found in forecast dataset")

        data = forecast[variable]

        # Apply threshold comparison
        comparison_ops = {
            ">=": lambda x, t: x >= t,
            "<=": lambda x, t: x <= t,
            ">": lambda x, t: x > t,
            "<": lambda x, t: x < t,
            "==": lambda x, t: x == t,
            "!=": lambda x, t: x != t,
        }

        if comparison not in comparison_ops:
            raise ValueError(f"Comparison '{comparison}' not supported")

        # Create detection mask
        detection_mask = comparison_ops[comparison](data, threshold)

        # Apply spatial aggregation
        spatial_dims = [
            dim
            for dim in detection_mask.dims
            if dim not in ["init_time", "lead_time", "valid_time"]
        ]

        if spatial_dims:
            if spatial_aggregation == "any":
                detection_mask = detection_mask.any(spatial_dims)
            elif spatial_aggregation == "all":
                detection_mask = detection_mask.all(spatial_dims)
            elif spatial_aggregation == "mean":
                detection_mask = detection_mask.mean(spatial_dims) > 0.5
            else:
                raise ValueError(
                    f"Spatial aggregation '{spatial_aggregation}' not supported"
                )

        # Find earliest detection for each init_time
        earliest_results = {}

        for init_t in forecast.init_time:
            init_mask = detection_mask.sel(init_time=init_t)

            # Find first occurrence along lead_time dimension
            if init_mask.any():
                # Get the first True index along lead_time
                first_detection_idx = init_mask.argmax("lead_time")
                earliest_lead = forecast.lead_time[first_detection_idx]
                earliest_valid = init_t.values + np.timedelta64(int(earliest_lead), "h")

                earliest_results[init_t.values] = {
                    "init_time": init_t.values,
                    "lead_time": earliest_lead.values,
                    "valid_time": earliest_valid,
                    "found": True,
                }
            else:
                earliest_results[init_t.values] = {
                    "init_time": init_t.values,
                    "lead_time": np.timedelta64("NaT"),
                    "valid_time": np.datetime64("NaT"),
                    "found": False,
                }

        # Convert to xarray Dataset
        init_times = list(earliest_results.keys())
        earliest_init_times = [r["init_time"] for r in earliest_results.values()]
        earliest_lead_times = [r["lead_time"] for r in earliest_results.values()]
        earliest_valid_times = [r["valid_time"] for r in earliest_results.values()]
        detection_found = [r["found"] for r in earliest_results.values()]

        result = xr.Dataset(
            {
                "earliest_init_time": xr.DataArray(
                    earliest_init_times,
                    coords={"init_time": init_times},
                    dims=["init_time"],
                ),
                "earliest_lead_time": xr.DataArray(
                    earliest_lead_times,
                    coords={"init_time": init_times},
                    dims=["init_time"],
                ),
                "earliest_valid_time": xr.DataArray(
                    earliest_valid_times,
                    coords={"init_time": init_times},
                    dims=["init_time"],
                ),
                "detection_found": xr.DataArray(
                    detection_found,
                    coords={"init_time": init_times},
                    dims=["init_time"],
                ),
            }
        )

        return result


<<<<<<< HEAD
class MaximumMAE(AppliedMetric):
    base_metric = MAE()

    name = "maximum_mae"

    def _compute_applied_metric(
=======
class MaximumMAE(MAE):
    name = "MaximumMAE"

    def _compute_metric(
>>>>>>> 3a62d1d0
        self,
        forecast: xr.DataArray,
        target: xr.DataArray,
        **kwargs,
    ) -> dict[str, xr.DataArray]:
        """Compute MaximumMAE.

        Args:
            forecast: The forecast DataArray.
            target: The target DataArray.
            **kwargs: Additional keyword arguments. Supported kwargs:
                preserve_dims (str): Dimension(s) to preserve. Defaults to "lead_time".
                tolerance_range (int): Time window (hours) around target's maximum value
                to search for forecast maximum. Defaults to 24 hours.

        Returns:
            MAE of the maximum values.
        """
        preserve_dims = kwargs.get("preserve_dims", "lead_time")
        tolerance_range = kwargs.get("tolerance_range", 24)
        target_spatial_mean = _reduce_duck_array(
            target, func=np.nanmean, reduce_dims=["latitude", "longitude"]
        )
        maximum_timestep = target_spatial_mean.idxmax("valid_time")
        maximum_value = target_spatial_mean.sel(valid_time=maximum_timestep)

        # Handle the case where there are >1 resulting target values
        maximum_timestep = utils.maybe_get_closest_timestamp_to_center_of_valid_times(
            maximum_timestep, target.valid_time
        )
        forecast_spatial_mean = _reduce_duck_array(
            forecast, func=np.nanmean, reduce_dims=["latitude", "longitude"]
        )
        filtered_max_forecast = forecast_spatial_mean.where(
            (
                forecast_spatial_mean.valid_time
                >= maximum_timestep.data - np.timedelta64(tolerance_range // 2, "h")
            )
            & (
                forecast_spatial_mean.valid_time
                <= maximum_timestep.data + np.timedelta64(tolerance_range // 2, "h")
            ),
            drop=True,
        ).max("valid_time")
<<<<<<< HEAD
        return {
            "forecast": filtered_max_forecast,
            "target": maximum_value,
            "preserve_dims": self.base_metric.preserve_dims,
        }
=======
        return super()._compute_metric(
            forecast=filtered_max_forecast,
            target=maximum_value,
            preserve_dims=preserve_dims,
        )

>>>>>>> 3a62d1d0

class MinimumMAE(MAE):
    """MAE of the minimum value in a tolerance window.

<<<<<<< HEAD
class MinimumMAE(AppliedMetric):
    base_metric = MAE()
=======
    Computes the MAE between the forecast and target minimum
    values, where the forecast is filtered to a time window
    around the target's minimum.
    """
>>>>>>> 3a62d1d0

    name = "MinimumMAE"

<<<<<<< HEAD
    def _compute_applied_metric(
=======
    def _compute_metric(
>>>>>>> 3a62d1d0
        self,
        forecast: xr.DataArray,
        target: xr.DataArray,
        **kwargs: Any,
    ) -> Any:
        """Compute MinimumMAE.

        Args:
            forecast: The forecast DataArray.
            target: The target DataArray.
            **kwargs: Additional keyword arguments. Supported kwargs:
                preserve_dims (str): Dimension(s) to preserve. Defaults to "lead_time".
                tolerance_range (int): Time window (hours) around target's minimum
                value to search for forecast minimum. Defaults to 24 hours.

        Returns:
            MAE of the minimum values.
        """
        preserve_dims = kwargs.get("preserve_dims", "lead_time")
        tolerance_range = kwargs.get("tolerance_range", 24)
        target_spatial_mean = _reduce_duck_array(
            target, func=np.nanmean, reduce_dims=["latitude", "longitude"]
        )
        minimum_timestep = target_spatial_mean.idxmin("valid_time")
        minimum_value = target_spatial_mean.sel(valid_time=minimum_timestep)
        forecast_spatial_mean = _reduce_duck_array(
            forecast, func=np.nanmean, reduce_dims=["latitude", "longitude"]
        )
        # Handle the case where there are >1 resulting target values
        minimum_timestep = utils.maybe_get_closest_timestamp_to_center_of_valid_times(
            minimum_timestep, target.valid_time
        )
        filtered_min_forecast = forecast_spatial_mean.where(
            (
                forecast_spatial_mean.valid_time
                >= minimum_timestep.data - np.timedelta64(tolerance_range // 2, "h")
            )
            & (
                forecast_spatial_mean.valid_time
                <= minimum_timestep.data + np.timedelta64(tolerance_range // 2, "h")
            ),
            drop=True,
        ).min("valid_time")
<<<<<<< HEAD
        return {
            "forecast": filtered_min_forecast,
            "target": minimum_value,
            "preserve_dims": self.base_metric.preserve_dims,
        }


class MaxMinMAE(AppliedMetric):
    base_metric = MAE()
=======
        return super()._compute_metric(
            forecast=filtered_min_forecast,
            target=minimum_value,
            preserve_dims=preserve_dims,
        )


class MaxMinMAE(MAE):
    """MAE of the maximum of daily minimum values.
>>>>>>> 3a62d1d0

    Computes the MAE between the warmest nighttime (daily minimum)
    temperature in the target and forecast, commonly used for
    heatwave evaluation.
    """

    name = "MaxMinMAE"

<<<<<<< HEAD
    def _compute_applied_metric(
=======
    def _compute_metric(
>>>>>>> 3a62d1d0
        self,
        forecast: xr.DataArray,
        target: xr.DataArray,
        **kwargs: Any,
    ) -> Any:
        """Compute MaxMinMAE.

        Args:
            forecast: The forecast DataArray.
            target: The target DataArray.
            **kwargs: Additional keyword arguments. Supported kwargs:
                preserve_dims (str): Dimension(s) to preserve. Defaults to "lead_time".
                tolerance_range (int): Time window (hours) around target's max-min
                value to search for forecast max-min. Defaults to 24 hours.

        Returns:
            MAE of the maximum daily minimum values.
        """
        reduce_dims = [
            dim
            for dim in forecast.dims
            if dim not in ["valid_time", "lead_time", "time"]
        ]
        forecast = _reduce_duck_array(
            forecast, func=np.nanmean, reduce_dims=reduce_dims
        )
        target = _reduce_duck_array(target, func=np.nanmean, reduce_dims=reduce_dims)

        preserve_dims = kwargs.get("preserve_dims", "lead_time")
        tolerance_range = kwargs.get("tolerance_range", 24)
        time_resolution_hours = utils.determine_temporal_resolution(target)
        max_min_target_value = (
            target.groupby("valid_time.dayofyear")
            .map(
                utils.min_if_all_timesteps_present,
                time_resolution_hours=time_resolution_hours,
            )
            .max()
        )
        max_min_target_datetime = target.where(
            target == max_min_target_value, drop=True
        ).valid_time

        # Handle the case where there are >1 resulting target values
        max_min_target_datetime = (
            utils.maybe_get_closest_timestamp_to_center_of_valid_times(
                max_min_target_datetime, target.valid_time
            )
        )
        subset_forecast = (
            forecast.where(
                (
                    forecast.valid_time
                    >= (
                        max_min_target_datetime.data
                        - np.timedelta64(tolerance_range // 2, "h")
                    )
                )
                & (
                    forecast.valid_time
                    <= (
                        max_min_target_datetime.data
                        + np.timedelta64(tolerance_range // 2, "h")
                    )
                ),
                drop=True,
            )
            .groupby("valid_time.dayofyear")
            .map(
                utils.min_if_all_timesteps_present_forecast,
                time_resolution_hours=utils.determine_temporal_resolution(forecast),
            )
            .min("dayofyear")
        )

<<<<<<< HEAD
        return {
            "forecast": subset_forecast,
            "target": max_min_target_value,
            "preserve_dims": self.base_metric.preserve_dims,
        }
=======
        return super()._compute_metric(
            forecast=subset_forecast,
            target=max_min_target_value,
            preserve_dims=preserve_dims,
        )


class OnsetME(ME):
    """Mean error of heatwave onset time.

    Computes the mean error between forecast and observed timing
    of event onset (currently configured for heatwaves).
    """

    name = "OnsetME"
>>>>>>> 3a62d1d0

    def onset(self, forecast: xr.DataArray, **kwargs: Any) -> xr.DataArray:
        """Identify onset time from forecast data.

<<<<<<< HEAD
class OnsetME(AppliedMetric):
    """Compute the mean error between forecast and target onset times.

    This metric finds the first time when the criteria is met for a
    specified number of consecutive timesteps, then computes the mean
    error between forecast and target onset times.

    Args:
        climatology: The climatology dataset for the threshold criteria.
        min_consecutive_timesteps: Minimum number of consecutive timesteps
            that must meet the criteria to be considered onset. Default is 1.
        criteria_sign: Comparison operator (">", ">=", "<", "<=", "==").
            Default is ">=" for heatwave detection.

    Returns:
        The mean error (in hours) between forecast and target onset times.
    """

    preserve_dims: str = "init_time"
    criteria_sign: Literal[">", ">=", "<", "<=", "=="] = ">="
    name = "onset_me"

    def __init__(
        self,
        climatology: xr.DataArray,
        min_consecutive_timesteps: int = 1,
    ):
        self.climatology = climatology
        self.min_consecutive_timesteps = min_consecutive_timesteps

    @property
    def base_metric(self) -> type[BaseMetric]:
        return ME()

    def _find_onset_time(self, data: xr.DataArray, mask: xr.DataArray) -> xr.DataArray:
        """Find the first time where criteria is met for N consecutive steps.

        Args:
            data: Input data array with valid_time dimension
            mask: Boolean mask where condition is met

        Returns:
            DataArray containing the onset time (or NaT if not found)
        """
        # Get time dimension
        time_dim = "valid_time"
        if time_dim not in mask.dims:
            return xr.DataArray(np.datetime64("NaT", "ns"))

        # Convert mask to float for easier processing
        mask_float = mask.astype(float)

        # Check for consecutive timesteps
        n_times = mask.sizes[time_dim]
        if n_times < self.min_consecutive_timesteps:
            return xr.DataArray(np.datetime64("NaT", "ns"))

        # Find first occurrence of N consecutive True values
        for i in range(n_times - self.min_consecutive_timesteps + 1):
            window = mask_float.isel(
                {time_dim: slice(i, i + self.min_consecutive_timesteps)}
=======
        Args:
            forecast: The forecast DataArray.

        Returns:
            DataArray containing the onset datetime, or NaT if
            onset criteria not met.
        """
        if (forecast.valid_time.max() - forecast.valid_time.min()).values.astype(
            "timedelta64[h]"
        ) >= 48:
            # get the forecast resolution hours from the kwargs, otherwise default to 6
            num_timesteps = 24 // kwargs.get("forecast_resolution_hours", 6)
            if num_timesteps is None:
                return xr.DataArray(np.datetime64("NaT", "ns"))
            min_daily_vals = forecast.groupby("valid_time.dayofyear").map(
                utils.min_if_all_timesteps_present,
                time_resolution_hours=utils.determine_temporal_resolution(forecast),
>>>>>>> 3a62d1d0
            )
            # Check if all values in window are True (== 1.0)
            # Mean over time_dim only - mask should already be spatially averaged
            window_mean = window.mean(dim=time_dim, skipna=True)
            # If there are other dims (e.g., lead_time), check all are 1.0
            if window_mean.ndim == 0:
                # Scalar case
                if float(window_mean) == 1.0:
                    onset_time = data[time_dim].isel({time_dim: i})
                    return onset_time
            else:
                # Array case - check if all values are 1.0
                if bool((window_mean == 1.0).all()):
                    onset_time = data[time_dim].isel({time_dim: i})
                    return onset_time

        # No onset found
        return xr.DataArray(np.datetime64("NaT", "ns"))

<<<<<<< HEAD
    def _compute_applied_metric(
        self,
        forecast: xr.DataArray,
        target: xr.DataArray,
    ) -> Any:
        """Compute spatially averaged onset time mean error.

        Args:
            forecast: Forecast dataset with dims (init_time, lead_time, valid_time)
            target: Target dataset with dims (valid_time)

        Returns:
            Mean error (hours) between forecast and target onset times
        """
        climatology_time = convert_day_yearofday_to_time(
            self.climatology, forecast.valid_time.dt.year.values[0]
        )
        spatial_dims = [
            dim
            for dim in forecast.dims
            if dim not in ["init_time", "lead_time", "valid_time"]
        ]

        # If target is sparse, stack the data
        if isinstance(target.data, sparse.COO):
            forecast = utils.stack_sparse_data_from_dims(forecast, spatial_dims)
            target = utils.stack_sparse_data_from_dims(target, spatial_dims)

            climatology_time = climatology_time.interp(
                latitude=target["stacked"]["latitude"],
                longitude=target["stacked"]["longitude"],
                method="nearest",
                kwargs={"fill_value": None},
            )
        else:
            climatology_time = climatology_time.interp_like(
                target, method="nearest", kwargs={"fill_value": None}
            )

        # Create comparison masks
        forecast_mask = create_comparison_mask(
            forecast, climatology_time, self.criteria_sign
        )
        target_mask = create_comparison_mask(
            target, climatology_time, self.criteria_sign
        )

        # Spatially average the masks (mean over spatial dims)
        for dim in spatial_dims:
            if dim in forecast_mask.dims:
                forecast_mask = forecast_mask.mean(dim=dim, skipna=True)
            if dim in target_mask.dims:
                target_mask = target_mask.mean(dim=dim, skipna=True)

        # Threshold averaged mask (>=0.5 means majority of points meet criteria)
        forecast_mask = forecast_mask >= 0.5
        target_mask = target_mask >= 0.5

        # Check if init_time is a dimension or just a coordinate
        has_init_time_dim = "init_time" in forecast.dims

        # Find onset times for each init_time
        if has_init_time_dim:
            forecast_onset = forecast.groupby("init_time").map(
                lambda x: self._find_onset_time(
                    x, forecast_mask.sel(init_time=x.init_time.values[0])
                )
            )
        else:
            # For lead_time structure, group by init_time coordinate
            forecast_onset = forecast.groupby("init_time").map(
                lambda x: self._find_onset_time(x, forecast_mask)
            )

        target_onset = self._find_onset_time(target, target_mask)

        # Convert onset times to hours since a reference time
        # Use target onset as reference for easier interpretation
        if not pd.isna(target_onset.values):
            ref_time = pd.Timestamp(target_onset.values)
            # Convert forecast onset to hours difference
            forecast_onset_hours = xr.apply_ufunc(
                lambda t: (pd.Timestamp(t) - ref_time).total_seconds() / 3600
                if not pd.isna(t)
                else np.nan,
                forecast_onset,
                vectorize=True,
            )
            target_onset_hours = xr.DataArray(0.0)  # Reference is 0
        else:
            # If no target onset, use NaN
            forecast_onset_hours = xr.full_like(forecast_onset, np.nan, dtype=float)
            target_onset_hours = xr.DataArray(np.nan)

        return {
            "forecast": forecast_onset_hours,
            "target": target_onset_hours,
            "preserve_dims": self.preserve_dims,
        }
=======
    def _compute_metric(
        self,
        forecast: xr.DataArray,
        target: xr.DataArray,
        **kwargs: Any,
    ) -> Any:
        """Compute OnsetME.

        Args:
            forecast: The forecast DataArray.
            target: The target DataArray.
            **kwargs: Additional keyword arguments. Supported kwargs:
                preserve_dims (str): Dimension(s) to preserve. Defaults to "init_time".

        Returns:
            Mean error of onset timing.
        """
        preserve_dims = kwargs.get("preserve_dims", "init_time")

        target_time = target.valid_time[0] + np.timedelta64(48, "h")
        forecast = (
            _reduce_duck_array(
                forecast, func=np.nanmean, reduce_dims=["latitude", "longitude"]
            )
            .groupby("init_time")
            .map(self.onset)
        )
        return super()._compute_metric(
            forecast=forecast,
            target=target_time,
            preserve_dims=preserve_dims,
        )

>>>>>>> 3a62d1d0

class DurationME(ME):
    """Mean error of event duration.

<<<<<<< HEAD
# TODO: complete lead time detection implementation
class LeadTimeDetection(AppliedMetric):
    base_metric = MAE()
    name = "lead_time_detection"
    preserve_dims: str = "init_time"

    def _compute_applied_metric(
        self, forecast: xr.DataArray, target: xr.DataArray, **kwargs: Any
    ) -> Any:
        raise NotImplementedError("LeadTimeDetection is not implemented yet")


class DurationME(AppliedMetric):
    """Compute the duration of a case's event.
    This metric computes the mean error between the forecast and target durations.

    Args:
        climatology: The climatology dataset for the heatwave criteria.

    Returns:
        The mean error between the forecast and target heatwave durations.
    """

    preserve_dims: str = "init_time"
    criteria_sign: Literal[">", ">=", "<", "<=", "=="] = ">="
    name = "heatwave_duration_me"

    def __init__(
        self,
        climatology: xr.DataArray,
    ):
        self.climatology = climatology

    @property
    def base_metric(self) -> type[BaseMetric]:
        return ME()

    def _compute_applied_metric(
        self,
        forecast: xr.DataArray,
        target: xr.DataArray,
    ) -> Any:
        """Compute spatially averaged duration mean error.

        Args:
            forecast: Forecast dataset with dims (init_time, lead_time, valid_time)
            target: Target dataset with dims (valid_time)

        Returns:
            Mean error between forecast and target heatwave durations
        """
        climatology_time = convert_day_yearofday_to_time(
            self.climatology, forecast.valid_time.dt.year.values[0]
        )
        spatial_dims = [
            dim
            for dim in forecast.dims
            if dim not in ["init_time", "lead_time", "valid_time"]
        ]

        # If target is sparse, stack the data and interpolate the climatology to the
        # target grid
        # otherwise, interpolate the climatology to the target grid
        if isinstance(target.data, sparse.COO):
            forecast = utils.stack_sparse_data_from_dims(forecast, spatial_dims)
            target = utils.stack_sparse_data_from_dims(target, spatial_dims)

            climatology_time = climatology_time.interp(
                latitude=target["stacked"]["latitude"],
                longitude=target["stacked"]["longitude"],
                method="nearest",
                kwargs={"fill_value": None},
            )
        else:
            climatology_time = climatology_time.interp_like(
                target, method="nearest", kwargs={"fill_value": None}
=======
    Computes the mean error between forecast and observed duration
    of an event (currently configured for heatwaves).
    """

    name = "DurationME"

    def duration(self, forecast: xr.DataArray, **kwargs: Any) -> xr.DataArray:
        """Calculate event duration from forecast data.

        Args:
            forecast: The forecast DataArray.

        Returns:
            DataArray containing the duration as timedelta, or
            NaT if duration criteria not met.
        """
        if (forecast.valid_time.max() - forecast.valid_time.min()).values.astype(
            "timedelta64[h]"
        ) >= 48:
            # get the forecast resolution hours from the kwargs, otherwise default to 6
            num_timesteps = 24 // kwargs.get("forecast_resolution_hours", 6)
            if num_timesteps is None:
                return xr.DataArray(np.datetime64("NaT", "ns"))
            min_daily_vals = forecast.groupby("valid_time.dayofyear").map(
                utils.min_if_all_timesteps_present,
                time_resolution_hours=utils.determine_temporal_resolution(forecast),
            )
            # need to determine logic for 2+ consecutive days to find the date
            # that the heatwave starts
            if min_daily_vals.size >= 2:  # Check if we have at least 2 values
                for i in range(min_daily_vals.size - 1):
                    if min_daily_vals[i] >= 288.15 and min_daily_vals[i + 1] >= 288.15:
                        consecutive_days = np.timedelta64(
                            2, "D"
                        )  # Start with 2 since we found first pair
                        for j in range(i + 2, min_daily_vals.size):
                            if min_daily_vals[j] >= 288.15:
                                consecutive_days += np.timedelta64(1, "D")
                            else:
                                break
                        return xr.DataArray(consecutive_days.astype("timedelta64[ns]"))
        return xr.DataArray(np.timedelta64("NaT", "ns"))

    def _compute_metric(
        self,
        forecast: xr.DataArray,
        target: xr.DataArray,
        **kwargs: Any,
    ) -> Any:
        """Compute DurationME.

        Args:
            forecast: The forecast DataArray.
            target: The target DataArray.
            **kwargs: Additional keyword arguments. Supported kwargs:
                preserve_dims (str): Dimension(s) to preserve. Defaults to "init_time".

        Returns:
            Mean error of event duration.
        """
        preserve_dims = kwargs.get("preserve_dims", "init_time")

        # Dummy implementation for duration mean error
        target_duration = target.valid_time[-1] - target.valid_time[0]
        forecast = (
            _reduce_duck_array(
                forecast, func=np.nanmean, reduce_dims=["latitude", "longitude"]
            )
            .groupby("init_time")
            .map(
                self.duration,
>>>>>>> 3a62d1d0
            )
        forecast_mask = create_comparison_mask(
            forecast, climatology_time, self.criteria_sign
        )
<<<<<<< HEAD

        # Calculate target duration (count of timesteps exceeding climatology)
        target_mask = create_comparison_mask(
            target, climatology_time, self.criteria_sign
        )

        # Track NaN locations in forecast data
        forecast_valid_mask = ~forecast.isnull()

        # Apply valid data mask (exclude NaN positions in forecast)
        forecast_mask_final = forecast_mask.where(forecast_valid_mask)
        try:
            target_mask_final = target_mask.where(forecast_valid_mask)
        # If sparse, will need to expand_dims first as transpose is not supported
        except AttributeError:
            print("target_mask is sparse")
            target_mask_final = target_mask.expand_dims(dim={"lead_time": 41}).where(
                forecast_valid_mask
            )

        # Sum to get durations (NaN values are excluded by default)
        forecast_duration = forecast_mask_final.groupby(self.preserve_dims).sum()
        target_duration = target_mask_final.groupby(self.preserve_dims).sum()

        # TODO: product of time resolution hours and duration
        return {
            "forecast": forecast_duration,
            "target": target_duration,
            "preserve_dims": self.preserve_dims,
        }


def create_comparison_mask(
    data: xr.DataArray,
    criteria: xr.DataArray,
    sign: str = ">=",
) -> xr.DataArray:
    """Create comparison mask based on sign.

    Args:
        data: Input data array
        criteria: Criteria to compare against
        sign: Comparison operator (">", ">=", "<", "<=", "==")

    Returns:
        Boolean mask where condition is met
    """
    match sign:
        case ">=":
            return data >= criteria
        case ">":
            return data > criteria
        case "<=":
            return data <= criteria
        case "<":
            return data < criteria
        case "==":
            return data == criteria
        case _:
            raise ValueError(f"Unsupported sign: {sign}")


def convert_day_yearofday_to_time(dataset: xr.Dataset, year: int) -> xr.Dataset:
    """Convert dayofyear and hour coordinates in an xarray Dataset to a new time
    coordinate.

    Args:
        dataset: The input xarray dataset.
        year: The base year to use for the time coordinate.

    Returns:
        The dataset with a new time coordinate.
    """
    # Create a new time coordinate by combining dayofyear and hour
    time_dim = pd.date_range(
        start=f"{year}-01-01",
        periods=len(dataset["dayofyear"]) * len(dataset["hour"]),
        freq="6h",
    )
    dataset = dataset.stack(valid_time=("dayofyear", "hour")).drop(
        ["dayofyear", "hour"]
    )
    # Assign the new time coordinate to the dataset
    dataset = dataset.assign_coords(valid_time=time_dim)

    return dataset
=======
        return super()._compute_metric(
            forecast=forecast,
            target=target_duration,
            preserve_dims=preserve_dims,
        )


# TODO: fill landfall displacement out
class LandfallDisplacement(BaseMetric):
    """Spatial displacement error of landfall location.

    Note: Not yet implemented.
    """

    name = "LandfallDisplacement"

    def _compute_metric(
        self,
        forecast: xr.DataArray,
        target: xr.DataArray,
        **kwargs: Any,
    ) -> Any:
        raise NotImplementedError("LandfallDisplacement is not implemented yet")


# TODO: complete landfall time mean error implementation
class LandfallTimeME(BaseMetric):
    """Mean error of landfall time.

    Note: Not yet implemented.
    """

    name = "LandfallTimeME"

    def _compute_metric(
        self,
        forecast: xr.DataArray,
        target: xr.DataArray,
        **kwargs: Any,
    ) -> Any:
        raise NotImplementedError("LandfallTimeME is not implemented yet")


# TODO: complete landfall intensity mean absolute error implementation
class LandfallIntensityMAE(BaseMetric):
    """MAE of landfall intensity.

    Note: Not yet implemented.
    """

    name = "LandfallIntensityMAE"

    def _compute_metric(
        self,
        forecast: xr.DataArray,
        target: xr.DataArray,
        **kwargs: Any,
    ) -> Any:
        raise NotImplementedError("LandfallIntensityMAE is not implemented yet")


# TODO: complete spatial displacement implementation
class SpatialDisplacement(BaseMetric):
    """Spatial displacement error metric.

    Note: Not yet implemented.
    """

    name = "SpatialDisplacement"

    def _compute_metric(
        self,
        forecast: xr.DataArray,
        target: xr.DataArray,
        **kwargs: Any,
    ) -> Any:
        raise NotImplementedError("SpatialDisplacement is not implemented yet")


# TODO: complete lead time detection implementation
class LeadTimeDetection(BaseMetric):
    """Lead time detection metric.

    Note: Not yet implemented.
    """

    name = "LeadTimeDetection"

    def _compute_metric(
        self,
        forecast: xr.DataArray,
        target: xr.DataArray,
        **kwargs: Any,
    ) -> Any:
        raise NotImplementedError("LeadTimeDetection is not implemented yet")


# TODO: complete regional hits and misses implementation
class RegionalHitsMisses(BaseMetric):
    """Regional hits and misses metric.

    Note: Not yet implemented.
    """

    name = "RegionalHitsMisses"

    def _compute_metric(
        self,
        forecast: xr.DataArray,
        target: xr.DataArray,
        **kwargs: Any,
    ) -> Any:
        raise NotImplementedError("RegionalHitsMisses is not implemented yet")


# TODO: complete hits and misses implementation
class HitsMisses(BaseMetric):
    """Hits and misses metric.

    Note: Not yet implemented.
    """

    name = "HitsMisses"

    def _compute_metric(
        self,
        forecast: xr.DataArray,
        target: xr.DataArray,
        **kwargs: Any,
    ) -> Any:
        raise NotImplementedError("HitsMisses is not implemented yet")
>>>>>>> 3a62d1d0
<|MERGE_RESOLUTION|>--- conflicted
+++ resolved
@@ -3,11 +3,8 @@
 from typing import Any, Callable, Literal, Optional, Type
 
 import numpy as np
-<<<<<<< HEAD
 import pandas as pd
-=======
 import scores
->>>>>>> 3a62d1d0
 import sparse
 import xarray as xr
 
@@ -196,50 +193,6 @@
 
     def compute_metric(
         self,
-<<<<<<< HEAD
-        forecast: xr.DataArray,
-        target: xr.DataArray,
-        **kwargs,
-    ) -> xr.DataArray:
-        """Compute the metric.
-
-        Args:
-            forecast: The forecast dataset.
-            target: The target dataset.
-            kwargs: Additional keyword arguments to pass to the metric.
-        """
-        return self._compute_metric(
-            forecast=forecast,
-            target=target,
-            **kwargs,
-        )
-
-
-class AppliedMetric(abc.ABC):
-    """An applied metric is a wrapper around a BaseMetric.
-
-    An AppliedMetric is a wrapper around a BaseMetric that is intended for more complex
-    rollups or aggregations. Typically, these metrics are used for one event
-    type and are very specific.
-
-    Temporal onset mean error, case duration mean error, and maximum temperature mean
-    absolute error are all examples of applied metrics.
-
-    Attributes:
-        base_metric: The BaseMetric to wrap.
-        _compute_applied_metric: An abstract method to compute the inputs to the base
-        metric.
-        compute_applied_metric: A method to compute the metric.
-    """
-
-    name: str
-    base_metric: type[BaseMetric]
-
-    @abc.abstractmethod
-    def _compute_applied_metric(
-        self,
-=======
->>>>>>> 3a62d1d0
         forecast: xr.DataArray,
         target: xr.DataArray,
         **kwargs: Any,
@@ -252,27 +205,10 @@
             **kwargs: Additional keyword arguments to pass to the
                 metric implementation.
 
-<<<<<<< HEAD
-    def compute_metric(
-        self,
-        forecast: xr.DataArray,
-        target: xr.DataArray,
-        **kwargs: Any,
-    ) -> xr.DataArray:
-        # Compute inputs to the base metric (forecast and target dict)
-        applied_result = self._compute_applied_metric(
-            forecast=forecast,
-            target=target,
-            **utils.filter_kwargs_for_callable(kwargs, self._compute_applied_metric),
-        )
-        # Compute the base metric with the inputs
-        return self.base_metric.compute_metric(**applied_result)
-=======
         Returns:
             The computed metric result.
         """
         return self._compute_metric(forecast, target, **kwargs)
->>>>>>> 3a62d1d0
 
 
 class ThresholdMetric(BaseMetric):
@@ -763,19 +699,10 @@
         return result
 
 
-<<<<<<< HEAD
-class MaximumMAE(AppliedMetric):
-    base_metric = MAE()
-
-    name = "maximum_mae"
-
-    def _compute_applied_metric(
-=======
 class MaximumMAE(MAE):
     name = "MaximumMAE"
 
     def _compute_metric(
->>>>>>> 3a62d1d0
         self,
         forecast: xr.DataArray,
         target: xr.DataArray,
@@ -820,41 +747,24 @@
             ),
             drop=True,
         ).max("valid_time")
-<<<<<<< HEAD
-        return {
-            "forecast": filtered_max_forecast,
-            "target": maximum_value,
-            "preserve_dims": self.base_metric.preserve_dims,
-        }
-=======
         return super()._compute_metric(
             forecast=filtered_max_forecast,
             target=maximum_value,
             preserve_dims=preserve_dims,
         )
 
->>>>>>> 3a62d1d0
 
 class MinimumMAE(MAE):
     """MAE of the minimum value in a tolerance window.
 
-<<<<<<< HEAD
-class MinimumMAE(AppliedMetric):
-    base_metric = MAE()
-=======
     Computes the MAE between the forecast and target minimum
     values, where the forecast is filtered to a time window
     around the target's minimum.
     """
->>>>>>> 3a62d1d0
 
     name = "MinimumMAE"
 
-<<<<<<< HEAD
-    def _compute_applied_metric(
-=======
-    def _compute_metric(
->>>>>>> 3a62d1d0
+    def _compute_metric(
         self,
         forecast: xr.DataArray,
         target: xr.DataArray,
@@ -898,17 +808,6 @@
             ),
             drop=True,
         ).min("valid_time")
-<<<<<<< HEAD
-        return {
-            "forecast": filtered_min_forecast,
-            "target": minimum_value,
-            "preserve_dims": self.base_metric.preserve_dims,
-        }
-
-
-class MaxMinMAE(AppliedMetric):
-    base_metric = MAE()
-=======
         return super()._compute_metric(
             forecast=filtered_min_forecast,
             target=minimum_value,
@@ -918,7 +817,6 @@
 
 class MaxMinMAE(MAE):
     """MAE of the maximum of daily minimum values.
->>>>>>> 3a62d1d0
 
     Computes the MAE between the warmest nighttime (daily minimum)
     temperature in the target and forecast, commonly used for
@@ -927,11 +825,7 @@
 
     name = "MaxMinMAE"
 
-<<<<<<< HEAD
-    def _compute_applied_metric(
-=======
-    def _compute_metric(
->>>>>>> 3a62d1d0
+    def _compute_metric(
         self,
         forecast: xr.DataArray,
         target: xr.DataArray,
@@ -1007,13 +901,6 @@
             .min("dayofyear")
         )
 
-<<<<<<< HEAD
-        return {
-            "forecast": subset_forecast,
-            "target": max_min_target_value,
-            "preserve_dims": self.base_metric.preserve_dims,
-        }
-=======
         return super()._compute_metric(
             forecast=subset_forecast,
             target=max_min_target_value,
@@ -1022,20 +909,6 @@
 
 
 class OnsetME(ME):
-    """Mean error of heatwave onset time.
-
-    Computes the mean error between forecast and observed timing
-    of event onset (currently configured for heatwaves).
-    """
-
-    name = "OnsetME"
->>>>>>> 3a62d1d0
-
-    def onset(self, forecast: xr.DataArray, **kwargs: Any) -> xr.DataArray:
-        """Identify onset time from forecast data.
-
-<<<<<<< HEAD
-class OnsetME(AppliedMetric):
     """Compute the mean error between forecast and target onset times.
 
     This metric finds the first time when the criteria is met for a
@@ -1053,21 +926,19 @@
         The mean error (in hours) between forecast and target onset times.
     """
 
-    preserve_dims: str = "init_time"
-    criteria_sign: Literal[">", ">=", "<", "<=", "=="] = ">="
-    name = "onset_me"
-
     def __init__(
         self,
         climatology: xr.DataArray,
         min_consecutive_timesteps: int = 1,
+        criteria_sign: Literal[">", ">=", "<", "<=", "=="] = ">=",
+        name: str = "onset_me",
+        preserve_dims: str = "init_time",
     ):
         self.climatology = climatology
         self.min_consecutive_timesteps = min_consecutive_timesteps
-
-    @property
-    def base_metric(self) -> type[BaseMetric]:
-        return ME()
+        self.criteria_sign = criteria_sign
+        self.name = name
+        self.preserve_dims = preserve_dims
 
     def _find_onset_time(self, data: xr.DataArray, mask: xr.DataArray) -> xr.DataArray:
         """Find the first time where criteria is met for N consecutive steps.
@@ -1096,25 +967,6 @@
         for i in range(n_times - self.min_consecutive_timesteps + 1):
             window = mask_float.isel(
                 {time_dim: slice(i, i + self.min_consecutive_timesteps)}
-=======
-        Args:
-            forecast: The forecast DataArray.
-
-        Returns:
-            DataArray containing the onset datetime, or NaT if
-            onset criteria not met.
-        """
-        if (forecast.valid_time.max() - forecast.valid_time.min()).values.astype(
-            "timedelta64[h]"
-        ) >= 48:
-            # get the forecast resolution hours from the kwargs, otherwise default to 6
-            num_timesteps = 24 // kwargs.get("forecast_resolution_hours", 6)
-            if num_timesteps is None:
-                return xr.DataArray(np.datetime64("NaT", "ns"))
-            min_daily_vals = forecast.groupby("valid_time.dayofyear").map(
-                utils.min_if_all_timesteps_present,
-                time_resolution_hours=utils.determine_temporal_resolution(forecast),
->>>>>>> 3a62d1d0
             )
             # Check if all values in window are True (== 1.0)
             # Mean over time_dim only - mask should already be spatially averaged
@@ -1134,11 +986,11 @@
         # No onset found
         return xr.DataArray(np.datetime64("NaT", "ns"))
 
-<<<<<<< HEAD
-    def _compute_applied_metric(
+    def _compute_metric(
         self,
         forecast: xr.DataArray,
         target: xr.DataArray,
+        **kwargs,
     ) -> Any:
         """Compute spatially averaged onset time mean error.
 
@@ -1229,64 +1081,14 @@
             forecast_onset_hours = xr.full_like(forecast_onset, np.nan, dtype=float)
             target_onset_hours = xr.DataArray(np.nan)
 
-        return {
-            "forecast": forecast_onset_hours,
-            "target": target_onset_hours,
-            "preserve_dims": self.preserve_dims,
-        }
-=======
-    def _compute_metric(
-        self,
-        forecast: xr.DataArray,
-        target: xr.DataArray,
-        **kwargs: Any,
-    ) -> Any:
-        """Compute OnsetME.
-
-        Args:
-            forecast: The forecast DataArray.
-            target: The target DataArray.
-            **kwargs: Additional keyword arguments. Supported kwargs:
-                preserve_dims (str): Dimension(s) to preserve. Defaults to "init_time".
-
-        Returns:
-            Mean error of onset timing.
-        """
-        preserve_dims = kwargs.get("preserve_dims", "init_time")
-
-        target_time = target.valid_time[0] + np.timedelta64(48, "h")
-        forecast = (
-            _reduce_duck_array(
-                forecast, func=np.nanmean, reduce_dims=["latitude", "longitude"]
-            )
-            .groupby("init_time")
-            .map(self.onset)
-        )
         return super()._compute_metric(
-            forecast=forecast,
-            target=target_time,
-            preserve_dims=preserve_dims,
-        )
-
->>>>>>> 3a62d1d0
+            forecast=forecast_onset_hours,
+            target=target_onset_hours,
+            preserve_dims=self.preserve_dims,
+        )
+
 
 class DurationME(ME):
-    """Mean error of event duration.
-
-<<<<<<< HEAD
-# TODO: complete lead time detection implementation
-class LeadTimeDetection(AppliedMetric):
-    base_metric = MAE()
-    name = "lead_time_detection"
-    preserve_dims: str = "init_time"
-
-    def _compute_applied_metric(
-        self, forecast: xr.DataArray, target: xr.DataArray, **kwargs: Any
-    ) -> Any:
-        raise NotImplementedError("LeadTimeDetection is not implemented yet")
-
-
-class DurationME(AppliedMetric):
     """Compute the duration of a case's event.
     This metric computes the mean error between the forecast and target durations.
 
@@ -1297,24 +1099,23 @@
         The mean error between the forecast and target heatwave durations.
     """
 
-    preserve_dims: str = "init_time"
-    criteria_sign: Literal[">", ">=", "<", "<=", "=="] = ">="
-    name = "heatwave_duration_me"
-
     def __init__(
         self,
         climatology: xr.DataArray,
+        criteria_sign: Literal[">", ">=", "<", "<=", "=="] = ">=",
+        name: str = "heatwave_duration_me",
+        preserve_dims: str = "init_time",
     ):
         self.climatology = climatology
-
-    @property
-    def base_metric(self) -> type[BaseMetric]:
-        return ME()
-
-    def _compute_applied_metric(
+        self.criteria_sign = criteria_sign
+        self.name = name
+        self.preserve_dims = preserve_dims
+
+    def _compute_metric(
         self,
         forecast: xr.DataArray,
         target: xr.DataArray,
+        **kwargs,
     ) -> Any:
         """Compute spatially averaged duration mean error.
 
@@ -1350,84 +1151,10 @@
         else:
             climatology_time = climatology_time.interp_like(
                 target, method="nearest", kwargs={"fill_value": None}
-=======
-    Computes the mean error between forecast and observed duration
-    of an event (currently configured for heatwaves).
-    """
-
-    name = "DurationME"
-
-    def duration(self, forecast: xr.DataArray, **kwargs: Any) -> xr.DataArray:
-        """Calculate event duration from forecast data.
-
-        Args:
-            forecast: The forecast DataArray.
-
-        Returns:
-            DataArray containing the duration as timedelta, or
-            NaT if duration criteria not met.
-        """
-        if (forecast.valid_time.max() - forecast.valid_time.min()).values.astype(
-            "timedelta64[h]"
-        ) >= 48:
-            # get the forecast resolution hours from the kwargs, otherwise default to 6
-            num_timesteps = 24 // kwargs.get("forecast_resolution_hours", 6)
-            if num_timesteps is None:
-                return xr.DataArray(np.datetime64("NaT", "ns"))
-            min_daily_vals = forecast.groupby("valid_time.dayofyear").map(
-                utils.min_if_all_timesteps_present,
-                time_resolution_hours=utils.determine_temporal_resolution(forecast),
-            )
-            # need to determine logic for 2+ consecutive days to find the date
-            # that the heatwave starts
-            if min_daily_vals.size >= 2:  # Check if we have at least 2 values
-                for i in range(min_daily_vals.size - 1):
-                    if min_daily_vals[i] >= 288.15 and min_daily_vals[i + 1] >= 288.15:
-                        consecutive_days = np.timedelta64(
-                            2, "D"
-                        )  # Start with 2 since we found first pair
-                        for j in range(i + 2, min_daily_vals.size):
-                            if min_daily_vals[j] >= 288.15:
-                                consecutive_days += np.timedelta64(1, "D")
-                            else:
-                                break
-                        return xr.DataArray(consecutive_days.astype("timedelta64[ns]"))
-        return xr.DataArray(np.timedelta64("NaT", "ns"))
-
-    def _compute_metric(
-        self,
-        forecast: xr.DataArray,
-        target: xr.DataArray,
-        **kwargs: Any,
-    ) -> Any:
-        """Compute DurationME.
-
-        Args:
-            forecast: The forecast DataArray.
-            target: The target DataArray.
-            **kwargs: Additional keyword arguments. Supported kwargs:
-                preserve_dims (str): Dimension(s) to preserve. Defaults to "init_time".
-
-        Returns:
-            Mean error of event duration.
-        """
-        preserve_dims = kwargs.get("preserve_dims", "init_time")
-
-        # Dummy implementation for duration mean error
-        target_duration = target.valid_time[-1] - target.valid_time[0]
-        forecast = (
-            _reduce_duck_array(
-                forecast, func=np.nanmean, reduce_dims=["latitude", "longitude"]
-            )
-            .groupby("init_time")
-            .map(
-                self.duration,
->>>>>>> 3a62d1d0
             )
         forecast_mask = create_comparison_mask(
             forecast, climatology_time, self.criteria_sign
         )
-<<<<<<< HEAD
 
         # Calculate target duration (count of timesteps exceeding climatology)
         target_mask = create_comparison_mask(
@@ -1453,11 +1180,11 @@
         target_duration = target_mask_final.groupby(self.preserve_dims).sum()
 
         # TODO: product of time resolution hours and duration
-        return {
-            "forecast": forecast_duration,
-            "target": target_duration,
-            "preserve_dims": self.preserve_dims,
-        }
+        return super()._compute_metric(
+            forecast=forecast_duration,
+            target=target_duration,
+            preserve_dims=self.preserve_dims,
+        )
 
 
 def create_comparison_mask(
@@ -1513,137 +1240,4 @@
     # Assign the new time coordinate to the dataset
     dataset = dataset.assign_coords(valid_time=time_dim)
 
-    return dataset
-=======
-        return super()._compute_metric(
-            forecast=forecast,
-            target=target_duration,
-            preserve_dims=preserve_dims,
-        )
-
-
-# TODO: fill landfall displacement out
-class LandfallDisplacement(BaseMetric):
-    """Spatial displacement error of landfall location.
-
-    Note: Not yet implemented.
-    """
-
-    name = "LandfallDisplacement"
-
-    def _compute_metric(
-        self,
-        forecast: xr.DataArray,
-        target: xr.DataArray,
-        **kwargs: Any,
-    ) -> Any:
-        raise NotImplementedError("LandfallDisplacement is not implemented yet")
-
-
-# TODO: complete landfall time mean error implementation
-class LandfallTimeME(BaseMetric):
-    """Mean error of landfall time.
-
-    Note: Not yet implemented.
-    """
-
-    name = "LandfallTimeME"
-
-    def _compute_metric(
-        self,
-        forecast: xr.DataArray,
-        target: xr.DataArray,
-        **kwargs: Any,
-    ) -> Any:
-        raise NotImplementedError("LandfallTimeME is not implemented yet")
-
-
-# TODO: complete landfall intensity mean absolute error implementation
-class LandfallIntensityMAE(BaseMetric):
-    """MAE of landfall intensity.
-
-    Note: Not yet implemented.
-    """
-
-    name = "LandfallIntensityMAE"
-
-    def _compute_metric(
-        self,
-        forecast: xr.DataArray,
-        target: xr.DataArray,
-        **kwargs: Any,
-    ) -> Any:
-        raise NotImplementedError("LandfallIntensityMAE is not implemented yet")
-
-
-# TODO: complete spatial displacement implementation
-class SpatialDisplacement(BaseMetric):
-    """Spatial displacement error metric.
-
-    Note: Not yet implemented.
-    """
-
-    name = "SpatialDisplacement"
-
-    def _compute_metric(
-        self,
-        forecast: xr.DataArray,
-        target: xr.DataArray,
-        **kwargs: Any,
-    ) -> Any:
-        raise NotImplementedError("SpatialDisplacement is not implemented yet")
-
-
-# TODO: complete lead time detection implementation
-class LeadTimeDetection(BaseMetric):
-    """Lead time detection metric.
-
-    Note: Not yet implemented.
-    """
-
-    name = "LeadTimeDetection"
-
-    def _compute_metric(
-        self,
-        forecast: xr.DataArray,
-        target: xr.DataArray,
-        **kwargs: Any,
-    ) -> Any:
-        raise NotImplementedError("LeadTimeDetection is not implemented yet")
-
-
-# TODO: complete regional hits and misses implementation
-class RegionalHitsMisses(BaseMetric):
-    """Regional hits and misses metric.
-
-    Note: Not yet implemented.
-    """
-
-    name = "RegionalHitsMisses"
-
-    def _compute_metric(
-        self,
-        forecast: xr.DataArray,
-        target: xr.DataArray,
-        **kwargs: Any,
-    ) -> Any:
-        raise NotImplementedError("RegionalHitsMisses is not implemented yet")
-
-
-# TODO: complete hits and misses implementation
-class HitsMisses(BaseMetric):
-    """Hits and misses metric.
-
-    Note: Not yet implemented.
-    """
-
-    name = "HitsMisses"
-
-    def _compute_metric(
-        self,
-        forecast: xr.DataArray,
-        target: xr.DataArray,
-        **kwargs: Any,
-    ) -> Any:
-        raise NotImplementedError("HitsMisses is not implemented yet")
->>>>>>> 3a62d1d0
+    return dataset