import abc
import logging
from typing import Any, Callable, Literal, Optional, Type

import numpy as np
import scores
import sparse
import xarray as xr

<<<<<<< HEAD
from extremeweatherbench import calc, derived, evaluate, utils
from extremeweatherbench.events import tropical_cyclone
=======
from extremeweatherbench import derived, utils
>>>>>>> 39879cb6

logger = logging.getLogger(__name__)


# Global cache for transformed contingency managers
_GLOBAL_CONTINGENCY_CACHE = utils.ThreadSafeDict()  # type: ignore


def get_cached_transformed_manager(
    forecast: xr.Dataset,
    target: xr.Dataset,
    forecast_threshold: float = 0.5,
    target_threshold: float = 0.5,
    preserve_dims: str = "lead_time",
) -> scores.categorical.BasicContingencyManager:
    """Get cached transformed contingency manager, creating if needed.

    This function provides a global cache that can be used by any metric
    with the same thresholds and data, regardless of how the metrics are created.
    """
    # Create cache key from data content hash and parameters
    forecast_hash = hash(forecast.to_array().values.tobytes())
    target_hash = hash(target.to_array().values.tobytes())

    cache_key = (
        forecast_hash,
        target_hash,
        forecast_threshold,
        target_threshold,
        preserve_dims,
    )

    # Return cached result if available
    if cache_key in _GLOBAL_CONTINGENCY_CACHE:
        logger.info(f"Cache found for {cache_key}")
        return _GLOBAL_CONTINGENCY_CACHE[cache_key]

    # Apply thresholds to binarize the data
    binary_forecast = (forecast >= forecast_threshold).astype(float)
    binary_target = (target >= target_threshold).astype(float)

    # Create and transform contingency manager
    binary_contingency_manager = scores.categorical.BinaryContingencyManager(
        binary_forecast, binary_target
    )
    transformed = binary_contingency_manager.transform(preserve_dims=preserve_dims)

    # Cache the result
    _GLOBAL_CONTINGENCY_CACHE[cache_key] = transformed

    return transformed


def _reduce_duck_array(
    da: xr.DataArray, func: Callable, reduce_dims: list[str]
) -> xr.DataArray:
    """Reduce the duck array of the data.

    Some data will return as a sparse array, which can also be reduced but requires
    some additional logic.

    Args:
        da: The xarray dataarray to reduce.
        func: The function to reduce the data.
        reduce_dims: The dimensions to reduce.

    Returns:
        The reduced xarray dataarray.
    """
    if isinstance(da.data, np.ndarray):
        # Reduce the data by applying func to the dims in reduce_dims
        return da.reduce(func, dim=reduce_dims)
    elif isinstance(da.data, sparse.COO):
        da = utils.stack_sparse_data_from_dims(da, reduce_dims)
        # Apply the reduce function to the data
        return da.reduce(func, dim="stacked")


def clear_contingency_cache():
    """Clear the global contingency manager cache."""
    global _GLOBAL_CONTINGENCY_CACHE
    _GLOBAL_CONTINGENCY_CACHE.clear()


class BaseMetric(abc.ABC):
    """A BaseMetric class is an abstract class that defines the foundational interface
    for all metrics.

    Metrics are general operations applied between a forecast and analysis xarray
    dataset. EWB metrics prioritize the use of any arbitrary sets of forecasts and
    analyses, so long as the spatiotemporal dimensions are the same.
    """

    # default to preserving lead_time in EWB metrics
    name: str
    preserve_dims: str = "lead_time"

    def __init__(
        self,
        forecast_variable: Optional[str | Type["derived.DerivedVariable"]] = None,
        target_variable: Optional[str | Type["derived.DerivedVariable"]] = None,
    ):
        self.forecast_variable = forecast_variable
        self.target_variable = target_variable
        # Check if both variables are None - this is allowed
        if self.forecast_variable is None and self.target_variable is None:
            pass
        # If only one is None, raise an error
        elif self.forecast_variable is None or self.target_variable is None:
            raise ValueError(
                "Both forecast_variable and target_variable must be provided, "
                "or both must be None"
            )
        else:
            # Convert DerivedVariable object/class to string using .name
            self.forecast_variable = derived._maybe_convert_variable_to_string(
                self.forecast_variable
            )
            self.target_variable = derived._maybe_convert_variable_to_string(
                self.target_variable
            )

    @classmethod
    @abc.abstractmethod
    def _compute_metric(
        cls,
        forecast: xr.DataArray,
        target: xr.DataArray,
        **kwargs: Any,
    ) -> xr.DataArray:
        """Logic to compute, roll up, or otherwise transform the inputs for the base
        metric.

        Args:
            forecast: The forecast dataset.
            target: The target dataset.
            kwargs: Additional keyword arguments to pass to the base metric.
        """
        pass

    @classmethod
    def compute_metric(
        cls,
        forecast: xr.DataArray,
        target: xr.DataArray,
        **kwargs,
    ) -> xr.DataArray:
        """Compute the metric.

        Args:
            forecast: The forecast dataset.
            target: The target dataset.
            kwargs: Additional keyword arguments to pass to the metric.
        """
        return cls._compute_metric(
            forecast,
            target,
            **kwargs,
        )


class AppliedMetric(abc.ABC):
    """An applied metric is a wrapper around a BaseMetric.

    An AppliedMetric is a wrapper around a BaseMetric that is intended for more complex
    rollups or aggregations. Typically, these metrics are used for one event
    type and are very specific.

    Temporal onset mean error, case duration mean error, and maximum temperature mean
    absolute error are all examples of applied metrics.

    Attributes:
        base_metric: The BaseMetric to wrap.
        _compute_applied_metric: An abstract method to compute the inputs to the base
        metric.
        compute_applied_metric: A method to compute the metric.
    """

    name: str
    base_metric: type[BaseMetric]

    @classmethod
    @abc.abstractmethod
    def _compute_applied_metric(
        cls,
        forecast: xr.DataArray,
        target: xr.DataArray,
        **kwargs: Any,
    ) -> dict[str, xr.DataArray]:
        """Logic to compute, roll up, or otherwise transform the inputs for the base
        metric.

        Args:
            forecast: The forecast dataset.
            target: The target dataset.
            kwargs: Additional keyword arguments to pass to the applied metric.
        """
        pass

    @classmethod
    def compute_metric(
        cls,
        forecast: xr.DataArray,
        target: xr.DataArray,
        **kwargs: Any,
    ) -> xr.DataArray:
        # Compute inputs to the base metric (forecast and target dict)
        applied_result = cls._compute_applied_metric(
            forecast,
            target,
            **utils.filter_kwargs_for_callable(kwargs, cls._compute_applied_metric),
        )
        # Compute the base metric with the inputs
        return cls.base_metric.compute_metric(**applied_result)


class ThresholdMetric(BaseMetric):
    """Base class for threshold-based metrics.

    This class provides common functionality for metrics that require
    forecast and target thresholds for binarization.
    """

    def __init__(
        self,
        forecast_threshold: float = 0.5,
        target_threshold: float = 0.5,
        preserve_dims: str = "lead_time",
        **kwargs,
    ):
        super().__init__(**kwargs)
        self.forecast_threshold = forecast_threshold
        self.target_threshold = target_threshold
        self.preserve_dims = preserve_dims

    def __call__(self, forecast: xr.Dataset, target: xr.Dataset, **kwargs):
        """Make instances callable using their configured thresholds."""
        # Use instance attributes as defaults, but allow override from kwargs
        kwargs.setdefault("forecast_threshold", self.forecast_threshold)
        kwargs.setdefault("target_threshold", self.target_threshold)
        kwargs.setdefault("preserve_dims", self.preserve_dims)

        # Call the classmethod with the configured parameters
        return self.__class__.compute_metric(forecast, target, **kwargs)


class CSI(ThresholdMetric):
    """Critical Success Index metric."""

    name = "critical_success_index"

    @classmethod
    def _compute_metric(
        cls,
        forecast: xr.Dataset,
        target: xr.Dataset,
        **kwargs: Any,
    ) -> Any:
        forecast_threshold = kwargs.get("forecast_threshold", 0.5)
        target_threshold = kwargs.get("target_threshold", 0.5)
        preserve_dims = kwargs.get("preserve_dims", "lead_time")

        transformed = get_cached_transformed_manager(
            forecast=forecast,
            target=target,
            forecast_threshold=forecast_threshold,
            target_threshold=target_threshold,
            preserve_dims=preserve_dims,
        )
        return transformed.critical_success_index()


class FAR(ThresholdMetric):
    """False Alarm Ratio metric."""

    name = "false_alarm_ratio"

    @classmethod
    def _compute_metric(
        cls,
        forecast: xr.Dataset,
        target: xr.Dataset,
        **kwargs: Any,
    ) -> Any:
        forecast_threshold = kwargs.get("forecast_threshold", 0.5)
        target_threshold = kwargs.get("target_threshold", 0.5)
        preserve_dims = kwargs.get("preserve_dims", "lead_time")

        transformed = get_cached_transformed_manager(
            forecast=forecast,
            target=target,
            forecast_threshold=forecast_threshold,
            target_threshold=target_threshold,
            preserve_dims=preserve_dims,
        )
        return transformed.false_alarm_ratio()


class TP(ThresholdMetric):
    """True Positive metric."""

    name = "true_positive"

    @classmethod
    def _compute_metric(
        cls,
        forecast: xr.Dataset,
        target: xr.Dataset,
        **kwargs: Any,
    ) -> Any:
        forecast_threshold = kwargs.get("forecast_threshold", 0.5)
        target_threshold = kwargs.get("target_threshold", 0.5)
        preserve_dims = kwargs.get("preserve_dims", "lead_time")

        transformed = get_cached_transformed_manager(
            forecast=forecast,
            target=target,
            forecast_threshold=forecast_threshold,
            target_threshold=target_threshold,
            preserve_dims=preserve_dims,
        )
        counts = transformed.get_counts()
        return counts["tp_count"] / counts["total_count"]


class FP(ThresholdMetric):
    """False Positive metric."""

    name = "false_positive"

    @classmethod
    def _compute_metric(
        cls,
        forecast: xr.Dataset,
        target: xr.Dataset,
        **kwargs: Any,
    ) -> Any:
        forecast_threshold = kwargs.get("forecast_threshold", 0.5)
        target_threshold = kwargs.get("target_threshold", 0.5)
        preserve_dims = kwargs.get("preserve_dims", "lead_time")

        transformed = get_cached_transformed_manager(
            forecast=forecast,
            target=target,
            forecast_threshold=forecast_threshold,
            target_threshold=target_threshold,
            preserve_dims=preserve_dims,
        )
        counts = transformed.get_counts()
        return counts["fp_count"] / counts["total_count"]


class TN(ThresholdMetric):
    """True Negative metric."""

    name = "true_negative"

    @classmethod
    def _compute_metric(
        cls,
        forecast: xr.Dataset,
        target: xr.Dataset,
        **kwargs: Any,
    ) -> Any:
        forecast_threshold = kwargs.get("forecast_threshold", 0.5)
        target_threshold = kwargs.get("target_threshold", 0.5)
        preserve_dims = kwargs.get("preserve_dims", "lead_time")

        transformed = get_cached_transformed_manager(
            forecast=forecast,
            target=target,
            forecast_threshold=forecast_threshold,
            target_threshold=target_threshold,
            preserve_dims=preserve_dims,
        )
        counts = transformed.get_counts()
        return counts["tn_count"] / counts["total_count"]


class FN(ThresholdMetric):
    """False Negative metric."""

    name = "false_negative"

    @classmethod
    def _compute_metric(
        cls,
        forecast: xr.DataArray,
        target: xr.DataArray,
        **kwargs: Any,
    ) -> Any:
        forecast_threshold = kwargs.get("forecast_threshold", 0.5)
        target_threshold = kwargs.get("target_threshold", 0.5)
        preserve_dims = kwargs.get("preserve_dims", "lead_time")

        transformed = get_cached_transformed_manager(
            forecast=forecast,
            target=target,
            forecast_threshold=forecast_threshold,
            target_threshold=target_threshold,
            preserve_dims=preserve_dims,
        )
        counts = transformed.get_counts()
        return counts["fn_count"] / counts["total_count"]


class Accuracy(ThresholdMetric):
    """Accuracy metric."""

    name = "accuracy"

    @classmethod
    def _compute_metric(
        cls,
        forecast: xr.DataArray,
        target: xr.DataArray,
        **kwargs: Any,
    ) -> Any:
        forecast_threshold = kwargs.get("forecast_threshold", 0.5)
        target_threshold = kwargs.get("target_threshold", 0.5)
        preserve_dims = kwargs.get("preserve_dims", "lead_time")

        transformed = get_cached_transformed_manager(
            forecast=forecast,
            target=target,
            forecast_threshold=forecast_threshold,
            target_threshold=target_threshold,
            preserve_dims=preserve_dims,
        )
        return transformed.accuracy()


def create_threshold_metrics(
    forecast_threshold: float = 0.5,
    target_threshold: float = 0.5,
    preserve_dims: str = "lead_time",
    metrics: Optional[list[str]] = None,
):
    """Create multiple threshold-based metrics with the specified thresholds.

    Args:
        forecast_threshold: Threshold for binarizing forecast data
        target_threshold: Threshold for binarizing target data
        preserve_dims: Dimensions to preserve during contingency table computation
        metrics: List of metric names to create (e.g., ['CSI', 'FAR', 'TP'])

    Returns:
        A list of metric objects with the specified thresholds
    """
    if metrics is None:
        metrics = ["CSI", "FAR", "Accuracy", "TP", "FP", "TN", "FN"]

    # Mapping of metric names to their classes (all threshold-based metrics)
    metric_classes: dict[str, Type[ThresholdMetric]] = {
        "CSI": CSI,
        "FAR": FAR,
        "Accuracy": Accuracy,
        "TP": TP,
        "FP": FP,
        "TN": TN,
        "FN": FN,
    }

    result_metrics = []

    # Create metrics by instantiating their classes
    for metric_name in metrics:
        if metric_name not in metric_classes:
            raise ValueError(f"Unknown metric: {metric_name}")

        metric_class = metric_classes[metric_name]
        metric = metric_class(
            forecast_threshold=forecast_threshold,
            target_threshold=target_threshold,
            preserve_dims=preserve_dims,
        )
        result_metrics.append(metric)

    return result_metrics


class MAE(BaseMetric):
    name = "mae"

    @classmethod
    def _compute_metric(
        cls,
        forecast: xr.DataArray,
        target: xr.DataArray,
        **kwargs: Any,
    ) -> Any:
        preserve_dims = kwargs.get("preserve_dims", "lead_time")
        return scores.continuous.mae(forecast, target, preserve_dims=preserve_dims)


class ME(BaseMetric):
    name = "me"

    @classmethod
    def _compute_metric(
        cls,
        forecast: xr.DataArray,
        target: xr.DataArray,
        **kwargs: Any,
    ) -> Any:
        preserve_dims = kwargs.get("preserve_dims", "lead_time")
        return scores.continuous.mean_error(
            forecast, target, preserve_dims=preserve_dims
        )


class RMSE(BaseMetric):
    name = "rmse"

    @classmethod
    def _compute_metric(
        cls,
        forecast: xr.DataArray,
        target: xr.DataArray,
        **kwargs: Any,
    ) -> Any:
        preserve_dims = kwargs.get("preserve_dims", "lead_time")
        return scores.continuous.rmse(forecast, target, preserve_dims=preserve_dims)


class EarlySignal(BaseMetric):
    """Metric to identify the earliest signal detection in forecast data.

    This metric finds the first occurrence where a signal is detected based on
    threshold criteria and returns the corresponding init_time, lead_time, and
    valid_time information. The metric is designed to be flexible for different
    signal detection criteria that can be specified in applied metrics downstream.
    """

    name = "early_signal"

    @classmethod
    def _compute_metric(
        cls,
        forecast: xr.Dataset,
        target: xr.Dataset,
        threshold: Optional[float] = None,
        variable: Optional[str] = None,
        comparison: str = ">=",
        spatial_aggregation: str = "any",
        **kwargs: Any,
    ) -> xr.Dataset:
        """Compute early signal detection.

        Args:
            forecast: The forecast dataset with init_time, lead_time, valid_time
            target: The target dataset (used for reference/validation)
            threshold: Threshold value for signal detection
            variable: Variable name to analyze for signal detection
            comparison: Comparison operator (">=", "<=", ">", "<", "==", "!=")
            spatial_aggregation: How to aggregate spatially ("any", "all", "mean")
            **kwargs: Additional arguments

        Returns:
            Dataset containing earliest detection times with coordinates:
            - earliest_init_time: First init_time when signal was detected
            - earliest_lead_time: Corresponding lead_time
            - earliest_valid_time: Corresponding valid_time
            - detection_found: Boolean indicating if any detection occurred
        """
        if threshold is None or variable is None:
            # Return structure for when no detection criteria specified
            return xr.Dataset(
                {
                    "earliest_init_time": xr.DataArray(np.datetime64("NaT")),
                    "earliest_lead_time": xr.DataArray(np.timedelta64("NaT")),
                    "earliest_valid_time": xr.DataArray(np.datetime64("NaT")),
                    "detection_found": xr.DataArray(False),
                }
            )

        if variable not in forecast.data_vars:
            raise ValueError(f"Variable '{variable}' not found in forecast dataset")

        data = forecast[variable]

        # Apply threshold comparison
        comparison_ops = {
            ">=": lambda x, t: x >= t,
            "<=": lambda x, t: x <= t,
            ">": lambda x, t: x > t,
            "<": lambda x, t: x < t,
            "==": lambda x, t: x == t,
            "!=": lambda x, t: x != t,
        }

        if comparison not in comparison_ops:
            raise ValueError(f"Comparison '{comparison}' not supported")

        # Create detection mask
        detection_mask = comparison_ops[comparison](data, threshold)

        # Apply spatial aggregation
        spatial_dims = [
            dim
            for dim in detection_mask.dims
            if dim not in ["init_time", "lead_time", "valid_time"]
        ]

        if spatial_dims:
            if spatial_aggregation == "any":
                detection_mask = detection_mask.any(spatial_dims)
            elif spatial_aggregation == "all":
                detection_mask = detection_mask.all(spatial_dims)
            elif spatial_aggregation == "mean":
                detection_mask = detection_mask.mean(spatial_dims) > 0.5
            else:
                raise ValueError(
                    f"Spatial aggregation '{spatial_aggregation}' not supported"
                )

        # Find earliest detection for each init_time
        earliest_results = {}

        for init_t in forecast.init_time:
            init_mask = detection_mask.sel(init_time=init_t)

            # Find first occurrence along lead_time dimension
            if init_mask.any():
                # Get the first True index along lead_time
                first_detection_idx = init_mask.argmax("lead_time")
                earliest_lead = forecast.lead_time[first_detection_idx]
                earliest_valid = init_t.values + np.timedelta64(int(earliest_lead), "h")

                earliest_results[init_t.values] = {
                    "init_time": init_t.values,
                    "lead_time": earliest_lead.values,
                    "valid_time": earliest_valid,
                    "found": True,
                }
            else:
                earliest_results[init_t.values] = {
                    "init_time": init_t.values,
                    "lead_time": np.timedelta64("NaT"),
                    "valid_time": np.datetime64("NaT"),
                    "found": False,
                }

        # Convert to xarray Dataset
        init_times = list(earliest_results.keys())
        earliest_init_times = [r["init_time"] for r in earliest_results.values()]
        earliest_lead_times = [r["lead_time"] for r in earliest_results.values()]
        earliest_valid_times = [r["valid_time"] for r in earliest_results.values()]
        detection_found = [r["found"] for r in earliest_results.values()]

        result = xr.Dataset(
            {
                "earliest_init_time": xr.DataArray(
                    earliest_init_times,
                    coords={"init_time": init_times},
                    dims=["init_time"],
                ),
                "earliest_lead_time": xr.DataArray(
                    earliest_lead_times,
                    coords={"init_time": init_times},
                    dims=["init_time"],
                ),
                "earliest_valid_time": xr.DataArray(
                    earliest_valid_times,
                    coords={"init_time": init_times},
                    dims=["init_time"],
                ),
                "detection_found": xr.DataArray(
                    detection_found,
                    coords={"init_time": init_times},
                    dims=["init_time"],
                ),
            }
        )

        return result


class MaximumMAE(AppliedMetric):
    base_metric = MAE

    name = "maximum_mae"

    @classmethod
    def _compute_applied_metric(
        cls,
        forecast: xr.DataArray,
        target: xr.DataArray,
        tolerance_range: int = 24,
        **kwargs,
    ) -> dict[str, xr.DataArray]:
        forecast = forecast
        target_spatial_mean = _reduce_duck_array(
            target, func=np.nanmean, reduce_dims=["latitude", "longitude"]
        )
        maximum_timestep = target_spatial_mean.idxmax("valid_time")
        maximum_value = target_spatial_mean.sel(valid_time=maximum_timestep)

        # Handle the case where there are >1 resulting target values
        maximum_timestep = utils.maybe_get_closest_timestamp_to_center_of_valid_times(
            maximum_timestep, target.valid_time
        )
        forecast_spatial_mean = _reduce_duck_array(
            forecast, func=np.nanmean, reduce_dims=["latitude", "longitude"]
        )
        filtered_max_forecast = forecast_spatial_mean.where(
            (
                forecast_spatial_mean.valid_time
                >= maximum_timestep.data - np.timedelta64(tolerance_range // 2, "h")
            )
            & (
                forecast_spatial_mean.valid_time
                <= maximum_timestep.data + np.timedelta64(tolerance_range // 2, "h")
            ),
            drop=True,
        ).max("valid_time")
        return {
            "forecast": filtered_max_forecast,
            "target": maximum_value,
            "preserve_dims": cls.base_metric.preserve_dims,
        }


class MinimumMAE(AppliedMetric):
    base_metric = MAE

    name = "minimum_mae"

    @classmethod
    def _compute_applied_metric(
        cls,
        forecast: xr.DataArray,
        target: xr.DataArray,
        tolerance_range: int = 24,
        **kwargs: Any,
    ) -> Any:
        forecast = forecast.compute()
        target_spatial_mean = _reduce_duck_array(
            target, func=np.nanmean, reduce_dims=["latitude", "longitude"]
        )
        minimum_timestep = target_spatial_mean.idxmin("valid_time")
        minimum_value = target_spatial_mean.sel(valid_time=minimum_timestep)
        forecast_spatial_mean = _reduce_duck_array(
            forecast, func=np.nanmean, reduce_dims=["latitude", "longitude"]
        )
        # Handle the case where there are >1 resulting target values
        minimum_timestep = utils.maybe_get_closest_timestamp_to_center_of_valid_times(
            minimum_timestep, target.valid_time
        )
        filtered_min_forecast = forecast_spatial_mean.where(
            (
                forecast_spatial_mean.valid_time
                >= minimum_timestep.data - np.timedelta64(tolerance_range // 2, "h")
            )
            & (
                forecast_spatial_mean.valid_time
                <= minimum_timestep.data + np.timedelta64(tolerance_range // 2, "h")
            ),
            drop=True,
        ).min("valid_time")
        return {
            "forecast": filtered_min_forecast,
            "target": minimum_value,
            "preserve_dims": cls.base_metric.preserve_dims,
        }


class MaxMinMAE(AppliedMetric):
    base_metric = MAE

    name = "max_min_mae"

    @classmethod
    def _compute_applied_metric(
        cls,
        forecast: xr.DataArray,
        target: xr.DataArray,
        tolerance_range: int = 24,
        **kwargs: Any,
    ) -> Any:
        reduce_dims = [
            dim
            for dim in forecast.dims
            if dim not in ["valid_time", "lead_time", "time"]
        ]
        forecast = _reduce_duck_array(
            forecast, func=np.nanmean, reduce_dims=reduce_dims
        )
        target = _reduce_duck_array(target, func=np.nanmean, reduce_dims=reduce_dims)

        time_resolution_hours = utils.determine_temporal_resolution(target)
        max_min_target_value = (
            target.groupby("valid_time.dayofyear")
            .map(
                utils.min_if_all_timesteps_present,
                time_resolution_hours=time_resolution_hours,
            )
            .max()
        )
        max_min_target_datetime = target.where(
            target == max_min_target_value, drop=True
        ).valid_time

        # Handle the case where there are >1 resulting target values
        max_min_target_datetime = (
            utils.maybe_get_closest_timestamp_to_center_of_valid_times(
                max_min_target_datetime, target.valid_time
            )
        )
        subset_forecast = (
            forecast.where(
                (
                    forecast.valid_time
                    >= (
                        max_min_target_datetime.data
                        - np.timedelta64(tolerance_range // 2, "h")
                    )
                )
                & (
                    forecast.valid_time
                    <= (
                        max_min_target_datetime.data
                        + np.timedelta64(tolerance_range // 2, "h")
                    )
                ),
                drop=True,
            )
            .groupby("valid_time.dayofyear")
            .map(
                utils.min_if_all_timesteps_present_forecast,
                time_resolution_hours=utils.determine_temporal_resolution(forecast),
            )
            .min("dayofyear")
        )

        return {
            "forecast": subset_forecast,
            "target": max_min_target_value,
            "preserve_dims": cls.base_metric.preserve_dims,
        }


class OnsetME(AppliedMetric):
    base_metric = ME
    preserve_dims: str = "init_time"
    name = "onset_me"

    @staticmethod
    def onset(forecast: xr.DataArray, **kwargs) -> xr.DataArray:
        if (forecast.valid_time.max() - forecast.valid_time.min()).values.astype(
            "timedelta64[h]"
        ) >= 48:
            # get the forecast resolution hours from the kwargs, otherwise default to 6
            num_timesteps = 24 // kwargs.get("forecast_resolution_hours", 6)
            if num_timesteps is None:
                return xr.DataArray(np.datetime64("NaT", "ns"))
            min_daily_vals = forecast.groupby("valid_time.dayofyear").map(
                utils.min_if_all_timesteps_present,
                time_resolution_hours=utils.determine_temporal_resolution(forecast),
            )
            if min_daily_vals.size >= 2:  # Check if we have at least 2 values
                for i in range(min_daily_vals.size - 1):
                    # TODO: CHANGE LOGIC; define forecast heatwave onset
                    if min_daily_vals[i] >= 288.15 and min_daily_vals[i + 1] >= 288.15:
                        return xr.DataArray(
                            forecast.where(
                                forecast["valid_time"].dt.dayofyear
                                == min_daily_vals.dayofyear[i],
                                drop=True,
                            )
                            .valid_time[0]
                            .values
                        )
        return xr.DataArray(np.datetime64("NaT", "ns"))

    @classmethod
    def _compute_applied_metric(
        cls, forecast: xr.DataArray, target: xr.DataArray, **kwargs: Any
    ) -> Any:
        target_time = target.valid_time[0] + np.timedelta64(48, "h")
        forecast = (
            _reduce_duck_array(
                forecast, func=np.nanmean, reduce_dims=["latitude", "longitude"]
            )
            .groupby("init_time")
            .map(cls.onset)
        )
        return {
            "forecast": forecast,
            "target": target_time,
            "preserve_dims": cls.preserve_dims,
        }


class DurationME(AppliedMetric):
    base_metric = ME

    preserve_dims: str = "init_time"

    name = "duration_me"

    @staticmethod
    def duration(forecast: xr.DataArray, **kwargs) -> xr.DataArray:
        if (forecast.valid_time.max() - forecast.valid_time.min()).values.astype(
            "timedelta64[h]"
        ) >= 48:
            # get the forecast resolution hours from the kwargs, otherwise default to 6
            num_timesteps = 24 // kwargs.get("forecast_resolution_hours", 6)
            if num_timesteps is None:
                return xr.DataArray(np.datetime64("NaT", "ns"))
            min_daily_vals = forecast.groupby("valid_time.dayofyear").map(
                utils.min_if_all_timesteps_present,
                time_resolution_hours=utils.determine_temporal_resolution(forecast),
            )
            # need to determine logic for 2+ consecutive days to find the date
            # that the heatwave starts
            if min_daily_vals.size >= 2:  # Check if we have at least 2 values
                for i in range(min_daily_vals.size - 1):
                    if min_daily_vals[i] >= 288.15 and min_daily_vals[i + 1] >= 288.15:
                        consecutive_days = np.timedelta64(
                            2, "D"
                        )  # Start with 2 since we found first pair
                        for j in range(i + 2, min_daily_vals.size):
                            if min_daily_vals[j] >= 288.15:
                                consecutive_days += np.timedelta64(1, "D")
                            else:
                                break
                        return xr.DataArray(consecutive_days.astype("timedelta64[ns]"))
        return xr.DataArray(np.timedelta64("NaT", "ns"))

    @classmethod
    def _compute_applied_metric(
        cls, forecast: xr.DataArray, target: xr.DataArray, **kwargs: Any
    ) -> Any:
        # Dummy implementation for duration mean error
        target_duration = target.valid_time[-1] - target.valid_time[0]
        forecast = (
            _reduce_duck_array(
                forecast, func=np.nanmean, reduce_dims=["latitude", "longitude"]
            )
            .groupby("init_time")
            .map(
                cls.duration,
            )
        )
        return {
            "forecast": forecast,
            "target": target_duration,
            "preserve_dims": cls.preserve_dims,
        }


# Tropical cyclone metrics helper functions
def compute_first_landfall_metric(
    forecast: xr.Dataset,
    target: xr.Dataset,
    metric_type: Literal["displacement", "timing", "intensity"],
    intensity_var: str = "surface_wind_speed",
):
    """Compute metric using first landfall approach (classic)."""
    # Find landfall points
    forecast_landfall = tropical_cyclone.find_landfall(forecast)
    target_landfall = tropical_cyclone.find_landfall(target)

    if forecast_landfall is None or target_landfall is None:
        # Handle case where no landfall is found
        if "lead_time" in forecast.dims:
            # Calculate init_times from lead_time and valid_time
            init_times_calc = forecast.valid_time - forecast.lead_time
            unique_init_times = np.unique(init_times_calc.values)

            # Create NaN result with init_time dimension
            return xr.DataArray(
                np.full(len(unique_init_times), np.nan),
                dims=["init_time"],
                coords={"init_time": unique_init_times},
            )
        else:
            return xr.DataArray(np.nan)

    # Compute the specific metric
    if metric_type == "displacement":
        return compute_displacement_metric(forecast_landfall, target_landfall)
    elif metric_type == "timing":
        return compute_timing_metric(forecast_landfall, target_landfall)
    elif metric_type == "intensity":
        return compute_intensity_metric(
            forecast_landfall, target_landfall, intensity_var
        )
    else:
        raise ValueError(f"Unknown metric_type: {metric_type}")


def compute_next_landfall_metric(
    forecast: xr.Dataset,
    target: xr.Dataset,
    metric_type: Literal["displacement", "timing", "intensity"],
    intensity_var: str = "surface_wind_speed",
):
    """Compute metric using next upcoming landfall approach."""
    # Find all target landfalls
    target_landfalls = tropical_cyclone.find_all_landfalls(target)
    if target_landfalls is None:
        # No target landfalls - return NaN for all init_times
        if "init_time" in forecast.coords:
            return xr.DataArray(
                np.full(len(forecast.init_time), np.nan),
                dims=["init_time"],
                coords={"init_time": forecast.init_time},
            )
        else:
            return xr.DataArray(np.nan)

    # Find next landfall for each init_time
    next_target_landfalls = tropical_cyclone.find_next_landfall_for_init_time(
        forecast, target_landfalls
    )
    if next_target_landfalls is None:
        # No valid next landfalls
        if "init_time" in forecast.coords:
            return xr.DataArray(
                np.full(len(forecast.init_time), np.nan),
                dims=["init_time"],
                coords={"init_time": forecast.init_time},
            )
        else:
            return xr.DataArray(np.nan)

    # Find forecast landfalls
    forecast_landfalls = tropical_cyclone.find_all_landfalls(forecast)
    if forecast_landfalls is None:
        # No forecast landfalls - return NaN
        return xr.DataArray(
            np.full(len(next_target_landfalls.init_time), np.nan),
            dims=["init_time"],
            coords={"init_time": next_target_landfalls.init_time},
        )

    # Compute metric for each init_time
    results = []
    init_times_out = []

    for i, init_time in enumerate(next_target_landfalls.init_time):
        target_landfall = next_target_landfalls.isel(init_time=i)
        target_time = target_landfall.valid_time.values

        # Find forecast landfall for this init_time
        if "init_time" in forecast_landfalls.dims:
            # Find matching init_time in forecast landfalls
            init_time_match = forecast_landfalls.init_time == init_time
            if not init_time_match.any():
                results.append(np.nan)
                init_times_out.append(init_time.values)
                continue

            forecast_for_init = forecast_landfalls.where(init_time_match, drop=True)

            if len(forecast_for_init.init_time) == 0:
                results.append(np.nan)
                init_times_out.append(init_time.values)
                continue

            # Find forecast landfall closest to target time
            time_diffs = np.abs(forecast_for_init.valid_time - target_time)
            closest_idx = time_diffs.argmin()
            closest_forecast = forecast_for_init.isel(landfall=closest_idx)
        else:
            # Single forecast landfall case
            closest_forecast = forecast_landfalls

        # Calculate the specific metric
        try:
            if metric_type == "displacement":
                result = compute_displacement_metric(closest_forecast, target_landfall)
            elif metric_type == "timing":
                result = compute_timing_metric(closest_forecast, target_landfall)
            elif metric_type == "intensity":
                result = compute_intensity_metric(
                    closest_forecast, target_landfall, intensity_var
                )
            else:
                raise ValueError(f"Unknown metric_type: {metric_type}")
            results.append(float(result.values))
        except Exception:
            results.append(np.nan)

        init_times_out.append(init_time.values)

    return xr.DataArray(
        results, dims=["init_time"], coords={"init_time": init_times_out}
    )


def compute_landfall_selector(
    approach: Literal["first", "next"],
    forecast: xr.Dataset,
    target: xr.Dataset,
    metric_type: Literal["displacement", "timing", "intensity"],
    intensity_var: str = "surface_wind_speed",
):
    """Select the appropriate landfall metric based on the approach."""
    if approach == "first":
        return compute_first_landfall_metric(
            forecast, target, metric_type, intensity_var
        )
    elif approach == "next":
        return compute_next_landfall_metric(
            forecast, target, metric_type, intensity_var
        )


def compute_displacement_metric(
    forecast_landfall: xr.Dataset, target_landfall: xr.Dataset
):
    """Compute displacement between forecast and target landfall."""
    # Check dimensions and compute displacement
    if "init_time" in forecast_landfall.dims:
        # Vector case - compute distance for each init_time
        distances = []
        for i in range(len(forecast_landfall.init_time)):
            f_lat = forecast_landfall.latitude.isel(init_time=i).values
            f_lon = forecast_landfall.longitude.isel(init_time=i).values
            t_lat = target_landfall.latitude.values  # Target is scalar
            t_lon = target_landfall.longitude.values

            # Skip if any coordinates are NaN
            if np.isnan(f_lat) or np.isnan(f_lon) or np.isnan(t_lat) or np.isnan(t_lon):
                distances.append(np.nan)
            else:
                dist = calc.calculate_haversine_distance(
                    [f_lat, f_lon], [t_lat, t_lon], units="km"
                )
                # Ensure we append a scalar value
                if hasattr(dist, "item"):
                    distances.append(float(dist.item()))
                else:
                    distances.append(float(dist))

        return xr.DataArray(
            distances,
            dims=["init_time"],
            coords={"init_time": forecast_landfall.init_time},
        )
    else:
        # Scalar case
        return tropical_cyclone.calculate_landfall_distance_km(
            forecast_landfall, target_landfall
        )


def compute_timing_metric(
    forecast_landfall: xr.Dataset,
    target_landfall: xr.Dataset,
):
    """Compute timing difference between forecast and target landfall."""
    # Calculate time difference in hours
    time_diff_hours = tropical_cyclone.calculate_landfall_time_difference_hours(
        forecast_landfall, target_landfall
    )

    return time_diff_hours


def compute_intensity_metric(
    forecast_landfall: xr.Dataset,
    target_landfall: xr.Dataset,
    intensity_var: str,
):
    """Compute intensity difference between forecast and target landfall."""
    # Get intensity values
    if intensity_var not in forecast_landfall.data_vars:
        raise ValueError(f"Intensity variable '{intensity_var}' not found in forecast")
    if intensity_var not in target_landfall.data_vars:
        raise ValueError(f"Intensity variable '{intensity_var}' not found in target")

    forecast_intensity = forecast_landfall[intensity_var]
    target_intensity = target_landfall[intensity_var]

    # Calculate absolute error
    intensity_error = np.abs(forecast_intensity - target_intensity)

    return intensity_error


class LandfallDisplacement(BaseMetric):
    """Landfall displacement metric with configurable landfall detection
    approaches.

    This metric computes the great circle distance between forecast and target
    landfall positions using different approaches:

    - 'first': Uses the first landfall point for each track
    - 'next': For each init_time, finds the next upcoming landfall in target data

    Parameters:
        approach (str): Landfall detection approach ('first', 'next')
        exclude_post_landfall (bool): Whether to exclude init_times after all landfalls
    """

    approach: Literal["first", "next"] = "first"
    preserve_dims: str = "init_time"

    def __init__(
        self,
        approach: Literal["first", "next"] = "first",
        exclude_post_landfall: bool = False,
    ):
        """Initialize the landfall displacement metric.

        Args:
            approach: Landfall detection approach ('first', 'next', 'all')
            exclude_post_landfall: Whether to exclude init_times after all landfalls
        """
        super().__init__()
        self.approach = approach
        self.exclude_post_landfall = exclude_post_landfall

    @classmethod
    def _compute_metric(cls, forecast, target, **kwargs: Any) -> Any:
        """Compute the landfall displacement using the configured approach.

        Args:
            forecast: Forecast TC track dataset
            target: Target/analysis TC track dataset
            **kwargs: Additional arguments (including approach)

        Returns:
            xarray.DataArray with landfall displacement distance in km
        """
        approach = kwargs.get("approach", cls.approach)
        return compute_landfall_selector(
            forecast=forecast,
            target=target,
            approach=approach,
            metric_type="displacement",
        )


class LandfallTimeME(BaseMetric):
    """Landfall timing metric with configurable landfall detection approaches.

    This metric computes the time difference between forecast and target landfall
    timing using different approaches:

    - 'first': Uses the first landfall point for each track
    - 'next': For each init_time, finds the next upcoming landfall in target data

    Parameters:
        approach: Landfall detection approach ('first', 'next')
    """

    approach: Literal["first", "next"] = "first"
    preserve_dims: str = "init_time"

    def __init__(self):
        """Initialize the landfall timing metric."""
        super().__init__()

    @classmethod
    def _compute_metric(cls, forecast, target, **kwargs: Any) -> Any:
        """Compute landfall timing error using the configured approach.

        Args:
            forecast: Forecast TC track dataset
            target: Target/analysis TC track dataset
            **kwargs: Additional arguments (including approach, aggregation)

        Returns:
            xarray.DataArray with landfall timing errors in hours
        """
        approach = kwargs.get("approach", cls.approach)
        return compute_landfall_selector(
            approach=approach,
            forecast=forecast,
            target=target,
            metric_type="timing",
        )


class LandfallIntensityMAE(AppliedMetric):
    """Landfall intensity metric with configurable landfall detection approaches.

    This metric computes the mean absolute error between forecast and target intensity
    at landfall using different approaches:

    - 'first': Uses the first landfall point for each track
    - 'next': For each init_time, finds the next upcoming landfall in target data

    Parameters:
        approach (str): Landfall detection approach ('first', 'next', 'all')
        aggregation (str): How to aggregate multiple landfalls for 'all'
                          approach ('mean', 'median', 'min', 'max')
        intensity_var (str): Variable to use for intensity ('surface_wind_speed',
        'minimum_central_pressure')
    """

    base_metric = MAE
    approach: Literal["first", "next"] = "first"
    preserve_dims: str = "init_time"

    def __init__(
        self, approach="first", aggregation="mean", intensity_var="surface_wind_speed"
    ):
        """Initialize the landfall intensity metric.

        Args:
            approach: Landfall detection approach ('first', 'next')
            aggregation: Aggregation method for multiple landfalls
            intensity_var: Variable to use for intensity
        """
        super().__init__()
        self.approach = approach
        self.intensity_var = intensity_var

    @classmethod
    def _compute_metric(cls, forecast, target, **kwargs: Any) -> Any:
        """
        Compute landfall intensity error using the configured approach.

        Args:
            forecast: Forecast TC track dataset
            target: Target/analysis TC track dataset
            **kwargs: Additional arguments (including approach, aggregation,
            intensity_var)

        Returns:
            xarray.DataArray with landfall intensity errors
        """
        approach = kwargs.get("approach", cls.approach)
        intensity_var = kwargs.get("intensity_var", "surface_wind_speed")

        return compute_landfall_selector(
            approach=approach,
            forecast=forecast,
            target=target,
            metric_type="intensity",
            intensity_var=intensity_var,
        )<|MERGE_RESOLUTION|>--- conflicted
+++ resolved
@@ -7,12 +7,8 @@
 import sparse
 import xarray as xr
 
-<<<<<<< HEAD
-from extremeweatherbench import calc, derived, evaluate, utils
+from extremeweatherbench import calc, derived, utils
 from extremeweatherbench.events import tropical_cyclone
-=======
-from extremeweatherbench import derived, utils
->>>>>>> 39879cb6
 
 logger = logging.getLogger(__name__)
 
