import abc
import logging
from typing import Any, Callable, Optional, Type

import numpy as np
import scores
import sparse
import xarray as xr

from extremeweatherbench import derived, utils

logger = logging.getLogger(__name__)


<<<<<<< HEAD
# Global cache for transformed contingency managers
_GLOBAL_CONTINGENCY_CACHE = utils.ThreadSafeDict()  # type: ignore


def get_cached_transformed_manager(
    forecast: xr.Dataset,
    target: xr.Dataset,
    forecast_threshold: float = 0.5,
    target_threshold: float = 0.5,
    preserve_dims: str = "lead_time",
) -> scores.categorical.BasicContingencyManager:
    """Get cached transformed contingency manager, creating if needed.

    This function provides a global cache that can be used by any metric
    with the same thresholds and data, regardless of how the metrics are created.
    """
    # Create cache key from data content hash and parameters
    forecast_hash = hash(forecast.to_array().values.tobytes())
    target_hash = hash(target.to_array().values.tobytes())

    cache_key = (
        forecast_hash,
        target_hash,
        forecast_threshold,
        target_threshold,
        preserve_dims,
    )

    # Return cached result if available
    if cache_key in _GLOBAL_CONTINGENCY_CACHE:
        logger.info(f"Cache found for {cache_key}")
        return _GLOBAL_CONTINGENCY_CACHE[cache_key]

    # Apply thresholds to binarize the data
    binary_forecast = (forecast >= forecast_threshold).astype(float)
    binary_target = (target >= target_threshold).astype(float)

    # Create and transform contingency manager
    binary_contingency_manager = scores.categorical.BinaryContingencyManager(
        binary_forecast, binary_target
    )
    transformed = binary_contingency_manager.transform(preserve_dims=preserve_dims)

    # Cache the result
    _GLOBAL_CONTINGENCY_CACHE[cache_key] = transformed

    return transformed


def _reduce_duck_array(
    da: xr.DataArray, func: Callable, reduce_dims: list[str]
) -> xr.DataArray:
    """Reduce the duck array of the data.

    Some data will return as a sparse array, which can also be reduced but requires
    some additional logic.

    Args:
        da: The xarray dataarray to reduce.
        func: The function to reduce the data.
        reduce_dims: The dimensions to reduce.

    Returns:
        The reduced xarray dataarray.
    """
    if isinstance(da.data, np.ndarray):
        # Reduce the data by applying func to the dims in reduce_dims
        return da.reduce(func, dim=reduce_dims)
    elif isinstance(da.data, sparse.COO):
        da = utils.stack_sparse_data_from_dims(da, reduce_dims)
        # Apply the reduce function to the data
        return da.reduce(func, dim="stacked")


def clear_contingency_cache():
    """Clear the global contingency manager cache."""
    global _GLOBAL_CONTINGENCY_CACHE
    _GLOBAL_CONTINGENCY_CACHE.clear()


class BaseMetric(abc.ABC):
=======
class ComputeDocstringMetaclass(abc.ABCMeta):
    """A metaclass that maps the docstring from self._compute_metric() to
    self.compute_metric().

    The `BaseMetric` abstract base class requires users to override a function called
    `_compute_metric()`, while providing a standardized public interface to this method
    called `compute_metric()`. This metaclass automatically maps the docstring from
    `_compute_metric()` to `compute_metric()` so that the documentation a user provides
    for their implementation will automatically appear with the public interface without
    any additional effort.
    """

    def __new__(cls, name, bases, namespace):
        cls = super().__new__(cls, name, bases, namespace)
        # NOTE: the `compute_metric()` method will be defined in the ABC `BaseMetric`,
        # and we never expect the user re-implement it. So it won't be in the namespace
        # of the concrete metric classes - it will only be in the namespace of the ABC
        # `BaseMetric`, and will be available as an attribute of the concrete metric
        # classes.
        if "_compute_metric" in namespace and hasattr(cls, "compute_metric"):
            # Transfer the docstring from _compute_metric to compute_metric, if the
            # former exists.
            if cls._compute_metric.__doc__ is not None:
                # Create a new method for _this_ class, so we can avoid overwriting what
                # we set for the parent.
                _original_compute_metric = cls.compute_metric

                def _compute_metric_with_docstring(self, *args, **kwargs):
                    return _original_compute_metric(self, *args, **kwargs)

                _compute_metric_with_docstring.__doc__ = cls._compute_metric.__doc__
                cls.compute_metric = _compute_metric_with_docstring

        return cls


class BaseMetric(abc.ABC, metaclass=ComputeDocstringMetaclass):
>>>>>>> 6a823671
    """A BaseMetric class is an abstract class that defines the foundational interface
    for all metrics.

    Metrics are general operations applied between a forecast and analysis xarray
    dataset. EWB metrics prioritize the use of any arbitrary sets of forecasts and
    analyses, so long as the spatiotemporal dimensions are the same.
    """

    # default to preserving lead_time in EWB metrics
    name: str
    preserve_dims: str = "lead_time"

    def __init__(
        self,
        forecast_variable: Optional[str | derived.DerivedVariable] = None,
        target_variable: Optional[str | derived.DerivedVariable] = None,
    ):
        self.forecast_variable = forecast_variable
        self.target_variable = target_variable
        # Check if both variables are None - this is allowed
        if self.forecast_variable is None and self.target_variable is None:
            pass
        # If only one is None, raise an error
        elif self.forecast_variable is None or self.target_variable is None:
            raise ValueError(
                "Both forecast_variable and target_variable must be provided, "
                "or both must be None"
            )
        else:
            # Convert DerivedVariable object/class to string using .name
            self.forecast_variable = derived._maybe_convert_variable_to_string(
                self.forecast_variable
            )
            self.target_variable = derived._maybe_convert_variable_to_string(
                self.target_variable
            )

    @abc.abstractmethod
    def _compute_metric(
        self,
        forecast: xr.DataArray,
        target: xr.DataArray,
        **kwargs: Any,
    ) -> xr.DataArray:
        """Logic to compute, roll up, or otherwise transform the inputs for the base
        metric.

        All implementations must accept **kwargs to handle extra
        parameters gracefully, even if they don't use them.

        Args:
            forecast: The forecast DataArray.
            target: The target DataArray.
            **kwargs: Additional parameters. Common ones include preserve_dims
                (dimension(s) to preserve, defaults to "lead_time").

        Returns:
            The computed metric result.
        """
        pass

    def compute_metric(
        self,
        forecast: xr.DataArray,
        target: xr.DataArray,
        **kwargs: Any,
    ) -> Any:
        """Public interface to compute the metric.

        Args:
            forecast: The forecast DataArray.
            target: The target DataArray.
            **kwargs: Additional keyword arguments to pass to the
                metric implementation.

        Returns:
            The computed metric result.
        """
        return self._compute_metric(forecast, target, **kwargs)


class ThresholdMetric(BaseMetric):
    """Base class for threshold-based metrics.

    This class provides common functionality for metrics that require
    forecast and target thresholds for binarization.
    """

    def __init__(
        self,
        forecast_threshold: float = 0.5,
        target_threshold: float = 0.5,
        preserve_dims: str = "lead_time",
        **kwargs,
    ):
        super().__init__(**kwargs)
        self.forecast_threshold = forecast_threshold
        self.target_threshold = target_threshold
        self.preserve_dims = preserve_dims

    def __call__(self, forecast: xr.Dataset, target: xr.Dataset, **kwargs):
        """Make instances callable using their configured thresholds."""
        # Use instance attributes as defaults, but allow override from kwargs
        kwargs.setdefault("forecast_threshold", self.forecast_threshold)
        kwargs.setdefault("target_threshold", self.target_threshold)
        kwargs.setdefault("preserve_dims", self.preserve_dims)

        # Call the classmethod with the configured parameters
        return self.__class__.compute_metric(forecast, target, **kwargs)


class CSI(ThresholdMetric):
    """Critical Success Index metric."""

    name = "critical_success_index"

    def _compute_metric(
        self,
        forecast: xr.Dataset,
        target: xr.Dataset,
        **kwargs: Any,
    ) -> Any:
        forecast_threshold = kwargs.get("forecast_threshold", 0.5)
        target_threshold = kwargs.get("target_threshold", 0.5)
        preserve_dims = kwargs.get("preserve_dims", "lead_time")

        transformed = get_cached_transformed_manager(
            forecast=forecast,
            target=target,
            forecast_threshold=forecast_threshold,
            target_threshold=target_threshold,
            preserve_dims=preserve_dims,
        )
        return transformed.critical_success_index()


class FAR(ThresholdMetric):
    """False Alarm Ratio metric."""

    name = "false_alarm_ratio"

    def _compute_metric(
        self,
        forecast: xr.Dataset,
        target: xr.Dataset,
        **kwargs: Any,
    ) -> Any:
        forecast_threshold = kwargs.get("forecast_threshold", 0.5)
        target_threshold = kwargs.get("target_threshold", 0.5)
        preserve_dims = kwargs.get("preserve_dims", "lead_time")

        transformed = get_cached_transformed_manager(
            forecast=forecast,
            target=target,
            forecast_threshold=forecast_threshold,
            target_threshold=target_threshold,
            preserve_dims=preserve_dims,
        )
        return transformed.false_alarm_ratio()


class TP(ThresholdMetric):
    """True Positive metric."""

    name = "true_positive"

    def _compute_metric(
        self,
        forecast: xr.Dataset,
        target: xr.Dataset,
        **kwargs: Any,
    ) -> Any:
        forecast_threshold = kwargs.get("forecast_threshold", 0.5)
        target_threshold = kwargs.get("target_threshold", 0.5)
        preserve_dims = kwargs.get("preserve_dims", "lead_time")

        transformed = get_cached_transformed_manager(
            forecast=forecast,
            target=target,
            forecast_threshold=forecast_threshold,
            target_threshold=target_threshold,
            preserve_dims=preserve_dims,
        )
        counts = transformed.get_counts()
        return counts["tp_count"] / counts["total_count"]


class FP(ThresholdMetric):
    """False Positive metric."""

    name = "false_positive"

    def _compute_metric(
        self,
        forecast: xr.Dataset,
        target: xr.Dataset,
        **kwargs: Any,
    ) -> Any:
        forecast_threshold = kwargs.get("forecast_threshold", 0.5)
        target_threshold = kwargs.get("target_threshold", 0.5)
        preserve_dims = kwargs.get("preserve_dims", "lead_time")

        transformed = get_cached_transformed_manager(
            forecast=forecast,
            target=target,
            forecast_threshold=forecast_threshold,
            target_threshold=target_threshold,
            preserve_dims=preserve_dims,
        )
        counts = transformed.get_counts()
        return counts["fp_count"] / counts["total_count"]


class TN(ThresholdMetric):
    """True Negative metric."""

    name = "true_negative"

    def _compute_metric(
        self,
        forecast: xr.Dataset,
        target: xr.Dataset,
        **kwargs: Any,
    ) -> Any:
        forecast_threshold = kwargs.get("forecast_threshold", 0.5)
        target_threshold = kwargs.get("target_threshold", 0.5)
        preserve_dims = kwargs.get("preserve_dims", "lead_time")

        transformed = get_cached_transformed_manager(
            forecast=forecast,
            target=target,
            forecast_threshold=forecast_threshold,
            target_threshold=target_threshold,
            preserve_dims=preserve_dims,
        )
        counts = transformed.get_counts()
        return counts["tn_count"] / counts["total_count"]


class FN(ThresholdMetric):
    """False Negative metric."""

    name = "false_negative"

    def _compute_metric(
        self,
        forecast: xr.DataArray,
        target: xr.DataArray,
        **kwargs: Any,
    ) -> Any:
        forecast_threshold = kwargs.get("forecast_threshold", 0.5)
        target_threshold = kwargs.get("target_threshold", 0.5)
        preserve_dims = kwargs.get("preserve_dims", "lead_time")

        transformed = get_cached_transformed_manager(
            forecast=forecast,
            target=target,
            forecast_threshold=forecast_threshold,
            target_threshold=target_threshold,
            preserve_dims=preserve_dims,
        )
        counts = transformed.get_counts()
        return counts["fn_count"] / counts["total_count"]


class Accuracy(ThresholdMetric):
    """Accuracy metric."""

    name = "accuracy"

    def _compute_metric(
        self,
        forecast: xr.DataArray,
        target: xr.DataArray,
        **kwargs: Any,
    ) -> Any:
        forecast_threshold = kwargs.get("forecast_threshold", 0.5)
        target_threshold = kwargs.get("target_threshold", 0.5)
        preserve_dims = kwargs.get("preserve_dims", "lead_time")

        transformed = get_cached_transformed_manager(
            forecast=forecast,
            target=target,
            forecast_threshold=forecast_threshold,
            target_threshold=target_threshold,
            preserve_dims=preserve_dims,
        )
        return transformed.accuracy()


def create_threshold_metrics(
    forecast_threshold: float = 0.5,
    target_threshold: float = 0.5,
    preserve_dims: str = "lead_time",
    metrics: Optional[list[str]] = None,
):
    """Create multiple threshold-based metrics with the specified thresholds.

    Args:
        forecast_threshold: Threshold for binarizing forecast data
        target_threshold: Threshold for binarizing target data
        preserve_dims: Dimensions to preserve during contingency table computation
        metrics: List of metric names to create (e.g., ['CSI', 'FAR', 'TP'])

    Returns:
        A list of metric objects with the specified thresholds
    """
    if metrics is None:
        metrics = ["CSI", "FAR", "Accuracy", "TP", "FP", "TN", "FN"]

    # Mapping of metric names to their classes (all threshold-based metrics)
    metric_classes: dict[str, Type[ThresholdMetric]] = {
        "CSI": CSI,
        "FAR": FAR,
        "Accuracy": Accuracy,
        "TP": TP,
        "FP": FP,
        "TN": TN,
        "FN": FN,
    }

    result_metrics = []

    # Create metrics by instantiating their classes
    for metric_name in metrics:
        if metric_name not in metric_classes:
            raise ValueError(f"Unknown metric: {metric_name}")

        metric_class = metric_classes[metric_name]
        metric = metric_class(
            forecast_threshold=forecast_threshold,
            target_threshold=target_threshold,
            preserve_dims=preserve_dims,
        )
        result_metrics.append(metric)

    return result_metrics


class MAE(BaseMetric):
    name = "mae"

    def _compute_metric(
        self,
        forecast: xr.DataArray,
        target: xr.DataArray,
        **kwargs: Any,
    ) -> Any:
        """Compute the Mean Absolute Error.

        Args:
            forecast: The forecast DataArray.
            target: The target DataArray.
            **kwargs: Additional keyword arguments. Supported kwargs:
                preserve_dims (str): Dimension(s) to preserve. Defaults to "lead_time".

        Returns:
            The computed Mean Absolute Error result.
        """
        preserve_dims = kwargs.get("preserve_dims", "lead_time")
        return scores.continuous.mae(forecast, target, preserve_dims=preserve_dims)


class ME(BaseMetric):
    """Mean Error (bias) metric."""

    name = "me"

    def _compute_metric(
        self,
        forecast: xr.DataArray,
        target: xr.DataArray,
        **kwargs: Any,
    ) -> Any:
        """Compute the Mean Error.

        Args:
            forecast: The forecast DataArray.
            target: The target DataArray.
            **kwargs: Additional keyword arguments. Supported kwargs:
                preserve_dims (str): Dimension(s) to preserve. Defaults to "lead_time".

        Returns:
            The computed Mean Error result.
        """
        preserve_dims = kwargs.get("preserve_dims", "lead_time")
        return scores.continuous.mean_error(
            forecast, target, preserve_dims=preserve_dims
        )


class RMSE(BaseMetric):
    """Root Mean Square Error metric."""

    name = "rmse"

    def _compute_metric(
        self,
        forecast: xr.DataArray,
        target: xr.DataArray,
        **kwargs: Any,
    ) -> Any:
        """Compute the Root Mean Square Error.

        Args:
            forecast: The forecast DataArray.
            target: The target DataArray.
            **kwargs: Additional keyword arguments. Supported kwargs:
                preserve_dims (str): Dimension(s) to preserve. Defaults to "lead_time".

        Returns:
            The computed Root Mean Square Error result.
        """
        preserve_dims = kwargs.get("preserve_dims", "lead_time")
        return scores.continuous.rmse(forecast, target, preserve_dims=preserve_dims)


class EarlySignal(BaseMetric):
    """Metric to identify the earliest signal detection in forecast data.

    This metric finds the first occurrence where a signal is detected based on
    threshold criteria and returns the corresponding init_time, lead_time, and
    valid_time information. The metric is designed to be flexible for different
    signal detection criteria that can be specified in applied metrics downstream.
    """

    name = "early_signal"

    def _compute_metric(
        self,
        forecast: xr.Dataset,
        target: xr.Dataset,
        threshold: Optional[float] = None,
        variable: Optional[str] = None,
        comparison: str = ">=",
        spatial_aggregation: str = "any",
        **kwargs: Any,
<<<<<<< HEAD
    ) -> xr.Dataset:
        """Compute early signal detection.
=======
    ) -> Any:
        """Compute the Early Signal.

        Args:
            forecast: The forecast DataArray.
            target: The target DataArray.
            **kwargs: Additional keyword arguments to pass to the metric implementation.

        Returns:
            The computed Early Signal result.
        """
        # Dummy implementation for early signal
        raise NotImplementedError("EarlySignal is not implemented yet")
>>>>>>> 6a823671

        Args:
            forecast: The forecast dataset with init_time, lead_time, valid_time
            target: The target dataset (used for reference/validation)
            threshold: Threshold value for signal detection
            variable: Variable name to analyze for signal detection
            comparison: Comparison operator (">=", "<=", ">", "<", "==", "!=")
            spatial_aggregation: How to aggregate spatially ("any", "all", "mean")
            **kwargs: Additional arguments

        Returns:
            Dataset containing earliest detection times with coordinates:
            - earliest_init_time: First init_time when signal was detected
            - earliest_lead_time: Corresponding lead_time
            - earliest_valid_time: Corresponding valid_time
            - detection_found: Boolean indicating if any detection occurred
        """
        if threshold is None or variable is None:
            # Return structure for when no detection criteria specified
            return xr.Dataset(
                {
                    "earliest_init_time": xr.DataArray(np.datetime64("NaT")),
                    "earliest_lead_time": xr.DataArray(np.timedelta64("NaT")),
                    "earliest_valid_time": xr.DataArray(np.datetime64("NaT")),
                    "detection_found": xr.DataArray(False),
                }
            )

        if variable not in forecast.data_vars:
            raise ValueError(f"Variable '{variable}' not found in forecast dataset")

        data = forecast[variable]

        # Apply threshold comparison
        comparison_ops = {
            ">=": lambda x, t: x >= t,
            "<=": lambda x, t: x <= t,
            ">": lambda x, t: x > t,
            "<": lambda x, t: x < t,
            "==": lambda x, t: x == t,
            "!=": lambda x, t: x != t,
        }

        if comparison not in comparison_ops:
            raise ValueError(f"Comparison '{comparison}' not supported")

        # Create detection mask
        detection_mask = comparison_ops[comparison](data, threshold)

        # Apply spatial aggregation
        spatial_dims = [
            dim
            for dim in detection_mask.dims
            if dim not in ["init_time", "lead_time", "valid_time"]
        ]

        if spatial_dims:
            if spatial_aggregation == "any":
                detection_mask = detection_mask.any(spatial_dims)
            elif spatial_aggregation == "all":
                detection_mask = detection_mask.all(spatial_dims)
            elif spatial_aggregation == "mean":
                detection_mask = detection_mask.mean(spatial_dims) > 0.5
            else:
                raise ValueError(
                    f"Spatial aggregation '{spatial_aggregation}' not supported"
                )

        # Find earliest detection for each init_time
        earliest_results = {}

        for init_t in forecast.init_time:
            init_mask = detection_mask.sel(init_time=init_t)

            # Find first occurrence along lead_time dimension
            if init_mask.any():
                # Get the first True index along lead_time
                first_detection_idx = init_mask.argmax("lead_time")
                earliest_lead = forecast.lead_time[first_detection_idx]
                earliest_valid = init_t.values + np.timedelta64(int(earliest_lead), "h")

                earliest_results[init_t.values] = {
                    "init_time": init_t.values,
                    "lead_time": earliest_lead.values,
                    "valid_time": earliest_valid,
                    "found": True,
                }
            else:
                earliest_results[init_t.values] = {
                    "init_time": init_t.values,
                    "lead_time": np.timedelta64("NaT"),
                    "valid_time": np.datetime64("NaT"),
                    "found": False,
                }

        # Convert to xarray Dataset
        init_times = list(earliest_results.keys())
        earliest_init_times = [r["init_time"] for r in earliest_results.values()]
        earliest_lead_times = [r["lead_time"] for r in earliest_results.values()]
        earliest_valid_times = [r["valid_time"] for r in earliest_results.values()]
        detection_found = [r["found"] for r in earliest_results.values()]

        result = xr.Dataset(
            {
                "earliest_init_time": xr.DataArray(
                    earliest_init_times,
                    coords={"init_time": init_times},
                    dims=["init_time"],
                ),
                "earliest_lead_time": xr.DataArray(
                    earliest_lead_times,
                    coords={"init_time": init_times},
                    dims=["init_time"],
                ),
                "earliest_valid_time": xr.DataArray(
                    earliest_valid_times,
                    coords={"init_time": init_times},
                    dims=["init_time"],
                ),
                "detection_found": xr.DataArray(
                    detection_found,
                    coords={"init_time": init_times},
                    dims=["init_time"],
                ),
            }
        )

        return result


class MaximumMAE(MAE):
    name = "MaximumMAE"

    def _compute_metric(
        self,
        forecast: xr.DataArray,
        target: xr.DataArray,
<<<<<<< HEAD
        **kwargs,
    ) -> dict[str, xr.DataArray]:
        preserve_dims = kwargs.get("preserve_dims", "lead_time")
        tolerance_range = kwargs.get("tolerance_range", 24)
        target_spatial_mean = _reduce_duck_array(
            target, func=np.nanmean, reduce_dims=["latitude", "longitude"]
        )
=======
        **kwargs: Any,
    ) -> Any:
        """Compute MaximumMAE.

        Args:
            forecast: The forecast DataArray.
            target: The target DataArray.
            **kwargs: Additional keyword arguments. Supported kwargs:
                preserve_dims (str): Dimension(s) to preserve. Defaults to "lead_time".
                tolerance_range (int): Time window (hours) around target's maximum value
                to search for forecast maximum. Defaults to 24 hours.

        Returns:
            MAE of the maximum values.
        """
        preserve_dims = kwargs.get("preserve_dims", "lead_time")
        tolerance_range = kwargs.get("tolerance_range", 24)

        forecast = forecast.compute()
        target_spatial_mean = target.compute().mean(["latitude", "longitude"])
>>>>>>> 6a823671
        maximum_timestep = target_spatial_mean.idxmax("valid_time")
        maximum_value = target_spatial_mean.sel(valid_time=maximum_timestep)

        # Handle the case where there are >1 resulting target values
        maximum_timestep = utils.maybe_get_closest_timestamp_to_center_of_valid_times(
            maximum_timestep, target.valid_time
        )
        forecast_spatial_mean = _reduce_duck_array(
            forecast, func=np.nanmean, reduce_dims=["latitude", "longitude"]
        )
        filtered_max_forecast = forecast_spatial_mean.where(
            (
                forecast_spatial_mean.valid_time
                >= maximum_timestep.data - np.timedelta64(tolerance_range // 2, "h")
            )
            & (
                forecast_spatial_mean.valid_time
                <= maximum_timestep.data + np.timedelta64(tolerance_range // 2, "h")
            ),
            drop=True,
        ).max("valid_time")
        return super()._compute_metric(
            forecast=filtered_max_forecast,
            target=maximum_value,
            preserve_dims=preserve_dims,
        )


class MinimumMAE(MAE):
    """MAE of the minimum value in a tolerance window.

    Computes the MAE between the forecast and target minimum
    values, where the forecast is filtered to a time window
    around the target's minimum.
    """

    name = "MinimumMAE"

    def _compute_metric(
        self,
        forecast: xr.DataArray,
        target: xr.DataArray,
        **kwargs: Any,
    ) -> Any:
        """Compute MinimumMAE.

        Args:
            forecast: The forecast DataArray.
            target: The target DataArray.
            **kwargs: Additional keyword arguments. Supported kwargs:
                preserve_dims (str): Dimension(s) to preserve. Defaults to "lead_time".
                tolerance_range (int): Time window (hours) around target's minimum
                value to search for forecast minimum. Defaults to 24 hours.

        Returns:
            MAE of the minimum values.
        """
        preserve_dims = kwargs.get("preserve_dims", "lead_time")
        tolerance_range = kwargs.get("tolerance_range", 24)
<<<<<<< HEAD
        target_spatial_mean = _reduce_duck_array(
            target, func=np.nanmean, reduce_dims=["latitude", "longitude"]
        )
=======

        forecast = forecast.compute()
        target_spatial_mean = target.compute().mean(["latitude", "longitude"])
>>>>>>> 6a823671
        minimum_timestep = target_spatial_mean.idxmin("valid_time")
        minimum_value = target_spatial_mean.sel(valid_time=minimum_timestep)
        forecast_spatial_mean = _reduce_duck_array(
            forecast, func=np.nanmean, reduce_dims=["latitude", "longitude"]
        )
        # Handle the case where there are >1 resulting target values
        minimum_timestep = utils.maybe_get_closest_timestamp_to_center_of_valid_times(
            minimum_timestep, target.valid_time
        )
        filtered_min_forecast = forecast_spatial_mean.where(
            (
                forecast_spatial_mean.valid_time
                >= minimum_timestep.data - np.timedelta64(tolerance_range // 2, "h")
            )
            & (
                forecast_spatial_mean.valid_time
                <= minimum_timestep.data + np.timedelta64(tolerance_range // 2, "h")
            ),
            drop=True,
        ).min("valid_time")
        return super()._compute_metric(
            forecast=filtered_min_forecast,
            target=minimum_value,
            preserve_dims=preserve_dims,
        )


class MaxMinMAE(MAE):
    """MAE of the maximum of daily minimum values.

    Computes the MAE between the warmest nighttime (daily minimum)
    temperature in the target and forecast, commonly used for
    heatwave evaluation.
    """

    name = "MaxMinMAE"

    def _compute_metric(
        self,
        forecast: xr.DataArray,
        target: xr.DataArray,
        **kwargs: Any,
    ) -> Any:
        """Compute MaxMinMAE.

        Args:
            forecast: The forecast DataArray.
            target: The target DataArray.
            **kwargs: Additional keyword arguments. Supported kwargs:
                preserve_dims (str): Dimension(s) to preserve. Defaults to "lead_time".
                tolerance_range (int): Time window (hours) around target's max-min
                value to search for forecast max-min. Defaults to 24 hours.

        Returns:
            MAE of the maximum daily minimum values.
        """
        reduce_dims = [
            dim
            for dim in forecast.dims
            if dim not in ["valid_time", "lead_time", "time"]
        ]
        forecast = _reduce_duck_array(
            forecast, func=np.nanmean, reduce_dims=reduce_dims
        )
        target = _reduce_duck_array(target, func=np.nanmean, reduce_dims=reduce_dims)

        preserve_dims = kwargs.get("preserve_dims", "lead_time")
        tolerance_range = kwargs.get("tolerance_range", 24)
<<<<<<< HEAD
=======

        forecast = forecast.compute().mean(["latitude", "longitude"])
        target = target.compute().mean(["latitude", "longitude"])
>>>>>>> 6a823671
        time_resolution_hours = utils.determine_temporal_resolution(target)
        max_min_target_value = (
            target.groupby("valid_time.dayofyear")
            .map(
                utils.min_if_all_timesteps_present,
                time_resolution_hours=time_resolution_hours,
            )
            .max()
        )
        max_min_target_datetime = target.where(
            target == max_min_target_value, drop=True
        ).valid_time

        # Handle the case where there are >1 resulting target values
        max_min_target_datetime = (
            utils.maybe_get_closest_timestamp_to_center_of_valid_times(
                max_min_target_datetime, target.valid_time
            )
        )
        subset_forecast = (
            forecast.where(
                (
                    forecast.valid_time
                    >= (
                        max_min_target_datetime.data
                        - np.timedelta64(tolerance_range // 2, "h")
                    )
                )
                & (
                    forecast.valid_time
                    <= (
                        max_min_target_datetime.data
                        + np.timedelta64(tolerance_range // 2, "h")
                    )
                ),
                drop=True,
            )
            .groupby("valid_time.dayofyear")
            .map(
                utils.min_if_all_timesteps_present_forecast,
                time_resolution_hours=utils.determine_temporal_resolution(forecast),
            )
            .min("dayofyear")
        )

        return super()._compute_metric(
            forecast=subset_forecast,
            target=max_min_target_value,
            preserve_dims=preserve_dims,
        )


class OnsetME(ME):
    """Mean error of heatwave onset time.

    Computes the mean error between forecast and observed timing
    of event onset (currently configured for heatwaves).
    """

    name = "OnsetME"

    def onset(self, forecast: xr.DataArray, **kwargs: Any) -> xr.DataArray:
        """Identify onset time from forecast data.

        Args:
            forecast: The forecast DataArray.

        Returns:
            DataArray containing the onset datetime, or NaT if
            onset criteria not met.
        """
        if (forecast.valid_time.max() - forecast.valid_time.min()).values.astype(
            "timedelta64[h]"
        ) >= 48:
            # get the forecast resolution hours from the kwargs, otherwise default to 6
            num_timesteps = 24 // kwargs.get("forecast_resolution_hours", 6)
            if num_timesteps is None:
                return xr.DataArray(np.datetime64("NaT", "ns"))
            min_daily_vals = forecast.groupby("valid_time.dayofyear").map(
                utils.min_if_all_timesteps_present,
                time_resolution_hours=utils.determine_temporal_resolution(forecast),
            )
            if min_daily_vals.size >= 2:  # Check if we have at least 2 values
                for i in range(min_daily_vals.size - 1):
                    # TODO: CHANGE LOGIC; define forecast heatwave onset
                    if min_daily_vals[i] >= 288.15 and min_daily_vals[i + 1] >= 288.15:
                        return xr.DataArray(
                            forecast.where(
                                forecast["valid_time"].dt.dayofyear
                                == min_daily_vals.dayofyear[i],
                                drop=True,
                            )
                            .valid_time[0]
                            .values
                        )
        return xr.DataArray(np.datetime64("NaT", "ns"))

    def _compute_metric(
        self,
        forecast: xr.DataArray,
        target: xr.DataArray,
        **kwargs: Any,
    ) -> Any:
        """Compute OnsetME.

        Args:
            forecast: The forecast DataArray.
            target: The target DataArray.
            **kwargs: Additional keyword arguments. Supported kwargs:
                preserve_dims (str): Dimension(s) to preserve. Defaults to "init_time".

        Returns:
            Mean error of onset timing.
        """
        preserve_dims = kwargs.get("preserve_dims", "init_time")

        target_time = target.valid_time[0] + np.timedelta64(48, "h")
        forecast = (
            _reduce_duck_array(
                forecast, func=np.nanmean, reduce_dims=["latitude", "longitude"]
            )
            .groupby("init_time")
            .map(self.onset)
        )
        return super()._compute_metric(
            forecast=forecast,
            target=target_time,
            preserve_dims=preserve_dims,
        )


class DurationME(ME):
    """Mean error of event duration.

    Computes the mean error between forecast and observed duration
    of an event (currently configured for heatwaves).
    """

    name = "DurationME"

    def duration(self, forecast: xr.DataArray, **kwargs: Any) -> xr.DataArray:
        """Calculate event duration from forecast data.

        Args:
            forecast: The forecast DataArray.

        Returns:
            DataArray containing the duration as timedelta, or
            NaT if duration criteria not met.
        """
        if (forecast.valid_time.max() - forecast.valid_time.min()).values.astype(
            "timedelta64[h]"
        ) >= 48:
            # get the forecast resolution hours from the kwargs, otherwise default to 6
            num_timesteps = 24 // kwargs.get("forecast_resolution_hours", 6)
            if num_timesteps is None:
                return xr.DataArray(np.datetime64("NaT", "ns"))
            min_daily_vals = forecast.groupby("valid_time.dayofyear").map(
                utils.min_if_all_timesteps_present,
                time_resolution_hours=utils.determine_temporal_resolution(forecast),
            )
            # need to determine logic for 2+ consecutive days to find the date
            # that the heatwave starts
            if min_daily_vals.size >= 2:  # Check if we have at least 2 values
                for i in range(min_daily_vals.size - 1):
                    if min_daily_vals[i] >= 288.15 and min_daily_vals[i + 1] >= 288.15:
                        consecutive_days = np.timedelta64(
                            2, "D"
                        )  # Start with 2 since we found first pair
                        for j in range(i + 2, min_daily_vals.size):
                            if min_daily_vals[j] >= 288.15:
                                consecutive_days += np.timedelta64(1, "D")
                            else:
                                break
                        return xr.DataArray(consecutive_days.astype("timedelta64[ns]"))
        return xr.DataArray(np.timedelta64("NaT", "ns"))

    def _compute_metric(
        self,
        forecast: xr.DataArray,
        target: xr.DataArray,
        **kwargs: Any,
    ) -> Any:
        """Compute DurationME.

        Args:
            forecast: The forecast DataArray.
            target: The target DataArray.
            **kwargs: Additional keyword arguments. Supported kwargs:
                preserve_dims (str): Dimension(s) to preserve. Defaults to "init_time".

        Returns:
            Mean error of event duration.
        """
        preserve_dims = kwargs.get("preserve_dims", "init_time")

        # Dummy implementation for duration mean error
        target_duration = target.valid_time[-1] - target.valid_time[0]
        forecast = (
            _reduce_duck_array(
                forecast, func=np.nanmean, reduce_dims=["latitude", "longitude"]
            )
            .groupby("init_time")
            .map(
                self.duration,
            )
        )
        return super()._compute_metric(
            forecast=forecast,
            target=target_duration,
            preserve_dims=preserve_dims,
        )


# TODO: fill landfall displacement out
class LandfallDisplacement(BaseMetric):
    """Spatial displacement error of landfall location.

    Note: Not yet implemented.
    """

    name = "LandfallDisplacement"

    def _compute_metric(
        self,
        forecast: xr.DataArray,
        target: xr.DataArray,
        **kwargs: Any,
    ) -> Any:
        raise NotImplementedError("LandfallDisplacement is not implemented yet")


# TODO: complete landfall time mean error implementation
class LandfallTimeME(BaseMetric):
    """Mean error of landfall time.

    Note: Not yet implemented.
    """

    name = "LandfallTimeME"

    def _compute_metric(
        self,
        forecast: xr.DataArray,
        target: xr.DataArray,
        **kwargs: Any,
    ) -> Any:
        raise NotImplementedError("LandfallTimeME is not implemented yet")


# TODO: complete landfall intensity mean absolute error implementation
class LandfallIntensityMAE(BaseMetric):
    """MAE of landfall intensity.

    Note: Not yet implemented.
    """

    name = "LandfallIntensityMAE"

    def _compute_metric(
        self,
        forecast: xr.DataArray,
        target: xr.DataArray,
        **kwargs: Any,
    ) -> Any:
        raise NotImplementedError("LandfallIntensityMAE is not implemented yet")


# TODO: complete spatial displacement implementation
class SpatialDisplacement(BaseMetric):
    """Spatial displacement error metric.

    Note: Not yet implemented.
    """

    name = "SpatialDisplacement"

    def _compute_metric(
        self,
        forecast: xr.DataArray,
        target: xr.DataArray,
        **kwargs: Any,
    ) -> Any:
        raise NotImplementedError("SpatialDisplacement is not implemented yet")


# TODO: complete lead time detection implementation
class LeadTimeDetection(BaseMetric):
    """Lead time detection metric.

    Note: Not yet implemented.
    """

    name = "LeadTimeDetection"

    def _compute_metric(
        self,
        forecast: xr.DataArray,
        target: xr.DataArray,
        **kwargs: Any,
    ) -> Any:
        raise NotImplementedError("LeadTimeDetection is not implemented yet")


# TODO: complete regional hits and misses implementation
class RegionalHitsMisses(BaseMetric):
    """Regional hits and misses metric.

    Note: Not yet implemented.
    """

    name = "RegionalHitsMisses"

    def _compute_metric(
        self,
        forecast: xr.DataArray,
        target: xr.DataArray,
        **kwargs: Any,
    ) -> Any:
        raise NotImplementedError("RegionalHitsMisses is not implemented yet")


# TODO: complete hits and misses implementation
class HitsMisses(BaseMetric):
    """Hits and misses metric.

    Note: Not yet implemented.
    """

    name = "HitsMisses"

    def _compute_metric(
        self,
        forecast: xr.DataArray,
        target: xr.DataArray,
        **kwargs: Any,
    ) -> Any:
        raise NotImplementedError("HitsMisses is not implemented yet")<|MERGE_RESOLUTION|>--- conflicted
+++ resolved
@@ -12,7 +12,6 @@
 logger = logging.getLogger(__name__)
 
 
-<<<<<<< HEAD
 # Global cache for transformed contingency managers
 _GLOBAL_CONTINGENCY_CACHE = utils.ThreadSafeDict()  # type: ignore
 
@@ -93,8 +92,6 @@
     _GLOBAL_CONTINGENCY_CACHE.clear()
 
 
-class BaseMetric(abc.ABC):
-=======
 class ComputeDocstringMetaclass(abc.ABCMeta):
     """A metaclass that maps the docstring from self._compute_metric() to
     self.compute_metric().
@@ -132,7 +129,6 @@
 
 
 class BaseMetric(abc.ABC, metaclass=ComputeDocstringMetaclass):
->>>>>>> 6a823671
     """A BaseMetric class is an abstract class that defines the foundational interface
     for all metrics.
 
@@ -570,24 +566,8 @@
         comparison: str = ">=",
         spatial_aggregation: str = "any",
         **kwargs: Any,
-<<<<<<< HEAD
     ) -> xr.Dataset:
         """Compute early signal detection.
-=======
-    ) -> Any:
-        """Compute the Early Signal.
-
-        Args:
-            forecast: The forecast DataArray.
-            target: The target DataArray.
-            **kwargs: Additional keyword arguments to pass to the metric implementation.
-
-        Returns:
-            The computed Early Signal result.
-        """
-        # Dummy implementation for early signal
-        raise NotImplementedError("EarlySignal is not implemented yet")
->>>>>>> 6a823671
 
         Args:
             forecast: The forecast dataset with init_time, lead_time, valid_time
@@ -725,17 +705,8 @@
         self,
         forecast: xr.DataArray,
         target: xr.DataArray,
-<<<<<<< HEAD
         **kwargs,
     ) -> dict[str, xr.DataArray]:
-        preserve_dims = kwargs.get("preserve_dims", "lead_time")
-        tolerance_range = kwargs.get("tolerance_range", 24)
-        target_spatial_mean = _reduce_duck_array(
-            target, func=np.nanmean, reduce_dims=["latitude", "longitude"]
-        )
-=======
-        **kwargs: Any,
-    ) -> Any:
         """Compute MaximumMAE.
 
         Args:
@@ -751,10 +722,9 @@
         """
         preserve_dims = kwargs.get("preserve_dims", "lead_time")
         tolerance_range = kwargs.get("tolerance_range", 24)
-
-        forecast = forecast.compute()
-        target_spatial_mean = target.compute().mean(["latitude", "longitude"])
->>>>>>> 6a823671
+        target_spatial_mean = _reduce_duck_array(
+            target, func=np.nanmean, reduce_dims=["latitude", "longitude"]
+        )
         maximum_timestep = target_spatial_mean.idxmax("valid_time")
         maximum_value = target_spatial_mean.sel(valid_time=maximum_timestep)
 
@@ -814,15 +784,9 @@
         """
         preserve_dims = kwargs.get("preserve_dims", "lead_time")
         tolerance_range = kwargs.get("tolerance_range", 24)
-<<<<<<< HEAD
         target_spatial_mean = _reduce_duck_array(
             target, func=np.nanmean, reduce_dims=["latitude", "longitude"]
         )
-=======
-
-        forecast = forecast.compute()
-        target_spatial_mean = target.compute().mean(["latitude", "longitude"])
->>>>>>> 6a823671
         minimum_timestep = target_spatial_mean.idxmin("valid_time")
         minimum_value = target_spatial_mean.sel(valid_time=minimum_timestep)
         forecast_spatial_mean = _reduce_duck_array(
@@ -891,12 +855,6 @@
 
         preserve_dims = kwargs.get("preserve_dims", "lead_time")
         tolerance_range = kwargs.get("tolerance_range", 24)
-<<<<<<< HEAD
-=======
-
-        forecast = forecast.compute().mean(["latitude", "longitude"])
-        target = target.compute().mean(["latitude", "longitude"])
->>>>>>> 6a823671
         time_resolution_hours = utils.determine_temporal_resolution(target)
         max_min_target_value = (
             target.groupby("valid_time.dayofyear")
