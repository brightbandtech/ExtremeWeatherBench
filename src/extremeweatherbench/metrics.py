--- conflicted
+++ resolved
@@ -205,11 +205,7 @@
         self.target_threshold = target_threshold
         self.preserve_dims = preserve_dims
 
-<<<<<<< HEAD
-    def __call__(self, forecast: xr.DataArray, target: xr.DataArray, **kwargs):
-=======
     def __call__(self, forecast: xr.DataArray, target: xr.DataArray, **kwargs) -> Any:
->>>>>>> 1dc53ed9
         """Make instances callable using their configured thresholds."""
         # Use instance attributes as defaults, but allow override from kwargs
         kwargs.setdefault("forecast_threshold", self.forecast_threshold)
@@ -281,11 +277,7 @@
     def _compute_metric(
         self,
         forecast: xr.DataArray,
-<<<<<<< HEAD
-        target: xr.DataArray,
-=======
-        target: xr.Dataset,
->>>>>>> 1dc53ed9
+        target: xr.DataArray,
         **kwargs: Any,
     ) -> Any:
         forecast_threshold = kwargs.get("forecast_threshold", 0.5)
@@ -550,7 +542,6 @@
     and spatial_aggregation parameters.
     """
 
-<<<<<<< HEAD
     name = "signal"
 
     def __init__(self, **kwargs: Any):
@@ -558,22 +549,11 @@
         self.threshold = kwargs.get("threshold", 0.5)
         self.comparison = kwargs.get("comparison", ">=")
         self.spatial_aggregation = kwargs.get("spatial_aggregation", "any")
-=======
-    def __init__(self, *args, **kwargs):
-        super().__init__("early_signal", *args, **kwargs)
->>>>>>> 1dc53ed9
-
-    def _compute_metric(
-        self,
-        forecast: xr.DataArray,
-        target: xr.DataArray,
-<<<<<<< HEAD
-=======
-        threshold: Optional[float] = None,
-        variable: Optional[str] = None,
-        comparison: str = ">=",
-        spatial_aggregation: str = "any",
->>>>>>> 1dc53ed9
+
+    def _compute_metric(
+        self,
+        forecast: xr.DataArray,
+        target: xr.DataArray,
         **kwargs: Any,
     ) -> xr.DataArray:
         """Compute early signal detection.
@@ -1087,52 +1067,10 @@
         raise NotImplementedError("LandfallIntensityMAE is not implemented yet")
 
 
-<<<<<<< HEAD
-=======
-# TODO: complete spatial displacement implementation
-class SpatialDisplacement(BaseMetric):
-    """Spatial displacement error metric.
-
-    Note: Not yet implemented.
-    """
-
-    def __init__(self, *args, **kwargs):
-        super().__init__("SpatialDisplacement", *args, **kwargs)
-
-    def _compute_metric(
-        self,
-        forecast: xr.DataArray,
-        target: xr.DataArray,
-        **kwargs: Any,
-    ) -> Any:
-        raise NotImplementedError("SpatialDisplacement is not implemented yet")
-
-
->>>>>>> 1dc53ed9
-# TODO: complete lead time detection implementation
-class LeadTimeDetection(BaseMetric):
-    """Lead time detection metric.
-
-    Note: Not yet implemented.
-    """
-
-    def __init__(self, *args, **kwargs):
-        super().__init__("LeadTimeDetection", *args, **kwargs)
-
-    def _compute_metric(
-        self,
-        forecast: xr.DataArray,
-        target: xr.DataArray,
-        **kwargs: Any,
-    ) -> Any:
-        raise NotImplementedError("LeadTimeDetection is not implemented yet")
-
-
 class SpatialDisplacement(BaseMetric):
     name = "spatial_displacement"
     preserve_dims: str = "lead_time"
 
-<<<<<<< HEAD
     def __init__(
         self,
         forecast_variable: Optional[str | derived.DerivedVariable] = None,
@@ -1144,10 +1082,6 @@
         self.target_variable = target_variable
         self.forecast_mask_variable = forecast_mask_variable
         self.target_mask_variable = target_mask_variable
-=======
-    def __init__(self, *args, **kwargs):
-        super().__init__("RegionalHitsMisses", *args, **kwargs)
->>>>>>> 1dc53ed9
 
     def _compute_metric(
         self, forecast: xr.DataArray, target: xr.DataArray, **kwargs: Any
@@ -1212,16 +1146,11 @@
             name="spatial_displacement",
         )
 
-<<<<<<< HEAD
         # Reduce over non-preserved dimensions (valid_time) by taking mean
         time_dims_to_reduce = [
             dim for dim in result.dims if dim not in self.preserve_dims
         ]
         if time_dims_to_reduce:
             result = result.mean(dim=time_dims_to_reduce)
-=======
-    def __init__(self, *args, **kwargs):
-        super().__init__("HitsMisses", *args, **kwargs)
->>>>>>> 1dc53ed9
 
         return result