"""Utiltiies for defining individual units of case studies for analysis.
Some code similarly structured to WeatherBench (Rasp et al.)."""

import dataclasses
import datetime
from extremeweatherbench.utils import Location
<<<<<<< HEAD
from typing import List, Optional, Tuple
from extremeweatherbench import metrics, utils
import xarray as xr
from enum import StrEnum
import pandas as pd
import numpy as np
import logging
=======
from typing import List, Optional
from extremeweatherbench import metrics, utils
import xarray as xr
from enum import StrEnum
import logging
import pandas as pd
>>>>>>> 2f7a9be2

logger = logging.getLogger(__name__)
logger.setLevel(logging.INFO)


@dataclasses.dataclass
class IndividualCase:
    """Container for metadata defining a single or individual case.

    An IndividualCase defines the relevant metadata for a single case study for a
    given extreme weather event; it is designed to be easily instantiable through a
    simple YAML-based configuration file.

    Attributes:
        id: A unique numerical identifier for the event.
        start_date: The start date of the case, for use in subsetting data for analysis.
        end_date: The end date of the case, for use in subsetting data for analysis.
        location: A Location object representing the latitude and longitude of the event
            center or  focus.
        bounding_box_km: The side length of a bounding box centered on location, in
            kilometers.
        event_type: A string representing the type of extreme weather event.
        cross_listed: A list of other event types that this case study is cross-listed under.
    """

    id: int
    title: str
    start_date: pd.Timestamp
    end_date: pd.Timestamp
    location: dict
    bounding_box_km: float
    event_type: str
    cross_listed: Optional[List[str]] = None
    data_vars: Optional[List[str]] = None

    def __post_init__(self):
        if isinstance(self.location, dict):
            self.location = Location(**self.location)

    def perform_subsetting_procedure(self, dataset: xr.Dataset) -> xr.Dataset:
        """Perform any necessary subsetting procedures on the input dataset.

        This method is designed to be overridden by subclasses to provide custom
        subsetting procedures for specific event types.

        Args:
            dataset: xr.Dataset: The input dataset to subset.

        Returns:
            xr.Dataset: The subset dataset.
        """
        raise NotImplementedError

    def _subset_data_vars(self, dataset: xr.Dataset) -> xr.Dataset:
        """Subset the input dataset to only include the variables specified in data_vars.

        Args:
            dataset: xr.Dataset: The input dataset to subset.

        Returns:
            xr.Dataset: The subset dataset.
        """
<<<<<<< HEAD
        subset_dataset = dataset.copy()
        if self.data_vars is not None:
            subset_dataset = subset_dataset[self.data_vars]
        subset_dataset["time"] = dataset["time"]
=======
        subset_dataset = dataset
        if self.data_vars is not None:
            subset_dataset = subset_dataset[self.data_vars]
>>>>>>> 2f7a9be2
        return subset_dataset

    def _subset_valid_times(self, dataset: xr.Dataset) -> xr.Dataset:
        """Subset the input dataset to only include the valid times within the case period.
        Args:
            dataset: xr.Dataset: The input dataset to subset.

        Returns:
            xr.Dataset: The subset dataset.
        """
<<<<<<< HEAD
        indices = derive_indices_from_init_time_and_lead_time(self, dataset)
        modified_ds = dataset.isel(init_time=np.unique(indices[0]))
        return modified_ds
=======

        time_subset_ds = dataset.sel(time=slice(self.start_date, self.end_date))
        return time_subset_ds
>>>>>>> 2f7a9be2

    def _check_for_forecast_data_availability(
        self,
        forecast_dataset: xr.Dataset,
    ) -> bool:
        """Check if the forecast and observation datasets have overlapping time periods.

        Args:
            forecast_dataset: The forecast dataset.
            gridded_obs: The gridded observation dataset.

        Returns:
            True if the datasets have overlapping time periods, False otherwise.
        """
        lead_time_len = len(forecast_dataset.init_time)
<<<<<<< HEAD

        if lead_time_len == 0:
            logger.warning("No forecast data available for case %s, skipping", self.id)
            return False
        elif lead_time_len < (self.end_date - self.start_date).days:
=======
        valid_time_len = len(forecast_dataset.time)

        if valid_time_len == 0:
            logger.warning("No forecast data available for case %s, skipping", self.id)
            return False
        elif valid_time_len < (self.end_date - self.start_date).days:
>>>>>>> 2f7a9be2
            logger.warning(
                "Fewer valid times in forecast than days in case %s, results likely unreliable",
                self.id,
            )
        else:
            logger.info("Forecast data available for case %s", self.id)
        logger.info("Lead time length for case %s: %s", self.id, lead_time_len)
<<<<<<< HEAD
=======
        logger.info(
            "Total time step count (valid times by forecasr hour) for case: %s",
            lead_time_len * valid_time_len,
        )
>>>>>>> 2f7a9be2
        return True


@dataclasses.dataclass
class IndividualHeatWaveCase(IndividualCase):
    """Container for metadata defining a single or individual case of a heat wave.

    An IndividualHeatWaveCase is a subclass of IndividualCase that is designed to
    provide additional metadata specific to heat wave events.

    Attributes:
        metrics_list: A list of Metrics to be used in the evaluation
    """

    metrics_list: List[metrics.Metric] = dataclasses.field(
        default_factory=lambda: [metrics.RegionalRMSE]
    )
    data_vars: List[str] = dataclasses.field(
        default_factory=lambda: ["air_temperature"]
    )

    def perform_subsetting_procedure(self, dataset: xr.Dataset) -> xr.Dataset:
<<<<<<< HEAD
=======
        modified_ds = self._subset_data_vars(dataset)
>>>>>>> 2f7a9be2
        modified_ds = utils.clip_dataset_to_bounding_box(
            dataset, self.location, self.bounding_box_km
        )
        modified_ds = utils.remove_ocean_gridpoints(modified_ds)
        return modified_ds


@dataclasses.dataclass
class IndividualFreezeCase(IndividualCase):
    """Container for metadata defining a single or individual case of a freeze event.

    An IndividualFreezeCase is a subclass of IndividualCase that is designed to
    provide additional metadata specific to freeze events.

    Attributes:
        freeze_type: str: A string representing the type of freeze event.
    """

    metrics_list: List[metrics.Metric] = dataclasses.field(
        default_factory=lambda: [metrics.RegionalRMSE]
    )
    data_vars: List[str] = dataclasses.field(
        default_factory=lambda: ["air_temperature", "eastward_wind", "northward_wind"]
    )

    def perform_subsetting_procedure(self, dataset) -> xr.Dataset:
        modified_ds = utils.clip_dataset_to_bounding_box(
            dataset, self.location, self.bounding_box_km
        )
        return modified_ds


# maps the case event type to the corresponding dataclass
# additional event types need to be added here and
# CASE_EVENT_TYPE_MATCHER, which maps the metadata case event type
# to the corresponding case dataclass.
class CaseEventType(StrEnum):
    """Enum class for the different types of extreme weather events."""

    HEAT_WAVE = "heat_wave"
    FREEZE = "freeze"


CASE_EVENT_TYPE_MATCHER: dict[CaseEventType, IndividualCase] = {
    CaseEventType.HEAT_WAVE: IndividualHeatWaveCase,
    CaseEventType.FREEZE: IndividualFreezeCase,
}


def get_case_event_dataclass(case_type: str) -> IndividualCase:
    event_dataclass = CASE_EVENT_TYPE_MATCHER.get(case_type)
    if event_dataclass is None:
        raise ValueError(f"Unknown case event type {case_type}")
    return event_dataclass


def derive_indices_from_init_time_and_lead_time(
    individual_case: IndividualCase,
    dataset: xr.Dataset,
) -> Tuple[np.ndarray]:
    time_reshaped = dataset.time.values.reshape(
        (dataset.init_time.shape[0], dataset.lead_time.shape[0])
    )
    output = dataset.time.where(
        (dataset.time.time > pd.to_datetime(individual_case.start_date))
        & (dataset.time.time < pd.to_datetime(individual_case.end_date)),
        drop=True,
    )
    index_mask = np.isin(time_reshaped, output)
    indices = np.where(index_mask)
    return indices<|MERGE_RESOLUTION|>--- conflicted
+++ resolved
@@ -2,24 +2,15 @@
 Some code similarly structured to WeatherBench (Rasp et al.)."""
 
 import dataclasses
-import datetime
+
 from extremeweatherbench.utils import Location
-<<<<<<< HEAD
-from typing import List, Optional, Tuple
+from typing import List, Optional
 from extremeweatherbench import metrics, utils
 import xarray as xr
 from enum import StrEnum
 import pandas as pd
 import numpy as np
 import logging
-=======
-from typing import List, Optional
-from extremeweatherbench import metrics, utils
-import xarray as xr
-from enum import StrEnum
-import logging
-import pandas as pd
->>>>>>> 2f7a9be2
 
 logger = logging.getLogger(__name__)
 logger.setLevel(logging.INFO)
@@ -82,16 +73,10 @@
         Returns:
             xr.Dataset: The subset dataset.
         """
-<<<<<<< HEAD
         subset_dataset = dataset.copy()
         if self.data_vars is not None:
             subset_dataset = subset_dataset[self.data_vars]
         subset_dataset["time"] = dataset["time"]
-=======
-        subset_dataset = dataset
-        if self.data_vars is not None:
-            subset_dataset = subset_dataset[self.data_vars]
->>>>>>> 2f7a9be2
         return subset_dataset
 
     def _subset_valid_times(self, dataset: xr.Dataset) -> xr.Dataset:
@@ -102,15 +87,9 @@
         Returns:
             xr.Dataset: The subset dataset.
         """
-<<<<<<< HEAD
         indices = derive_indices_from_init_time_and_lead_time(self, dataset)
         modified_ds = dataset.isel(init_time=np.unique(indices[0]))
         return modified_ds
-=======
-
-        time_subset_ds = dataset.sel(time=slice(self.start_date, self.end_date))
-        return time_subset_ds
->>>>>>> 2f7a9be2
 
     def _check_for_forecast_data_availability(
         self,
@@ -126,20 +105,11 @@
             True if the datasets have overlapping time periods, False otherwise.
         """
         lead_time_len = len(forecast_dataset.init_time)
-<<<<<<< HEAD
 
         if lead_time_len == 0:
             logger.warning("No forecast data available for case %s, skipping", self.id)
             return False
         elif lead_time_len < (self.end_date - self.start_date).days:
-=======
-        valid_time_len = len(forecast_dataset.time)
-
-        if valid_time_len == 0:
-            logger.warning("No forecast data available for case %s, skipping", self.id)
-            return False
-        elif valid_time_len < (self.end_date - self.start_date).days:
->>>>>>> 2f7a9be2
             logger.warning(
                 "Fewer valid times in forecast than days in case %s, results likely unreliable",
                 self.id,
@@ -147,13 +117,6 @@
         else:
             logger.info("Forecast data available for case %s", self.id)
         logger.info("Lead time length for case %s: %s", self.id, lead_time_len)
-<<<<<<< HEAD
-=======
-        logger.info(
-            "Total time step count (valid times by forecasr hour) for case: %s",
-            lead_time_len * valid_time_len,
-        )
->>>>>>> 2f7a9be2
         return True
 
 
@@ -176,10 +139,9 @@
     )
 
     def perform_subsetting_procedure(self, dataset: xr.Dataset) -> xr.Dataset:
-<<<<<<< HEAD
-=======
-        modified_ds = self._subset_data_vars(dataset)
->>>>>>> 2f7a9be2
+        modified_ds = dataset.sel(time=slice(self.start_date, self.end_date))
+        modified_ds = self._subset_data_vars(modified_ds)
+        modified_ds = utils.convert_longitude_to_180(modified_ds)
         modified_ds = utils.clip_dataset_to_bounding_box(
             dataset, self.location, self.bounding_box_km
         )
