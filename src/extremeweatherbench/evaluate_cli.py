--- conflicted
+++ resolved
@@ -80,17 +80,6 @@
 
     Args:
         default: Use default Brightband evaluation objects with current directory as
-<<<<<<< HEAD
-            output.
-        config_file: Path to a config.py file containing evaluation objects.
-        output_dir: Directory for analysis outputs (default: current directory).
-        cache_dir: Optional directory for caching intermediate data.
-        n_jobs: Number of parallel jobs to run.
-        parallel_config: Parallel configuration using joblib.
-        save_case_operators: Save CaseOperator objects to a pickle file at this path.
-        precompute: Pre-compute datasets before running metrics to avoid recomputing
-            them for each metric (faster but uses more memory).
-=======
         output
         config_file: Path to a config.py file containing evaluation objects
         output_dir: Directory for analysis outputs (default: current directory)
@@ -99,7 +88,6 @@
         parallel_config: Parallel configuration using joblib (default: {'backend':
         'threading', 'n_jobs': 8})
         save_case_operators: Save CaseOperator objects to a pickle file at this path
->>>>>>> 6c38d062
 
     Examples:
         # Use default evaluation objects
