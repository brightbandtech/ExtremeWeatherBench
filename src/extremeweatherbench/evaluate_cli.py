import importlib.util
import os
import pickle
import pathlib
from typing import Optional

import click
import pandas as pd

from extremeweatherbench import defaults, evaluate


@click.command()
@click.option(
    "--default",
    is_flag=True,
    help="Use default Brightband evaluation objects with current directory as output",
)
@click.option(
    "--config-file",
    type=click.Path(exists=True),
    help="Path to a config.py file containing evaluation objects",
)
@click.option(
    "--output-dir",
    type=click.Path(),
    help="Directory for analysis outputs (default: current directory)",
)
@click.option(
    "--cache-dir",
    type=click.Path(),
    help="Optional directory for caching intermediate data",
)
@click.option(
    "--parallel",
    "-p",
    type=int,
    default=1,
    help="Number of parallel jobs using joblib (default: 1 for serial execution)",
)
@click.option(
    "--save-case-operators",
    type=click.Path(),
    help="Save CaseOperator objects to a pickle file at this path",
)
@click.option(
    "--precompute",
    is_flag=True,
    help=(
        "Pre-compute datasets to avoid recomputing them for each metric (faster but "
        "uses more memory)"
    ),
)
def cli_runner(
    default: bool,
    config_file: Optional[str],
    output_dir: Optional[str],
    cache_dir: Optional[str],
    parallel: int,
    save_case_operators: Optional[str],
    precompute: bool,
):
    """ExtremeWeatherBench command line interface.

    This CLI supports two main modes:

    1. Default mode (--default): Uses the predefined Brightband evaluation objects for
       comprehensive weather event evaluation including heat waves, freeze events,
       [severe convection, atmospheric rivers, and tropical cyclones] (bracketed events
       are not yet implemented).

    2. Custom mode (--config-file): Uses a Python config file containing custom
       evaluation objects defined by the user.

    The CLI can run evaluations in serial or parallel using joblib, and optionally
    save CaseOperator objects for later use or inspection.

    Examples:
        # Use default evaluation objects
        $ ewb --default

        # Use custom config file with parallel execution
        $ ewb --config-file my_config.py --parallel 4

        # Save case operators to pickle file
        $ ewb --default --save-case-operators case_ops.pkl

        # Use custom output and cache directories
        $ ewb --default --output-dir ./results --cache-dir ./cache

        # Use precompute for faster execution (higher memory usage)
        $ ewb --default --precompute
    """
    # Store original output_dir value before setting default
    original_output_dir = output_dir

    # Set default output directory to current working directory
    if output_dir is None:
        output_dir = os.getcwd()

    output_path = pathlib.Path(output_dir)
    output_path.mkdir(parents=True, exist_ok=True)

    # Validate that either default or config_file is provided
    if not default and not config_file:
        ctx = click.get_current_context()
        # Check if any non-default arguments were provided
        args_provided = (
            original_output_dir is not None
            or cache_dir is not None
            or parallel != 1
            or save_case_operators is not None
            or precompute
        )

        if not args_provided:
            # No arguments provided, show help and exit 0
            click.echo(ctx.get_help())
            ctx.exit(0)
        else:
            # Some arguments provided but missing required flags, show error
            raise click.UsageError(
                "Either --default or --config-file must be specified"
            )

    if default and config_file:
        raise click.UsageError("Cannot specify both --default and --config-file")

    # Load evaluation objects
    if default:
        click.echo("Using default Brightband evaluation objects...")
        evaluation_objects = defaults.get_brightband_evaluation_objects()
        cases_dict = _load_default_cases()
    else:
        assert config_file is not None  # for mypy
        click.echo(f"Loading evaluation objects from {config_file}...")
        evaluation_objects, cases_dict = _load_config_file(config_file)

    # Initialize ExtremeWeatherBench
<<<<<<< HEAD
    ewb = evaluate.ExtremeWeatherBench(
        cases=cases_dict,
=======
    ewb = ExtremeWeatherBench(
        case_metadata=cases_dict,
>>>>>>> 7d8dd1ff
        evaluation_objects=evaluation_objects,
        cache_dir=cache_dir if cache_dir else None,
    )

    # Get case operators
    case_operators = ewb.case_operators
    click.echo(f"Found {len(case_operators)} case operators to evaluate")

    # Save case operators if requested
    if save_case_operators:
        save_path = pathlib.Path(save_case_operators)
        save_path.parent.mkdir(parents=True, exist_ok=True)
        with open(save_path, "wb") as f:
            pickle.dump(case_operators, f)
        click.echo(f"Case operators saved to {save_case_operators}")

    # Run evaluation
    if parallel > 1:
        click.echo(f"Running evaluation with {parallel} parallel jobs...")
        results = evaluate._run_parallel(
            case_operators, parallel, pre_compute=precompute
        )
    else:
        click.echo("Running evaluation in serial...")
        results = ewb.run(pre_compute=precompute)

    # Save results
    output_file = output_path / "evaluation_results.csv"
    if isinstance(results, pd.DataFrame) and not results.empty:
        results.to_csv(output_file, index=False)
        click.echo(f"Results saved to {output_file}")
        click.echo(f"Evaluated {len(results)} cases")
    else:
        click.echo("No results to save")


def _load_default_cases() -> dict:
    """Load default case data for default evaluation objects."""
    from extremeweatherbench.cases import load_ewb_events_yaml_into_case_collection

    return load_ewb_events_yaml_into_case_collection()


def _load_config_file(config_path: str) -> tuple:
    """Load evaluation objects and cases from a Python config file.

    The config file should define:
    - evaluation_objects: List of EvaluationObject instances
    - cases_dict: Dictionary containing case data
    """
    config_path_obj = pathlib.Path(config_path)

    # Load the config module
    spec = importlib.util.spec_from_file_location("config", str(config_path_obj))
    if spec is None or spec.loader is None:
        raise click.ClickException(f"Could not load config file: {config_path}")

    config_module = importlib.util.module_from_spec(spec)
    spec.loader.exec_module(config_module)

    # Extract required attributes
    if not hasattr(config_module, "evaluation_objects"):
        raise click.ClickException("Config file must define 'evaluation_objects' list")

    if not hasattr(config_module, "cases_dict"):
        raise click.ClickException("Config file must define 'cases_dict' dictionary")

    return config_module.evaluation_objects, config_module.cases_dict


if __name__ == "__main__":
    cli_runner()<|MERGE_RESOLUTION|>--- conflicted
+++ resolved
@@ -1,7 +1,7 @@
 import importlib.util
 import os
+import pathlib
 import pickle
-import pathlib
 from typing import Optional
 
 import click
@@ -137,13 +137,8 @@
         evaluation_objects, cases_dict = _load_config_file(config_file)
 
     # Initialize ExtremeWeatherBench
-<<<<<<< HEAD
     ewb = evaluate.ExtremeWeatherBench(
-        cases=cases_dict,
-=======
-    ewb = ExtremeWeatherBench(
         case_metadata=cases_dict,
->>>>>>> 7d8dd1ff
         evaluation_objects=evaluation_objects,
         cache_dir=cache_dir if cache_dir else None,
     )
