--- conflicted
+++ resolved
@@ -3195,8 +3195,6 @@
     title: October 2021 Australia
     start_date: 2021-10-17 12:00:00
     end_date: 2021-10-19 12:00:00
-<<<<<<< HEAD
-=======
     location:
       type: bounded_region
       parameters:
@@ -3209,7 +3207,6 @@
     title: October 2021 Australia
     start_date: 2021-10-27 12:00:00
     end_date: 2021-10-28 12:00:00
->>>>>>> 6475f8f9
     location:
       type: bounded_region
       parameters:
@@ -3219,15 +3216,9 @@
         longitude_max: 155.0
     event_type: severe_convection
   - case_id_number: 269
-<<<<<<< HEAD
-    title: October 2021 Australia
-    start_date: 2021-10-27 12:00:00
-    end_date: 2021-10-28 12:00:00
-=======
     title: December 2021 Australia
     start_date: 2021-12-02 12:00:00
     end_date: 2021-12-03 12:00:00
->>>>>>> 6475f8f9
     location:
       type: bounded_region
       parameters:
@@ -3238,13 +3229,8 @@
     event_type: severe_convection
   - case_id_number: 270
     title: December 2021 Australia
-<<<<<<< HEAD
-    start_date: 2021-12-02 12:00:00
-    end_date: 2021-12-03 12:00:00
-=======
     start_date: 2021-12-08 12:00:00
     end_date: 2021-12-09 12:00:00
->>>>>>> 6475f8f9
     location:
       type: bounded_region
       parameters:
@@ -3254,15 +3240,9 @@
         longitude_max: 155.0
     event_type: severe_convection
   - case_id_number: 271
-<<<<<<< HEAD
-    title: December 2021 Australia
-    start_date: 2021-12-08 12:00:00
-    end_date: 2021-12-09 12:00:00
-=======
     title: January 2022 Australia
     start_date: 2022-01-14 12:00:00
     end_date: 2022-01-15 12:00:00
->>>>>>> 6475f8f9
     location:
       type: bounded_region
       parameters:
@@ -3272,15 +3252,9 @@
         longitude_max: 155.0
     event_type: severe_convection
   - case_id_number: 272
-<<<<<<< HEAD
-    title: January 2022 Australia
-    start_date: 2022-01-14 12:00:00
-    end_date: 2022-01-15 12:00:00
-=======
     title: March 2022 Australia
     start_date: 2022-03-03 12:00:00
     end_date: 2022-03-04 12:00:00
->>>>>>> 6475f8f9
     location:
       type: bounded_region
       parameters:
@@ -3290,15 +3264,9 @@
         longitude_max: 155.0
     event_type: severe_convection
   - case_id_number: 273
-<<<<<<< HEAD
-    title: March 2022 Australia
-    start_date: 2022-03-03 12:00:00
-    end_date: 2022-03-04 12:00:00
-=======
     title: December 2022 Australia
     start_date: 2022-12-07 12:00:00
     end_date: 2022-12-08 12:00:00
->>>>>>> 6475f8f9
     location:
       type: bounded_region
       parameters:
@@ -3308,15 +3276,9 @@
         longitude_max: 155.0
     event_type: severe_convection
   - case_id_number: 274
-<<<<<<< HEAD
-    title: December 2022 Australia
-    start_date: 2022-12-07 12:00:00
-    end_date: 2022-12-08 12:00:00
-=======
     title: February 2023 Australia
     start_date: 2023-02-13 12:00:00
     end_date: 2023-02-14 12:00:00
->>>>>>> 6475f8f9
     location:
       type: bounded_region
       parameters:
@@ -3326,15 +3288,9 @@
         longitude_max: 155.0
     event_type: severe_convection
   - case_id_number: 275
-<<<<<<< HEAD
-    title: February 2023 Australia
-    start_date: 2023-02-13 12:00:00
-    end_date: 2023-02-14 12:00:00
-=======
     title: December 2023 Australia
     start_date: 2023-12-11 12:00:00
     end_date: 2023-12-12 12:00:00
->>>>>>> 6475f8f9
     location:
       type: bounded_region
       parameters:
@@ -3345,13 +3301,8 @@
     event_type: severe_convection
   - case_id_number: 276
     title: December 2023 Australia
-<<<<<<< HEAD
-    start_date: 2023-12-11 12:00:00
-    end_date: 2023-12-12 12:00:00
-=======
     start_date: 2023-12-24 12:00:00
     end_date: 2023-12-26 12:00:00
->>>>>>> 6475f8f9
     location:
       type: bounded_region
       parameters:
@@ -3361,10 +3312,9 @@
         longitude_max: 155.0
     event_type: severe_convection
   - case_id_number: 277
-<<<<<<< HEAD
-    title: December 2023 Australia
-    start_date: 2023-12-24 12:00:00
-    end_date: 2023-12-26 12:00:00
+    title: August 2024 Australia
+    start_date: 2024-08-24 12:00:00
+    end_date: 2024-08-25 12:00:00
     location:
       type: bounded_region
       parameters:
@@ -3373,12 +3323,10 @@
         longitude_min: 110.0
         longitude_max: 155.0
     event_type: severe_convection
-  - case_id_number: 279
-=======
->>>>>>> 6475f8f9
-    title: August 2024 Australia
-    start_date: 2024-08-24 12:00:00
-    end_date: 2024-08-25 12:00:00
+  - case_id_number: 278
+    title: October 2024 Australia
+    start_date: 2024-10-08 12:00:00
+    end_date: 2024-10-09 12:00:00
     location:
       type: bounded_region
       parameters:
@@ -3387,10 +3335,10 @@
         longitude_min: 110.0
         longitude_max: 155.0
     event_type: severe_convection
-  - case_id_number: 278
+  - case_id_number: 279
     title: October 2024 Australia
-    start_date: 2024-10-08 12:00:00
-    end_date: 2024-10-09 12:00:00
+    start_date: 2024-10-16 12:00:00
+    end_date: 2024-10-17 12:00:00
     location:
       type: bounded_region
       parameters:
@@ -3399,10 +3347,10 @@
         longitude_min: 110.0
         longitude_max: 155.0
     event_type: severe_convection
-  - case_id_number: 279
-    title: October 2024 Australia
-    start_date: 2024-10-16 12:00:00
-    end_date: 2024-10-17 12:00:00
+  - case_id_number: 280
+    title: November 2024 Australia
+    start_date: 2024-10-31 12:00:00
+    end_date: 2024-11-01 12:00:00
     location:
       type: bounded_region
       parameters:
@@ -3411,10 +3359,10 @@
         longitude_min: 110.0
         longitude_max: 155.0
     event_type: severe_convection
-  - case_id_number: 280
+  - case_id_number: 281
     title: November 2024 Australia
-    start_date: 2024-10-31 12:00:00
-    end_date: 2024-11-01 12:00:00
+    start_date: 2024-11-12 12:00:00
+    end_date: 2024-11-13 12:00:00
     location:
       type: bounded_region
       parameters:
@@ -3423,18 +3371,6 @@
         longitude_min: 110.0
         longitude_max: 155.0
     event_type: severe_convection
-  - case_id_number: 281
-    title: November 2024 Australia
-    start_date: 2024-11-12 12:00:00
-    end_date: 2024-11-13 12:00:00
-    location:
-      type: bounded_region
-      parameters:
-        latitude_min: -40.0
-        latitude_max: -10.0
-        longitude_min: 110.0
-        longitude_max: 155.0
-    event_type: severe_convection
   - case_id_number: 282
     title: April 2023 Midwest
     start_date: 2023-04-05 12:00:00
