cases:
  - case_id_number: 1
    title: 2021 Pacific Northwest
    start_date: 2021-06-20 00:00:00
    end_date: 2021-07-03 00:00:00
    location:
      type: bounded_region
      parameters:
        latitude_min: 33.25
        latitude_max: 68.0
        longitude_min: 215.25
        longitude_max: 256.0
    event_type: heat_wave
  - case_id_number: 2
    title: 2022 Upper Midwest
    start_date: 2022-05-07 00:00:00
    end_date: 2022-05-17 00:00:00
    location:
      type: bounded_region
      parameters:
        latitude_min: 19.5
        latitude_max: 48.25
        longitude_min: 252.0
        longitude_max: 276.75
    event_type: heat_wave
  - case_id_number: 3
    title: 2022 California
    start_date: 2022-06-07 00:00:00
    end_date: 2022-06-15 00:00:00
    location:
      type: bounded_region
      parameters:
        latitude_min: 23.75
        latitude_max: 44.5
        longitude_min: 235.75
        longitude_max: 266.25
    event_type: heat_wave
  - case_id_number: 4
    title: 2022 Texas
    start_date: 2022-06-30 00:00:00
    end_date: 2022-07-18 00:00:00
    location:
      type: bounded_region
      parameters:
        latitude_min: 20.5
        latitude_max: 43.25
        longitude_min: 254.75
        longitude_max: 275.5
    event_type: heat_wave
  - case_id_number: 5
    title: 2023 Pacific Northwest
    start_date: 2023-05-10 00:00:00
    end_date: 2023-05-23 00:00:00
    location:
      type: bounded_region
      parameters:
        latitude_min: 35.25
        latitude_max: 72.0
        longitude_min: 219.25
        longitude_max: 262.0
    event_type: heat_wave
  - case_id_number: 6
    title: 2022 Mid-Atlantic
    start_date: 2022-05-17 00:00:00
    end_date: 2022-05-24 00:00:00
    location:
      type: bounded_region
      parameters:
        latitude_min: 31.0
        latitude_max: 42.25
        longitude_min: 277.0
        longitude_max: 287.75
    event_type: heat_wave
  - case_id_number: 7
    title: 2023 Australia
    start_date: 2023-11-18 00:00:00
    end_date: 2023-11-28 00:00:00
    location:
      type: bounded_region
      parameters:
        latitude_min: -35.0
        latitude_max: -20.0
        longitude_min: 113.5
        longitude_max: 120.25
    event_type: heat_wave
  - case_id_number: 8
    title: 2023 Ireland
    start_date: 2023-09-02 00:00:00
    end_date: 2023-09-13 00:00:00
    location:
      type: bounded_region
      parameters:
        latitude_min: 40.75
        latitude_max: 67.5
        longitude_min: -9.75
        longitude_max: 16.75
    event_type: heat_wave
  - case_id_number: 9
    title: 2023 Italy
    start_date: 2023-07-07 00:00:00
    end_date: 2023-07-27 00:00:00
    location:
      type: bounded_region
      parameters:
        latitude_min: 17.5
        latitude_max: 52.25
        longitude_min: -12.0
        longitude_max: 32.75
    event_type: heat_wave
  - case_id_number: 10
    title: 2023 SW Europe
    start_date: 2023-08-17 00:00:00
    end_date: 2023-08-28 00:00:00
    location:
      type: bounded_region
      parameters:
        latitude_min: 36.0
        latitude_max: 56.75
        longitude_min: -9.25
        longitude_max: 20.75
    event_type: heat_wave
  - case_id_number: 11
    title: 2023 South America
    start_date: 2023-07-29 00:00:00
    end_date: 2023-08-04 00:00:00
    location:
      type: bounded_region
      parameters:
        latitude_min: -44.25
        latitude_max: -20.25
        longitude_min: 285.75
        longitude_max: 308.0
    event_type: heat_wave
  - case_id_number: 12
    title: 2023 China (Shanghai)
    start_date: 2023-05-24 00:00:00
    end_date: 2023-06-01 00:00:00
    location:
      type: bounded_region
      parameters:
        latitude_min: 16.75
        latitude_max: 35.25
        longitude_min: 99.0
        longitude_max: 122.0
    event_type: heat_wave
  - case_id_number: 13
    title: 2023 China (Yunnan Province)
    start_date: 2023-04-14 00:00:00
    end_date: 2023-04-23 00:00:00
    location:
      type: bounded_region
      parameters:
        latitude_min: 12.75
        latitude_max: 43.5
        longitude_min: 92.25
        longitude_max: 121.0
    event_type: heat_wave
  - case_id_number: 14
    title: 2023 Algeria
    start_date: 2023-07-05 00:00:00
    end_date: 2023-07-27 00:00:00
    location:
      type: bounded_region
      parameters:
        latitude_min: 16.25
        latitude_max: 51.0
        longitude_min: -17.0
        longitude_max: 27.5
    event_type: heat_wave
  - case_id_number: 15
    title: 2023 Iberian Peninsula
    start_date: 2023-04-22 00:00:00
    end_date: 2023-05-01 00:00:00
    location:
      type: bounded_region
      parameters:
        latitude_min: 22.75
        latitude_max: 46.75
        longitude_min: -15.75
        longitude_max: 8.75
    event_type: heat_wave
  - case_id_number: 16
    title: 2023 Southeast Asia
    start_date: 2023-04-16 00:00:00
    end_date: 2023-04-22 00:00:00
    location:
      type: bounded_region
      parameters:
        latitude_min: 6.0
        latitude_max: 41.0
        longitude_min: 84.0
        longitude_max: 123.75
    event_type: heat_wave
  - case_id_number: 17
    title: 2023 India
    start_date: 2023-02-15 00:00:00
    end_date: 2023-03-01 00:00:00
    location:
      type: bounded_region
      parameters:
        latitude_min: 22.25
        latitude_max: 53.0
        longitude_min: 56.75
        longitude_max: 101.5
    event_type: heat_wave
  - case_id_number: 18
    title: 2021 Western Russia
    start_date: 2021-06-18 00:00:00
    end_date: 2021-06-30 00:00:00
    location:
      type: bounded_region
      parameters:
        latitude_min: 35.5
        latitude_max: 65.75
        longitude_min: 13.25
        longitude_max: 60.0
    event_type: heat_wave
  - case_id_number: 19
    title: 2022 Germany
    start_date: 2022-12-23 00:00:00
    end_date: 2022-12-31 00:00:00
    location:
      type: bounded_region
      parameters:
        latitude_min: 36.25
        latitude_max: 56.25
        longitude_min: -3.0
        longitude_max: 21.75
    event_type: heat_wave
  - case_id_number: 20
    title: 2022 UK (August)
    start_date: 2022-08-08 00:00:00
    end_date: 2022-08-16 00:00:00
    location:
      type: bounded_region
      parameters:
        latitude_min: 39.25
        latitude_max: 56.0
        longitude_min: -9.75
        longitude_max: 8.25
    event_type: heat_wave
  - case_id_number: 21
    title: 2022 UK (July)
    start_date: 2022-07-15 00:00:00
    end_date: 2022-07-23 00:00:00
    location:
      type: bounded_region
      parameters:
        latitude_min: 37.25
        latitude_max: 58.0
        longitude_min: -9.75
        longitude_max: 8.25
    event_type: heat_wave
  - case_id_number: 22
    title: 2022 France
    start_date: 2022-06-09 00:00:00
    end_date: 2022-06-21 00:00:00
    location:
      type: bounded_region
      parameters:
        latitude_min: 29.0
        latitude_max: 51.75
        longitude_min: -9.75
        longitude_max: 12.75
    event_type: heat_wave
  - case_id_number: 23
    title: 2022 Japan
    start_date: 2022-06-20 00:00:00
    end_date: 2022-07-05 00:00:00
    location:
      type: bounded_region
      parameters:
        latitude_min: 31.25
        latitude_max: 46.0
        longitude_min: 125.25
        longitude_max: 145.25
    event_type: heat_wave
  - case_id_number: 24
    title: 2022 India
    start_date: 2022-04-24 00:00:00
    end_date: 2022-05-04 00:00:00
    location:
      type: bounded_region
      parameters:
        latitude_min: 18.0
        latitude_max: 52.75
        longitude_min: 58.0
        longitude_max: 78.75
    event_type: heat_wave
  - case_id_number: 25
    title: 2022 East Antarctica
    start_date: 2022-03-12 00:00:00
    end_date: 2022-03-26 00:00:00
    location:
      type: bounded_region
      parameters:
        latitude_min: -85.5
        latitude_max: -65.5
        longitude_min: 99.0
        longitude_max: 147.75
    event_type: heat_wave
  - case_id_number: 26
    title: 2022 West Australia
    start_date: 2022-01-15 00:00:00
    end_date: 2022-01-25 00:00:00
    location:
      type: bounded_region
      parameters:
        latitude_min: -35.0
        latitude_max: -27.5
        longitude_min: 114.25
        longitude_max: 119.75
    event_type: heat_wave
  - case_id_number: 27
    title: 2021 Canada Plains
    start_date: 2021-05-30 00:00:00
    end_date: 2021-06-09 00:00:00
    location:
      type: bounded_region
      parameters:
        latitude_min: 38.5
        latitude_max: 59.5
        longitude_min: 238.0
        longitude_max: 272.75
    event_type: heat_wave
  - case_id_number: 28
    title: 2021 New Zealand
    start_date: 2021-01-12 18:00:00
    end_date: 2021-01-18 18:00:00
    location:
      type: bounded_region
      parameters:
        latitude_min: -46.5
        latitude_max: -40.75
        longitude_min: 167.5
        longitude_max: 175.25
    event_type: heat_wave
  - case_id_number: 29
    title: 2020 Australia
    start_date: 2020-11-25 00:00:00
    end_date: 2020-12-01 00:00:00
    location:
      type: bounded_region
      parameters:
        latitude_min: -36.75
        latitude_max: -17.5
        longitude_min: 126.5
        longitude_max: 152.5
    event_type: heat_wave
  - case_id_number: 30
    title: 2021 Texas
    start_date: 2021-02-10 12:00:00
    end_date: 2021-02-22 00:00:00
    location:
      type: bounded_region
      parameters:
        latitude_min: 24.0
        latitude_max: 54.75
        longitude_min: 250.0
        longitude_max: 278.75
    event_type: freeze
  - case_id_number: 31
    title: 2022 Arkansas
    start_date: 2022-02-17 18:00:00
    end_date: 2022-03-01 06:00:00
    location:
      type: bounded_region
      parameters:
        latitude_min: 24.25
        latitude_max: 59.0
        longitude_min: 243.25
        longitude_max: 272.0
    event_type: freeze
  - case_id_number: 32
    title: 2023 Germany
    start_date: 2023-12-02 06:00:00
    end_date: 2023-12-08 06:00:00
    location:
      type: bounded_region
      parameters:
        latitude_min: 44.25
        latitude_max: 68.5
        longitude_min: 7.25
        longitude_max: 22.0
    event_type: freeze
  - case_id_number: 33
    title: 2023 China
    start_date: 2023-12-15 06:00:00
    end_date: 2023-12-26 18:00:00
    location:
      type: bounded_region
      parameters:
        latitude_min: 14.75
        latitude_max: 55.5
        longitude_min: 101.0
        longitude_max: 141.75
    event_type: freeze
  - case_id_number: 34
    title: 2023 Afghanistan
    start_date: 2023-01-11 06:00:00
    end_date: 2023-01-28 00:00:00
    location:
      type: bounded_region
      parameters:
        latitude_min: 22.25
        latitude_max: 49.0
        longitude_min: 50.75
        longitude_max: 85.5
    event_type: freeze
  - case_id_number: 35
    title: 2022 Colorado
    start_date: 2022-04-06 00:00:00
    end_date: 2022-04-16 00:00:00
    location:
      type: bounded_region
      parameters:
        latitude_min: 35.25
        latitude_max: 64.0
        longitude_min: 236.75
        longitude_max: 261.5
    event_type: freeze
  - case_id_number: 36
    title: July 2024 South Dakota
    start_date: 2024-07-13 00:00:00
    end_date: 2024-07-14 00:00:00
    location:
      type: bounded_region
      parameters:
        latitude_min: 24.0
        latitude_max: 49.0
        longitude_min: 245.0
        longitude_max: 295.0
    event_type: severe_convection
  - case_id_number: 37
    title: July 2024 Chicago
    start_date: 2024-07-14 00:00:00
    end_date: 2024-07-16 00:00:00
    location:
      type: bounded_region
      parameters:
        latitude_min: 24.0
        latitude_max: 49.0
        longitude_min: 245.0
        longitude_max: 295.0
    event_type: severe_convection
  - case_id_number: 38
    title: July 2024 New York
    start_date: 2024-07-16 00:00:00
    end_date: 2024-07-17 00:00:00
    location:
      type: bounded_region
      parameters:
        latitude_min: 24.0
        latitude_max: 49.0
        longitude_min: 245.0
        longitude_max: 295.0
    event_type: severe_convection
  - case_id_number: 39
    title: May 2024 Wisconsin
    start_date: 2024-05-18 00:00:00
    end_date: 2024-05-19 00:00:00
    location:
      type: bounded_region
      parameters:
        latitude_min: 24.0
        latitude_max: 54.0
        longitude_min: 245.0
        longitude_max: 295.0
    event_type: severe_convection
  - case_id_number: 40
    title: May 2024 Kansas
    start_date: 2024-05-19 00:00:00
    end_date: 2024-05-20 00:00:00
    location:
      type: bounded_region
      parameters:
        latitude_min: 24.0
        latitude_max: 54.0
        longitude_min: 245.0
        longitude_max: 295.0
    event_type: severe_convection
  - case_id_number: 41
    title: May 2024 Iowa + Nebraska
    start_date: 2024-05-20 00:00:00
    end_date: 2024-05-21 00:00:00
    location:
      type: bounded_region
      parameters:
        latitude_min: 24.0
        latitude_max: 54.0
        longitude_min: 245.0
        longitude_max: 295.0
    event_type: severe_convection
  - case_id_number: 42
    title: May 2024 Iowa + Wisconsin
    start_date: 2024-05-21 00:00:00
    end_date: 2024-05-22 00:00:00
    location:
      type: bounded_region
      parameters:
        latitude_min: 24.0
        latitude_max: 54.0
        longitude_min: 245.0
        longitude_max: 295.0
    event_type: severe_convection
  - case_id_number: 43
    title: May 2024 Texas
    start_date: 2024-05-22 00:00:00
    end_date: 2024-05-23 00:00:00
    location:
      type: bounded_region
      parameters:
        latitude_min: 24.0
        latitude_max: 54.0
        longitude_min: 245.0
        longitude_max: 295.0
    event_type: severe_convection
  - case_id_number: 44
    title: May 2024 Iowa + Nebraska 2
    start_date: 2024-05-23 00:00:00
    end_date: 2024-05-24 00:00:00
    location:
      type: bounded_region
      parameters:
        latitude_min: 24.0
        latitude_max: 54.0
        longitude_min: 245.0
        longitude_max: 295.0
    event_type: severe_convection
  - case_id_number: 45
    title: April 2024 Oklahoma
    start_date: 2024-04-25 12:00:00
    end_date: 2024-04-29 12:00:00
    location:
      type: bounded_region
      parameters:
        latitude_min: 24.0
        latitude_max: 54.0
        longitude_min: 245.0
        longitude_max: 295.0
    event_type: severe_convection
  - case_id_number: 46
    title: April 2024 Midwest
    start_date: 2024-04-02 12:00:00
    end_date: 2024-04-03 12:00:00
    location:
      type: bounded_region
      parameters:
        latitude_min: 24.0
        latitude_max: 54.0
        longitude_min: 245.0
        longitude_max: 295.0
    event_type: severe_convection
  - case_id_number: 47
    title: April 2024 Great Plains + Midwest
    start_date: 2024-04-01 12:00:00
    end_date: 2024-04-02 12:00:00
    location:
      type: bounded_region
      parameters:
        latitude_min: 24.0
        latitude_max: 54.0
        longitude_min: 245.0
        longitude_max: 295.0
    event_type: severe_convection
  - case_id_number: 48
    title: March 2024 Midwest
    start_date: 2024-03-14 12:00:00
    end_date: 2024-03-15 12:00:00
    location:
      type: bounded_region
      parameters:
        latitude_min: 24.0
        latitude_max: 54.0
        longitude_min: 245.0
        longitude_max: 295.0
    event_type: severe_convection
  - case_id_number: 49
    title: February 2024 Midwest
    start_date: 2024-02-27 12:00:00
    end_date: 2024-02-28 12:00:00
    location:
      type: bounded_region
      parameters:
        latitude_min: 24.0
        latitude_max: 54.0
        longitude_min: 245.0
        longitude_max: 295.0
    event_type: severe_convection
  - case_id_number: 50
    title: January 2024 Southeast
    start_date: 2024-01-08 12:00:00
    end_date: 2024-01-10 12:00:00
    location:
      type: bounded_region
      parameters:
        latitude_min: 24.0
        latitude_max: 54.0
        longitude_min: 245.0
        longitude_max: 295.0
    event_type: severe_convection
  - case_id_number: 51
    title: December 2023 South
    start_date: 2023-12-09 12:00:00
    end_date: 2023-12-10 12:00:00
    location:
      type: bounded_region
      parameters:
        latitude_min: 24.0
        latitude_max: 54.0
        longitude_min: 245.0
        longitude_max: 295.0
    event_type: severe_convection
  - case_id_number: 52
    title: August 2023 East Coast
    start_date: 2023-08-07 12:00:00
    end_date: 2023-08-08 12:00:00
    location:
      type: bounded_region
      parameters:
        latitude_min: 24.0
        latitude_max: 54.0
        longitude_min: 245.0
        longitude_max: 295.0
    event_type: severe_convection
  - case_id_number: 53
    title: August 2023 Minnesota
    start_date: 2023-08-11 12:00:00
    end_date: 2023-08-12 12:00:00
    location:
      type: bounded_region
      parameters:
        latitude_min: 24.0
        latitude_max: 54.0
        longitude_min: 245.0
        longitude_max: 295.0
    event_type: severe_convection
  - case_id_number: 54
    title: July 2023 Midwest
    start_date: 2023-07-02 12:00:00
    end_date: 2023-07-03 12:00:00
    location:
      type: bounded_region
      parameters:
        latitude_min: 24.0
        latitude_max: 54.0
        longitude_min: 245.0
        longitude_max: 295.0
    event_type: severe_convection
  - case_id_number: 55
    title: July 2023 Midwest 2
    start_date: 2023-07-01 12:00:00
    end_date: 2023-07-02 12:00:00
    location:
      type: bounded_region
      parameters:
        latitude_min: 24.0
        latitude_max: 54.0
        longitude_min: 245.0
        longitude_max: 295.0
    event_type: severe_convection
  - case_id_number: 56
    title: June 2023 Midwest
    start_date: 2023-06-30 12:00:00
    end_date: 2023-07-01 12:00:00
    location:
      type: bounded_region
      parameters:
        latitude_min: 24.0
        latitude_max: 54.0
        longitude_min: 245.0
        longitude_max: 295.0
    event_type: severe_convection
  - case_id_number: 57
    title: June 2023 Front Range
    start_date: 2023-06-21 12:00:00
    end_date: 2023-06-22 12:00:00
    location:
      type: bounded_region
      parameters:
        latitude_min: 24.0
        latitude_max: 54.0
        longitude_min: 245.0
        longitude_max: 295.0
    event_type: severe_convection
  - case_id_number: 58
    title: June 2023 Texas
    start_date: 2023-06-21 12:00:00
    end_date: 2023-06-22 12:00:00
    location:
      type: bounded_region
      parameters:
        latitude_min: 24.0
        latitude_max: 54.0
        longitude_min: 245.0
        longitude_max: 295.0
    event_type: severe_convection
  - case_id_number: 59
    title: June 2023 Great Plains
    start_date: 2023-06-23 12:00:00
    end_date: 2023-06-24 12:00:00
    location:
      type: bounded_region
      parameters:
        latitude_min: 24.0
        latitude_max: 54.0
        longitude_min: 245.0
        longitude_max: 295.0
    event_type: severe_convection
  - case_id_number: 60
    title: June 2023 Iowa + Minnesota
    start_date: 2023-06-24 12:00:00
    end_date: 2023-06-25 12:00:00
    location:
      type: bounded_region
      parameters:
        latitude_min: 24.0
        latitude_max: 54.0
        longitude_min: 245.0
        longitude_max: 295.0
    event_type: severe_convection
  - case_id_number: 61
    title: June 2023 South + Midwest
    start_date: 2023-06-25 12:00:00
    end_date: 2023-06-26 12:00:00
    location:
      type: bounded_region
      parameters:
        latitude_min: 24.0
        latitude_max: 54.0
        longitude_min: 245.0
        longitude_max: 295.0
    event_type: severe_convection
  - case_id_number: 62
    title: June 2023 East Coast
    start_date: 2023-06-26 12:00:00
    end_date: 2023-06-27 12:00:00
    location:
      type: bounded_region
      parameters:
        latitude_min: 24.0
        latitude_max: 54.0
        longitude_min: 245.0
        longitude_max: 295.0
    event_type: severe_convection
  - case_id_number: 63
    title: June 2023 Midwest + Great Plains
    start_date: 2023-06-29 12:00:00
    end_date: 2023-06-30 12:00:00
    location:
      type: bounded_region
      parameters:
        latitude_min: 24.0
        latitude_max: 54.0
        longitude_min: 245.0
        longitude_max: 295.0
    event_type: severe_convection
  - case_id_number: 64
    title: June 2023 Southeast
    start_date: 2023-06-14 12:00:00
    end_date: 2023-06-15 12:00:00
    location:
      type: bounded_region
      parameters:
        latitude_min: 24.0
        latitude_max: 54.0
        longitude_min: 245.0
        longitude_max: 295.0
    event_type: severe_convection
  - case_id_number: 65
    title: June 2023 OK + TX + South
    start_date: 2023-06-15 12:00:00
    end_date: 2023-06-16 12:00:00
    location:
      type: bounded_region
      parameters:
        latitude_min: 24.0
        latitude_max: 54.0
        longitude_min: 245.0
        longitude_max: 295.0
    event_type: severe_convection
  - case_id_number: 66
    title: June 2023 South
    start_date: 2023-06-16 12:00:00
    end_date: 2023-06-17 12:00:00
    location:
      type: bounded_region
      parameters:
        latitude_min: 24.0
        latitude_max: 54.0
        longitude_min: 245.0
        longitude_max: 295.0
    event_type: severe_convection
  - case_id_number: 67
    title: June 2023 Mid-Atlantic
    start_date: 2023-06-16 12:00:00
    end_date: 2023-06-17 12:00:00
    location:
      type: bounded_region
      parameters:
        latitude_min: 24.0
        latitude_max: 54.0
        longitude_min: 245.0
        longitude_max: 295.0
    event_type: severe_convection
  - case_id_number: 68
    title: June 2023 Great Plains + South
    start_date: 2023-06-17 12:00:00
    end_date: 2023-06-18 12:00:00
    location:
      type: bounded_region
      parameters:
        latitude_min: 24.0
        latitude_max: 54.0
        longitude_min: 245.0
        longitude_max: 295.0
    event_type: severe_convection
  - case_id_number: 69
    title: May 2023 Great Plains
    start_date: 2023-05-10 12:00:00
    end_date: 2023-05-11 12:00:00
    location:
      type: bounded_region
      parameters:
        latitude_min: 24.0
        latitude_max: 54.0
        longitude_min: 245.0
        longitude_max: 295.0
    event_type: severe_convection
  - case_id_number: 70
    title: May 2023 Great Plains + South
    start_date: 2023-05-11 12:00:00
    end_date: 2023-05-12 12:00:00
    location:
      type: bounded_region
      parameters:
        latitude_min: 24.0
        latitude_max: 54.0
        longitude_min: 245.0
        longitude_max: 295.0
    event_type: severe_convection
  - case_id_number: 71
    title: May 2023 Nebraska
    start_date: 2023-05-12 12:00:00
    end_date: 2023-05-13 12:00:00
    location:
      type: bounded_region
      parameters:
        latitude_min: 24.0
        latitude_max: 54.0
        longitude_min: 245.0
        longitude_max: 295.0
    event_type: severe_convection
  - case_id_number: 72
    title: May 2024 Texas
    start_date: 2024-05-25 00:00:00
    end_date: 2024-05-31 00:00:00
    location:
      type: bounded_region
      parameters:
        latitude_min: 9.75
        latitude_max: 32.25
        longitude_min: 254.25
        longitude_max: 277.0
    event_type: heat_wave
  - case_id_number: 73
    title: June 2024 Northeast US
    start_date: 2024-06-17 00:00:00
    end_date: 2024-06-23 00:00:00
    location:
      type: bounded_region
      parameters:
        latitude_min: 37.0
        latitude_max: 50.75
        longitude_min: 272.0
        longitude_max: 307.25
    event_type: heat_wave
  - case_id_number: 74
    title: July 2024 Southwest US
    start_date: 2024-07-04 00:00:00
    end_date: 2024-07-10 00:00:00
    location:
      type: bounded_region
      parameters:
        latitude_min: 30.0
        latitude_max: 42.75
        longitude_min: 235.5
        longitude_max: 248.75
    event_type: heat_wave
  - case_id_number: 75
    title: July 2024 Northeast US
    start_date: 2024-07-07 00:00:00
    end_date: 2024-07-13 00:00:00
    location:
      type: bounded_region
      parameters:
        latitude_min: 35.75
        latitude_max: 47.5
        longitude_min: 281.0
        longitude_max: 300.0
    event_type: heat_wave
  - case_id_number: 76
    title: July 2024 Mid-Atlantic US
    start_date: 2024-07-15 00:00:00
    end_date: 2024-07-21 00:00:00
    location:
      type: bounded_region
      parameters:
        latitude_min: 35.25
        latitude_max: 44.75
        longitude_min: 280.0
        longitude_max: 292.75
    event_type: heat_wave
  - case_id_number: 77
    title: August 2024 Midwest US
    start_date: 2024-08-25 00:00:00
    end_date: 2024-08-31 00:00:00
    location:
      type: bounded_region
      parameters:
        latitude_min: 36.0
        latitude_max: 46.25
        longitude_min: 265.5
        longitude_max: 278.25
    event_type: heat_wave
  - case_id_number: 78
    title: July 2024 Antarctica
    start_date: 2024-07-01 00:00:00
    end_date: 2024-07-31 00:00:00
    location:
      type: bounded_region
      parameters:
        latitude_min: -90.0
        latitude_max: -68.75
        longitude_min: -9.5
        longitude_max: 39.5
    event_type: heat_wave
  - case_id_number: 79
    title: August 2024 Canada
    start_date: 2024-08-09 00:00:00
    end_date: 2024-08-15 00:00:00
    location:
      type: bounded_region
      parameters:
        latitude_min: 54.5
        latitude_max: 73.5
        longitude_min: 231.5
        longitude_max: 272.5
    event_type: heat_wave
  - case_id_number: 80
    title: August 2024 Australia
    start_date: 2024-08-22 00:00:00
    end_date: 2024-08-30 00:00:00
    location:
      type: bounded_region
      parameters:
        latitude_min: -32.5
        latitude_max: -9.5
        longitude_min: 116.25
        longitude_max: 144.5
    event_type: heat_wave
  - case_id_number: 81
    title: July/August 2024 Japan
    start_date: 2024-07-25 00:00:00
    end_date: 2024-08-05 00:00:00
    location:
      type: bounded_region
      parameters:
        latitude_min: 31.25
        latitude_max: 43.0
        longitude_min: 123.0
        longitude_max: 142.75
    event_type: heat_wave
  - case_id_number: 82
    title: June 2024 Saudi Arabia
    start_date: 2024-06-16 00:00:00
    end_date: 2024-06-22 00:00:00
    location:
      type: bounded_region
      parameters:
        latitude_min: 19.0
        latitude_max: 35.0
        longitude_min: 30.0
        longitude_max: 54.0
    event_type: heat_wave
  - case_id_number: 83
    title: August 2024 Europe
    start_date: 2024-08-10 00:00:00
    end_date: 2024-08-16 00:00:00
    location:
      type: bounded_region
      parameters:
        latitude_min: 35.5
        latitude_max: 55.25
        longitude_min: 0.0
        longitude_max: 25.75
    event_type: heat_wave
  - case_id_number: 84
    title: July 2024 Ukraine
    start_date: 2024-07-12 00:00:00
    end_date: 2024-07-18 00:00:00
    location:
      type: bounded_region
      parameters:
        latitude_min: 40.0
        latitude_max: 56.75
        longitude_min: 14.25
        longitude_max: 45.0
    event_type: heat_wave
  - case_id_number: 85
    title: June 2024 Europe
    start_date: 2024-06-20 00:00:00
    end_date: 2024-06-30 00:00:00
    location:
      type: bounded_region
      parameters:
        latitude_min: 45.5
        latitude_max: 63.25
        longitude_min: -4.0
        longitude_max: 25.75
    event_type: heat_wave
  - case_id_number: 86
    title: May 2024 Central Mexico
    start_date: 2024-05-23 00:00:00
    end_date: 2024-05-31 00:00:00
    location:
      type: bounded_region
      parameters:
        latitude_min: 7.25
        latitude_max: 29.75
        longitude_min: 252.5
        longitude_max: 283.25
    event_type: heat_wave
  - case_id_number: 87
    title: May 2024 Pakistan/India
    start_date: 2024-05-23 00:00:00
    end_date: 2024-05-31 00:00:00
    location:
      type: bounded_region
      parameters:
        latitude_min: 23.5
        latitude_max: 42.5
        longitude_min: 71.5
        longitude_max: 98.5
    event_type: heat_wave
  - case_id_number: 88
    title: August 2023 Chile
    start_date: 2023-08-01 00:00:00
    end_date: 2023-08-07 00:00:00
    location:
      type: bounded_region
      parameters:
        latitude_min: -37.25
        latitude_max: -19.0
        longitude_min: 288.5
        longitude_max: 305.75
    event_type: heat_wave
  - case_id_number: 89
    title: January 2024 Pacific Northwest
    start_date: 2024-01-11 12:00:00
    end_date: 2024-01-20 00:00:00
    location:
      type: bounded_region
      parameters:
        latitude_min: 41.25
        latitude_max: 66.0
        longitude_min: 221.25
        longitude_max: 262.0
    event_type: freeze
  - case_id_number: 90
    title: April 2022 Nevada
    start_date: 2022-04-11 18:00:00
    end_date: 2022-04-17 18:00:00
    location:
      type: bounded_region
      parameters:
        latitude_min: 36.5
        latitude_max: 65.25
        longitude_min: 225.75
        longitude_max: 268.5
    event_type: freeze
  - case_id_number: 91
    title: February/March 2021 New England
    start_date: 2021-03-04 18:00:00
    end_date: 2021-03-10 18:00:00
    location:
      type: bounded_region
      parameters:
        latitude_min: 38.5
        latitude_max: 47.0
        longitude_min: 283.25
        longitude_max: 291.5
    event_type: freeze
  - case_id_number: 92
    title: January 2024 Northern Europe
    start_date: 2024-01-01 06:00:00
    end_date: 2024-01-09 12:00:00
    location:
      type: bounded_region
      parameters:
        latitude_min: 51.25
        latitude_max: 70.5
        longitude_min: 5.25
        longitude_max: 42.5
    event_type: freeze
  - case_id_number: 93
    title: December 2022 Europe
    start_date: 2022-12-10 06:00:00
    end_date: 2022-12-20 00:00:00
    location:
      type: bounded_region
      parameters:
        latitude_min: 46.25
        latitude_max: 70.75
        longitude_min: -9.75
        longitude_max: 25.75
    event_type: freeze
  - case_id_number: 94
    title: April 2024 Europe
    start_date: 2024-04-16 12:00:00
    end_date: 2024-04-27 12:00:00
    location:
      type: bounded_region
      parameters:
        latitude_min: 40.5
        latitude_max: 71.0
        longitude_min: -4.0
        longitude_max: 26.75
    event_type: freeze
  - case_id_number: 95
    title: January 2023 North China
    start_date: 2024-01-20 00:00:00
    end_date: 2024-02-04 18:00:00
    location:
      type: bounded_region
      parameters:
        latitude_min: 38.25
        latitude_max: 47.0
        longitude_min: 118.0
        longitude_max: 130.75
    event_type: freeze
  - case_id_number: 96
    title: April 2024 Sweden
    start_date: 2024-04-02 00:00:00
    end_date: 2024-04-08 00:00:00
    location:
      type: bounded_region
      parameters:
        latitude_min: 58.25
        latitude_max: 71.0
        longitude_min: 8.25
        longitude_max: 31.0
    event_type: freeze
  - case_id_number: 97
    title: November 2024 West Coast US
    start_date: 2024-11-20 00:00:00
    end_date: 2024-11-22 00:00:00
    location:
      type: bounded_region
      parameters:
        latitude_min: 27.8
        latitude_max: 54.2
        longitude_min: 222.4
        longitude_max: 245.3
    event_type: atmospheric_river
  - case_id_number: 98
    title: October 2024 British Columbia
    start_date: 2024-10-18 00:00:00
    end_date: 2024-10-20 00:00:00
    location:
      type: bounded_region
      parameters:
        latitude_min: 32.8
        latitude_max: 56.0
        longitude_min: 217.3
        longitude_max: 247.0
    event_type: atmospheric_river
  - case_id_number: 99
    title: September 2024 SW Alaska and British Columbia
    start_date: 2024-09-22 00:00:00
    end_date: 2024-09-24 00:00:00
    location:
      type: bounded_region
      parameters:
        latitude_min: 37.8
        latitude_max: 62.2
        longitude_min: 212.1
        longitude_max: 247.9
    event_type: atmospheric_river
  - case_id_number: 100
    title: October 2024 Bosnia
    start_date: 2024-10-03 00:00:00
    end_date: 2024-10-05 00:00:00
    location:
      type: bounded_region
      parameters:
        latitude_min: 34.8
        latitude_max: 50.5
        longitude_min: 8.2
        longitude_max: 27.8
    event_type: atmospheric_river
  - case_id_number: 101
    title: April 2024 Eastern Australia
    start_date: 2024-04-05 00:00:00
    end_date: 2024-04-06 00:00:00
    location:
      type: bounded_region
      parameters:
        latitude_min: -45.2
        latitude_max: -17.8
        longitude_min: 139.7
        longitude_max: 163.1
    event_type: atmospheric_river
  - case_id_number: 102
    title: April 2024 Persian Gulf
    start_date: 2024-04-14 00:00:00
    end_date: 2024-04-18 00:00:00
    location:
      type: bounded_region
      parameters:
        latitude_min: 16.8
        latitude_max: 31.2
        longitude_min: 45.6
        longitude_max: 65.4
    event_type: atmospheric_river
  - case_id_number: 103
    title: February 2024 Pacific Northwest
    start_date: 2024-02-28 00:00:00
    end_date: 2024-03-04 00:00:00
    location:
      type: bounded_region
      parameters:
        latitude_min: 35.8
        latitude_max: 51.2
        longitude_min: 227.1
        longitude_max: 240.9
    event_type: atmospheric_river
  - case_id_number: 104
    title: February 2024 California
    start_date: 2024-02-18 00:00:00
    end_date: 2024-02-21 00:00:00
    location:
      type: bounded_region
      parameters:
        latitude_min: 24.8
        latitude_max: 49.2
        longitude_min: 227.5
        longitude_max: 243.3
    event_type: atmospheric_river
  - case_id_number: 105
    title: February 2024 California
    start_date: 2024-02-03 00:00:00
    end_date: 2024-02-06 00:00:00
    location:
      type: bounded_region
      parameters:
        latitude_min: 24.8
        latitude_max: 49.2
        longitude_min: 227.5
        longitude_max: 252.5
    event_type: atmospheric_river
  - case_id_number: 106
    title: January 2024 Alaska to California
    start_date: 2024-01-26 00:00:00
    end_date: 2024-02-03 00:00:00
    location:
      type: bounded_region
      parameters:
        latitude_min: 24.8
        latitude_max: 62.5
        longitude_min: 202.5
        longitude_max: 249.3
    event_type: atmospheric_river
  - case_id_number: 107
    title: January 2024 California and Arizona
    start_date: 2024-01-22 00:00:00
    end_date: 2024-01-23 00:00:00
    location:
      type: bounded_region
      parameters:
        latitude_min: 24.8
        latitude_max: 45.2
        longitude_min: 232.5
        longitude_max: 249.5
    event_type: atmospheric_river
  - case_id_number: 108
    title: December 2023 East Coast Cyclone
    start_date: 2023-12-17 00:00:00
    end_date: 2023-12-19 00:00:00
    location:
      type: bounded_region
      parameters:
        latitude_min: 17.8
        latitude_max: 52.2
        longitude_min: 267.6
        longitude_max: 302.4
    event_type: atmospheric_river
  - case_id_number: 109
    title: June 2023 Northwest Cloudband
    start_date: 2023-06-25 00:00:00
    end_date: 2023-06-28 00:00:00
    location:
      type: bounded_region
      parameters:
        latitude_min: -35.2
        latitude_max: -7.8
        longitude_min: 113.6
        longitude_max: 147.7
    event_type: atmospheric_river
  - case_id_number: 110
    title: April 2023 Middle East
    start_date: 2023-04-01 00:00:00
    end_date: 2023-05-01 00:00:00
    location:
      type: bounded_region
      parameters:
        latitude_min: 17.5
        latitude_max: 40.2
        longitude_min: 22.6
        longitude_max: 55.1
    event_type: atmospheric_river
  - case_id_number: 111
    title: March 2023 California and Arizona
    start_date: 2023-03-09 00:00:00
    end_date: 2023-03-15 00:00:00
    location:
      type: bounded_region
      parameters:
        latitude_min: 24.8
        latitude_max: 45.2
        longitude_min: 232.5
        longitude_max: 252.5
    event_type: atmospheric_river
  - case_id_number: 112
    title: March 2023 California
    start_date: 2023-03-09 00:00:00
    end_date: 2023-03-16 00:00:00
    location:
      type: bounded_region
      parameters:
        latitude_min: 24.8
        latitude_max: 46.2
        longitude_min: 227.5
        longitude_max: 252.5
    event_type: atmospheric_river
  - case_id_number: 113
    title: February 2023 Pacific Northwest
    start_date: 2023-02-17 00:00:00
    end_date: 2023-02-20 00:00:00
    location:
      type: bounded_region
      parameters:
        latitude_min: 41.3
        latitude_max: 55.7
        longitude_min: 226.9
        longitude_max: 240.8
    event_type: atmospheric_river
  - case_id_number: 114
    title: January 2023 California
    start_date: 2023-01-04 00:00:00
    end_date: 2023-01-10 00:00:00
    location:
      type: bounded_region
      parameters:
        latitude_min: 24.8
        latitude_max: 49.2
        longitude_min: 227.5
        longitude_max: 252.5
    event_type: atmospheric_river
  - case_id_number: 115
    title: December 2022 California
    start_date: 2022-12-26 00:00:00
    end_date: 2023-01-02 00:00:00
    location:
      type: bounded_region
      parameters:
        latitude_min: 25.0
        latitude_max: 56.2
        longitude_min: 220.0
        longitude_max: 252.8
    event_type: atmospheric_river
  - case_id_number: 116
    title: December 2022 Oregon and California
    start_date: 2022-12-09 00:00:00
    end_date: 2022-12-13 00:00:00
    location:
      type: bounded_region
      parameters:
        latitude_min: 29.3
        latitude_max: 50.0
        longitude_min: 227.4
        longitude_max: 243.6
    event_type: atmospheric_river
  - case_id_number: 117
    title: November 2022 - December 2022 California
    start_date: 2022-11-29 00:00:00
    end_date: 2022-12-06 00:00:00
    location:
      type: bounded_region
      parameters:
        latitude_min: 27.3
        latitude_max: 42.2
        longitude_min: 227.4
        longitude_max: 243.3
    event_type: atmospheric_river
  - case_id_number: 118
    title: October 2022 Victoria
    start_date: 2022-10-13 00:00:00
    end_date: 2022-10-14 00:00:00
    location:
      type: bounded_region
      parameters:
<<<<<<< HEAD
        latitude_min: -46.2
        latitude_max: -26.8
        longitude_min: 131.9
        longitude_max: 158.1
=======
        latitude_min: -53.2
        latitude_max: -20.0
        longitude_min: 116.4
        longitude_max: 166.6
>>>>>>> 8cae067c
    event_type: atmospheric_river
  - case_id_number: 119
    title: October 2022 Victoria
    start_date: 2022-10-30 00:00:00
    end_date: 2022-10-31 00:00:00
    location:
      type: bounded_region
      parameters:
<<<<<<< HEAD
        latitude_min: -46.2
        latitude_max: -26.8
        longitude_min: 131.9
        longitude_max: 158.1
=======
        latitude_min: -53.2
        latitude_max: -13.8
        longitude_min: 116.4
        longitude_max: 166.6
>>>>>>> 8cae067c
    event_type: atmospheric_river
  - case_id_number: 120
    title: November 2022 California
    start_date: 2022-11-07 00:00:00
    end_date: 2022-11-09 00:00:00
    location:
      type: bounded_region
      parameters:
        latitude_min: 33.0
        latitude_max: 49.2
        longitude_min: 227.2
        longitude_max: 247.8
    event_type: atmospheric_river
  - case_id_number: 121
    title: November 2022 Pacific Northwest
    start_date: 2022-11-03 00:00:00
    end_date: 2022-11-06 00:00:00
    location:
      type: bounded_region
      parameters:
        latitude_min: 33.0
        latitude_max: 54.5
        longitude_min: 227.2
        longitude_max: 247.8
    event_type: atmospheric_river
  - case_id_number: 122
    title: August 2022 Japan
    start_date: 2022-08-01 00:00:00
    end_date: 2022-09-01 00:00:00
    location:
      type: bounded_region
      parameters:
        latitude_min: 27.8
        latitude_max: 52.2
        longitude_min: 122.4
        longitude_max: 152.6
    event_type: atmospheric_river
  - case_id_number: 123
    title: June 2022 Pacific Northwest, Wyoming, and Montana
    start_date: 2022-06-09 00:00:00
    end_date: 2022-06-13 00:00:00
    location:
      type: bounded_region
      parameters:
        latitude_min: 32.8
        latitude_max: 57.2
        longitude_min: 227.3
        longitude_max: 262.7
    event_type: atmospheric_river
  - case_id_number: 124
    title: March 2022 East Antarctica
    start_date: 2022-03-15 00:00:00
    end_date: 2022-03-20 00:00:00
    location:
      type: bounded_region
      parameters:
        latitude_min: -71.0
        latitude_max: -62.8
        longitude_min: 101.3
        longitude_max: 146.9
    event_type: atmospheric_river
  - case_id_number: 125
    title: February 2022 Southeast QLD / Northern NSW
    start_date: 2022-02-26 00:00:00
    end_date: 2022-03-01 00:00:00
    location:
      type: bounded_region
      parameters:
        latitude_min: -37.2
        latitude_max: -17.8
        longitude_min: 142.3
        longitude_max: 162.7
    event_type: atmospheric_river
  - case_id_number: 126
    title: February 2022 Pacific Northwest
    start_date: 2022-02-26 00:00:00
    end_date: 2022-03-03 00:00:00
    location:
      type: bounded_region
      parameters:
        latitude_min: 34.8
        latitude_max: 55.7
        longitude_min: 227.2
        longitude_max: 247.3
    event_type: atmospheric_river
  - case_id_number: 127
    title: January 2022 Norway and Sweden
    start_date: 2022-01-14 00:00:00
    end_date: 2022-01-15 00:00:00
    location:
      type: bounded_region
      parameters:
        latitude_min: 50.8
        latitude_max: 72.2
        longitude_min: 356.3
        longitude_max: 28.7
    event_type: atmospheric_river
  - case_id_number: 128
    title: January 2022 Colorado
    start_date: 2022-01-04 00:00:00
    end_date: 2022-01-08 00:00:00
    location:
      type: bounded_region
      parameters:
        latitude_min: 29.8
        latitude_max: 39.2
        longitude_min: 251.3
        longitude_max: 265.7
    event_type: atmospheric_river
  - case_id_number: 129
    title: January 2022 Pacific Northwest
    start_date: 2022-01-02 00:00:00
    end_date: 2022-01-09 00:00:00
    location:
      type: bounded_region
      parameters:
        latitude_min: 32.8
        latitude_max: 57.2
        longitude_min: 227.3
        longitude_max: 245.7
    event_type: atmospheric_river
  - case_id_number: 130
    title: December 2021 - January 2022 Western US
    start_date: 2021-12-22 00:00:00
    end_date: 2022-01-02 00:00:00
    location:
      type: bounded_region
      parameters:
        latitude_min: 24.8
        latitude_max: 50.0
        longitude_min: 227.5
        longitude_max: 262.5
    event_type: atmospheric_river
  - case_id_number: 131
    title: December 2021 Pacific NW
    start_date: 2021-12-10 00:00:00
    end_date: 2021-12-15 00:00:00
    location:
      type: bounded_region
      parameters:
        latitude_min: 32.8
        latitude_max: 53.5
        longitude_min: 227.3
        longitude_max: 243.7
    event_type: atmospheric_river
  - case_id_number: 132
    title: November 2021 Pacific Northwest
    start_date: 2021-11-10 00:00:00
    end_date: 2021-11-17 00:00:00
    location:
      type: bounded_region
      parameters:
        latitude_min: 32.8
        latitude_max: 56.2
        longitude_min: 227.3
        longitude_max: 257.7
    event_type: atmospheric_river
  - case_id_number: 133
    title: October 2021 California
    start_date: 2021-10-19 00:00:00
    end_date: 2021-10-27 00:00:00
    location:
      type: bounded_region
      parameters:
        latitude_min: 26.3
        latitude_max: 49.2
        longitude_min: 227.4
        longitude_max: 251.1
    event_type: atmospheric_river
  - case_id_number: 134
    title: September 2021 Pacific Northwest
    start_date: 2021-09-16 00:00:00
    end_date: 2021-09-20 00:00:00
    location:
      type: bounded_region
      parameters:
        latitude_min: 33.5
        latitude_max: 57.2
        longitude_min: 227.2
        longitude_max: 257.8
    event_type: atmospheric_river
  - case_id_number: 135
    title: June 2021 Bloomington Indiana
    start_date: 2021-06-18 00:00:00
    end_date: 2021-06-20 00:00:00
    location:
      type: bounded_region
      parameters:
        latitude_min: 31.8
        latitude_max: 47.2
        longitude_min: 265.3
        longitude_max: 281.7
    event_type: atmospheric_river
  - case_id_number: 136
    title: June 2021 Alaska Trans-Pacific
    start_date: 2021-06-24 00:00:00
    end_date: 2021-06-27 00:00:00
    location:
      type: bounded_region
      parameters:
        latitude_min: 47.8
        latitude_max: 63.7
        longitude_min: 181.5
        longitude_max: 238.5
    event_type: atmospheric_river
  - case_id_number: 137
    title: March 2021 Sydney
    start_date: 2021-03-17 00:00:00
    end_date: 2021-03-25 00:00:00
    location:
      type: bounded_region
      parameters:
        latitude_min: -41.2
        latitude_max: -25.8
        longitude_min: 142.1
        longitude_max: 159.9
    event_type: atmospheric_river
  - case_id_number: 138
    title: February 2021 Pacific Northwest
    start_date: 2021-02-21 00:00:00
    end_date: 2021-02-24 00:00:00
    location:
      type: bounded_region
      parameters:
        latitude_min: 34.5
        latitude_max: 56.2
        longitude_min: 227.2
        longitude_max: 241.3
    event_type: atmospheric_river
  - case_id_number: 139
    title: January 2021 Pacific NW
    start_date: 2021-01-11 00:00:00
    end_date: 2021-01-14 00:00:00
    location:
      type: bounded_region
      parameters:
        latitude_min: 32.8
        latitude_max: 56.2
        longitude_min: 227.3
        longitude_max: 252.0
    event_type: atmospheric_river
  - case_id_number: 140
    title: January 2021 Pacific Northwest
    start_date: 2021-01-01 00:00:00
    end_date: 2021-01-08 00:00:00
    location:
      type: bounded_region
      parameters:
        latitude_min: 32.8
        latitude_max: 56.2
        longitude_min: 227.3
        longitude_max: 241.7
    event_type: atmospheric_river
  - case_id_number: 141
    title: December 2020 Pacific Northwest
    start_date: 2020-12-17 00:00:00
    end_date: 2020-12-23 00:00:00
    location:
      type: bounded_region
      parameters:
        latitude_min: 32.8
        latitude_max: 55.5
        longitude_min: 227.3
        longitude_max: 247.0
    event_type: atmospheric_river
  - case_id_number: 142
    title: December 2020 Western US
    start_date: 2020-12-11 00:00:00
    end_date: 2020-12-18 00:00:00
    location:
      type: bounded_region
      parameters:
        latitude_min: 30.0
        latitude_max: 55.5
        longitude_min: 227.3
        longitude_max: 246.9
    event_type: atmospheric_river
  - case_id_number: 143
    title: December 2020 Alaska
    start_date: 2020-12-01 00:00:00
    end_date: 2020-12-05 00:00:00
    location:
      type: bounded_region
      parameters:
        latitude_min: 47.8
        latitude_max: 63.2
        longitude_min: 191.5
        longitude_max: 238.5
    event_type: atmospheric_river
  - case_id_number: 144
    title: November 2020 Western US
    start_date: 2020-11-16 00:00:00
    end_date: 2020-11-19 00:00:00
    location:
      type: bounded_region
      parameters:
        latitude_min: 28.8
        latitude_max: 54.7
        longitude_min: 227.4
        longitude_max: 243.9
    event_type: atmospheric_river
  - case_id_number: 145
    title: October 2020 Western Alps
    start_date: 2020-10-02 00:00:00
    end_date: 2020-10-04 00:00:00
    location:
      type: bounded_region
      parameters:
        latitude_min: 36.8
        latitude_max: 54.2
        longitude_min: 357.1
        longitude_max: 16.9
    event_type: atmospheric_river
  - case_id_number: 146
    title: September 2020 Pacific Northwest
    start_date: 2020-09-23 00:00:00
    end_date: 2020-09-28 00:00:00
    location:
      type: bounded_region
      parameters:
        latitude_min: 34.8
        latitude_max: 57.2
        longitude_min: 227.2
        longitude_max: 257.8
    event_type: atmospheric_river
  - case_id_number: 147
    title: September 2020 Pacific Northwest
    start_date: 2020-09-14 00:00:00
    end_date: 2020-09-19 00:00:00
    location:
      type: bounded_region
      parameters:
        latitude_min: 32.8
        latitude_max: 53.5
        longitude_min: 227.3
        longitude_max: 240.5
    event_type: atmospheric_river
  - case_id_number: 148
    title: May 2020 Western US
    start_date: 2020-05-16 00:00:00
    end_date: 2020-05-20 00:00:00
    location:
      type: bounded_region
      parameters:
        latitude_min: 28.0
        latitude_max: 54.0
        longitude_min: 227.4
        longitude_max: 241.6
    event_type: atmospheric_river
  - case_id_number: 149
    title: March 2020 Southwestern US
    start_date: 2020-03-09 00:00:00
    end_date: 2020-03-14 00:00:00
    location:
      type: bounded_region
      parameters:
        latitude_min: 22.8
        latitude_max: 39.2
        longitude_min: 232.5
        longitude_max: 262.5
    event_type: atmospheric_river
  - case_id_number: 150
    title: February 2020 Southwestern US
    start_date: 2020-02-21 00:00:00
    end_date: 2020-02-24 00:00:00
    location:
      type: bounded_region
      parameters:
        latitude_min: 22.8
        latitude_max: 36.0
        longitude_min: 235.8
        longitude_max: 262.5
    event_type: atmospheric_river
  - case_id_number: 151
    title: February 2020 Western US
    start_date: 2020-02-04 00:00:00
    end_date: 2020-02-09 00:00:00
    location:
      type: bounded_region
      parameters:
        latitude_min: 38.8
        latitude_max: 55.2
        longitude_min: 227.0
        longitude_max: 250.7
    event_type: atmospheric_river
  - case_id_number: 152
    title: January 2020 Pacific Northwest
    start_date: 2020-01-26 00:00:00
    end_date: 2020-02-03 00:00:00
    location:
      type: bounded_region
      parameters:
        latitude_min: 32.8
        latitude_max: 56.7
        longitude_min: 227.3
        longitude_max: 250.5
    event_type: atmospheric_river
  - case_id_number: 153
    title: Milton
    start_date: 2024-10-02 18:00:00
    end_date: 2024-10-13 18:00:00
    location:
      type: bounded_region
      parameters:
        latitude_min: 18.6
        latitude_max: 31.7
        longitude_min: 262.1
        longitude_max: 296.5
    event_type: tropical_cyclone
  - case_id_number: 154
    title: Helene
    start_date: 2024-09-21 12:00:00
    end_date: 2024-09-30 18:00:00
    location:
      type: bounded_region
      parameters:
        latitude_min: 15.0
        latitude_max: 40.3
        longitude_min: 269.5
        longitude_max: 280.7
    event_type: tropical_cyclone
  - case_id_number: 155
    title: Francine
    start_date: 2024-09-06 18:00:00
    end_date: 2024-09-16 00:00:00
    location:
      type: bounded_region
      parameters:
        latitude_min: 19.2
        latitude_max: 38.1
        longitude_min: 261.4
        longitude_max: 272.7
    event_type: tropical_cyclone
  - case_id_number: 156
    title: Debby
    start_date: 2024-07-31 12:00:00
    end_date: 2024-08-12 18:00:00
    location:
      type: bounded_region
      parameters:
        latitude_min: 18.2
        latitude_max: 52.2
        longitude_min: 273.2
        longitude_max: 302.9
    event_type: tropical_cyclone
  - case_id_number: 157
    title: Beryl
    start_date: 2024-06-26 12:00:00
    end_date: 2024-07-13 12:00:00
    location:
      type: bounded_region
      parameters:
        latitude_min: 6.7
        latitude_max: 45.3
        longitude_min: 261.7
        longitude_max: 322.7
    event_type: tropical_cyclone
  - case_id_number: 158
    title: John
    start_date: 2024-09-20 12:00:00
    end_date: 2024-09-29 18:00:00
    location:
      type: bounded_region
      parameters:
        latitude_min: 11.6
        latitude_max: 20.5
        longitude_min: 254.5
        longitude_max: 263.9
    event_type: tropical_cyclone
  - case_id_number: 159
    title: Hone
    start_date: 2024-08-17 12:00:00
    end_date: 2024-09-03 18:00:00
    location:
      type: bounded_region
      parameters:
        latitude_min: 10.5
        latitude_max: 28.3
        longitude_min: 177.9
        longitude_max: 231.5
    event_type: tropical_cyclone
  - case_id_number: 160
    title: Trami
    start_date: 2024-10-18 00:00:00
    end_date: 2024-10-31 12:00:00
    location:
      type: bounded_region
      parameters:
        latitude_min: 10.9
        latitude_max: 19.9
        longitude_min: 105.0
        longitude_max: 139.8
    event_type: tropical_cyclone
  - case_id_number: 161
    title: Prapiroon (Butchoy)
    start_date: 2024-07-17 06:00:00
    end_date: 2024-07-27 06:00:00
    location:
      type: bounded_region
      parameters:
        latitude_min: 12.1
        latitude_max: 24.0
        longitude_min: 104.3
        longitude_max: 120.2
    event_type: tropical_cyclone
  - case_id_number: 162
    title: Gaemi (Carina)
    start_date: 2024-07-17 00:00:00
    end_date: 2024-07-30 00:00:00
    location:
      type: bounded_region
      parameters:
        latitude_min: 9.4
        latitude_max: 32.0
        longitude_min: 110.6
        longitude_max: 135.5
    event_type: tropical_cyclone
  - case_id_number: 163
    title: Shanshan
    start_date: 2024-08-19 00:00:00
    end_date: 2024-09-03 18:00:00
    location:
      type: bounded_region
      parameters:
        latitude_min: 13.8
        latitude_max: 37.8
        longitude_min: 127.7
        longitude_max: 146.3
    event_type: tropical_cyclone
  - case_id_number: 164
    title: Yagi (Enteng)
    start_date: 2024-08-30 00:00:00
    end_date: 2024-09-10 12:00:00
    location:
      type: bounded_region
      parameters:
        latitude_min: 9.9
        latitude_max: 23.8
        longitude_min: 101.8
        longitude_max: 128.7
    event_type: tropical_cyclone
  - case_id_number: 165
    title: Bebinca (Ferdie)
    start_date: 2024-09-07 12:00:00
    end_date: 2024-09-20 12:00:00
    location:
      type: bounded_region
      parameters:
        latitude_min: 7.9
        latitude_max: 35.7
        longitude_min: 112.4
        longitude_max: 149.9
    event_type: tropical_cyclone
  - case_id_number: 166
    title: Soulik (Gener)
    start_date: 2024-09-13 06:00:00
    end_date: 2024-09-22 06:00:00
    location:
      type: bounded_region
      parameters:
        latitude_min: 14.3
        latitude_max: 19.8
        longitude_min: 102.2
        longitude_max: 128.8
    event_type: tropical_cyclone
  - case_id_number: 167
    title: Krathon
    start_date: 2024-09-24 12:00:00
    end_date: 2024-10-05 18:00:00
    location:
      type: bounded_region
      parameters:
        latitude_min: 16.2
        latitude_max: 25.0
        longitude_min: 116.8
        longitude_max: 129.9
    event_type: tropical_cyclone
  - case_id_number: 168
    title: Asna
    start_date: 2024-08-28 00:00:00
    end_date: 2024-09-04 00:00:00
    location:
      type: bounded_region
      parameters:
        latitude_min: 18.8
        latitude_max: 26.1
        longitude_min: 59.0
        longitude_max: 70.7
    event_type: tropical_cyclone
  - case_id_number: 169
    title: Kirrily
    start_date: 2024-01-15 00:00:00
    end_date: 2024-02-07 06:00:00
    location:
      type: bounded_region
      parameters:
        latitude_min: -31.8
        latitude_max: -11.3
        longitude_min: 135.3
        longitude_max: 159.0
    event_type: tropical_cyclone
  - case_id_number: 170
    title: Belal
    start_date: 2024-01-10 12:00:00
    end_date: 2024-01-21 12:00:00
    location:
      type: bounded_region
      parameters:
        latitude_min: -26.5
        latitude_max: -11.1
        longitude_min: 50.8
        longitude_max: 68.1
    event_type: tropical_cyclone
  - case_id_number: 171
    title: Alvaro
    start_date: 2023-12-30 00:00:00
    end_date: 2024-01-06 12:00:00
    location:
      type: bounded_region
      parameters:
        latitude_min: -31.3
        latitude_max: -18.5
        longitude_min: 38.2
        longitude_max: 59.9
    event_type: tropical_cyclone
  - case_id_number: 172
    title: Franklin
    start_date: 2023-08-17 18:00:00
    end_date: 2023-09-11 18:00:00
    location:
      type: bounded_region
      parameters:
        latitude_min: 10.6
        latitude_max: 50.8
        longitude_min: 286.3
        longitude_max: 346.3
    event_type: tropical_cyclone
  - case_id_number: 173
    title: Harold
    start_date: 2020-03-30 00:00:00
    end_date: 2020-04-13 00:00:00
    location:
      type: bounded_region
      parameters:
        latitude_min: -37.2
        latitude_max: -7.0
        longitude_min: 152.2
        longitude_max: 214.7
    event_type: tropical_cyclone
  - case_id_number: 174
    title: Idalia
    start_date: 2023-08-24 12:00:00
    end_date: 2023-09-10 06:00:00
    location:
      type: bounded_region
      parameters:
        latitude_min: 17.6
        latitude_max: 47.4
        longitude_min: 270.8
        longitude_max: 304.9
    event_type: tropical_cyclone
  - case_id_number: 175
    title: Lee
    start_date: 2023-09-03 12:00:00
    end_date: 2023-09-20 18:00:00
    location:
      type: bounded_region
      parameters:
        latitude_min: 10.0
        latitude_max: 55.2
        longitude_min: 289.4
        longitude_max: 322.7
    event_type: tropical_cyclone
  - case_id_number: 176
    title: Ophelia
    start_date: 2023-09-19 12:00:00
    end_date: 2023-09-26 18:00:00
    location:
      type: bounded_region
      parameters:
        latitude_min: 26.3
        latitude_max: 41.1
        longitude_min: 279.8
        longitude_max: 287.5
    event_type: tropical_cyclone
  - case_id_number: 177
    title: Tammy
    start_date: 2023-10-16 18:00:00
    end_date: 2023-11-02 18:00:00
    location:
      type: bounded_region
      parameters:
        latitude_min: 10.7
        latitude_max: 35.5
        longitude_min: 293.7
        longitude_max: 314.2
    event_type: tropical_cyclone
  - case_id_number: 178
    title: Hilary
    start_date: 2023-08-14 06:00:00
    end_date: 2023-08-22 21:00:00
    location:
      type: bounded_region
      parameters:
        latitude_min: 9.7
        latitude_max: 33.6
        longitude_min: 241.6
        longitude_max: 261.5
    event_type: tropical_cyclone
  - case_id_number: 179
    title: Lidia
    start_date: 2023-10-01 00:00:00
    end_date: 2023-10-13 12:00:00
    location:
      type: bounded_region
      parameters:
        latitude_min: 9.0
        latitude_max: 26.7
        longitude_min: 244.9
        longitude_max: 261.8
    event_type: tropical_cyclone
  - case_id_number: 180
    title: Max
    start_date: 2023-10-06 00:00:00
    end_date: 2023-10-12 00:00:00
    location:
      type: bounded_region
      parameters:
        latitude_min: 11.6
        latitude_max: 20.1
        longitude_min: 256.1
        longitude_max: 262.4
    event_type: tropical_cyclone
  - case_id_number: 181
    title: Norma
    start_date: 2023-10-15 06:00:00
    end_date: 2023-10-25 12:00:00
    location:
      type: bounded_region
      parameters:
        latitude_min: 10.2
        latitude_max: 26.9
        longitude_min: 247.4
        longitude_max: 257.9
    event_type: tropical_cyclone
  - case_id_number: 182
    title: Otis
    start_date: 2023-10-19 00:00:00
    end_date: 2023-10-27 18:00:00
    location:
      type: bounded_region
      parameters:
        latitude_min: 7.1
        latitude_max: 20.8
        longitude_min: 257.0
        longitude_max: 266.5
    event_type: tropical_cyclone
  - case_id_number: 183
    title: Mawar (Betty)
    start_date: 2023-05-16 00:00:00
    end_date: 2023-06-05 12:00:00
    location:
      type: bounded_region
      parameters:
        latitude_min: 2.2
        latitude_max: 36.3
        longitude_min: 122.7
        longitude_max: 153.2
    event_type: tropical_cyclone
  - case_id_number: 184
    title: Talim (Dodong)
    start_date: 2023-07-11 06:00:00
    end_date: 2023-07-21 06:00:00
    location:
      type: bounded_region
      parameters:
        latitude_min: 13.6
        latitude_max: 25.6
        longitude_min: 101.0
        longitude_max: 125.1
    event_type: tropical_cyclone
  - case_id_number: 185
    title: Doksuri (Egay)
    start_date: 2023-07-18 06:00:00
    end_date: 2023-08-02 00:00:00
    location:
      type: bounded_region
      parameters:
        latitude_min: 10.5
        latitude_max: 39.6
        longitude_min: 110.5
        longitude_max: 136.0
    event_type: tropical_cyclone
  - case_id_number: 186
    title: Khanun (Falcon)
    start_date: 2023-07-24 06:00:00
    end_date: 2023-08-13 12:00:00
    location:
      type: bounded_region
      parameters:
        latitude_min: 6.7
        latitude_max: 41.3
        longitude_min: 121.8
        longitude_max: 143.6
    event_type: tropical_cyclone
  - case_id_number: 187
    title: Lan
    start_date: 2023-08-04 00:00:00
    end_date: 2023-08-20 00:00:00
    location:
      type: bounded_region
      parameters:
        latitude_min: 21.1
        latitude_max: 50.0
        longitude_min: 132.3
        longitude_max: 152.0
    event_type: tropical_cyclone
  - case_id_number: 188
    title: Saola (Goring)
    start_date: 2023-08-20 00:00:00
    end_date: 2023-09-06 00:00:00
    location:
      type: bounded_region
      parameters:
        latitude_min: 13.8
        latitude_max: 24.2
        longitude_min: 106.8
        longitude_max: 130.3
    event_type: tropical_cyclone
  - case_id_number: 189
    title: Haikui
    start_date: 2023-08-25 00:00:00
    end_date: 2023-09-12 12:00:00
    location:
      type: bounded_region
      parameters:
        latitude_min: 15.9
        latitude_max: 25.9
        longitude_min: 107.0
        longitude_max: 146.8
    event_type: tropical_cyclone
  - case_id_number: 190
    title: Koinu (Jenny)
    start_date: 2023-09-25 12:00:00
    end_date: 2023-10-12 00:00:00
    location:
      type: bounded_region
      parameters:
        latitude_min: 12.0
        latitude_max: 24.4
        longitude_min: 109.0
        longitude_max: 146.1
    event_type: tropical_cyclone
  - case_id_number: 191
    title: Mocha
    start_date: 2023-05-06 18:00:00
    end_date: 2023-05-17 00:00:00
    location:
      type: bounded_region
      parameters:
        latitude_min: 5.4
        latitude_max: 27.3
        longitude_min: 85.7
        longitude_max: 100.1
    event_type: tropical_cyclone
  - case_id_number: 192
    title: Biparjoy
    start_date: 2023-06-03 00:00:00
    end_date: 2023-06-21 00:00:00
    location:
      type: bounded_region
      parameters:
        latitude_min: 8.1
        latitude_max: 28.5
        longitude_min: 63.6
        longitude_max: 78.3
    event_type: tropical_cyclone
  - case_id_number: 193
    title: Hamoon
    start_date: 2023-10-18 06:00:00
    end_date: 2023-10-27 06:00:00
    location:
      type: bounded_region
      parameters:
        latitude_min: 10.2
        latitude_max: 24.9
        longitude_min: 83.5
        longitude_max: 94.8
    event_type: tropical_cyclone
  - case_id_number: 194
    title: Freddy
    start_date: 2023-02-02 12:00:00
    end_date: 2023-03-15 18:00:00
    location:
      type: bounded_region
      parameters:
        latitude_min: -26.3
        latitude_max: -8.9
        longitude_min: 29.0
        longitude_max: 121.6
    event_type: tropical_cyclone
  - case_id_number: 195
    title: Jasper
    start_date: 2023-11-30 12:00:00
    end_date: 2023-12-19 00:00:00
    location:
      type: bounded_region
      parameters:
        latitude_min: -20.0
        latitude_max: -5.3
        longitude_min: 139.0
        longitude_max: 167.2
    event_type: tropical_cyclone
  - case_id_number: 196
    title: Alex
    start_date: 2022-05-31 18:00:00
    end_date: 2022-06-08 18:00:00
    location:
      type: bounded_region
      parameters:
        latitude_min: 19.1
        latitude_max: 36.9
        longitude_min: 270.1
        longitude_max: 300.2
    event_type: tropical_cyclone
  - case_id_number: 197
    title: Fiona
    start_date: 2022-09-12 06:00:00
    end_date: 2022-09-29 18:00:00
    location:
      type: bounded_region
      parameters:
        latitude_min: 13.5
        latitude_max: 66.2
        longitude_min: 285.9
        longitude_max: 314.4
    event_type: tropical_cyclone
  - case_id_number: 198
    title: Ian
    start_date: 2022-09-20 18:00:00
    end_date: 2022-10-03 06:00:00
    location:
      type: bounded_region
      parameters:
        latitude_min: 10.1
        latitude_max: 37.5
        longitude_min: 274.0
        longitude_max: 296.0
    event_type: tropical_cyclone
  - case_id_number: 199
    title: Julia
    start_date: 2022-10-04 12:00:00
    end_date: 2022-10-12 12:00:00
    location:
      type: bounded_region
      parameters:
        latitude_min: 9.2
        latitude_max: 15.9
        longitude_min: 267.8
        longitude_max: 295.8
    event_type: tropical_cyclone
  - case_id_number: 200
    title: Nicole
    start_date: 2022-11-04 12:00:00
    end_date: 2022-11-13 18:00:00
    location:
      type: bounded_region
      parameters:
        latitude_min: 18.4
        latitude_max: 37.6
        longitude_min: 272.9
        longitude_max: 295.7
    event_type: tropical_cyclone
  - case_id_number: 201
    title: Agatha
    start_date: 2022-05-25 18:00:00
    end_date: 2022-06-03 06:00:00
    location:
      type: bounded_region
      parameters:
        latitude_min: 10.6
        latitude_max: 20.5
        longitude_min: 258.6
        longitude_max: 267.7
    event_type: tropical_cyclone
  - case_id_number: 202
    title: Kay
    start_date: 2022-09-02 12:00:00
    end_date: 2022-09-15 00:00:00
    location:
      type: bounded_region
      parameters:
        latitude_min: 11.9
        latitude_max: 33.4
        longitude_min: 235.8
        longitude_max: 261.4
    event_type: tropical_cyclone
  - case_id_number: 203
    title: Roslyn
    start_date: 2022-10-18 00:00:00
    end_date: 2022-10-26 00:00:00
    location:
      type: bounded_region
      parameters:
        latitude_min: 12.9
        latitude_max: 27.8
        longitude_min: 251.0
        longitude_max: 261.4
    event_type: tropical_cyclone
  - case_id_number: 204
    title: Megi (Agaton)
    start_date: 2022-04-06 12:00:00
    end_date: 2022-04-15 06:00:00
    location:
      type: bounded_region
      parameters:
        latitude_min: 7.7
        latitude_max: 13.5
        longitude_min: 122.4
        longitude_max: 130.7
    event_type: tropical_cyclone
  - case_id_number: 205
    title: Hinnamnor (Henry)
    start_date: 2022-08-25 00:00:00
    end_date: 2022-09-10 18:00:00
    location:
      type: bounded_region
      parameters:
        latitude_min: 19.1
        latitude_max: 62.0
        longitude_min: 122.2
        longitude_max: 153.4
    event_type: tropical_cyclone
  - case_id_number: 206
    title: Muifa (Inday)
    start_date: 2022-09-02 06:00:00
    end_date: 2022-09-18 21:00:00
    location:
      type: bounded_region
      parameters:
        latitude_min: 14.7
        latitude_max: 45.6
        longitude_min: 118.0
        longitude_max: 147.7
    event_type: tropical_cyclone
  - case_id_number: 207
    title: Nanmadol (Josie)
    start_date: 2022-09-09 06:00:00
    end_date: 2022-09-22 06:00:00
    location:
      type: bounded_region
      parameters:
        latitude_min: 19.5
        latitude_max: 41.1
        longitude_min: 128.0
        longitude_max: 149.7
    event_type: tropical_cyclone
  - case_id_number: 208
    title: Noru (Karding)
    start_date: 2022-09-19 00:00:00
    end_date: 2022-10-01 06:00:00
    location:
      type: bounded_region
      parameters:
        latitude_min: 12.8
        latitude_max: 20.2
        longitude_min: 101.0
        longitude_max: 136.8
    event_type: tropical_cyclone
  - case_id_number: 209
    title: Nalgae (Paeng)
    start_date: 2022-10-24 00:00:00
    end_date: 2022-11-05 00:00:00
    location:
      type: bounded_region
      parameters:
        latitude_min: 9.0
        latitude_max: 24.3
        longitude_min: 111.0
        longitude_max: 136.6
    event_type: tropical_cyclone
  - case_id_number: 210
    title: Sitrang
    start_date: 2022-10-19 18:00:00
    end_date: 2022-10-27 00:00:00
    location:
      type: bounded_region
      parameters:
        latitude_min: 10.4
        latitude_max: 26.7
        longitude_min: 85.8
        longitude_max: 95.6
    event_type: tropical_cyclone
  - case_id_number: 211
    title: Ana
    start_date: 2021-01-26 12:00:00
    end_date: 2021-02-05 06:00:00
    location:
      type: bounded_region
      parameters:
        latitude_min: -32.5
        latitude_max: -13.3
        longitude_min: 168.8
        longitude_max: 191.7
    event_type: tropical_cyclone
  - case_id_number: 212
    title: Batsirai
    start_date: 2022-01-22 00:00:00
    end_date: 2022-02-12 12:00:00
    location:
      type: bounded_region
      parameters:
        latitude_min: -41.7
        latitude_max: -7.2
        longitude_min: 38.5
        longitude_max: 94.0
    event_type: tropical_cyclone
  - case_id_number: 213
    title: Gombe
    start_date: 2022-03-04 00:00:00
    end_date: 2022-03-19 06:00:00
    location:
      type: bounded_region
      parameters:
        latitude_min: -20.7
        latitude_max: -12.7
        longitude_min: 34.2
        longitude_max: 57.6
    event_type: tropical_cyclone
  - case_id_number: 214
    title: Seth
    start_date: 2021-12-21 12:00:00
    end_date: 2022-01-09 06:00:00
    location:
      type: bounded_region
      parameters:
        latitude_min: -30.3
        latitude_max: -6.5
        longitude_min: 127.3
        longitude_max: 161.5
    event_type: tropical_cyclone
  - case_id_number: 215
    title: Blas
    start_date: 2022-06-12 06:00:00
    end_date: 2022-06-24 18:00:00
    location:
      type: bounded_region
      parameters:
        latitude_min: 11.4
        latitude_max: 21.5
        longitude_min: 240.9
        longitude_max: 260.3
    event_type: tropical_cyclone
  - case_id_number: 216
    title: Elsa
    start_date: 2021-06-28 18:00:00
    end_date: 2021-07-12 06:00:00
    location:
      type: bounded_region
      parameters:
        latitude_min: 7.1
        latitude_max: 49.0
        longitude_min: 274.1
        longitude_max: 319.5
    event_type: tropical_cyclone
  - case_id_number: 217
    title: Fred
    start_date: 2021-08-07 18:00:00
    end_date: 2021-08-22 06:00:00
    location:
      type: bounded_region
      parameters:
        latitude_min: 11.7
        latitude_max: 44.9
        longitude_min: 271.8
        longitude_max: 303.6
    event_type: tropical_cyclone
  - case_id_number: 218
    title: Grace
    start_date: 2021-08-11 06:00:00
    end_date: 2021-08-23 12:00:00
    location:
      type: bounded_region
      parameters:
        latitude_min: 12.8
        latitude_max: 23.0
        longitude_min: 259.7
        longitude_max: 315.6
    event_type: tropical_cyclone
  - case_id_number: 219
    title: Henri
    start_date: 2021-08-13 00:00:00
    end_date: 2021-08-26 18:00:00
    location:
      type: bounded_region
      parameters:
        latitude_min: 27.3
        latitude_max: 44.5
        longitude_min: 283.0
        longitude_max: 299.9
    event_type: tropical_cyclone
  - case_id_number: 220
    title: Ida
    start_date: 2021-08-24 12:00:00
    end_date: 2021-09-06 18:00:00
    location:
      type: bounded_region
      parameters:
        latitude_min: 14.3
        latitude_max: 51.0
        longitude_min: 266.8
        longitude_max: 299.9
    event_type: tropical_cyclone
  - case_id_number: 221
    title: Larry
    start_date: 2021-08-29 18:00:00
    end_date: 2021-09-13 18:00:00
    location:
      type: bounded_region
      parameters:
        latitude_min: 9.3
        latitude_max: 57.5
        longitude_min: 295.4
        longitude_max: 341.7
    event_type: tropical_cyclone
  - case_id_number: 222
    title: Nicholas
    start_date: 2021-09-10 12:00:00
    end_date: 2021-09-19 06:00:00
    location:
      type: bounded_region
      parameters:
        latitude_min: 18.8
        latitude_max: 33.0
        longitude_min: 260.9
        longitude_max: 270.8
    event_type: tropical_cyclone
  - case_id_number: 223
    title: Claudette
    start_date: 2021-06-15 18:00:00
    end_date: 2021-06-25 00:00:00
    location:
      type: bounded_region
      parameters:
        latitude_min: 20.3
        latitude_max: 46.3
        longitude_min: 265.4
        longitude_max: 302.8
    event_type: tropical_cyclone
  - case_id_number: 224
    title: Nora
    start_date: 2021-08-22 06:00:00
    end_date: 2021-09-01 12:00:00
    location:
      type: bounded_region
      parameters:
        latitude_min: 10.0
        latitude_max: 26.5
        longitude_min: 250.3
        longitude_max: 267.3
    event_type: tropical_cyclone
  - case_id_number: 225
    title: Olaf
    start_date: 2021-09-04 18:00:00
    end_date: 2021-09-14 00:00:00
    location:
      type: bounded_region
      parameters:
        latitude_min: 14.9
        latitude_max: 26.9
        longitude_min: 242.8
        longitude_max: 256.6
    event_type: tropical_cyclone
  - case_id_number: 226
    title: Pamela
    start_date: 2021-10-08 06:00:00
    end_date: 2021-10-15 18:00:00
    location:
      type: bounded_region
      parameters:
        latitude_min: 11.9
        latitude_max: 27.3
        longitude_min: 248.4
        longitude_max: 259.9
    event_type: tropical_cyclone
  - case_id_number: 227
    title: Surigae (Bising)
    start_date: 2021-04-09 12:00:00
    end_date: 2021-05-02 18:00:00
    location:
      type: bounded_region
      parameters:
        latitude_min: 3.3
        latitude_max: 49.7
        longitude_min: 122.5
        longitude_max: 186.8
    event_type: tropical_cyclone
  - case_id_number: 228
    title: In-fa (Fabian)
    start_date: 2021-07-14 00:00:00
    end_date: 2021-08-02 00:00:00
    location:
      type: bounded_region
      parameters:
        latitude_min: 14.9
        latitude_max: 42.4
        longitude_min: 114.4
        longitude_max: 137.6
    event_type: tropical_cyclone
  - case_id_number: 229
    title: Kompasu (Maring)
    start_date: 2021-10-05 18:00:00
    end_date: 2021-10-16 12:00:00
    location:
      type: bounded_region
      parameters:
        latitude_min: 11.8
        latitude_max: 21.7
        longitude_min: 103.4
        longitude_max: 136.5
    event_type: tropical_cyclone
  - case_id_number: 230
    title: Rai
    start_date: 2021-12-09 12:00:00
    end_date: 2021-12-23 12:00:00
    location:
      type: bounded_region
      parameters:
        latitude_min: 3.1
        latitude_max: 23.9
        longitude_min: 108.3
        longitude_max: 147.3
    event_type: tropical_cyclone
  - case_id_number: 231
    title: Tauktae
    start_date: 2021-05-11 06:00:00
    end_date: 2021-05-21 06:00:00
    location:
      type: bounded_region
      parameters:
        latitude_min: 7.8
        latitude_max: 28.0
        longitude_min: 68.6
        longitude_max: 77.1
    event_type: tropical_cyclone
  - case_id_number: 232
    title: Yaas
    start_date: 2021-05-21 00:00:00
    end_date: 2021-05-29 18:00:00
    location:
      type: bounded_region
      parameters:
        latitude_min: 13.2
        latitude_max: 26.9
        longitude_min: 82.5
        longitude_max: 92.3
    event_type: tropical_cyclone
  - case_id_number: 233
    title: Gulab and Shaheen
    start_date: 2021-09-21 18:00:00
    end_date: 2021-10-06 06:00:00
    location:
      type: bounded_region
      parameters:
        latitude_min: 15.9
        latitude_max: 26.6
        longitude_min: 53.7
        longitude_max: 96.5
    event_type: tropical_cyclone
  - case_id_number: 234
    title: Eloise
    start_date: 2021-01-09 18:00:00
    end_date: 2021-01-26 00:00:00
    location:
      type: bounded_region
      parameters:
        latitude_min: -24.7
        latitude_max: -9.3
        longitude_min: 28.8
        longitude_max: 88.1
    event_type: tropical_cyclone
  - case_id_number: 235
    title: Amanda and Cristobal
    start_date: 2020-05-28 18:00:00
    end_date: 2020-06-02 12:00:00
    location:
      type: bounded_region
      parameters:
        latitude_min: 10.0
        latitude_max: 55.6
        longitude_min: 265.0
        longitude_max: 283.3
    event_type: tropical_cyclone
  - case_id_number: 236
    title: Hanna
    start_date: 2020-07-21 00:00:00
    end_date: 2020-07-28 18:00:00
    location:
      type: bounded_region
      parameters:
        latitude_min: 23.5
        latitude_max: 29.4
        longitude_min: 257.2
        longitude_max: 274.2
    event_type: tropical_cyclone
  - case_id_number: 237
    title: Isaias
    start_date: 2020-07-26 12:00:00
    end_date: 2020-08-07 06:00:00
    location:
      type: bounded_region
      parameters:
        latitude_min: 10.3
        latitude_max: 48.9
        longitude_min: 277.7
        longitude_max: 308.3
    event_type: tropical_cyclone
  - case_id_number: 238
    title: Laura
    start_date: 2020-08-18 00:00:00
    end_date: 2020-08-31 06:00:00
    location:
      type: bounded_region
      parameters:
        latitude_min: 12.2
        latitude_max: 40.5
        longitude_min: 264.3
        longitude_max: 315.0
    event_type: tropical_cyclone
  - case_id_number: 239
    title: Nana
    start_date: 2020-08-30 06:00:00
    end_date: 2020-09-06 00:00:00
    location:
      type: bounded_region
      parameters:
        latitude_min: 13.6
        latitude_max: 19.3
        longitude_min: 266.3
        longitude_max: 287.1
    event_type: tropical_cyclone
  - case_id_number: 240
    title: Paulette
    start_date: 2020-09-05 00:00:00
    end_date: 2020-09-30 12:00:00
    location:
      type: bounded_region
      parameters:
        latitude_min: 14.7
        latitude_max: 49.3
        longitude_min: 292.8
        longitude_max: 345.7
    event_type: tropical_cyclone
  - case_id_number: 241
    title: Sally
    start_date: 2020-09-09 18:00:00
    end_date: 2020-09-20 06:00:00
    location:
      type: bounded_region
      parameters:
        latitude_min: 23.2
        latitude_max: 36.3
        longitude_min: 269.4
        longitude_max: 283.9
    event_type: tropical_cyclone
  - case_id_number: 242
    title: Teddy
    start_date: 2020-09-10 06:00:00
    end_date: 2020-09-26 06:00:00
    location:
      type: bounded_region
      parameters:
        latitude_min: 8.8
        latitude_max: 55.0
        longitude_min: 293.4
        longitude_max: 330.9
    event_type: tropical_cyclone
  - case_id_number: 243
    title: Delta
    start_date: 2020-10-02 18:00:00
    end_date: 2020-10-13 18:00:00
    location:
      type: bounded_region
      parameters:
        latitude_min: 14.2
        latitude_max: 37.3
        longitude_min: 263.9
        longitude_max: 286.1
    event_type: tropical_cyclone
  - case_id_number: 244
    title: Zeta
    start_date: 2020-10-22 12:00:00
    end_date: 2020-11-01 00:00:00
    location:
      type: bounded_region
      parameters:
        latitude_min: 15.5
        latitude_max: 41.7
        longitude_min: 265.9
        longitude_max: 290.7
    event_type: tropical_cyclone
  - case_id_number: 245
    title: Eta
    start_date: 2020-10-29 18:00:00
    end_date: 2020-11-16 00:00:00
    location:
      type: bounded_region
      parameters:
        latitude_min: 11.4
        latitude_max: 37.9
        longitude_min: 269.9
        longitude_max: 293.1
    event_type: tropical_cyclone
  - case_id_number: 246
    title: Iota
    start_date: 2020-11-10 12:00:00
    end_date: 2020-11-20 12:00:00
    location:
      type: bounded_region
      parameters:
        latitude_min: 10.3
        latitude_max: 17.7
        longitude_min: 268.7
        longitude_max: 291.4
    event_type: tropical_cyclone
  - case_id_number: 247
    title: Genevieve
    start_date: 2020-08-14 12:00:00
    end_date: 2020-08-24 06:00:00
    location:
      type: bounded_region
      parameters:
        latitude_min: 9.1
        latitude_max: 29.2
        longitude_min: 240.3
        longitude_max: 265.8
    event_type: tropical_cyclone
  - case_id_number: 248
    title: Hagupit (Dindo)
    start_date: 2020-07-29 06:00:00
    end_date: 2020-08-14 00:00:00
    location:
      type: bounded_region
      parameters:
        latitude_min: 15.0
        latitude_max: 54.5
        longitude_min: 117.9
        longitude_max: 182.5
    event_type: tropical_cyclone
  - case_id_number: 249
    title: Maysak
    start_date: 2020-08-24 00:00:00
    end_date: 2020-09-08 00:00:00
    location:
      type: bounded_region
      parameters:
        latitude_min: 10.6
        latitude_max: 55.4
        longitude_min: 120.7
        longitude_max: 136.2
    event_type: tropical_cyclone
  - case_id_number: 250
    title: Noul (Leon)
    start_date: 2020-09-12 00:00:00
    end_date: 2020-09-21 00:00:00
    location:
      type: bounded_region
      parameters:
        latitude_min: 8.8
        latitude_max: 18.7
        longitude_min: 98.2
        longitude_max: 129.6
    event_type: tropical_cyclone
  - case_id_number: 251
    title: Linfa
    start_date: 2020-10-05 06:00:00
    end_date: 2020-10-14 00:00:00
    location:
      type: bounded_region
      parameters:
        latitude_min: 10.3
        latitude_max: 17.3
        longitude_min: 104.6
        longitude_max: 127.1
    event_type: tropical_cyclone
  - case_id_number: 252
    title: Molave (Quinta)
    start_date: 2020-10-19 18:00:00
    end_date: 2020-10-31 06:00:00
    location:
      type: bounded_region
      parameters:
        latitude_min: 6.5
        latitude_max: 17.8
        longitude_min: 101.8
        longitude_max: 139.8
    event_type: tropical_cyclone
  - case_id_number: 253
    title: Goni (Rolly)
    start_date: 2020-10-23 06:00:00
    end_date: 2020-11-08 06:00:00
    location:
      type: bounded_region
      parameters:
        latitude_min: 8.4
        latitude_max: 18.9
        longitude_min: 105.6
        longitude_max: 146.2
    event_type: tropical_cyclone
  - case_id_number: 254
    title: Vamco (Ulysse)
    start_date: 2020-11-06 00:00:00
    end_date: 2020-11-18 00:00:00
    location:
      type: bounded_region
      parameters:
        latitude_min: 5.8
        latitude_max: 21.5
        longitude_min: 101.3
        longitude_max: 137.2
    event_type: tropical_cyclone
  - case_id_number: 255
    title: Remal
    start_date: 2024-05-23 12:00:00
    end_date: 2024-05-29 18:00:00
    location:
      type: bounded_region
      parameters:
        latitude_min: 16.6
        latitude_max: 26.4
        longitude_min: 86.0
        longitude_max: 92.8
    event_type: tropical_cyclone
  - case_id_number: 256
    title: Amphan
    start_date: 2020-05-13 06:00:00
    end_date: 2020-05-23 12:00:00
    location:
      type: bounded_region
      parameters:
        latitude_min: 7.3
        latitude_max: 27.6
        longitude_min: 83.8
        longitude_max: 92.4
    event_type: tropical_cyclone
  - case_id_number: 257
    title: Nisarga
    start_date: 2020-05-29 18:00:00
    end_date: 2020-06-06 06:00:00
    location:
      type: bounded_region
      parameters:
        latitude_min: 10.7
        latitude_max: 24.4
        longitude_min: 68.8
        longitude_max: 79.9
    event_type: tropical_cyclone
  - case_id_number: 258
    title: Damien
    start_date: 2020-02-01 00:00:00
    end_date: 2020-02-12 12:00:00
    location:
      type: bounded_region
      parameters:
        latitude_min: -27.9
        latitude_max: -13.8
        longitude_min: 113.9
        longitude_max: 131.8
    event_type: tropical_cyclone
  - case_id_number: 259
    title: January 2020 Australia
    start_date: 2020-01-20 00:00:00
    end_date: 2020-01-21 00:00:00
    location:
      type: bounded_region
      parameters:
        latitude_min: -40.0
        latitude_max: -10.0
        longitude_min: 110.0
        longitude_max: 155.0
    event_type: severe_convection
  - case_id_number: 260
    title: April 2020 Australia
    start_date: 2020-04-03 00:00:00
    end_date: 2020-04-04 00:00:00
    location:
      type: bounded_region
      parameters:
        latitude_min: -40.0
        latitude_max: -10.0
        longitude_min: 110.0
        longitude_max: 155.0
    event_type: severe_convection
  - case_id_number: 261
    title: May 2020 Australia
    start_date: 2020-05-31 00:00:00
    end_date: 2020-06-01 00:00:00
    location:
      type: bounded_region
      parameters:
        latitude_min: -40.0
        latitude_max: -10.0
        longitude_min: 110.0
        longitude_max: 155.0
    event_type: severe_convection
  - case_id_number: 262
    title: September 2020 Australia
    start_date: 2020-09-05 00:00:00
    end_date: 2020-09-06 00:00:00
    location:
      type: bounded_region
      parameters:
        latitude_min: -40.0
        latitude_max: -10.0
        longitude_min: 110.0
        longitude_max: 155.0
    event_type: severe_convection
  - case_id_number: 263
    title: October 2020 Australia
    start_date: 2020-10-31 00:00:00
    end_date: 2020-11-01 00:00:00
    location:
      type: bounded_region
      parameters:
        latitude_min: -40.0
        latitude_max: -10.0
        longitude_min: 110.0
        longitude_max: 155.0
    event_type: severe_convection
  - case_id_number: 264
    title: December 2020 Australia
    start_date: 2020-12-05 00:00:00
    end_date: 2020-12-06 00:00:00
    location:
      type: bounded_region
      parameters:
        latitude_min: -40.0
        latitude_max: -10.0
        longitude_min: 110.0
        longitude_max: 155.0
    event_type: severe_convection
  - case_id_number: 265
    title: September 2021 Australia
    start_date: 2021-09-30 00:00:00
    end_date: 2021-10-01 00:00:00
    location:
      type: bounded_region
      parameters:
        latitude_min: -40.0
        latitude_max: -10.0
        longitude_min: 110.0
        longitude_max: 155.0
    event_type: severe_convection
  - case_id_number: 266
    title: October 2021 Australia
    start_date: 2021-10-14 00:00:00
    end_date: 2021-10-15 00:00:00
    location:
      type: bounded_region
      parameters:
        latitude_min: -40.0
        latitude_max: -10.0
        longitude_min: 110.0
        longitude_max: 155.0
    event_type: severe_convection
  - case_id_number: 267
    title: October 2021 Australia
    start_date: 2021-10-18 00:00:00
    end_date: 2021-10-19 00:00:00
    location:
      type: bounded_region
      parameters:
        latitude_min: -40.0
        latitude_max: -10.0
        longitude_min: 110.0
        longitude_max: 155.0
    event_type: severe_convection
  - case_id_number: 268
    title: October 2021 Australia
    start_date: 2021-10-19 00:00:00
    end_date: 2021-10-20 00:00:00
    location:
      type: bounded_region
      parameters:
        latitude_min: -40.0
        latitude_max: -10.0
        longitude_min: 110.0
        longitude_max: 155.0
    event_type: severe_convection
  - case_id_number: 269
    title: October 2021 Australia
    start_date: 2021-10-28 00:00:00
    end_date: 2021-10-29 00:00:00
    location:
      type: bounded_region
      parameters:
        latitude_min: -40.0
        latitude_max: -10.0
        longitude_min: 110.0
        longitude_max: 155.0
    event_type: severe_convection
  - case_id_number: 270
    title: December 2021 Australia
    start_date: 2021-12-03 00:00:00
    end_date: 2021-12-04 00:00:00
    location:
      type: bounded_region
      parameters:
        latitude_min: -40.0
        latitude_max: -10.0
        longitude_min: 110.0
        longitude_max: 155.0
    event_type: severe_convection
  - case_id_number: 271
    title: December 2021 Australia
    start_date: 2021-12-09 00:00:00
    end_date: 2021-12-10 00:00:00
    location:
      type: bounded_region
      parameters:
        latitude_min: -40.0
        latitude_max: -10.0
        longitude_min: 110.0
        longitude_max: 155.0
    event_type: severe_convection
  - case_id_number: 272
    title: January 2022 Australia
    start_date: 2022-01-15 00:00:00
    end_date: 2022-01-16 00:00:00
    location:
      type: bounded_region
      parameters:
        latitude_min: -40.0
        latitude_max: -10.0
        longitude_min: 110.0
        longitude_max: 155.0
    event_type: severe_convection
  - case_id_number: 273
    title: March 2022 Australia
    start_date: 2022-03-04 00:00:00
    end_date: 2022-03-05 00:00:00
    location:
      type: bounded_region
      parameters:
        latitude_min: -40.0
        latitude_max: -10.0
        longitude_min: 110.0
        longitude_max: 155.0
    event_type: severe_convection
  - case_id_number: 274
    title: December 2022 Australia
    start_date: 2022-12-08 00:00:00
    end_date: 2022-12-09 00:00:00
    location:
      type: bounded_region
      parameters:
        latitude_min: -40.0
        latitude_max: -10.0
        longitude_min: 110.0
        longitude_max: 155.0
    event_type: severe_convection
  - case_id_number: 275
    title: February 2023 Australia
    start_date: 2023-02-14 00:00:00
    end_date: 2023-02-15 00:00:00
    location:
      type: bounded_region
      parameters:
        latitude_min: -40.0
        latitude_max: -10.0
        longitude_min: 110.0
        longitude_max: 155.0
    event_type: severe_convection
  - case_id_number: 276
    title: December 2023 Australia
    start_date: 2023-12-12 00:00:00
    end_date: 2023-12-13 00:00:00
    location:
      type: bounded_region
      parameters:
        latitude_min: -40.0
        latitude_max: -10.0
        longitude_min: 110.0
        longitude_max: 155.0
    event_type: severe_convection
  - case_id_number: 277
    title: December 2023 Australia
    start_date: 2023-12-25 00:00:00
    end_date: 2023-12-26 00:00:00
    location:
      type: bounded_region
      parameters:
        latitude_min: -40.0
        latitude_max: -10.0
        longitude_min: 110.0
        longitude_max: 155.0
    event_type: severe_convection
  - case_id_number: 278
    title: December 2023 Australia
    start_date: 2023-12-26 00:00:00
    end_date: 2023-12-27 00:00:00
    location:
      type: bounded_region
      parameters:
        latitude_min: -40.0
        latitude_max: -10.0
        longitude_min: 110.0
        longitude_max: 155.0
    event_type: severe_convection
  - case_id_number: 279
    title: August 2024 Australia
    start_date: 2024-08-25 00:00:00
    end_date: 2024-08-26 00:00:00
    location:
      type: bounded_region
      parameters:
        latitude_min: -40.0
        latitude_max: -10.0
        longitude_min: 110.0
        longitude_max: 155.0
    event_type: severe_convection
  - case_id_number: 280
    title: October 2024 Australia
    start_date: 2024-10-09 00:00:00
    end_date: 2024-10-10 00:00:00
    location:
      type: bounded_region
      parameters:
        latitude_min: -40.0
        latitude_max: -10.0
        longitude_min: 110.0
        longitude_max: 155.0
    event_type: severe_convection
  - case_id_number: 281
    title: October 2024 Australia
    start_date: 2024-10-17 00:00:00
    end_date: 2024-10-18 00:00:00
    location:
      type: bounded_region
      parameters:
        latitude_min: -40.0
        latitude_max: -10.0
        longitude_min: 110.0
        longitude_max: 155.0
    event_type: severe_convection
  - case_id_number: 282
    title: November 2024 Australia
    start_date: 2024-11-01 00:00:00
    end_date: 2024-11-02 00:00:00
    location:
      type: bounded_region
      parameters:
        latitude_min: -40.0
        latitude_max: -10.0
        longitude_min: 110.0
        longitude_max: 155.0
    event_type: severe_convection
  - case_id_number: 283
    title: November 2024 Australia
    start_date: 2024-11-13 00:00:00
    end_date: 2024-11-14 00:00:00
    location:
      type: bounded_region
      parameters:
        latitude_min: -40.0
        latitude_max: -10.0
        longitude_min: 110.0
        longitude_max: 155.0
    event_type: severe_convection
  - case_id_number: 284
    title: April 2023 Midwest
    start_date: 2023-04-05 12:00:00
    end_date: 2023-04-06 12:00:00
    location:
      type: bounded_region
      parameters:
        latitude_min: 24.0
        latitude_max: 54.0
        longitude_min: 245.0
        longitude_max: 295.0
    event_type: severe_convection
  - case_id_number: 285
    title: March 2023 Midwest + Southeast
    start_date: 2023-03-31 12:00:00
    end_date: 2023-04-01 12:00:00
    location:
      type: bounded_region
      parameters:
        latitude_min: 24.0
        latitude_max: 54.0
        longitude_min: 245.0
        longitude_max: 295.0
    event_type: severe_convection
  - case_id_number: 286
    title: March 2023 North America
    start_date: 2023-03-02 12:00:00
    end_date: 2023-03-03 12:00:00
    location:
      type: bounded_region
      parameters:
        latitude_min: 24.0
        latitude_max: 54.0
        longitude_min: 245.0
        longitude_max: 295.0
    event_type: severe_convection
  - case_id_number: 287
    title: February 2023 North America
    start_date: 2023-02-26 12:00:00
    end_date: 2023-02-27 12:00:00
    location:
      type: bounded_region
      parameters:
        latitude_min: 24.0
        latitude_max: 54.0
        longitude_min: 245.0
        longitude_max: 295.0
    event_type: severe_convection
  - case_id_number: 288
    title: July 2022 Great Plains
    start_date: 2022-07-22 12:00:00
    end_date: 2022-07-23 12:00:00
    location:
      type: bounded_region
      parameters:
        latitude_min: 24.0
        latitude_max: 54.0
        longitude_min: 245.0
        longitude_max: 295.0
    event_type: severe_convection
  - case_id_number: 289
    title: June 2022 Southwest
    start_date: 2022-06-07 12:00:00
    end_date: 2022-06-08 12:00:00
    location:
      type: bounded_region
      parameters:
        latitude_min: 24.0
        latitude_max: 54.0
        longitude_min: 245.0
        longitude_max: 295.0
    event_type: severe_convection
  - case_id_number: 290
    title: May 2022 Midwest
    start_date: 2022-05-12 12:00:00
    end_date: 2022-05-13 12:00:00
    location:
      type: bounded_region
      parameters:
        latitude_min: 24.0
        latitude_max: 54.0
        longitude_min: 245.0
        longitude_max: 295.0
    event_type: severe_convection
  - case_id_number: 291
    title: April 2022 Great Plains
    start_date: 2022-04-12 12:00:00
    end_date: 2022-04-13 12:00:00
    location:
      type: bounded_region
      parameters:
        latitude_min: 24.0
        latitude_max: 54.0
        longitude_min: 245.0
        longitude_max: 295.0
    event_type: severe_convection
  - case_id_number: 292
    title: April 2022 South
    start_date: 2022-04-05 12:00:00
    end_date: 2022-04-06 12:00:00
    location:
      type: bounded_region
      parameters:
        latitude_min: 24.0
        latitude_max: 54.0
        longitude_min: 245.0
        longitude_max: 295.0
    event_type: severe_convection
  - case_id_number: 293
    title: December 2021 Midwest
    start_date: 2021-12-15 12:00:00
    end_date: 2021-12-16 12:00:00
    location:
      type: bounded_region
      parameters:
        latitude_min: 24.0
        latitude_max: 54.0
        longitude_min: 245.0
        longitude_max: 295.0
    event_type: severe_convection
  - case_id_number: 294
    title: December 2021 Great Plains
    start_date: 2021-12-10 12:00:00
    end_date: 2021-12-11 12:00:00
    location:
      type: bounded_region
      parameters:
        latitude_min: 24.0
        latitude_max: 54.0
        longitude_min: 245.0
        longitude_max: 295.0
    event_type: severe_convection
  - case_id_number: 295
    title: June 2021 Great Plains
    start_date: 2021-06-18 12:00:00
    end_date: 2021-06-19 12:00:00
    location:
      type: bounded_region
      parameters:
        latitude_min: 24.0
        latitude_max: 54.0
        longitude_min: 245.0
        longitude_max: 295.0
    event_type: severe_convection
  - case_id_number: 296
    title: May 2021 Great Plains
    start_date: 2021-05-03 12:00:00
    end_date: 2021-05-05 12:00:00
    location:
      type: bounded_region
      parameters:
        latitude_min: 24.0
        latitude_max: 54.0
        longitude_min: 245.0
        longitude_max: 295.0
    event_type: severe_convection
  - case_id_number: 297
    title: March 2021 South
    start_date: 2021-03-27 12:00:00
    end_date: 2021-03-28 12:00:00
    location:
      type: bounded_region
      parameters:
        latitude_min: 24.0
        latitude_max: 54.0
        longitude_min: 245.0
        longitude_max: 295.0
    event_type: severe_convection
  - case_id_number: 298
    title: March 2021 South
    start_date: 2021-03-25 12:00:00
    end_date: 2021-03-26 12:00:00
    location:
      type: bounded_region
      parameters:
        latitude_min: 24.0
        latitude_max: 54.0
        longitude_min: 245.0
        longitude_max: 295.0
    event_type: severe_convection
  - case_id_number: 299
    title: April 2020 South
    start_date: 2020-04-22 12:00:00
    end_date: 2020-04-23 12:00:00
    location:
      type: bounded_region
      parameters:
        latitude_min: 24.0
        latitude_max: 54.0
        longitude_min: 245.0
        longitude_max: 295.0
    event_type: severe_convection
  - case_id_number: 300
    title: April 2020 Southeast
    start_date: 2020-04-12 12:00:00
    end_date: 2020-04-13 12:00:00
    location:
      type: bounded_region
      parameters:
        latitude_min: 24.0
        latitude_max: 54.0
        longitude_min: 245.0
        longitude_max: 295.0
    event_type: severe_convection
  - case_id_number: 301
    title: April 2020 Midwest
    start_date: 2020-04-08 12:00:00
    end_date: 2020-04-09 12:00:00
    location:
      type: bounded_region
      parameters:
        latitude_min: 24.0
        latitude_max: 54.0
        longitude_min: 245.0
        longitude_max: 295.0
    event_type: severe_convection
  - case_id_number: 302
    title: March 2020 South
    start_date: 2020-03-28 12:00:00
    end_date: 2020-03-29 12:00:00
    location:
      type: bounded_region
      parameters:
        latitude_min: 24.0
        latitude_max: 54.0
        longitude_min: 245.0
        longitude_max: 295.0
    event_type: severe_convection
  - case_id_number: 303
    title: March 2020 Southeast
    start_date: 2020-03-02 12:00:00
    end_date: 2020-03-03 12:00:00
    location:
      type: bounded_region
      parameters:
        latitude_min: 24.0
        latitude_max: 54.0
        longitude_min: 245.0
        longitude_max: 295.0
    event_type: severe_convection
  - case_id_number: 304
    title: February 2020 East
    start_date: 2020-02-05 12:00:00
    end_date: 2020-02-07 12:00:00
    location:
      type: bounded_region
      parameters:
        latitude_min: 24.0
        latitude_max: 54.0
        longitude_min: 245.0
        longitude_max: 295.0
    event_type: severe_convection
  - case_id_number: 305
    title: January 2020 South
    start_date: 2020-01-10 12:00:00
    end_date: 2020-01-12 12:00:00
    location:
      type: bounded_region
      parameters:
        latitude_min: 24.0
        latitude_max: 54.0
        longitude_min: 245.0
        longitude_max: 295.0
    event_type: severe_convection<|MERGE_RESOLUTION|>--- conflicted
+++ resolved
@@ -1410,17 +1410,10 @@
     location:
       type: bounded_region
       parameters:
-<<<<<<< HEAD
-        latitude_min: -46.2
-        latitude_max: -26.8
-        longitude_min: 131.9
-        longitude_max: 158.1
-=======
         latitude_min: -53.2
         latitude_max: -20.0
         longitude_min: 116.4
         longitude_max: 166.6
->>>>>>> 8cae067c
     event_type: atmospheric_river
   - case_id_number: 119
     title: October 2022 Victoria
@@ -1429,17 +1422,10 @@
     location:
       type: bounded_region
       parameters:
-<<<<<<< HEAD
-        latitude_min: -46.2
-        latitude_max: -26.8
-        longitude_min: 131.9
-        longitude_max: 158.1
-=======
         latitude_min: -53.2
         latitude_max: -13.8
         longitude_min: 116.4
         longitude_max: 166.6
->>>>>>> 8cae067c
     event_type: atmospheric_river
   - case_id_number: 120
     title: November 2022 California
