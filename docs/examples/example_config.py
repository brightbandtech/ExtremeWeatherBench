"""Example configuration file for ExtremeWeatherBench CLI.

This file demonstrates how to create custom evaluation objects and case data
for use with the --config-file option.

Usage:
    ewb --config-file example_config.py
"""

from extremeweatherbench import inputs, metrics
from extremeweatherbench.cases import load_ewb_events_yaml_into_case_collection

# Define targets (observation data)
era5_heatwave_target = inputs.ERA5(
    variables=["surface_air_temperature"],
    chunks=None,
)

# Define forecasts
fcnv2_forecast = inputs.KerchunkForecast(
<<<<<<< HEAD
    name="custom_forecast",
=======
    name="fcnv2_forecast",
>>>>>>> ea40604e
    source="gs://extremeweatherbench/FOUR_v200_GFS.parq",
    variables=["surface_air_temperature"],
    variable_mapping=inputs.CIRA_metadata_variable_mapping,
)

# Define evaluation objects
evaluation_objects = [
    inputs.EvaluationObject(
        event_type="heat_wave",
        metric_list=[
            metrics.MaximumMAE,
            metrics.RMSE,
            metrics.OnsetME,
            metrics.DurationME,
        ],
        target=era5_heatwave_target,
        forecast=fcnv2_forecast,
    ),
]

# Load case data from the default events.yaml
# Users can also define their own cases_dict structure
cases_dict = load_ewb_events_yaml_into_case_collection()

# Alternatively, users could define custom cases like this:
# cases_dict = {
#     "cases": [
#         {
#             "case_id_number": 1,
#             "title": "Custom Heat Wave Case",
#             "start_date": "2021-06-01T00:00:00",
#             "end_date": "2021-06-15T00:00:00",
#             "location": {
#                 "type": "centered_region",
#                 "parameters": {
#                     "latitude": 40.0,
#                     "longitude": -100.0,
#                     "bounding_box_degrees": 5.0,
#                 },
#             },
#             "event_type": "heat_wave",
#         },
#     ]
# }<|MERGE_RESOLUTION|>--- conflicted
+++ resolved
@@ -18,11 +18,7 @@
 
 # Define forecasts
 fcnv2_forecast = inputs.KerchunkForecast(
-<<<<<<< HEAD
-    name="custom_forecast",
-=======
     name="fcnv2_forecast",
->>>>>>> ea40604e
     source="gs://extremeweatherbench/FOUR_v200_GFS.parq",
     variables=["surface_air_temperature"],
     variable_mapping=inputs.CIRA_metadata_variable_mapping,
