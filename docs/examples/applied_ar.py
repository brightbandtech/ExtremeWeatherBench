--- conflicted
+++ resolved
@@ -71,13 +71,7 @@
 ar_metric_list = [
     inputs.EvaluationObject(
         event_type="atmospheric_river",
-<<<<<<< HEAD
-        metric=[metrics.SpatialDisplacement],
-=======
-        metric_list=[
-            metrics.MAE,
-        ],
->>>>>>> 373bf259
+        metric_list=[metrics.SpatialDisplacement],
         target=era5_target,
         forecast=hres_forecast,
     ),
