import logging
import operator

from extremeweatherbench import cases, defaults, evaluate, inputs, metrics

# Set the logger level to INFO
logger = logging.getLogger("extremeweatherbench")
logger.setLevel(logging.INFO)

# Load case data from the default events.yaml
# Users can also define their own cases_dict structure
case_yaml = cases.load_ewb_events_yaml_into_case_collection()

# Define targets
# ERA5 target
era5_heatwave_target = inputs.ERA5(
    variables=["surface_air_temperature"],
    chunks=None,
)

# GHCN target
ghcn_heatwave_target = inputs.GHCN(
    variables=["surface_air_temperature"],
)

# Define forecast (HRES)
hres_forecast = inputs.ZarrForecast(
    name="hres_forecast",
    source="gs://weatherbench2/datasets/hres/2016-2022-0012-1440x721.zarr",
    variables=["surface_air_temperature"],
    variable_mapping=inputs.HRES_metadata_variable_mapping,
)

# Load the climatology for DurationMeanError
climatology = defaults.get_climatology(quantile=0.85)

# Define the metrics
metrics_list = [
    metrics.MaximumMeanAbsoluteError(),
    metrics.RootMeanSquaredError(),
    metrics.DurationMeanError(threshold_criteria=climatology, op_func=operator.ge),
    metrics.MaximumLowestMeanAbsoluteError(),
]

# Create a list of evaluation objects for heatwave
heatwave_evaluation_object = [
    inputs.EvaluationObject(
        event_type="heat_wave",
        metric_list=metrics_list,
        target=ghcn_heatwave_target,
        forecast=hres_forecast,
    ),
    inputs.EvaluationObject(
        event_type="heat_wave",
        metric_list=metrics_list,
        target=era5_heatwave_target,
        forecast=hres_forecast,
    ),
]
if __name__ == "__main__":
    # Initialize ExtremeWeatherBench
    ewb = evaluate.ExtremeWeatherBench(
        case_metadata=case_yaml,
        evaluation_objects=heatwave_evaluation_object,
    )

<<<<<<< HEAD
        # Run the workflow
        outputs = ewb.run(
            parallel_config={"backend": "dask", "n_jobs": 1},
            # tolerance range is the number of hours before and after the timestamp a
            # validating occurrence is checked in the forecasts for certain metrics
            # such as minimum temperature MAE
            tolerance_range=48,
        )
        outputs.to_csv("applied_heatwave_outputs.csv")
=======
    # Run the workflow
    outputs = ewb.run(parallel_config={"backend": "loky", "n_jobs": 2})
    outputs.to_csv("applied_heatwave_outputs.csv")
>>>>>>> 26aada26
<|MERGE_RESOLUTION|>--- conflicted
+++ resolved
@@ -64,18 +64,6 @@
         evaluation_objects=heatwave_evaluation_object,
     )
 
-<<<<<<< HEAD
-        # Run the workflow
-        outputs = ewb.run(
-            parallel_config={"backend": "dask", "n_jobs": 1},
-            # tolerance range is the number of hours before and after the timestamp a
-            # validating occurrence is checked in the forecasts for certain metrics
-            # such as minimum temperature MAE
-            tolerance_range=48,
-        )
-        outputs.to_csv("applied_heatwave_outputs.csv")
-=======
     # Run the workflow
     outputs = ewb.run(parallel_config={"backend": "loky", "n_jobs": 2})
-    outputs.to_csv("applied_heatwave_outputs.csv")
->>>>>>> 26aada26
+    outputs.to_csv("applied_heatwave_outputs.csv")