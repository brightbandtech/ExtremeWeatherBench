--- conflicted
+++ resolved
@@ -42,18 +42,10 @@
 )
 climatology = climatology["2m_temperature"].sel(quantile=0.85)
 metrics_list = [
-<<<<<<< HEAD
     metrics.OnsetME(climatology, min_consecutive_timesteps=4),
     metrics.DurationME(climatology),
     metrics.MaximumMAE,
     metrics.RMSE,
-=======
-    metrics.MaximumMAE(),
-    metrics.RMSE(),
-    metrics.OnsetME(),
-    metrics.DurationME(),
-    metrics.MaxMinMAE(),
->>>>>>> 3a62d1d0
 ]
 # Create a list of evaluation objects for heatwave
 heatwave_evaluation_object = [
@@ -79,11 +71,7 @@
 
 # Run the workflow
 outputs = ewb.run(
-<<<<<<< HEAD
-    n_jobs=1,
-=======
     parallel_config={"backend": "threading", "n_jobs": 64},
->>>>>>> 3a62d1d0
     # tolerance range is the number of hours before and after the timestamp a
     # validating occurrence is checked in the forecasts for certain metrics
     # such as minimum temperature MAE
